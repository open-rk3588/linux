--- conflicted
+++ resolved
@@ -697,12 +697,6 @@
 	if (ret < 0)
 		return ret;
 
-<<<<<<< HEAD
-	reset_gpiod = devm_gpiod_get_optional(&i2c_client->dev, "reset",
-					      GPIOD_OUT_HIGH);
-	if (PTR_ERR(reset_gpiod) == -EPROBE_DEFER)
-		return -EPROBE_DEFER;
-=======
 	/* reset the device */
 	cs4270->reset_gpio = devm_gpiod_get_optional(&i2c_client->dev, "reset",
 						     GPIOD_OUT_LOW);
@@ -718,7 +712,6 @@
 
 	/* Sleep 500ns before i2c communications */
 	ndelay(500);
->>>>>>> 04d5ce62
 
 	cs4270->regmap = devm_regmap_init_i2c(i2c_client, &cs4270_regmap);
 	if (IS_ERR(cs4270->regmap))
