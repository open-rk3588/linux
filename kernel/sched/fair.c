// SPDX-License-Identifier: GPL-2.0
/*
 * Completely Fair Scheduling (CFS) Class (SCHED_NORMAL/SCHED_BATCH)
 *
 *  Copyright (C) 2007 Red Hat, Inc., Ingo Molnar <mingo@redhat.com>
 *
 *  Interactivity improvements by Mike Galbraith
 *  (C) 2007 Mike Galbraith <efault@gmx.de>
 *
 *  Various enhancements by Dmitry Adamushko.
 *  (C) 2007 Dmitry Adamushko <dmitry.adamushko@gmail.com>
 *
 *  Group scheduling enhancements by Srivatsa Vaddagiri
 *  Copyright IBM Corporation, 2007
 *  Author: Srivatsa Vaddagiri <vatsa@linux.vnet.ibm.com>
 *
 *  Scaled math optimizations by Thomas Gleixner
 *  Copyright (C) 2007, Thomas Gleixner <tglx@linutronix.de>
 *
 *  Adaptive scheduling granularity, math enhancements by Peter Zijlstra
 *  Copyright (C) 2007 Red Hat, Inc., Peter Zijlstra
 */
#include <linux/energy_model.h>
#include <linux/mmap_lock.h>
#include <linux/hugetlb_inline.h>
#include <linux/jiffies.h>
#include <linux/mm_api.h>
#include <linux/highmem.h>
#include <linux/spinlock_api.h>
#include <linux/cpumask_api.h>
#include <linux/lockdep_api.h>
#include <linux/softirq.h>
#include <linux/refcount_api.h>
#include <linux/topology.h>
#include <linux/sched/clock.h>
#include <linux/sched/cond_resched.h>
#include <linux/sched/cputime.h>
#include <linux/sched/isolation.h>
#include <linux/sched/nohz.h>

#include <linux/cpuidle.h>
#include <linux/interrupt.h>
#include <linux/memory-tiers.h>
#include <linux/mempolicy.h>
#include <linux/mutex_api.h>
#include <linux/profile.h>
#include <linux/psi.h>
#include <linux/ratelimit.h>
#include <linux/task_work.h>

#include <asm/switch_to.h>

#include <linux/sched/cond_resched.h>

#include "sched.h"
#include "stats.h"
#include "autogroup.h"

#include <trace/hooks/sched.h>

/*
 * Targeted preemption latency for CPU-bound tasks:
 *
 * NOTE: this latency value is not the same as the concept of
 * 'timeslice length' - timeslices in CFS are of variable length
 * and have no persistent notion like in traditional, time-slice
 * based scheduling concepts.
 *
 * (to see the precise effective timeslice length of your workload,
 *  run vmstat and monitor the context-switches (cs) field)
 *
 * (default: 6ms * (1 + ilog(ncpus)), units: nanoseconds)
 */
unsigned int sysctl_sched_latency			= 6000000ULL;
EXPORT_SYMBOL_GPL(sysctl_sched_latency);
static unsigned int normalized_sysctl_sched_latency	= 6000000ULL;

/*
 * The initial- and re-scaling of tunables is configurable
 *
 * Options are:
 *
 *   SCHED_TUNABLESCALING_NONE - unscaled, always *1
 *   SCHED_TUNABLESCALING_LOG - scaled logarithmical, *1+ilog(ncpus)
 *   SCHED_TUNABLESCALING_LINEAR - scaled linear, *ncpus
 *
 * (default SCHED_TUNABLESCALING_LOG = *(1+ilog(ncpus))
 */
unsigned int sysctl_sched_tunable_scaling = SCHED_TUNABLESCALING_LOG;

/*
 * Minimal preemption granularity for CPU-bound tasks:
 *
 * (default: 0.75 msec * (1 + ilog(ncpus)), units: nanoseconds)
 */
unsigned int sysctl_sched_min_granularity			= 750000ULL;
static unsigned int normalized_sysctl_sched_min_granularity	= 750000ULL;

/*
 * Minimal preemption granularity for CPU-bound SCHED_IDLE tasks.
 * Applies only when SCHED_IDLE tasks compete with normal tasks.
 *
 * (default: 0.75 msec)
 */
unsigned int sysctl_sched_idle_min_granularity			= 750000ULL;

/*
 * This value is kept at sysctl_sched_latency/sysctl_sched_min_granularity
 */
static unsigned int sched_nr_latency = 8;

/*
 * After fork, child runs first. If set to 0 (default) then
 * parent will (try to) run first.
 */
unsigned int sysctl_sched_child_runs_first __read_mostly;

/*
 * SCHED_OTHER wake-up granularity.
 *
 * This option delays the preemption effects of decoupled workloads
 * and reduces their over-scheduling. Synchronous workloads will still
 * have immediate wakeup/sleep latencies.
 *
 * (default: 1 msec * (1 + ilog(ncpus)), units: nanoseconds)
 */
unsigned int sysctl_sched_wakeup_granularity			= 1000000UL;
static unsigned int normalized_sysctl_sched_wakeup_granularity	= 1000000UL;

const_debug unsigned int sysctl_sched_migration_cost	= 500000UL;

int sched_thermal_decay_shift;
static int __init setup_sched_thermal_decay_shift(char *str)
{
	int _shift = 0;

	if (kstrtoint(str, 0, &_shift))
		pr_warn("Unable to set scheduler thermal pressure decay shift parameter\n");

	sched_thermal_decay_shift = clamp(_shift, 0, 10);
	return 1;
}
__setup("sched_thermal_decay_shift=", setup_sched_thermal_decay_shift);

#ifdef CONFIG_SMP
/*
 * For asym packing, by default the lower numbered CPU has higher priority.
 */
int __weak arch_asym_cpu_priority(int cpu)
{
	return -cpu;
}

/*
 * The margin used when comparing utilization with CPU capacity.
 *
 * (default: ~20%)
 */
#define fits_capacity(cap, max)	((cap) * 1280 < (max) * 1024)

/*
 * The margin used when comparing CPU capacities.
 * is 'cap1' noticeably greater than 'cap2'
 *
 * (default: ~5%)
 */
#define capacity_greater(cap1, cap2) ((cap1) * 1024 > (cap2) * 1078)
#endif

#ifdef CONFIG_CFS_BANDWIDTH
/*
 * Amount of runtime to allocate from global (tg) to local (per-cfs_rq) pool
 * each time a cfs_rq requests quota.
 *
 * Note: in the case that the slice exceeds the runtime remaining (either due
 * to consumption or the quota being specified to be smaller than the slice)
 * we will always only issue the remaining available time.
 *
 * (default: 5 msec, units: microseconds)
 */
static unsigned int sysctl_sched_cfs_bandwidth_slice		= 5000UL;
#endif

#ifdef CONFIG_NUMA_BALANCING
/* Restrict the NUMA promotion throughput (MB/s) for each target node. */
static unsigned int sysctl_numa_balancing_promote_rate_limit = 65536;
#endif

#ifdef CONFIG_SYSCTL
static struct ctl_table sched_fair_sysctls[] = {
	{
		.procname       = "sched_child_runs_first",
		.data           = &sysctl_sched_child_runs_first,
		.maxlen         = sizeof(unsigned int),
		.mode           = 0644,
		.proc_handler   = proc_dointvec,
	},
#ifdef CONFIG_CFS_BANDWIDTH
	{
		.procname       = "sched_cfs_bandwidth_slice_us",
		.data           = &sysctl_sched_cfs_bandwidth_slice,
		.maxlen         = sizeof(unsigned int),
		.mode           = 0644,
		.proc_handler   = proc_dointvec_minmax,
		.extra1         = SYSCTL_ONE,
	},
#endif
#ifdef CONFIG_NUMA_BALANCING
	{
		.procname	= "numa_balancing_promote_rate_limit_MBps",
		.data		= &sysctl_numa_balancing_promote_rate_limit,
		.maxlen		= sizeof(unsigned int),
		.mode		= 0644,
		.proc_handler	= proc_dointvec_minmax,
		.extra1		= SYSCTL_ZERO,
	},
#endif /* CONFIG_NUMA_BALANCING */
	{}
};

static int __init sched_fair_sysctl_init(void)
{
	register_sysctl_init("kernel", sched_fair_sysctls);
	return 0;
}
late_initcall(sched_fair_sysctl_init);
#endif

static inline void update_load_add(struct load_weight *lw, unsigned long inc)
{
	lw->weight += inc;
	lw->inv_weight = 0;
}

static inline void update_load_sub(struct load_weight *lw, unsigned long dec)
{
	lw->weight -= dec;
	lw->inv_weight = 0;
}

static inline void update_load_set(struct load_weight *lw, unsigned long w)
{
	lw->weight = w;
	lw->inv_weight = 0;
}

/*
 * Increase the granularity value when there are more CPUs,
 * because with more CPUs the 'effective latency' as visible
 * to users decreases. But the relationship is not linear,
 * so pick a second-best guess by going with the log2 of the
 * number of CPUs.
 *
 * This idea comes from the SD scheduler of Con Kolivas:
 */
static unsigned int get_update_sysctl_factor(void)
{
	unsigned int cpus = min_t(unsigned int, num_online_cpus(), 8);
	unsigned int factor;

	switch (sysctl_sched_tunable_scaling) {
	case SCHED_TUNABLESCALING_NONE:
		factor = 1;
		break;
	case SCHED_TUNABLESCALING_LINEAR:
		factor = cpus;
		break;
	case SCHED_TUNABLESCALING_LOG:
	default:
		factor = 1 + ilog2(cpus);
		break;
	}

	return factor;
}

static void update_sysctl(void)
{
	unsigned int factor = get_update_sysctl_factor();

#define SET_SYSCTL(name) \
	(sysctl_##name = (factor) * normalized_sysctl_##name)
	SET_SYSCTL(sched_min_granularity);
	SET_SYSCTL(sched_latency);
	SET_SYSCTL(sched_wakeup_granularity);
#undef SET_SYSCTL
}

void __init sched_init_granularity(void)
{
	update_sysctl();
}

#define WMULT_CONST	(~0U)
#define WMULT_SHIFT	32

static void __update_inv_weight(struct load_weight *lw)
{
	unsigned long w;

	if (likely(lw->inv_weight))
		return;

	w = scale_load_down(lw->weight);

	if (BITS_PER_LONG > 32 && unlikely(w >= WMULT_CONST))
		lw->inv_weight = 1;
	else if (unlikely(!w))
		lw->inv_weight = WMULT_CONST;
	else
		lw->inv_weight = WMULT_CONST / w;
}

/*
 * delta_exec * weight / lw.weight
 *   OR
 * (delta_exec * (weight * lw->inv_weight)) >> WMULT_SHIFT
 *
 * Either weight := NICE_0_LOAD and lw \e sched_prio_to_wmult[], in which case
 * we're guaranteed shift stays positive because inv_weight is guaranteed to
 * fit 32 bits, and NICE_0_LOAD gives another 10 bits; therefore shift >= 22.
 *
 * Or, weight =< lw.weight (because lw.weight is the runqueue weight), thus
 * weight/lw.weight <= 1, and therefore our shift will also be positive.
 */
static u64 __calc_delta(u64 delta_exec, unsigned long weight, struct load_weight *lw)
{
	u64 fact = scale_load_down(weight);
	u32 fact_hi = (u32)(fact >> 32);
	int shift = WMULT_SHIFT;
	int fs;

	__update_inv_weight(lw);

	if (unlikely(fact_hi)) {
		fs = fls(fact_hi);
		shift -= fs;
		fact >>= fs;
	}

	fact = mul_u32_u32(fact, lw->inv_weight);

	fact_hi = (u32)(fact >> 32);
	if (fact_hi) {
		fs = fls(fact_hi);
		shift -= fs;
		fact >>= fs;
	}

	return mul_u64_u32_shr(delta_exec, fact, shift);
}


const struct sched_class fair_sched_class;

/**************************************************************
 * CFS operations on generic schedulable entities:
 */

#ifdef CONFIG_FAIR_GROUP_SCHED

/* Walk up scheduling entities hierarchy */
#define for_each_sched_entity(se) \
		for (; se; se = se->parent)

static inline bool list_add_leaf_cfs_rq(struct cfs_rq *cfs_rq)
{
	struct rq *rq = rq_of(cfs_rq);
	int cpu = cpu_of(rq);

	if (cfs_rq->on_list)
		return rq->tmp_alone_branch == &rq->leaf_cfs_rq_list;

	cfs_rq->on_list = 1;

	/*
	 * Ensure we either appear before our parent (if already
	 * enqueued) or force our parent to appear after us when it is
	 * enqueued. The fact that we always enqueue bottom-up
	 * reduces this to two cases and a special case for the root
	 * cfs_rq. Furthermore, it also means that we will always reset
	 * tmp_alone_branch either when the branch is connected
	 * to a tree or when we reach the top of the tree
	 */
	if (cfs_rq->tg->parent &&
	    cfs_rq->tg->parent->cfs_rq[cpu]->on_list) {
		/*
		 * If parent is already on the list, we add the child
		 * just before. Thanks to circular linked property of
		 * the list, this means to put the child at the tail
		 * of the list that starts by parent.
		 */
		list_add_tail_rcu(&cfs_rq->leaf_cfs_rq_list,
			&(cfs_rq->tg->parent->cfs_rq[cpu]->leaf_cfs_rq_list));
		/*
		 * The branch is now connected to its tree so we can
		 * reset tmp_alone_branch to the beginning of the
		 * list.
		 */
		rq->tmp_alone_branch = &rq->leaf_cfs_rq_list;
		return true;
	}

	if (!cfs_rq->tg->parent) {
		/*
		 * cfs rq without parent should be put
		 * at the tail of the list.
		 */
		list_add_tail_rcu(&cfs_rq->leaf_cfs_rq_list,
			&rq->leaf_cfs_rq_list);
		/*
		 * We have reach the top of a tree so we can reset
		 * tmp_alone_branch to the beginning of the list.
		 */
		rq->tmp_alone_branch = &rq->leaf_cfs_rq_list;
		return true;
	}

	/*
	 * The parent has not already been added so we want to
	 * make sure that it will be put after us.
	 * tmp_alone_branch points to the begin of the branch
	 * where we will add parent.
	 */
	list_add_rcu(&cfs_rq->leaf_cfs_rq_list, rq->tmp_alone_branch);
	/*
	 * update tmp_alone_branch to points to the new begin
	 * of the branch
	 */
	rq->tmp_alone_branch = &cfs_rq->leaf_cfs_rq_list;
	return false;
}

static inline void list_del_leaf_cfs_rq(struct cfs_rq *cfs_rq)
{
	if (cfs_rq->on_list) {
		struct rq *rq = rq_of(cfs_rq);

		/*
		 * With cfs_rq being unthrottled/throttled during an enqueue,
		 * it can happen the tmp_alone_branch points the a leaf that
		 * we finally want to del. In this case, tmp_alone_branch moves
		 * to the prev element but it will point to rq->leaf_cfs_rq_list
		 * at the end of the enqueue.
		 */
		if (rq->tmp_alone_branch == &cfs_rq->leaf_cfs_rq_list)
			rq->tmp_alone_branch = cfs_rq->leaf_cfs_rq_list.prev;

		list_del_rcu(&cfs_rq->leaf_cfs_rq_list);
		cfs_rq->on_list = 0;
	}
}

static inline void assert_list_leaf_cfs_rq(struct rq *rq)
{
	SCHED_WARN_ON(rq->tmp_alone_branch != &rq->leaf_cfs_rq_list);
}

/* Iterate thr' all leaf cfs_rq's on a runqueue */
#define for_each_leaf_cfs_rq_safe(rq, cfs_rq, pos)			\
	list_for_each_entry_safe(cfs_rq, pos, &rq->leaf_cfs_rq_list,	\
				 leaf_cfs_rq_list)

/* Do the two (enqueued) entities belong to the same group ? */
static inline struct cfs_rq *
is_same_group(struct sched_entity *se, struct sched_entity *pse)
{
	if (se->cfs_rq == pse->cfs_rq)
		return se->cfs_rq;

	return NULL;
}

static inline struct sched_entity *parent_entity(const struct sched_entity *se)
{
	return se->parent;
}

static void
find_matching_se(struct sched_entity **se, struct sched_entity **pse)
{
	int se_depth, pse_depth;

	/*
	 * preemption test can be made between sibling entities who are in the
	 * same cfs_rq i.e who have a common parent. Walk up the hierarchy of
	 * both tasks until we find their ancestors who are siblings of common
	 * parent.
	 */

	/* First walk up until both entities are at same depth */
	se_depth = (*se)->depth;
	pse_depth = (*pse)->depth;

	while (se_depth > pse_depth) {
		se_depth--;
		*se = parent_entity(*se);
	}

	while (pse_depth > se_depth) {
		pse_depth--;
		*pse = parent_entity(*pse);
	}

	while (!is_same_group(*se, *pse)) {
		*se = parent_entity(*se);
		*pse = parent_entity(*pse);
	}
}

static int tg_is_idle(struct task_group *tg)
{
	return tg->idle > 0;
}

static int cfs_rq_is_idle(struct cfs_rq *cfs_rq)
{
	return cfs_rq->idle > 0;
}

static int se_is_idle(struct sched_entity *se)
{
	if (entity_is_task(se))
		return task_has_idle_policy(task_of(se));
	return cfs_rq_is_idle(group_cfs_rq(se));
}

#else	/* !CONFIG_FAIR_GROUP_SCHED */

#define for_each_sched_entity(se) \
		for (; se; se = NULL)

static inline bool list_add_leaf_cfs_rq(struct cfs_rq *cfs_rq)
{
	return true;
}

static inline void list_del_leaf_cfs_rq(struct cfs_rq *cfs_rq)
{
}

static inline void assert_list_leaf_cfs_rq(struct rq *rq)
{
}

#define for_each_leaf_cfs_rq_safe(rq, cfs_rq, pos)	\
		for (cfs_rq = &rq->cfs, pos = NULL; cfs_rq; cfs_rq = pos)

static inline struct sched_entity *parent_entity(struct sched_entity *se)
{
	return NULL;
}

static inline void
find_matching_se(struct sched_entity **se, struct sched_entity **pse)
{
}

static inline int tg_is_idle(struct task_group *tg)
{
	return 0;
}

static int cfs_rq_is_idle(struct cfs_rq *cfs_rq)
{
	return 0;
}

static int se_is_idle(struct sched_entity *se)
{
	return 0;
}

#endif	/* CONFIG_FAIR_GROUP_SCHED */

static __always_inline
void account_cfs_rq_runtime(struct cfs_rq *cfs_rq, u64 delta_exec);

/**************************************************************
 * Scheduling class tree data structure manipulation methods:
 */

static inline u64 max_vruntime(u64 max_vruntime, u64 vruntime)
{
	s64 delta = (s64)(vruntime - max_vruntime);
	if (delta > 0)
		max_vruntime = vruntime;

	return max_vruntime;
}

static inline u64 min_vruntime(u64 min_vruntime, u64 vruntime)
{
	s64 delta = (s64)(vruntime - min_vruntime);
	if (delta < 0)
		min_vruntime = vruntime;

	return min_vruntime;
}

static inline bool entity_before(const struct sched_entity *a,
				 const struct sched_entity *b)
{
	return (s64)(a->vruntime - b->vruntime) < 0;
}

#define __node_2_se(node) \
	rb_entry((node), struct sched_entity, run_node)

static void update_min_vruntime(struct cfs_rq *cfs_rq)
{
	struct sched_entity *curr = cfs_rq->curr;
	struct rb_node *leftmost = rb_first_cached(&cfs_rq->tasks_timeline);

	u64 vruntime = cfs_rq->min_vruntime;

	if (curr) {
		if (curr->on_rq)
			vruntime = curr->vruntime;
		else
			curr = NULL;
	}

	if (leftmost) { /* non-empty tree */
		struct sched_entity *se = __node_2_se(leftmost);

		if (!curr)
			vruntime = se->vruntime;
		else
			vruntime = min_vruntime(vruntime, se->vruntime);
	}

	/* ensure we never gain time by being placed backwards. */
	u64_u32_store(cfs_rq->min_vruntime,
		      max_vruntime(cfs_rq->min_vruntime, vruntime));
}

static inline bool __entity_less(struct rb_node *a, const struct rb_node *b)
{
	return entity_before(__node_2_se(a), __node_2_se(b));
}

/*
 * Enqueue an entity into the rb-tree:
 */
static void __enqueue_entity(struct cfs_rq *cfs_rq, struct sched_entity *se)
{
	trace_android_rvh_enqueue_entity(cfs_rq, se);
	rb_add_cached(&se->run_node, &cfs_rq->tasks_timeline, __entity_less);
}

static void __dequeue_entity(struct cfs_rq *cfs_rq, struct sched_entity *se)
{
	trace_android_rvh_dequeue_entity(cfs_rq, se);
	rb_erase_cached(&se->run_node, &cfs_rq->tasks_timeline);
}

struct sched_entity *__pick_first_entity(struct cfs_rq *cfs_rq)
{
	struct rb_node *left = rb_first_cached(&cfs_rq->tasks_timeline);

	if (!left)
		return NULL;

	return __node_2_se(left);
}

static struct sched_entity *__pick_next_entity(struct sched_entity *se)
{
	struct rb_node *next = rb_next(&se->run_node);

	if (!next)
		return NULL;

	return __node_2_se(next);
}

#ifdef CONFIG_SCHED_DEBUG
struct sched_entity *__pick_last_entity(struct cfs_rq *cfs_rq)
{
	struct rb_node *last = rb_last(&cfs_rq->tasks_timeline.rb_root);

	if (!last)
		return NULL;

	return __node_2_se(last);
}

/**************************************************************
 * Scheduling class statistics methods:
 */

int sched_update_scaling(void)
{
	unsigned int factor = get_update_sysctl_factor();

	sched_nr_latency = DIV_ROUND_UP(sysctl_sched_latency,
					sysctl_sched_min_granularity);

#define WRT_SYSCTL(name) \
	(normalized_sysctl_##name = sysctl_##name / (factor))
	WRT_SYSCTL(sched_min_granularity);
	WRT_SYSCTL(sched_latency);
	WRT_SYSCTL(sched_wakeup_granularity);
#undef WRT_SYSCTL

	return 0;
}
#endif

/*
 * delta /= w
 */
static inline u64 calc_delta_fair(u64 delta, struct sched_entity *se)
{
	if (unlikely(se->load.weight != NICE_0_LOAD))
		delta = __calc_delta(delta, NICE_0_LOAD, &se->load);

	return delta;
}

/*
 * The idea is to set a period in which each task runs once.
 *
 * When there are too many tasks (sched_nr_latency) we have to stretch
 * this period because otherwise the slices get too small.
 *
 * p = (nr <= nl) ? l : l*nr/nl
 */
static u64 __sched_period(unsigned long nr_running)
{
	if (unlikely(nr_running > sched_nr_latency))
		return nr_running * sysctl_sched_min_granularity;
	else
		return sysctl_sched_latency;
}

static bool sched_idle_cfs_rq(struct cfs_rq *cfs_rq);

/*
 * We calculate the wall-time slice from the period by taking a part
 * proportional to the weight.
 *
 * s = p*P[w/rw]
 */
static u64 sched_slice(struct cfs_rq *cfs_rq, struct sched_entity *se)
{
	unsigned int nr_running = cfs_rq->nr_running;
	struct sched_entity *init_se = se;
	unsigned int min_gran;
	u64 slice;

	if (sched_feat(ALT_PERIOD))
		nr_running = rq_of(cfs_rq)->cfs.h_nr_running;

	slice = __sched_period(nr_running + !se->on_rq);

	for_each_sched_entity(se) {
		struct load_weight *load;
		struct load_weight lw;
		struct cfs_rq *qcfs_rq;

		qcfs_rq = cfs_rq_of(se);
		load = &qcfs_rq->load;

		if (unlikely(!se->on_rq)) {
			lw = qcfs_rq->load;

			update_load_add(&lw, se->load.weight);
			load = &lw;
		}
		slice = __calc_delta(slice, se->load.weight, load);
	}

	if (sched_feat(BASE_SLICE)) {
		if (se_is_idle(init_se) && !sched_idle_cfs_rq(cfs_rq))
			min_gran = sysctl_sched_idle_min_granularity;
		else
			min_gran = sysctl_sched_min_granularity;

		slice = max_t(u64, slice, min_gran);
	}

	return slice;
}

/*
 * We calculate the vruntime slice of a to-be-inserted task.
 *
 * vs = s/w
 */
static u64 sched_vslice(struct cfs_rq *cfs_rq, struct sched_entity *se)
{
	return calc_delta_fair(sched_slice(cfs_rq, se), se);
}

#include "pelt.h"
#ifdef CONFIG_SMP

static int select_idle_sibling(struct task_struct *p, int prev_cpu, int cpu);
static unsigned long task_h_load(struct task_struct *p);
static unsigned long capacity_of(int cpu);

/* Give new sched_entity start runnable values to heavy its load in infant time */
void init_entity_runnable_average(struct sched_entity *se)
{
	struct sched_avg *sa = &se->avg;

	memset(sa, 0, sizeof(*sa));

	/*
	 * Tasks are initialized with full load to be seen as heavy tasks until
	 * they get a chance to stabilize to their real load level.
	 * Group entities are initialized with zero load to reflect the fact that
	 * nothing has been attached to the task group yet.
	 */
	if (entity_is_task(se))
		sa->load_avg = scale_load_down(se->load.weight);

	/* when this task enqueue'ed, it will contribute to its cfs_rq's load_avg */
}

/*
 * With new tasks being created, their initial util_avgs are extrapolated
 * based on the cfs_rq's current util_avg:
 *
 *   util_avg = cfs_rq->util_avg / (cfs_rq->load_avg + 1) * se.load.weight
 *
 * However, in many cases, the above util_avg does not give a desired
 * value. Moreover, the sum of the util_avgs may be divergent, such
 * as when the series is a harmonic series.
 *
 * To solve this problem, we also cap the util_avg of successive tasks to
 * only 1/2 of the left utilization budget:
 *
 *   util_avg_cap = (cpu_scale - cfs_rq->avg.util_avg) / 2^n
 *
 * where n denotes the nth task and cpu_scale the CPU capacity.
 *
 * For example, for a CPU with 1024 of capacity, a simplest series from
 * the beginning would be like:
 *
 *  task  util_avg: 512, 256, 128,  64,  32,   16,    8, ...
 * cfs_rq util_avg: 512, 768, 896, 960, 992, 1008, 1016, ...
 *
 * Finally, that extrapolated util_avg is clamped to the cap (util_avg_cap)
 * if util_avg > util_avg_cap.
 */
void post_init_entity_util_avg(struct task_struct *p)
{
	struct sched_entity *se = &p->se;
	struct cfs_rq *cfs_rq = cfs_rq_of(se);
	struct sched_avg *sa = &se->avg;
	long cpu_scale = arch_scale_cpu_capacity(cpu_of(rq_of(cfs_rq)));
	long cap = (long)(cpu_scale - cfs_rq->avg.util_avg) / 2;

	if (p->sched_class != &fair_sched_class) {
		/*
		 * For !fair tasks do:
		 *
		update_cfs_rq_load_avg(now, cfs_rq);
		attach_entity_load_avg(cfs_rq, se);
		switched_from_fair(rq, p);
		 *
		 * such that the next switched_to_fair() has the
		 * expected state.
		 */
		se->avg.last_update_time = cfs_rq_clock_pelt(cfs_rq);
		return;
	}

	if (cap > 0) {
		if (cfs_rq->avg.util_avg != 0) {
			sa->util_avg  = cfs_rq->avg.util_avg * se->load.weight;
			sa->util_avg /= (cfs_rq->avg.load_avg + 1);

			if (sa->util_avg > cap)
				sa->util_avg = cap;
		} else {
			sa->util_avg = cap;
		}
	}

	sa->runnable_avg = sa->util_avg;
}

#else /* !CONFIG_SMP */
void init_entity_runnable_average(struct sched_entity *se)
{
}
void post_init_entity_util_avg(struct task_struct *p)
{
}
static void update_tg_load_avg(struct cfs_rq *cfs_rq)
{
}
#endif /* CONFIG_SMP */

/*
 * Update the current task's runtime statistics.
 */
static void update_curr(struct cfs_rq *cfs_rq)
{
	struct sched_entity *curr = cfs_rq->curr;
	u64 now = rq_clock_task(rq_of(cfs_rq));
	u64 delta_exec;

	if (unlikely(!curr))
		return;

	delta_exec = now - curr->exec_start;
	if (unlikely((s64)delta_exec <= 0))
		return;

	curr->exec_start = now;

	if (schedstat_enabled()) {
		struct sched_statistics *stats;

		stats = __schedstats_from_se(curr);
		__schedstat_set(stats->exec_max,
				max(delta_exec, stats->exec_max));
	}

	curr->sum_exec_runtime += delta_exec;
	schedstat_add(cfs_rq->exec_clock, delta_exec);

	curr->vruntime += calc_delta_fair(delta_exec, curr);
	update_min_vruntime(cfs_rq);

	if (entity_is_task(curr)) {
		struct task_struct *curtask = task_of(curr);

		trace_sched_stat_runtime(curtask, delta_exec, curr->vruntime);
		cgroup_account_cputime(curtask, delta_exec);
		account_group_exec_runtime(curtask, delta_exec);
	}

	account_cfs_rq_runtime(cfs_rq, delta_exec);
}

static void update_curr_fair(struct rq *rq)
{
	update_curr(cfs_rq_of(&rq->curr->se));
}

static inline void
update_stats_wait_start_fair(struct cfs_rq *cfs_rq, struct sched_entity *se)
{
	struct sched_statistics *stats;
	struct task_struct *p = NULL;

	if (!schedstat_enabled())
		return;

	stats = __schedstats_from_se(se);

	if (entity_is_task(se))
		p = task_of(se);

	__update_stats_wait_start(rq_of(cfs_rq), p, stats);
}

static inline void
update_stats_wait_end_fair(struct cfs_rq *cfs_rq, struct sched_entity *se)
{
	struct sched_statistics *stats;
	struct task_struct *p = NULL;

	if (!schedstat_enabled())
		return;

	stats = __schedstats_from_se(se);

	/*
	 * When the sched_schedstat changes from 0 to 1, some sched se
	 * maybe already in the runqueue, the se->statistics.wait_start
	 * will be 0.So it will let the delta wrong. We need to avoid this
	 * scenario.
	 */
	if (unlikely(!schedstat_val(stats->wait_start)))
		return;

	if (entity_is_task(se))
		p = task_of(se);

	__update_stats_wait_end(rq_of(cfs_rq), p, stats);
}

static inline void
update_stats_enqueue_sleeper_fair(struct cfs_rq *cfs_rq, struct sched_entity *se)
{
	struct sched_statistics *stats;
	struct task_struct *tsk = NULL;

	if (!schedstat_enabled())
		return;

	stats = __schedstats_from_se(se);

	if (entity_is_task(se))
		tsk = task_of(se);

	__update_stats_enqueue_sleeper(rq_of(cfs_rq), tsk, stats);
}

/*
 * Task is being enqueued - update stats:
 */
static inline void
update_stats_enqueue_fair(struct cfs_rq *cfs_rq, struct sched_entity *se, int flags)
{
	if (!schedstat_enabled())
		return;

	/*
	 * Are we enqueueing a waiting task? (for current tasks
	 * a dequeue/enqueue event is a NOP)
	 */
	if (se != cfs_rq->curr)
		update_stats_wait_start_fair(cfs_rq, se);

	if (flags & ENQUEUE_WAKEUP)
		update_stats_enqueue_sleeper_fair(cfs_rq, se);
}

static inline void
update_stats_dequeue_fair(struct cfs_rq *cfs_rq, struct sched_entity *se, int flags)
{

	if (!schedstat_enabled())
		return;

	/*
	 * Mark the end of the wait period if dequeueing a
	 * waiting task:
	 */
	if (se != cfs_rq->curr)
		update_stats_wait_end_fair(cfs_rq, se);

	if ((flags & DEQUEUE_SLEEP) && entity_is_task(se)) {
		struct task_struct *tsk = task_of(se);
		unsigned int state;

		/* XXX racy against TTWU */
		state = READ_ONCE(tsk->__state);
		if (state & TASK_INTERRUPTIBLE)
			__schedstat_set(tsk->stats.sleep_start,
				      rq_clock(rq_of(cfs_rq)));
		if (state & TASK_UNINTERRUPTIBLE)
			__schedstat_set(tsk->stats.block_start,
				      rq_clock(rq_of(cfs_rq)));
	}
}

/*
 * We are picking a new current task - update its stats:
 */
static inline void
update_stats_curr_start(struct cfs_rq *cfs_rq, struct sched_entity *se)
{
	/*
	 * We are starting a new run period:
	 */
	se->exec_start = rq_clock_task(rq_of(cfs_rq));
}

/**************************************************
 * Scheduling class queueing methods:
 */

#ifdef CONFIG_NUMA
#define NUMA_IMBALANCE_MIN 2

static inline long
adjust_numa_imbalance(int imbalance, int dst_running, int imb_numa_nr)
{
	/*
	 * Allow a NUMA imbalance if busy CPUs is less than the maximum
	 * threshold. Above this threshold, individual tasks may be contending
	 * for both memory bandwidth and any shared HT resources.  This is an
	 * approximation as the number of running tasks may not be related to
	 * the number of busy CPUs due to sched_setaffinity.
	 */
	if (dst_running > imb_numa_nr)
		return imbalance;

	/*
	 * Allow a small imbalance based on a simple pair of communicating
	 * tasks that remain local when the destination is lightly loaded.
	 */
	if (imbalance <= NUMA_IMBALANCE_MIN)
		return 0;

	return imbalance;
}
#endif /* CONFIG_NUMA */

#ifdef CONFIG_NUMA_BALANCING
/*
 * Approximate time to scan a full NUMA task in ms. The task scan period is
 * calculated based on the tasks virtual memory size and
 * numa_balancing_scan_size.
 */
unsigned int sysctl_numa_balancing_scan_period_min = 1000;
unsigned int sysctl_numa_balancing_scan_period_max = 60000;

/* Portion of address space to scan in MB */
unsigned int sysctl_numa_balancing_scan_size = 256;

/* Scan @scan_size MB every @scan_period after an initial @scan_delay in ms */
unsigned int sysctl_numa_balancing_scan_delay = 1000;

/* The page with hint page fault latency < threshold in ms is considered hot */
unsigned int sysctl_numa_balancing_hot_threshold = MSEC_PER_SEC;

struct numa_group {
	refcount_t refcount;

	spinlock_t lock; /* nr_tasks, tasks */
	int nr_tasks;
	pid_t gid;
	int active_nodes;

	struct rcu_head rcu;
	unsigned long total_faults;
	unsigned long max_faults_cpu;
	/*
	 * faults[] array is split into two regions: faults_mem and faults_cpu.
	 *
	 * Faults_cpu is used to decide whether memory should move
	 * towards the CPU. As a consequence, these stats are weighted
	 * more by CPU use than by memory faults.
	 */
	unsigned long faults[];
};

/*
 * For functions that can be called in multiple contexts that permit reading
 * ->numa_group (see struct task_struct for locking rules).
 */
static struct numa_group *deref_task_numa_group(struct task_struct *p)
{
	return rcu_dereference_check(p->numa_group, p == current ||
		(lockdep_is_held(__rq_lockp(task_rq(p))) && !READ_ONCE(p->on_cpu)));
}

static struct numa_group *deref_curr_numa_group(struct task_struct *p)
{
	return rcu_dereference_protected(p->numa_group, p == current);
}

static inline unsigned long group_faults_priv(struct numa_group *ng);
static inline unsigned long group_faults_shared(struct numa_group *ng);

static unsigned int task_nr_scan_windows(struct task_struct *p)
{
	unsigned long rss = 0;
	unsigned long nr_scan_pages;

	/*
	 * Calculations based on RSS as non-present and empty pages are skipped
	 * by the PTE scanner and NUMA hinting faults should be trapped based
	 * on resident pages
	 */
	nr_scan_pages = sysctl_numa_balancing_scan_size << (20 - PAGE_SHIFT);
	rss = get_mm_rss(p->mm);
	if (!rss)
		rss = nr_scan_pages;

	rss = round_up(rss, nr_scan_pages);
	return rss / nr_scan_pages;
}

/* For sanity's sake, never scan more PTEs than MAX_SCAN_WINDOW MB/sec. */
#define MAX_SCAN_WINDOW 2560

static unsigned int task_scan_min(struct task_struct *p)
{
	unsigned int scan_size = READ_ONCE(sysctl_numa_balancing_scan_size);
	unsigned int scan, floor;
	unsigned int windows = 1;

	if (scan_size < MAX_SCAN_WINDOW)
		windows = MAX_SCAN_WINDOW / scan_size;
	floor = 1000 / windows;

	scan = sysctl_numa_balancing_scan_period_min / task_nr_scan_windows(p);
	return max_t(unsigned int, floor, scan);
}

static unsigned int task_scan_start(struct task_struct *p)
{
	unsigned long smin = task_scan_min(p);
	unsigned long period = smin;
	struct numa_group *ng;

	/* Scale the maximum scan period with the amount of shared memory. */
	rcu_read_lock();
	ng = rcu_dereference(p->numa_group);
	if (ng) {
		unsigned long shared = group_faults_shared(ng);
		unsigned long private = group_faults_priv(ng);

		period *= refcount_read(&ng->refcount);
		period *= shared + 1;
		period /= private + shared + 1;
	}
	rcu_read_unlock();

	return max(smin, period);
}

static unsigned int task_scan_max(struct task_struct *p)
{
	unsigned long smin = task_scan_min(p);
	unsigned long smax;
	struct numa_group *ng;

	/* Watch for min being lower than max due to floor calculations */
	smax = sysctl_numa_balancing_scan_period_max / task_nr_scan_windows(p);

	/* Scale the maximum scan period with the amount of shared memory. */
	ng = deref_curr_numa_group(p);
	if (ng) {
		unsigned long shared = group_faults_shared(ng);
		unsigned long private = group_faults_priv(ng);
		unsigned long period = smax;

		period *= refcount_read(&ng->refcount);
		period *= shared + 1;
		period /= private + shared + 1;

		smax = max(smax, period);
	}

	return max(smin, smax);
}

static void account_numa_enqueue(struct rq *rq, struct task_struct *p)
{
	rq->nr_numa_running += (p->numa_preferred_nid != NUMA_NO_NODE);
	rq->nr_preferred_running += (p->numa_preferred_nid == task_node(p));
}

static void account_numa_dequeue(struct rq *rq, struct task_struct *p)
{
	rq->nr_numa_running -= (p->numa_preferred_nid != NUMA_NO_NODE);
	rq->nr_preferred_running -= (p->numa_preferred_nid == task_node(p));
}

/* Shared or private faults. */
#define NR_NUMA_HINT_FAULT_TYPES 2

/* Memory and CPU locality */
#define NR_NUMA_HINT_FAULT_STATS (NR_NUMA_HINT_FAULT_TYPES * 2)

/* Averaged statistics, and temporary buffers. */
#define NR_NUMA_HINT_FAULT_BUCKETS (NR_NUMA_HINT_FAULT_STATS * 2)

pid_t task_numa_group_id(struct task_struct *p)
{
	struct numa_group *ng;
	pid_t gid = 0;

	rcu_read_lock();
	ng = rcu_dereference(p->numa_group);
	if (ng)
		gid = ng->gid;
	rcu_read_unlock();

	return gid;
}

/*
 * The averaged statistics, shared & private, memory & CPU,
 * occupy the first half of the array. The second half of the
 * array is for current counters, which are averaged into the
 * first set by task_numa_placement.
 */
static inline int task_faults_idx(enum numa_faults_stats s, int nid, int priv)
{
	return NR_NUMA_HINT_FAULT_TYPES * (s * nr_node_ids + nid) + priv;
}

static inline unsigned long task_faults(struct task_struct *p, int nid)
{
	if (!p->numa_faults)
		return 0;

	return p->numa_faults[task_faults_idx(NUMA_MEM, nid, 0)] +
		p->numa_faults[task_faults_idx(NUMA_MEM, nid, 1)];
}

static inline unsigned long group_faults(struct task_struct *p, int nid)
{
	struct numa_group *ng = deref_task_numa_group(p);

	if (!ng)
		return 0;

	return ng->faults[task_faults_idx(NUMA_MEM, nid, 0)] +
		ng->faults[task_faults_idx(NUMA_MEM, nid, 1)];
}

static inline unsigned long group_faults_cpu(struct numa_group *group, int nid)
{
	return group->faults[task_faults_idx(NUMA_CPU, nid, 0)] +
		group->faults[task_faults_idx(NUMA_CPU, nid, 1)];
}

static inline unsigned long group_faults_priv(struct numa_group *ng)
{
	unsigned long faults = 0;
	int node;

	for_each_online_node(node) {
		faults += ng->faults[task_faults_idx(NUMA_MEM, node, 1)];
	}

	return faults;
}

static inline unsigned long group_faults_shared(struct numa_group *ng)
{
	unsigned long faults = 0;
	int node;

	for_each_online_node(node) {
		faults += ng->faults[task_faults_idx(NUMA_MEM, node, 0)];
	}

	return faults;
}

/*
 * A node triggering more than 1/3 as many NUMA faults as the maximum is
 * considered part of a numa group's pseudo-interleaving set. Migrations
 * between these nodes are slowed down, to allow things to settle down.
 */
#define ACTIVE_NODE_FRACTION 3

static bool numa_is_active_node(int nid, struct numa_group *ng)
{
	return group_faults_cpu(ng, nid) * ACTIVE_NODE_FRACTION > ng->max_faults_cpu;
}

/* Handle placement on systems where not all nodes are directly connected. */
static unsigned long score_nearby_nodes(struct task_struct *p, int nid,
					int lim_dist, bool task)
{
	unsigned long score = 0;
	int node, max_dist;

	/*
	 * All nodes are directly connected, and the same distance
	 * from each other. No need for fancy placement algorithms.
	 */
	if (sched_numa_topology_type == NUMA_DIRECT)
		return 0;

	/* sched_max_numa_distance may be changed in parallel. */
	max_dist = READ_ONCE(sched_max_numa_distance);
	/*
	 * This code is called for each node, introducing N^2 complexity,
	 * which should be ok given the number of nodes rarely exceeds 8.
	 */
	for_each_online_node(node) {
		unsigned long faults;
		int dist = node_distance(nid, node);

		/*
		 * The furthest away nodes in the system are not interesting
		 * for placement; nid was already counted.
		 */
		if (dist >= max_dist || node == nid)
			continue;

		/*
		 * On systems with a backplane NUMA topology, compare groups
		 * of nodes, and move tasks towards the group with the most
		 * memory accesses. When comparing two nodes at distance
		 * "hoplimit", only nodes closer by than "hoplimit" are part
		 * of each group. Skip other nodes.
		 */
		if (sched_numa_topology_type == NUMA_BACKPLANE && dist >= lim_dist)
			continue;

		/* Add up the faults from nearby nodes. */
		if (task)
			faults = task_faults(p, node);
		else
			faults = group_faults(p, node);

		/*
		 * On systems with a glueless mesh NUMA topology, there are
		 * no fixed "groups of nodes". Instead, nodes that are not
		 * directly connected bounce traffic through intermediate
		 * nodes; a numa_group can occupy any set of nodes.
		 * The further away a node is, the less the faults count.
		 * This seems to result in good task placement.
		 */
		if (sched_numa_topology_type == NUMA_GLUELESS_MESH) {
			faults *= (max_dist - dist);
			faults /= (max_dist - LOCAL_DISTANCE);
		}

		score += faults;
	}

	return score;
}

/*
 * These return the fraction of accesses done by a particular task, or
 * task group, on a particular numa node.  The group weight is given a
 * larger multiplier, in order to group tasks together that are almost
 * evenly spread out between numa nodes.
 */
static inline unsigned long task_weight(struct task_struct *p, int nid,
					int dist)
{
	unsigned long faults, total_faults;

	if (!p->numa_faults)
		return 0;

	total_faults = p->total_numa_faults;

	if (!total_faults)
		return 0;

	faults = task_faults(p, nid);
	faults += score_nearby_nodes(p, nid, dist, true);

	return 1000 * faults / total_faults;
}

static inline unsigned long group_weight(struct task_struct *p, int nid,
					 int dist)
{
	struct numa_group *ng = deref_task_numa_group(p);
	unsigned long faults, total_faults;

	if (!ng)
		return 0;

	total_faults = ng->total_faults;

	if (!total_faults)
		return 0;

	faults = group_faults(p, nid);
	faults += score_nearby_nodes(p, nid, dist, false);

	return 1000 * faults / total_faults;
}

/*
 * If memory tiering mode is enabled, cpupid of slow memory page is
 * used to record scan time instead of CPU and PID.  When tiering mode
 * is disabled at run time, the scan time (in cpupid) will be
 * interpreted as CPU and PID.  So CPU needs to be checked to avoid to
 * access out of array bound.
 */
static inline bool cpupid_valid(int cpupid)
{
	return cpupid_to_cpu(cpupid) < nr_cpu_ids;
}

/*
 * For memory tiering mode, if there are enough free pages (more than
 * enough watermark defined here) in fast memory node, to take full
 * advantage of fast memory capacity, all recently accessed slow
 * memory pages will be migrated to fast memory node without
 * considering hot threshold.
 */
static bool pgdat_free_space_enough(struct pglist_data *pgdat)
{
	int z;
	unsigned long enough_wmark;

	enough_wmark = max(1UL * 1024 * 1024 * 1024 >> PAGE_SHIFT,
			   pgdat->node_present_pages >> 4);
	for (z = pgdat->nr_zones - 1; z >= 0; z--) {
		struct zone *zone = pgdat->node_zones + z;

		if (!populated_zone(zone))
			continue;

		if (zone_watermark_ok(zone, 0,
				      wmark_pages(zone, WMARK_PROMO) + enough_wmark,
				      ZONE_MOVABLE, 0))
			return true;
	}
	return false;
}

/*
 * For memory tiering mode, when page tables are scanned, the scan
 * time will be recorded in struct page in addition to make page
 * PROT_NONE for slow memory page.  So when the page is accessed, in
 * hint page fault handler, the hint page fault latency is calculated
 * via,
 *
 *	hint page fault latency = hint page fault time - scan time
 *
 * The smaller the hint page fault latency, the higher the possibility
 * for the page to be hot.
 */
static int numa_hint_fault_latency(struct page *page)
{
	int last_time, time;

	time = jiffies_to_msecs(jiffies);
	last_time = xchg_page_access_time(page, time);

	return (time - last_time) & PAGE_ACCESS_TIME_MASK;
}

/*
 * For memory tiering mode, too high promotion/demotion throughput may
 * hurt application latency.  So we provide a mechanism to rate limit
 * the number of pages that are tried to be promoted.
 */
static bool numa_promotion_rate_limit(struct pglist_data *pgdat,
				      unsigned long rate_limit, int nr)
{
	unsigned long nr_cand;
	unsigned int now, start;

	now = jiffies_to_msecs(jiffies);
	mod_node_page_state(pgdat, PGPROMOTE_CANDIDATE, nr);
	nr_cand = node_page_state(pgdat, PGPROMOTE_CANDIDATE);
	start = pgdat->nbp_rl_start;
	if (now - start > MSEC_PER_SEC &&
	    cmpxchg(&pgdat->nbp_rl_start, start, now) == start)
		pgdat->nbp_rl_nr_cand = nr_cand;
	if (nr_cand - pgdat->nbp_rl_nr_cand >= rate_limit)
		return true;
	return false;
}

#define NUMA_MIGRATION_ADJUST_STEPS	16

static void numa_promotion_adjust_threshold(struct pglist_data *pgdat,
					    unsigned long rate_limit,
					    unsigned int ref_th)
{
	unsigned int now, start, th_period, unit_th, th;
	unsigned long nr_cand, ref_cand, diff_cand;

	now = jiffies_to_msecs(jiffies);
	th_period = sysctl_numa_balancing_scan_period_max;
	start = pgdat->nbp_th_start;
	if (now - start > th_period &&
	    cmpxchg(&pgdat->nbp_th_start, start, now) == start) {
		ref_cand = rate_limit *
			sysctl_numa_balancing_scan_period_max / MSEC_PER_SEC;
		nr_cand = node_page_state(pgdat, PGPROMOTE_CANDIDATE);
		diff_cand = nr_cand - pgdat->nbp_th_nr_cand;
		unit_th = ref_th * 2 / NUMA_MIGRATION_ADJUST_STEPS;
		th = pgdat->nbp_threshold ? : ref_th;
		if (diff_cand > ref_cand * 11 / 10)
			th = max(th - unit_th, unit_th);
		else if (diff_cand < ref_cand * 9 / 10)
			th = min(th + unit_th, ref_th * 2);
		pgdat->nbp_th_nr_cand = nr_cand;
		pgdat->nbp_threshold = th;
	}
}

bool should_numa_migrate_memory(struct task_struct *p, struct page * page,
				int src_nid, int dst_cpu)
{
	struct numa_group *ng = deref_curr_numa_group(p);
	int dst_nid = cpu_to_node(dst_cpu);
	int last_cpupid, this_cpupid;

	/*
	 * The pages in slow memory node should be migrated according
	 * to hot/cold instead of private/shared.
	 */
	if (sysctl_numa_balancing_mode & NUMA_BALANCING_MEMORY_TIERING &&
	    !node_is_toptier(src_nid)) {
		struct pglist_data *pgdat;
		unsigned long rate_limit;
		unsigned int latency, th, def_th;

		pgdat = NODE_DATA(dst_nid);
		if (pgdat_free_space_enough(pgdat)) {
			/* workload changed, reset hot threshold */
			pgdat->nbp_threshold = 0;
			return true;
		}

		def_th = sysctl_numa_balancing_hot_threshold;
		rate_limit = sysctl_numa_balancing_promote_rate_limit << \
			(20 - PAGE_SHIFT);
		numa_promotion_adjust_threshold(pgdat, rate_limit, def_th);

		th = pgdat->nbp_threshold ? : def_th;
		latency = numa_hint_fault_latency(page);
		if (latency >= th)
			return false;

		return !numa_promotion_rate_limit(pgdat, rate_limit,
						  thp_nr_pages(page));
	}

	this_cpupid = cpu_pid_to_cpupid(dst_cpu, current->pid);
	last_cpupid = page_cpupid_xchg_last(page, this_cpupid);

	if (!(sysctl_numa_balancing_mode & NUMA_BALANCING_MEMORY_TIERING) &&
	    !node_is_toptier(src_nid) && !cpupid_valid(last_cpupid))
		return false;

	/*
	 * Allow first faults or private faults to migrate immediately early in
	 * the lifetime of a task. The magic number 4 is based on waiting for
	 * two full passes of the "multi-stage node selection" test that is
	 * executed below.
	 */
	if ((p->numa_preferred_nid == NUMA_NO_NODE || p->numa_scan_seq <= 4) &&
	    (cpupid_pid_unset(last_cpupid) || cpupid_match_pid(p, last_cpupid)))
		return true;

	/*
	 * Multi-stage node selection is used in conjunction with a periodic
	 * migration fault to build a temporal task<->page relation. By using
	 * a two-stage filter we remove short/unlikely relations.
	 *
	 * Using P(p) ~ n_p / n_t as per frequentist probability, we can equate
	 * a task's usage of a particular page (n_p) per total usage of this
	 * page (n_t) (in a given time-span) to a probability.
	 *
	 * Our periodic faults will sample this probability and getting the
	 * same result twice in a row, given these samples are fully
	 * independent, is then given by P(n)^2, provided our sample period
	 * is sufficiently short compared to the usage pattern.
	 *
	 * This quadric squishes small probabilities, making it less likely we
	 * act on an unlikely task<->page relation.
	 */
	if (!cpupid_pid_unset(last_cpupid) &&
				cpupid_to_nid(last_cpupid) != dst_nid)
		return false;

	/* Always allow migrate on private faults */
	if (cpupid_match_pid(p, last_cpupid))
		return true;

	/* A shared fault, but p->numa_group has not been set up yet. */
	if (!ng)
		return true;

	/*
	 * Destination node is much more heavily used than the source
	 * node? Allow migration.
	 */
	if (group_faults_cpu(ng, dst_nid) > group_faults_cpu(ng, src_nid) *
					ACTIVE_NODE_FRACTION)
		return true;

	/*
	 * Distribute memory according to CPU & memory use on each node,
	 * with 3/4 hysteresis to avoid unnecessary memory migrations:
	 *
	 * faults_cpu(dst)   3   faults_cpu(src)
	 * --------------- * - > ---------------
	 * faults_mem(dst)   4   faults_mem(src)
	 */
	return group_faults_cpu(ng, dst_nid) * group_faults(p, src_nid) * 3 >
	       group_faults_cpu(ng, src_nid) * group_faults(p, dst_nid) * 4;
}

/*
 * 'numa_type' describes the node at the moment of load balancing.
 */
enum numa_type {
	/* The node has spare capacity that can be used to run more tasks.  */
	node_has_spare = 0,
	/*
	 * The node is fully used and the tasks don't compete for more CPU
	 * cycles. Nevertheless, some tasks might wait before running.
	 */
	node_fully_busy,
	/*
	 * The node is overloaded and can't provide expected CPU cycles to all
	 * tasks.
	 */
	node_overloaded
};

/* Cached statistics for all CPUs within a node */
struct numa_stats {
	unsigned long load;
	unsigned long runnable;
	unsigned long util;
	/* Total compute capacity of CPUs on a node */
	unsigned long compute_capacity;
	unsigned int nr_running;
	unsigned int weight;
	enum numa_type node_type;
	int idle_cpu;
};

static inline bool is_core_idle(int cpu)
{
#ifdef CONFIG_SCHED_SMT
	int sibling;

	for_each_cpu(sibling, cpu_smt_mask(cpu)) {
		if (cpu == sibling)
			continue;

		if (!idle_cpu(sibling))
			return false;
	}
#endif

	return true;
}

struct task_numa_env {
	struct task_struct *p;

	int src_cpu, src_nid;
	int dst_cpu, dst_nid;
	int imb_numa_nr;

	struct numa_stats src_stats, dst_stats;

	int imbalance_pct;
	int dist;

	struct task_struct *best_task;
	long best_imp;
	int best_cpu;
};

static unsigned long cpu_load(struct rq *rq);
static unsigned long cpu_runnable(struct rq *rq);

static inline enum
numa_type numa_classify(unsigned int imbalance_pct,
			 struct numa_stats *ns)
{
	if ((ns->nr_running > ns->weight) &&
	    (((ns->compute_capacity * 100) < (ns->util * imbalance_pct)) ||
	     ((ns->compute_capacity * imbalance_pct) < (ns->runnable * 100))))
		return node_overloaded;

	if ((ns->nr_running < ns->weight) ||
	    (((ns->compute_capacity * 100) > (ns->util * imbalance_pct)) &&
	     ((ns->compute_capacity * imbalance_pct) > (ns->runnable * 100))))
		return node_has_spare;

	return node_fully_busy;
}

#ifdef CONFIG_SCHED_SMT
/* Forward declarations of select_idle_sibling helpers */
static inline bool test_idle_cores(int cpu);
static inline int numa_idle_core(int idle_core, int cpu)
{
	if (!static_branch_likely(&sched_smt_present) ||
	    idle_core >= 0 || !test_idle_cores(cpu))
		return idle_core;

	/*
	 * Prefer cores instead of packing HT siblings
	 * and triggering future load balancing.
	 */
	if (is_core_idle(cpu))
		idle_core = cpu;

	return idle_core;
}
#else
static inline int numa_idle_core(int idle_core, int cpu)
{
	return idle_core;
}
#endif

/*
 * Gather all necessary information to make NUMA balancing placement
 * decisions that are compatible with standard load balancer. This
 * borrows code and logic from update_sg_lb_stats but sharing a
 * common implementation is impractical.
 */
static void update_numa_stats(struct task_numa_env *env,
			      struct numa_stats *ns, int nid,
			      bool find_idle)
{
	int cpu, idle_core = -1;

	memset(ns, 0, sizeof(*ns));
	ns->idle_cpu = -1;

	rcu_read_lock();
	for_each_cpu(cpu, cpumask_of_node(nid)) {
		struct rq *rq = cpu_rq(cpu);

		ns->load += cpu_load(rq);
		ns->runnable += cpu_runnable(rq);
		ns->util += cpu_util_cfs(cpu);
		ns->nr_running += rq->cfs.h_nr_running;
		ns->compute_capacity += capacity_of(cpu);

		if (find_idle && idle_core < 0 && !rq->nr_running && idle_cpu(cpu)) {
			if (READ_ONCE(rq->numa_migrate_on) ||
			    !cpumask_test_cpu(cpu, env->p->cpus_ptr))
				continue;

			if (ns->idle_cpu == -1)
				ns->idle_cpu = cpu;

			idle_core = numa_idle_core(idle_core, cpu);
		}
	}
	rcu_read_unlock();

	ns->weight = cpumask_weight(cpumask_of_node(nid));

	ns->node_type = numa_classify(env->imbalance_pct, ns);

	if (idle_core >= 0)
		ns->idle_cpu = idle_core;
}

static void task_numa_assign(struct task_numa_env *env,
			     struct task_struct *p, long imp)
{
	struct rq *rq = cpu_rq(env->dst_cpu);

	/* Check if run-queue part of active NUMA balance. */
	if (env->best_cpu != env->dst_cpu && xchg(&rq->numa_migrate_on, 1)) {
		int cpu;
		int start = env->dst_cpu;

		/* Find alternative idle CPU. */
		for_each_cpu_wrap(cpu, cpumask_of_node(env->dst_nid), start + 1) {
			if (cpu == env->best_cpu || !idle_cpu(cpu) ||
			    !cpumask_test_cpu(cpu, env->p->cpus_ptr)) {
				continue;
			}

			env->dst_cpu = cpu;
			rq = cpu_rq(env->dst_cpu);
			if (!xchg(&rq->numa_migrate_on, 1))
				goto assign;
		}

		/* Failed to find an alternative idle CPU */
		return;
	}

assign:
	/*
	 * Clear previous best_cpu/rq numa-migrate flag, since task now
	 * found a better CPU to move/swap.
	 */
	if (env->best_cpu != -1 && env->best_cpu != env->dst_cpu) {
		rq = cpu_rq(env->best_cpu);
		WRITE_ONCE(rq->numa_migrate_on, 0);
	}

	if (env->best_task)
		put_task_struct(env->best_task);
	if (p)
		get_task_struct(p);

	env->best_task = p;
	env->best_imp = imp;
	env->best_cpu = env->dst_cpu;
}

static bool load_too_imbalanced(long src_load, long dst_load,
				struct task_numa_env *env)
{
	long imb, old_imb;
	long orig_src_load, orig_dst_load;
	long src_capacity, dst_capacity;

	/*
	 * The load is corrected for the CPU capacity available on each node.
	 *
	 * src_load        dst_load
	 * ------------ vs ---------
	 * src_capacity    dst_capacity
	 */
	src_capacity = env->src_stats.compute_capacity;
	dst_capacity = env->dst_stats.compute_capacity;

	imb = abs(dst_load * src_capacity - src_load * dst_capacity);

	orig_src_load = env->src_stats.load;
	orig_dst_load = env->dst_stats.load;

	old_imb = abs(orig_dst_load * src_capacity - orig_src_load * dst_capacity);

	/* Would this change make things worse? */
	return (imb > old_imb);
}

/*
 * Maximum NUMA importance can be 1998 (2*999);
 * SMALLIMP @ 30 would be close to 1998/64.
 * Used to deter task migration.
 */
#define SMALLIMP	30

/*
 * This checks if the overall compute and NUMA accesses of the system would
 * be improved if the source tasks was migrated to the target dst_cpu taking
 * into account that it might be best if task running on the dst_cpu should
 * be exchanged with the source task
 */
static bool task_numa_compare(struct task_numa_env *env,
			      long taskimp, long groupimp, bool maymove)
{
	struct numa_group *cur_ng, *p_ng = deref_curr_numa_group(env->p);
	struct rq *dst_rq = cpu_rq(env->dst_cpu);
	long imp = p_ng ? groupimp : taskimp;
	struct task_struct *cur;
	long src_load, dst_load;
	int dist = env->dist;
	long moveimp = imp;
	long load;
	bool stopsearch = false;

	if (READ_ONCE(dst_rq->numa_migrate_on))
		return false;

	rcu_read_lock();
	cur = rcu_dereference(dst_rq->curr);
	if (cur && ((cur->flags & PF_EXITING) || is_idle_task(cur)))
		cur = NULL;

	/*
	 * Because we have preemption enabled we can get migrated around and
	 * end try selecting ourselves (current == env->p) as a swap candidate.
	 */
	if (cur == env->p) {
		stopsearch = true;
		goto unlock;
	}

	if (!cur) {
		if (maymove && moveimp >= env->best_imp)
			goto assign;
		else
			goto unlock;
	}

	/* Skip this swap candidate if cannot move to the source cpu. */
	if (!cpumask_test_cpu(env->src_cpu, cur->cpus_ptr))
		goto unlock;

	/*
	 * Skip this swap candidate if it is not moving to its preferred
	 * node and the best task is.
	 */
	if (env->best_task &&
	    env->best_task->numa_preferred_nid == env->src_nid &&
	    cur->numa_preferred_nid != env->src_nid) {
		goto unlock;
	}

	/*
	 * "imp" is the fault differential for the source task between the
	 * source and destination node. Calculate the total differential for
	 * the source task and potential destination task. The more negative
	 * the value is, the more remote accesses that would be expected to
	 * be incurred if the tasks were swapped.
	 *
	 * If dst and source tasks are in the same NUMA group, or not
	 * in any group then look only at task weights.
	 */
	cur_ng = rcu_dereference(cur->numa_group);
	if (cur_ng == p_ng) {
		/*
		 * Do not swap within a group or between tasks that have
		 * no group if there is spare capacity. Swapping does
		 * not address the load imbalance and helps one task at
		 * the cost of punishing another.
		 */
		if (env->dst_stats.node_type == node_has_spare)
			goto unlock;

		imp = taskimp + task_weight(cur, env->src_nid, dist) -
		      task_weight(cur, env->dst_nid, dist);
		/*
		 * Add some hysteresis to prevent swapping the
		 * tasks within a group over tiny differences.
		 */
		if (cur_ng)
			imp -= imp / 16;
	} else {
		/*
		 * Compare the group weights. If a task is all by itself
		 * (not part of a group), use the task weight instead.
		 */
		if (cur_ng && p_ng)
			imp += group_weight(cur, env->src_nid, dist) -
			       group_weight(cur, env->dst_nid, dist);
		else
			imp += task_weight(cur, env->src_nid, dist) -
			       task_weight(cur, env->dst_nid, dist);
	}

	/* Discourage picking a task already on its preferred node */
	if (cur->numa_preferred_nid == env->dst_nid)
		imp -= imp / 16;

	/*
	 * Encourage picking a task that moves to its preferred node.
	 * This potentially makes imp larger than it's maximum of
	 * 1998 (see SMALLIMP and task_weight for why) but in this
	 * case, it does not matter.
	 */
	if (cur->numa_preferred_nid == env->src_nid)
		imp += imp / 8;

	if (maymove && moveimp > imp && moveimp > env->best_imp) {
		imp = moveimp;
		cur = NULL;
		goto assign;
	}

	/*
	 * Prefer swapping with a task moving to its preferred node over a
	 * task that is not.
	 */
	if (env->best_task && cur->numa_preferred_nid == env->src_nid &&
	    env->best_task->numa_preferred_nid != env->src_nid) {
		goto assign;
	}

	/*
	 * If the NUMA importance is less than SMALLIMP,
	 * task migration might only result in ping pong
	 * of tasks and also hurt performance due to cache
	 * misses.
	 */
	if (imp < SMALLIMP || imp <= env->best_imp + SMALLIMP / 2)
		goto unlock;

	/*
	 * In the overloaded case, try and keep the load balanced.
	 */
	load = task_h_load(env->p) - task_h_load(cur);
	if (!load)
		goto assign;

	dst_load = env->dst_stats.load + load;
	src_load = env->src_stats.load - load;

	if (load_too_imbalanced(src_load, dst_load, env))
		goto unlock;

assign:
	/* Evaluate an idle CPU for a task numa move. */
	if (!cur) {
		int cpu = env->dst_stats.idle_cpu;

		/* Nothing cached so current CPU went idle since the search. */
		if (cpu < 0)
			cpu = env->dst_cpu;

		/*
		 * If the CPU is no longer truly idle and the previous best CPU
		 * is, keep using it.
		 */
		if (!idle_cpu(cpu) && env->best_cpu >= 0 &&
		    idle_cpu(env->best_cpu)) {
			cpu = env->best_cpu;
		}

		env->dst_cpu = cpu;
	}

	task_numa_assign(env, cur, imp);

	/*
	 * If a move to idle is allowed because there is capacity or load
	 * balance improves then stop the search. While a better swap
	 * candidate may exist, a search is not free.
	 */
	if (maymove && !cur && env->best_cpu >= 0 && idle_cpu(env->best_cpu))
		stopsearch = true;

	/*
	 * If a swap candidate must be identified and the current best task
	 * moves its preferred node then stop the search.
	 */
	if (!maymove && env->best_task &&
	    env->best_task->numa_preferred_nid == env->src_nid) {
		stopsearch = true;
	}
unlock:
	rcu_read_unlock();

	return stopsearch;
}

static void task_numa_find_cpu(struct task_numa_env *env,
				long taskimp, long groupimp)
{
	bool maymove = false;
	int cpu;

	/*
	 * If dst node has spare capacity, then check if there is an
	 * imbalance that would be overruled by the load balancer.
	 */
	if (env->dst_stats.node_type == node_has_spare) {
		unsigned int imbalance;
		int src_running, dst_running;

		/*
		 * Would movement cause an imbalance? Note that if src has
		 * more running tasks that the imbalance is ignored as the
		 * move improves the imbalance from the perspective of the
		 * CPU load balancer.
		 * */
		src_running = env->src_stats.nr_running - 1;
		dst_running = env->dst_stats.nr_running + 1;
		imbalance = max(0, dst_running - src_running);
		imbalance = adjust_numa_imbalance(imbalance, dst_running,
						  env->imb_numa_nr);

		/* Use idle CPU if there is no imbalance */
		if (!imbalance) {
			maymove = true;
			if (env->dst_stats.idle_cpu >= 0) {
				env->dst_cpu = env->dst_stats.idle_cpu;
				task_numa_assign(env, NULL, 0);
				return;
			}
		}
	} else {
		long src_load, dst_load, load;
		/*
		 * If the improvement from just moving env->p direction is better
		 * than swapping tasks around, check if a move is possible.
		 */
		load = task_h_load(env->p);
		dst_load = env->dst_stats.load + load;
		src_load = env->src_stats.load - load;
		maymove = !load_too_imbalanced(src_load, dst_load, env);
	}

	for_each_cpu(cpu, cpumask_of_node(env->dst_nid)) {
		/* Skip this CPU if the source task cannot migrate */
		if (!cpumask_test_cpu(cpu, env->p->cpus_ptr))
			continue;

		env->dst_cpu = cpu;
		if (task_numa_compare(env, taskimp, groupimp, maymove))
			break;
	}
}

static int task_numa_migrate(struct task_struct *p)
{
	struct task_numa_env env = {
		.p = p,

		.src_cpu = task_cpu(p),
		.src_nid = task_node(p),

		.imbalance_pct = 112,

		.best_task = NULL,
		.best_imp = 0,
		.best_cpu = -1,
	};
	unsigned long taskweight, groupweight;
	struct sched_domain *sd;
	long taskimp, groupimp;
	struct numa_group *ng;
	struct rq *best_rq;
	int nid, ret, dist;

	/*
	 * Pick the lowest SD_NUMA domain, as that would have the smallest
	 * imbalance and would be the first to start moving tasks about.
	 *
	 * And we want to avoid any moving of tasks about, as that would create
	 * random movement of tasks -- counter the numa conditions we're trying
	 * to satisfy here.
	 */
	rcu_read_lock();
	sd = rcu_dereference(per_cpu(sd_numa, env.src_cpu));
	if (sd) {
		env.imbalance_pct = 100 + (sd->imbalance_pct - 100) / 2;
		env.imb_numa_nr = sd->imb_numa_nr;
	}
	rcu_read_unlock();

	/*
	 * Cpusets can break the scheduler domain tree into smaller
	 * balance domains, some of which do not cross NUMA boundaries.
	 * Tasks that are "trapped" in such domains cannot be migrated
	 * elsewhere, so there is no point in (re)trying.
	 */
	if (unlikely(!sd)) {
		sched_setnuma(p, task_node(p));
		return -EINVAL;
	}

	env.dst_nid = p->numa_preferred_nid;
	dist = env.dist = node_distance(env.src_nid, env.dst_nid);
	taskweight = task_weight(p, env.src_nid, dist);
	groupweight = group_weight(p, env.src_nid, dist);
	update_numa_stats(&env, &env.src_stats, env.src_nid, false);
	taskimp = task_weight(p, env.dst_nid, dist) - taskweight;
	groupimp = group_weight(p, env.dst_nid, dist) - groupweight;
	update_numa_stats(&env, &env.dst_stats, env.dst_nid, true);

	/* Try to find a spot on the preferred nid. */
	task_numa_find_cpu(&env, taskimp, groupimp);

	/*
	 * Look at other nodes in these cases:
	 * - there is no space available on the preferred_nid
	 * - the task is part of a numa_group that is interleaved across
	 *   multiple NUMA nodes; in order to better consolidate the group,
	 *   we need to check other locations.
	 */
	ng = deref_curr_numa_group(p);
	if (env.best_cpu == -1 || (ng && ng->active_nodes > 1)) {
		for_each_node_state(nid, N_CPU) {
			if (nid == env.src_nid || nid == p->numa_preferred_nid)
				continue;

			dist = node_distance(env.src_nid, env.dst_nid);
			if (sched_numa_topology_type == NUMA_BACKPLANE &&
						dist != env.dist) {
				taskweight = task_weight(p, env.src_nid, dist);
				groupweight = group_weight(p, env.src_nid, dist);
			}

			/* Only consider nodes where both task and groups benefit */
			taskimp = task_weight(p, nid, dist) - taskweight;
			groupimp = group_weight(p, nid, dist) - groupweight;
			if (taskimp < 0 && groupimp < 0)
				continue;

			env.dist = dist;
			env.dst_nid = nid;
			update_numa_stats(&env, &env.dst_stats, env.dst_nid, true);
			task_numa_find_cpu(&env, taskimp, groupimp);
		}
	}

	/*
	 * If the task is part of a workload that spans multiple NUMA nodes,
	 * and is migrating into one of the workload's active nodes, remember
	 * this node as the task's preferred numa node, so the workload can
	 * settle down.
	 * A task that migrated to a second choice node will be better off
	 * trying for a better one later. Do not set the preferred node here.
	 */
	if (ng) {
		if (env.best_cpu == -1)
			nid = env.src_nid;
		else
			nid = cpu_to_node(env.best_cpu);

		if (nid != p->numa_preferred_nid)
			sched_setnuma(p, nid);
	}

	/* No better CPU than the current one was found. */
	if (env.best_cpu == -1) {
		trace_sched_stick_numa(p, env.src_cpu, NULL, -1);
		return -EAGAIN;
	}

	best_rq = cpu_rq(env.best_cpu);
	if (env.best_task == NULL) {
		ret = migrate_task_to(p, env.best_cpu);
		WRITE_ONCE(best_rq->numa_migrate_on, 0);
		if (ret != 0)
			trace_sched_stick_numa(p, env.src_cpu, NULL, env.best_cpu);
		return ret;
	}

	ret = migrate_swap(p, env.best_task, env.best_cpu, env.src_cpu);
	WRITE_ONCE(best_rq->numa_migrate_on, 0);

	if (ret != 0)
		trace_sched_stick_numa(p, env.src_cpu, env.best_task, env.best_cpu);
	put_task_struct(env.best_task);
	return ret;
}

/* Attempt to migrate a task to a CPU on the preferred node. */
static void numa_migrate_preferred(struct task_struct *p)
{
	unsigned long interval = HZ;

	/* This task has no NUMA fault statistics yet */
	if (unlikely(p->numa_preferred_nid == NUMA_NO_NODE || !p->numa_faults))
		return;

	/* Periodically retry migrating the task to the preferred node */
	interval = min(interval, msecs_to_jiffies(p->numa_scan_period) / 16);
	p->numa_migrate_retry = jiffies + interval;

	/* Success if task is already running on preferred CPU */
	if (task_node(p) == p->numa_preferred_nid)
		return;

	/* Otherwise, try migrate to a CPU on the preferred node */
	task_numa_migrate(p);
}

/*
 * Find out how many nodes the workload is actively running on. Do this by
 * tracking the nodes from which NUMA hinting faults are triggered. This can
 * be different from the set of nodes where the workload's memory is currently
 * located.
 */
static void numa_group_count_active_nodes(struct numa_group *numa_group)
{
	unsigned long faults, max_faults = 0;
	int nid, active_nodes = 0;

	for_each_node_state(nid, N_CPU) {
		faults = group_faults_cpu(numa_group, nid);
		if (faults > max_faults)
			max_faults = faults;
	}

	for_each_node_state(nid, N_CPU) {
		faults = group_faults_cpu(numa_group, nid);
		if (faults * ACTIVE_NODE_FRACTION > max_faults)
			active_nodes++;
	}

	numa_group->max_faults_cpu = max_faults;
	numa_group->active_nodes = active_nodes;
}

/*
 * When adapting the scan rate, the period is divided into NUMA_PERIOD_SLOTS
 * increments. The more local the fault statistics are, the higher the scan
 * period will be for the next scan window. If local/(local+remote) ratio is
 * below NUMA_PERIOD_THRESHOLD (where range of ratio is 1..NUMA_PERIOD_SLOTS)
 * the scan period will decrease. Aim for 70% local accesses.
 */
#define NUMA_PERIOD_SLOTS 10
#define NUMA_PERIOD_THRESHOLD 7

/*
 * Increase the scan period (slow down scanning) if the majority of
 * our memory is already on our local node, or if the majority of
 * the page accesses are shared with other processes.
 * Otherwise, decrease the scan period.
 */
static void update_task_scan_period(struct task_struct *p,
			unsigned long shared, unsigned long private)
{
	unsigned int period_slot;
	int lr_ratio, ps_ratio;
	int diff;

	unsigned long remote = p->numa_faults_locality[0];
	unsigned long local = p->numa_faults_locality[1];

	/*
	 * If there were no record hinting faults then either the task is
	 * completely idle or all activity is in areas that are not of interest
	 * to automatic numa balancing. Related to that, if there were failed
	 * migration then it implies we are migrating too quickly or the local
	 * node is overloaded. In either case, scan slower
	 */
	if (local + shared == 0 || p->numa_faults_locality[2]) {
		p->numa_scan_period = min(p->numa_scan_period_max,
			p->numa_scan_period << 1);

		p->mm->numa_next_scan = jiffies +
			msecs_to_jiffies(p->numa_scan_period);

		return;
	}

	/*
	 * Prepare to scale scan period relative to the current period.
	 *	 == NUMA_PERIOD_THRESHOLD scan period stays the same
	 *       <  NUMA_PERIOD_THRESHOLD scan period decreases (scan faster)
	 *	 >= NUMA_PERIOD_THRESHOLD scan period increases (scan slower)
	 */
	period_slot = DIV_ROUND_UP(p->numa_scan_period, NUMA_PERIOD_SLOTS);
	lr_ratio = (local * NUMA_PERIOD_SLOTS) / (local + remote);
	ps_ratio = (private * NUMA_PERIOD_SLOTS) / (private + shared);

	if (ps_ratio >= NUMA_PERIOD_THRESHOLD) {
		/*
		 * Most memory accesses are local. There is no need to
		 * do fast NUMA scanning, since memory is already local.
		 */
		int slot = ps_ratio - NUMA_PERIOD_THRESHOLD;
		if (!slot)
			slot = 1;
		diff = slot * period_slot;
	} else if (lr_ratio >= NUMA_PERIOD_THRESHOLD) {
		/*
		 * Most memory accesses are shared with other tasks.
		 * There is no point in continuing fast NUMA scanning,
		 * since other tasks may just move the memory elsewhere.
		 */
		int slot = lr_ratio - NUMA_PERIOD_THRESHOLD;
		if (!slot)
			slot = 1;
		diff = slot * period_slot;
	} else {
		/*
		 * Private memory faults exceed (SLOTS-THRESHOLD)/SLOTS,
		 * yet they are not on the local NUMA node. Speed up
		 * NUMA scanning to get the memory moved over.
		 */
		int ratio = max(lr_ratio, ps_ratio);
		diff = -(NUMA_PERIOD_THRESHOLD - ratio) * period_slot;
	}

	p->numa_scan_period = clamp(p->numa_scan_period + diff,
			task_scan_min(p), task_scan_max(p));
	memset(p->numa_faults_locality, 0, sizeof(p->numa_faults_locality));
}

/*
 * Get the fraction of time the task has been running since the last
 * NUMA placement cycle. The scheduler keeps similar statistics, but
 * decays those on a 32ms period, which is orders of magnitude off
 * from the dozens-of-seconds NUMA balancing period. Use the scheduler
 * stats only if the task is so new there are no NUMA statistics yet.
 */
static u64 numa_get_avg_runtime(struct task_struct *p, u64 *period)
{
	u64 runtime, delta, now;
	/* Use the start of this time slice to avoid calculations. */
	now = p->se.exec_start;
	runtime = p->se.sum_exec_runtime;

	if (p->last_task_numa_placement) {
		delta = runtime - p->last_sum_exec_runtime;
		*period = now - p->last_task_numa_placement;

		/* Avoid time going backwards, prevent potential divide error: */
		if (unlikely((s64)*period < 0))
			*period = 0;
	} else {
		delta = p->se.avg.load_sum;
		*period = LOAD_AVG_MAX;
	}

	p->last_sum_exec_runtime = runtime;
	p->last_task_numa_placement = now;

	return delta;
}

/*
 * Determine the preferred nid for a task in a numa_group. This needs to
 * be done in a way that produces consistent results with group_weight,
 * otherwise workloads might not converge.
 */
static int preferred_group_nid(struct task_struct *p, int nid)
{
	nodemask_t nodes;
	int dist;

	/* Direct connections between all NUMA nodes. */
	if (sched_numa_topology_type == NUMA_DIRECT)
		return nid;

	/*
	 * On a system with glueless mesh NUMA topology, group_weight
	 * scores nodes according to the number of NUMA hinting faults on
	 * both the node itself, and on nearby nodes.
	 */
	if (sched_numa_topology_type == NUMA_GLUELESS_MESH) {
		unsigned long score, max_score = 0;
		int node, max_node = nid;

		dist = sched_max_numa_distance;

		for_each_node_state(node, N_CPU) {
			score = group_weight(p, node, dist);
			if (score > max_score) {
				max_score = score;
				max_node = node;
			}
		}
		return max_node;
	}

	/*
	 * Finding the preferred nid in a system with NUMA backplane
	 * interconnect topology is more involved. The goal is to locate
	 * tasks from numa_groups near each other in the system, and
	 * untangle workloads from different sides of the system. This requires
	 * searching down the hierarchy of node groups, recursively searching
	 * inside the highest scoring group of nodes. The nodemask tricks
	 * keep the complexity of the search down.
	 */
	nodes = node_states[N_CPU];
	for (dist = sched_max_numa_distance; dist > LOCAL_DISTANCE; dist--) {
		unsigned long max_faults = 0;
		nodemask_t max_group = NODE_MASK_NONE;
		int a, b;

		/* Are there nodes at this distance from each other? */
		if (!find_numa_distance(dist))
			continue;

		for_each_node_mask(a, nodes) {
			unsigned long faults = 0;
			nodemask_t this_group;
			nodes_clear(this_group);

			/* Sum group's NUMA faults; includes a==b case. */
			for_each_node_mask(b, nodes) {
				if (node_distance(a, b) < dist) {
					faults += group_faults(p, b);
					node_set(b, this_group);
					node_clear(b, nodes);
				}
			}

			/* Remember the top group. */
			if (faults > max_faults) {
				max_faults = faults;
				max_group = this_group;
				/*
				 * subtle: at the smallest distance there is
				 * just one node left in each "group", the
				 * winner is the preferred nid.
				 */
				nid = a;
			}
		}
		/* Next round, evaluate the nodes within max_group. */
		if (!max_faults)
			break;
		nodes = max_group;
	}
	return nid;
}

static void task_numa_placement(struct task_struct *p)
{
	int seq, nid, max_nid = NUMA_NO_NODE;
	unsigned long max_faults = 0;
	unsigned long fault_types[2] = { 0, 0 };
	unsigned long total_faults;
	u64 runtime, period;
	spinlock_t *group_lock = NULL;
	struct numa_group *ng;

	/*
	 * The p->mm->numa_scan_seq field gets updated without
	 * exclusive access. Use READ_ONCE() here to ensure
	 * that the field is read in a single access:
	 */
	seq = READ_ONCE(p->mm->numa_scan_seq);
	if (p->numa_scan_seq == seq)
		return;
	p->numa_scan_seq = seq;
	p->numa_scan_period_max = task_scan_max(p);

	total_faults = p->numa_faults_locality[0] +
		       p->numa_faults_locality[1];
	runtime = numa_get_avg_runtime(p, &period);

	/* If the task is part of a group prevent parallel updates to group stats */
	ng = deref_curr_numa_group(p);
	if (ng) {
		group_lock = &ng->lock;
		spin_lock_irq(group_lock);
	}

	/* Find the node with the highest number of faults */
	for_each_online_node(nid) {
		/* Keep track of the offsets in numa_faults array */
		int mem_idx, membuf_idx, cpu_idx, cpubuf_idx;
		unsigned long faults = 0, group_faults = 0;
		int priv;

		for (priv = 0; priv < NR_NUMA_HINT_FAULT_TYPES; priv++) {
			long diff, f_diff, f_weight;

			mem_idx = task_faults_idx(NUMA_MEM, nid, priv);
			membuf_idx = task_faults_idx(NUMA_MEMBUF, nid, priv);
			cpu_idx = task_faults_idx(NUMA_CPU, nid, priv);
			cpubuf_idx = task_faults_idx(NUMA_CPUBUF, nid, priv);

			/* Decay existing window, copy faults since last scan */
			diff = p->numa_faults[membuf_idx] - p->numa_faults[mem_idx] / 2;
			fault_types[priv] += p->numa_faults[membuf_idx];
			p->numa_faults[membuf_idx] = 0;

			/*
			 * Normalize the faults_from, so all tasks in a group
			 * count according to CPU use, instead of by the raw
			 * number of faults. Tasks with little runtime have
			 * little over-all impact on throughput, and thus their
			 * faults are less important.
			 */
			f_weight = div64_u64(runtime << 16, period + 1);
			f_weight = (f_weight * p->numa_faults[cpubuf_idx]) /
				   (total_faults + 1);
			f_diff = f_weight - p->numa_faults[cpu_idx] / 2;
			p->numa_faults[cpubuf_idx] = 0;

			p->numa_faults[mem_idx] += diff;
			p->numa_faults[cpu_idx] += f_diff;
			faults += p->numa_faults[mem_idx];
			p->total_numa_faults += diff;
			if (ng) {
				/*
				 * safe because we can only change our own group
				 *
				 * mem_idx represents the offset for a given
				 * nid and priv in a specific region because it
				 * is at the beginning of the numa_faults array.
				 */
				ng->faults[mem_idx] += diff;
				ng->faults[cpu_idx] += f_diff;
				ng->total_faults += diff;
				group_faults += ng->faults[mem_idx];
			}
		}

		if (!ng) {
			if (faults > max_faults) {
				max_faults = faults;
				max_nid = nid;
			}
		} else if (group_faults > max_faults) {
			max_faults = group_faults;
			max_nid = nid;
		}
	}

	/* Cannot migrate task to CPU-less node */
	if (max_nid != NUMA_NO_NODE && !node_state(max_nid, N_CPU)) {
		int near_nid = max_nid;
		int distance, near_distance = INT_MAX;

		for_each_node_state(nid, N_CPU) {
			distance = node_distance(max_nid, nid);
			if (distance < near_distance) {
				near_nid = nid;
				near_distance = distance;
			}
		}
		max_nid = near_nid;
	}

	if (ng) {
		numa_group_count_active_nodes(ng);
		spin_unlock_irq(group_lock);
		max_nid = preferred_group_nid(p, max_nid);
	}

	if (max_faults) {
		/* Set the new preferred node */
		if (max_nid != p->numa_preferred_nid)
			sched_setnuma(p, max_nid);
	}

	update_task_scan_period(p, fault_types[0], fault_types[1]);
}

static inline int get_numa_group(struct numa_group *grp)
{
	return refcount_inc_not_zero(&grp->refcount);
}

static inline void put_numa_group(struct numa_group *grp)
{
	if (refcount_dec_and_test(&grp->refcount))
		kfree_rcu(grp, rcu);
}

static void task_numa_group(struct task_struct *p, int cpupid, int flags,
			int *priv)
{
	struct numa_group *grp, *my_grp;
	struct task_struct *tsk;
	bool join = false;
	int cpu = cpupid_to_cpu(cpupid);
	int i;

	if (unlikely(!deref_curr_numa_group(p))) {
		unsigned int size = sizeof(struct numa_group) +
				    NR_NUMA_HINT_FAULT_STATS *
				    nr_node_ids * sizeof(unsigned long);

		grp = kzalloc(size, GFP_KERNEL | __GFP_NOWARN);
		if (!grp)
			return;

		refcount_set(&grp->refcount, 1);
		grp->active_nodes = 1;
		grp->max_faults_cpu = 0;
		spin_lock_init(&grp->lock);
		grp->gid = p->pid;

		for (i = 0; i < NR_NUMA_HINT_FAULT_STATS * nr_node_ids; i++)
			grp->faults[i] = p->numa_faults[i];

		grp->total_faults = p->total_numa_faults;

		grp->nr_tasks++;
		rcu_assign_pointer(p->numa_group, grp);
	}

	rcu_read_lock();
	tsk = READ_ONCE(cpu_rq(cpu)->curr);

	if (!cpupid_match_pid(tsk, cpupid))
		goto no_join;

	grp = rcu_dereference(tsk->numa_group);
	if (!grp)
		goto no_join;

	my_grp = deref_curr_numa_group(p);
	if (grp == my_grp)
		goto no_join;

	/*
	 * Only join the other group if its bigger; if we're the bigger group,
	 * the other task will join us.
	 */
	if (my_grp->nr_tasks > grp->nr_tasks)
		goto no_join;

	/*
	 * Tie-break on the grp address.
	 */
	if (my_grp->nr_tasks == grp->nr_tasks && my_grp > grp)
		goto no_join;

	/* Always join threads in the same process. */
	if (tsk->mm == current->mm)
		join = true;

	/* Simple filter to avoid false positives due to PID collisions */
	if (flags & TNF_SHARED)
		join = true;

	/* Update priv based on whether false sharing was detected */
	*priv = !join;

	if (join && !get_numa_group(grp))
		goto no_join;

	rcu_read_unlock();

	if (!join)
		return;

	WARN_ON_ONCE(irqs_disabled());
	double_lock_irq(&my_grp->lock, &grp->lock);

	for (i = 0; i < NR_NUMA_HINT_FAULT_STATS * nr_node_ids; i++) {
		my_grp->faults[i] -= p->numa_faults[i];
		grp->faults[i] += p->numa_faults[i];
	}
	my_grp->total_faults -= p->total_numa_faults;
	grp->total_faults += p->total_numa_faults;

	my_grp->nr_tasks--;
	grp->nr_tasks++;

	spin_unlock(&my_grp->lock);
	spin_unlock_irq(&grp->lock);

	rcu_assign_pointer(p->numa_group, grp);

	put_numa_group(my_grp);
	return;

no_join:
	rcu_read_unlock();
	return;
}

/*
 * Get rid of NUMA statistics associated with a task (either current or dead).
 * If @final is set, the task is dead and has reached refcount zero, so we can
 * safely free all relevant data structures. Otherwise, there might be
 * concurrent reads from places like load balancing and procfs, and we should
 * reset the data back to default state without freeing ->numa_faults.
 */
void task_numa_free(struct task_struct *p, bool final)
{
	/* safe: p either is current or is being freed by current */
	struct numa_group *grp = rcu_dereference_raw(p->numa_group);
	unsigned long *numa_faults = p->numa_faults;
	unsigned long flags;
	int i;

	if (!numa_faults)
		return;

	if (grp) {
		spin_lock_irqsave(&grp->lock, flags);
		for (i = 0; i < NR_NUMA_HINT_FAULT_STATS * nr_node_ids; i++)
			grp->faults[i] -= p->numa_faults[i];
		grp->total_faults -= p->total_numa_faults;

		grp->nr_tasks--;
		spin_unlock_irqrestore(&grp->lock, flags);
		RCU_INIT_POINTER(p->numa_group, NULL);
		put_numa_group(grp);
	}

	if (final) {
		p->numa_faults = NULL;
		kfree(numa_faults);
	} else {
		p->total_numa_faults = 0;
		for (i = 0; i < NR_NUMA_HINT_FAULT_STATS * nr_node_ids; i++)
			numa_faults[i] = 0;
	}
}

/*
 * Got a PROT_NONE fault for a page on @node.
 */
void task_numa_fault(int last_cpupid, int mem_node, int pages, int flags)
{
	struct task_struct *p = current;
	bool migrated = flags & TNF_MIGRATED;
	int cpu_node = task_node(current);
	int local = !!(flags & TNF_FAULT_LOCAL);
	struct numa_group *ng;
	int priv;

	if (!static_branch_likely(&sched_numa_balancing))
		return;

	/* for example, ksmd faulting in a user's mm */
	if (!p->mm)
		return;

	/*
	 * NUMA faults statistics are unnecessary for the slow memory
	 * node for memory tiering mode.
	 */
	if (!node_is_toptier(mem_node) &&
	    (sysctl_numa_balancing_mode & NUMA_BALANCING_MEMORY_TIERING ||
	     !cpupid_valid(last_cpupid)))
		return;

	/* Allocate buffer to track faults on a per-node basis */
	if (unlikely(!p->numa_faults)) {
		int size = sizeof(*p->numa_faults) *
			   NR_NUMA_HINT_FAULT_BUCKETS * nr_node_ids;

		p->numa_faults = kzalloc(size, GFP_KERNEL|__GFP_NOWARN);
		if (!p->numa_faults)
			return;

		p->total_numa_faults = 0;
		memset(p->numa_faults_locality, 0, sizeof(p->numa_faults_locality));
	}

	/*
	 * First accesses are treated as private, otherwise consider accesses
	 * to be private if the accessing pid has not changed
	 */
	if (unlikely(last_cpupid == (-1 & LAST_CPUPID_MASK))) {
		priv = 1;
	} else {
		priv = cpupid_match_pid(p, last_cpupid);
		if (!priv && !(flags & TNF_NO_GROUP))
			task_numa_group(p, last_cpupid, flags, &priv);
	}

	/*
	 * If a workload spans multiple NUMA nodes, a shared fault that
	 * occurs wholly within the set of nodes that the workload is
	 * actively using should be counted as local. This allows the
	 * scan rate to slow down when a workload has settled down.
	 */
	ng = deref_curr_numa_group(p);
	if (!priv && !local && ng && ng->active_nodes > 1 &&
				numa_is_active_node(cpu_node, ng) &&
				numa_is_active_node(mem_node, ng))
		local = 1;

	/*
	 * Retry to migrate task to preferred node periodically, in case it
	 * previously failed, or the scheduler moved us.
	 */
	if (time_after(jiffies, p->numa_migrate_retry)) {
		task_numa_placement(p);
		numa_migrate_preferred(p);
	}

	if (migrated)
		p->numa_pages_migrated += pages;
	if (flags & TNF_MIGRATE_FAIL)
		p->numa_faults_locality[2] += pages;

	p->numa_faults[task_faults_idx(NUMA_MEMBUF, mem_node, priv)] += pages;
	p->numa_faults[task_faults_idx(NUMA_CPUBUF, cpu_node, priv)] += pages;
	p->numa_faults_locality[local] += pages;
}

static void reset_ptenuma_scan(struct task_struct *p)
{
	/*
	 * We only did a read acquisition of the mmap sem, so
	 * p->mm->numa_scan_seq is written to without exclusive access
	 * and the update is not guaranteed to be atomic. That's not
	 * much of an issue though, since this is just used for
	 * statistical sampling. Use READ_ONCE/WRITE_ONCE, which are not
	 * expensive, to avoid any form of compiler optimizations:
	 */
	WRITE_ONCE(p->mm->numa_scan_seq, READ_ONCE(p->mm->numa_scan_seq) + 1);
	p->mm->numa_scan_offset = 0;
}

/*
 * The expensive part of numa migration is done from task_work context.
 * Triggered from task_tick_numa().
 */
static void task_numa_work(struct callback_head *work)
{
	unsigned long migrate, next_scan, now = jiffies;
	struct task_struct *p = current;
	struct mm_struct *mm = p->mm;
	u64 runtime = p->se.sum_exec_runtime;
	MA_STATE(mas, &mm->mm_mt, 0, 0);
	struct vm_area_struct *vma;
	unsigned long start, end;
	unsigned long nr_pte_updates = 0;
	long pages, virtpages;

	SCHED_WARN_ON(p != container_of(work, struct task_struct, numa_work));

	work->next = work;
	/*
	 * Who cares about NUMA placement when they're dying.
	 *
	 * NOTE: make sure not to dereference p->mm before this check,
	 * exit_task_work() happens _after_ exit_mm() so we could be called
	 * without p->mm even though we still had it when we enqueued this
	 * work.
	 */
	if (p->flags & PF_EXITING)
		return;

	if (!mm->numa_next_scan) {
		mm->numa_next_scan = now +
			msecs_to_jiffies(sysctl_numa_balancing_scan_delay);
	}

	/*
	 * Enforce maximal scan/migration frequency..
	 */
	migrate = mm->numa_next_scan;
	if (time_before(now, migrate))
		return;

	if (p->numa_scan_period == 0) {
		p->numa_scan_period_max = task_scan_max(p);
		p->numa_scan_period = task_scan_start(p);
	}

	next_scan = now + msecs_to_jiffies(p->numa_scan_period);
	if (!try_cmpxchg(&mm->numa_next_scan, &migrate, next_scan))
		return;

	/*
	 * Delay this task enough that another task of this mm will likely win
	 * the next time around.
	 */
	p->node_stamp += 2 * TICK_NSEC;

	start = mm->numa_scan_offset;
	pages = sysctl_numa_balancing_scan_size;
	pages <<= 20 - PAGE_SHIFT; /* MB in pages */
	virtpages = pages * 8;	   /* Scan up to this much virtual space */
	if (!pages)
		return;


	if (!mmap_read_trylock(mm))
		return;
	mas_set(&mas, start);
	vma = mas_find(&mas, ULONG_MAX);
	if (!vma) {
		reset_ptenuma_scan(p);
		start = 0;
		mas_set(&mas, start);
		vma = mas_find(&mas, ULONG_MAX);
	}

	for (; vma; vma = mas_find(&mas, ULONG_MAX)) {
		if (!vma_migratable(vma) || !vma_policy_mof(vma) ||
			is_vm_hugetlb_page(vma) || (vma->vm_flags & VM_MIXEDMAP)) {
			continue;
		}

		/*
		 * Shared library pages mapped by multiple processes are not
		 * migrated as it is expected they are cache replicated. Avoid
		 * hinting faults in read-only file-backed mappings or the vdso
		 * as migrating the pages will be of marginal benefit.
		 */
		if (!vma->vm_mm ||
		    (vma->vm_file && (vma->vm_flags & (VM_READ|VM_WRITE)) == (VM_READ)))
			continue;

		/*
		 * Skip inaccessible VMAs to avoid any confusion between
		 * PROT_NONE and NUMA hinting ptes
		 */
		if (!vma_is_accessible(vma))
			continue;

		do {
			start = max(start, vma->vm_start);
			end = ALIGN(start + (pages << PAGE_SHIFT), HPAGE_SIZE);
			end = min(end, vma->vm_end);
			nr_pte_updates = change_prot_numa(vma, start, end);

			/*
			 * Try to scan sysctl_numa_balancing_size worth of
			 * hpages that have at least one present PTE that
			 * is not already pte-numa. If the VMA contains
			 * areas that are unused or already full of prot_numa
			 * PTEs, scan up to virtpages, to skip through those
			 * areas faster.
			 */
			if (nr_pte_updates)
				pages -= (end - start) >> PAGE_SHIFT;
			virtpages -= (end - start) >> PAGE_SHIFT;

			start = end;
			if (pages <= 0 || virtpages <= 0)
				goto out;

			cond_resched();
		} while (end != vma->vm_end);
	}

out:
	/*
	 * It is possible to reach the end of the VMA list but the last few
	 * VMAs are not guaranteed to the vma_migratable. If they are not, we
	 * would find the !migratable VMA on the next scan but not reset the
	 * scanner to the start so check it now.
	 */
	if (vma)
		mm->numa_scan_offset = start;
	else
		reset_ptenuma_scan(p);
	mmap_read_unlock(mm);

	/*
	 * Make sure tasks use at least 32x as much time to run other code
	 * than they used here, to limit NUMA PTE scanning overhead to 3% max.
	 * Usually update_task_scan_period slows down scanning enough; on an
	 * overloaded system we need to limit overhead on a per task basis.
	 */
	if (unlikely(p->se.sum_exec_runtime != runtime)) {
		u64 diff = p->se.sum_exec_runtime - runtime;
		p->node_stamp += 32 * diff;
	}
}

void init_numa_balancing(unsigned long clone_flags, struct task_struct *p)
{
	int mm_users = 0;
	struct mm_struct *mm = p->mm;

	if (mm) {
		mm_users = atomic_read(&mm->mm_users);
		if (mm_users == 1) {
			mm->numa_next_scan = jiffies + msecs_to_jiffies(sysctl_numa_balancing_scan_delay);
			mm->numa_scan_seq = 0;
		}
	}
	p->node_stamp			= 0;
	p->numa_scan_seq		= mm ? mm->numa_scan_seq : 0;
	p->numa_scan_period		= sysctl_numa_balancing_scan_delay;
	p->numa_migrate_retry		= 0;
	/* Protect against double add, see task_tick_numa and task_numa_work */
	p->numa_work.next		= &p->numa_work;
	p->numa_faults			= NULL;
	p->numa_pages_migrated		= 0;
	p->total_numa_faults		= 0;
	RCU_INIT_POINTER(p->numa_group, NULL);
	p->last_task_numa_placement	= 0;
	p->last_sum_exec_runtime	= 0;

	init_task_work(&p->numa_work, task_numa_work);

	/* New address space, reset the preferred nid */
	if (!(clone_flags & CLONE_VM)) {
		p->numa_preferred_nid = NUMA_NO_NODE;
		return;
	}

	/*
	 * New thread, keep existing numa_preferred_nid which should be copied
	 * already by arch_dup_task_struct but stagger when scans start.
	 */
	if (mm) {
		unsigned int delay;

		delay = min_t(unsigned int, task_scan_max(current),
			current->numa_scan_period * mm_users * NSEC_PER_MSEC);
		delay += 2 * TICK_NSEC;
		p->node_stamp = delay;
	}
}

/*
 * Drive the periodic memory faults..
 */
static void task_tick_numa(struct rq *rq, struct task_struct *curr)
{
	struct callback_head *work = &curr->numa_work;
	u64 period, now;

	/*
	 * We don't care about NUMA placement if we don't have memory.
	 */
	if (!curr->mm || (curr->flags & (PF_EXITING | PF_KTHREAD)) || work->next != work)
		return;

	/*
	 * Using runtime rather than walltime has the dual advantage that
	 * we (mostly) drive the selection from busy threads and that the
	 * task needs to have done some actual work before we bother with
	 * NUMA placement.
	 */
	now = curr->se.sum_exec_runtime;
	period = (u64)curr->numa_scan_period * NSEC_PER_MSEC;

	if (now > curr->node_stamp + period) {
		if (!curr->node_stamp)
			curr->numa_scan_period = task_scan_start(curr);
		curr->node_stamp += period;

		if (!time_before(jiffies, curr->mm->numa_next_scan))
			task_work_add(curr, work, TWA_RESUME);
	}
}

static void update_scan_period(struct task_struct *p, int new_cpu)
{
	int src_nid = cpu_to_node(task_cpu(p));
	int dst_nid = cpu_to_node(new_cpu);

	if (!static_branch_likely(&sched_numa_balancing))
		return;

	if (!p->mm || !p->numa_faults || (p->flags & PF_EXITING))
		return;

	if (src_nid == dst_nid)
		return;

	/*
	 * Allow resets if faults have been trapped before one scan
	 * has completed. This is most likely due to a new task that
	 * is pulled cross-node due to wakeups or load balancing.
	 */
	if (p->numa_scan_seq) {
		/*
		 * Avoid scan adjustments if moving to the preferred
		 * node or if the task was not previously running on
		 * the preferred node.
		 */
		if (dst_nid == p->numa_preferred_nid ||
		    (p->numa_preferred_nid != NUMA_NO_NODE &&
			src_nid != p->numa_preferred_nid))
			return;
	}

	p->numa_scan_period = task_scan_start(p);
}

#else
static void task_tick_numa(struct rq *rq, struct task_struct *curr)
{
}

static inline void account_numa_enqueue(struct rq *rq, struct task_struct *p)
{
}

static inline void account_numa_dequeue(struct rq *rq, struct task_struct *p)
{
}

static inline void update_scan_period(struct task_struct *p, int new_cpu)
{
}

#endif /* CONFIG_NUMA_BALANCING */

static void
account_entity_enqueue(struct cfs_rq *cfs_rq, struct sched_entity *se)
{
	update_load_add(&cfs_rq->load, se->load.weight);
#ifdef CONFIG_SMP
	if (entity_is_task(se)) {
		struct rq *rq = rq_of(cfs_rq);

		account_numa_enqueue(rq, task_of(se));
		list_add(&se->group_node, &rq->cfs_tasks);
	}
#endif
	cfs_rq->nr_running++;
	if (se_is_idle(se))
		cfs_rq->idle_nr_running++;
}

static void
account_entity_dequeue(struct cfs_rq *cfs_rq, struct sched_entity *se)
{
	update_load_sub(&cfs_rq->load, se->load.weight);
#ifdef CONFIG_SMP
	if (entity_is_task(se)) {
		account_numa_dequeue(rq_of(cfs_rq), task_of(se));
		list_del_init(&se->group_node);
	}
#endif
	cfs_rq->nr_running--;
	if (se_is_idle(se))
		cfs_rq->idle_nr_running--;
}

/*
 * Signed add and clamp on underflow.
 *
 * Explicitly do a load-store to ensure the intermediate value never hits
 * memory. This allows lockless observations without ever seeing the negative
 * values.
 */
#define add_positive(_ptr, _val) do {                           \
	typeof(_ptr) ptr = (_ptr);                              \
	typeof(_val) val = (_val);                              \
	typeof(*ptr) res, var = READ_ONCE(*ptr);                \
								\
	res = var + val;                                        \
								\
	if (val < 0 && res > var)                               \
		res = 0;                                        \
								\
	WRITE_ONCE(*ptr, res);                                  \
} while (0)

/*
 * Unsigned subtract and clamp on underflow.
 *
 * Explicitly do a load-store to ensure the intermediate value never hits
 * memory. This allows lockless observations without ever seeing the negative
 * values.
 */
#define sub_positive(_ptr, _val) do {				\
	typeof(_ptr) ptr = (_ptr);				\
	typeof(*ptr) val = (_val);				\
	typeof(*ptr) res, var = READ_ONCE(*ptr);		\
	res = var - val;					\
	if (res > var)						\
		res = 0;					\
	WRITE_ONCE(*ptr, res);					\
} while (0)

/*
 * Remove and clamp on negative, from a local variable.
 *
 * A variant of sub_positive(), which does not use explicit load-store
 * and is thus optimized for local variable updates.
 */
#define lsub_positive(_ptr, _val) do {				\
	typeof(_ptr) ptr = (_ptr);				\
	*ptr -= min_t(typeof(*ptr), *ptr, _val);		\
} while (0)

#ifdef CONFIG_SMP
static inline void
enqueue_load_avg(struct cfs_rq *cfs_rq, struct sched_entity *se)
{
	cfs_rq->avg.load_avg += se->avg.load_avg;
	cfs_rq->avg.load_sum += se_weight(se) * se->avg.load_sum;
}

static inline void
dequeue_load_avg(struct cfs_rq *cfs_rq, struct sched_entity *se)
{
	sub_positive(&cfs_rq->avg.load_avg, se->avg.load_avg);
	sub_positive(&cfs_rq->avg.load_sum, se_weight(se) * se->avg.load_sum);
	/* See update_cfs_rq_load_avg() */
	cfs_rq->avg.load_sum = max_t(u32, cfs_rq->avg.load_sum,
					  cfs_rq->avg.load_avg * PELT_MIN_DIVIDER);
}
#else
static inline void
enqueue_load_avg(struct cfs_rq *cfs_rq, struct sched_entity *se) { }
static inline void
dequeue_load_avg(struct cfs_rq *cfs_rq, struct sched_entity *se) { }
#endif

static void reweight_entity(struct cfs_rq *cfs_rq, struct sched_entity *se,
			    unsigned long weight)
{
	if (se->on_rq) {
		/* commit outstanding execution time */
		if (cfs_rq->curr == se)
			update_curr(cfs_rq);
		update_load_sub(&cfs_rq->load, se->load.weight);
	}
	dequeue_load_avg(cfs_rq, se);

	update_load_set(&se->load, weight);

#ifdef CONFIG_SMP
	do {
		u32 divider = get_pelt_divider(&se->avg);

		se->avg.load_avg = div_u64(se_weight(se) * se->avg.load_sum, divider);
	} while (0);
#endif

	enqueue_load_avg(cfs_rq, se);
	if (se->on_rq)
		update_load_add(&cfs_rq->load, se->load.weight);

}

void reweight_task(struct task_struct *p, int prio)
{
	struct sched_entity *se = &p->se;
	struct cfs_rq *cfs_rq = cfs_rq_of(se);
	struct load_weight *load = &se->load;
	unsigned long weight = scale_load(sched_prio_to_weight[prio]);

	reweight_entity(cfs_rq, se, weight);
	load->inv_weight = sched_prio_to_wmult[prio];
}

static inline int throttled_hierarchy(struct cfs_rq *cfs_rq);

#ifdef CONFIG_FAIR_GROUP_SCHED
#ifdef CONFIG_SMP
/*
 * All this does is approximate the hierarchical proportion which includes that
 * global sum we all love to hate.
 *
 * That is, the weight of a group entity, is the proportional share of the
 * group weight based on the group runqueue weights. That is:
 *
 *                     tg->weight * grq->load.weight
 *   ge->load.weight = -----------------------------               (1)
 *                       \Sum grq->load.weight
 *
 * Now, because computing that sum is prohibitively expensive to compute (been
 * there, done that) we approximate it with this average stuff. The average
 * moves slower and therefore the approximation is cheaper and more stable.
 *
 * So instead of the above, we substitute:
 *
 *   grq->load.weight -> grq->avg.load_avg                         (2)
 *
 * which yields the following:
 *
 *                     tg->weight * grq->avg.load_avg
 *   ge->load.weight = ------------------------------              (3)
 *                             tg->load_avg
 *
 * Where: tg->load_avg ~= \Sum grq->avg.load_avg
 *
 * That is shares_avg, and it is right (given the approximation (2)).
 *
 * The problem with it is that because the average is slow -- it was designed
 * to be exactly that of course -- this leads to transients in boundary
 * conditions. In specific, the case where the group was idle and we start the
 * one task. It takes time for our CPU's grq->avg.load_avg to build up,
 * yielding bad latency etc..
 *
 * Now, in that special case (1) reduces to:
 *
 *                     tg->weight * grq->load.weight
 *   ge->load.weight = ----------------------------- = tg->weight   (4)
 *                         grp->load.weight
 *
 * That is, the sum collapses because all other CPUs are idle; the UP scenario.
 *
 * So what we do is modify our approximation (3) to approach (4) in the (near)
 * UP case, like:
 *
 *   ge->load.weight =
 *
 *              tg->weight * grq->load.weight
 *     ---------------------------------------------------         (5)
 *     tg->load_avg - grq->avg.load_avg + grq->load.weight
 *
 * But because grq->load.weight can drop to 0, resulting in a divide by zero,
 * we need to use grq->avg.load_avg as its lower bound, which then gives:
 *
 *
 *                     tg->weight * grq->load.weight
 *   ge->load.weight = -----------------------------		   (6)
 *                             tg_load_avg'
 *
 * Where:
 *
 *   tg_load_avg' = tg->load_avg - grq->avg.load_avg +
 *                  max(grq->load.weight, grq->avg.load_avg)
 *
 * And that is shares_weight and is icky. In the (near) UP case it approaches
 * (4) while in the normal case it approaches (3). It consistently
 * overestimates the ge->load.weight and therefore:
 *
 *   \Sum ge->load.weight >= tg->weight
 *
 * hence icky!
 */
static long calc_group_shares(struct cfs_rq *cfs_rq)
{
	long tg_weight, tg_shares, load, shares;
	struct task_group *tg = cfs_rq->tg;

	tg_shares = READ_ONCE(tg->shares);

	load = max(scale_load_down(cfs_rq->load.weight), cfs_rq->avg.load_avg);

	tg_weight = atomic_long_read(&tg->load_avg);

	/* Ensure tg_weight >= load */
	tg_weight -= cfs_rq->tg_load_avg_contrib;
	tg_weight += load;

	shares = (tg_shares * load);
	if (tg_weight)
		shares /= tg_weight;

	/*
	 * MIN_SHARES has to be unscaled here to support per-CPU partitioning
	 * of a group with small tg->shares value. It is a floor value which is
	 * assigned as a minimum load.weight to the sched_entity representing
	 * the group on a CPU.
	 *
	 * E.g. on 64-bit for a group with tg->shares of scale_load(15)=15*1024
	 * on an 8-core system with 8 tasks each runnable on one CPU shares has
	 * to be 15*1024*1/8=1920 instead of scale_load(MIN_SHARES)=2*1024. In
	 * case no task is runnable on a CPU MIN_SHARES=2 should be returned
	 * instead of 0.
	 */
	return clamp_t(long, shares, MIN_SHARES, tg_shares);
}
#endif /* CONFIG_SMP */

/*
 * Recomputes the group entity based on the current state of its group
 * runqueue.
 */
static void update_cfs_group(struct sched_entity *se)
{
	struct cfs_rq *gcfs_rq = group_cfs_rq(se);
	long shares;

	if (!gcfs_rq)
		return;

	if (throttled_hierarchy(gcfs_rq))
		return;

#ifndef CONFIG_SMP
	shares = READ_ONCE(gcfs_rq->tg->shares);

	if (likely(se->load.weight == shares))
		return;
#else
	shares   = calc_group_shares(gcfs_rq);
#endif

	reweight_entity(cfs_rq_of(se), se, shares);
}

#else /* CONFIG_FAIR_GROUP_SCHED */
static inline void update_cfs_group(struct sched_entity *se)
{
}
#endif /* CONFIG_FAIR_GROUP_SCHED */

static inline void cfs_rq_util_change(struct cfs_rq *cfs_rq, int flags)
{
	struct rq *rq = rq_of(cfs_rq);

	if (&rq->cfs == cfs_rq) {
		/*
		 * There are a few boundary cases this might miss but it should
		 * get called often enough that that should (hopefully) not be
		 * a real problem.
		 *
		 * It will not get called when we go idle, because the idle
		 * thread is a different class (!fair), nor will the utilization
		 * number include things like RT tasks.
		 *
		 * As is, the util number is not freq-invariant (we'd have to
		 * implement arch_scale_freq_capacity() for that).
		 *
		 * See cpu_util_cfs().
		 */
		cpufreq_update_util(rq, flags);
	}
}

#ifdef CONFIG_SMP
static inline bool load_avg_is_decayed(struct sched_avg *sa)
{
	if (sa->load_sum)
		return false;

	if (sa->util_sum)
		return false;

	if (sa->runnable_sum)
		return false;

	/*
	 * _avg must be null when _sum are null because _avg = _sum / divider
	 * Make sure that rounding and/or propagation of PELT values never
	 * break this.
	 */
	SCHED_WARN_ON(sa->load_avg ||
		      sa->util_avg ||
		      sa->runnable_avg);

	return true;
}

static inline u64 cfs_rq_last_update_time(struct cfs_rq *cfs_rq)
{
	return u64_u32_load_copy(cfs_rq->avg.last_update_time,
				 cfs_rq->last_update_time_copy);
}
#ifdef CONFIG_FAIR_GROUP_SCHED
/*
 * Because list_add_leaf_cfs_rq always places a child cfs_rq on the list
 * immediately before a parent cfs_rq, and cfs_rqs are removed from the list
 * bottom-up, we only have to test whether the cfs_rq before us on the list
 * is our child.
 * If cfs_rq is not on the list, test whether a child needs its to be added to
 * connect a branch to the tree  * (see list_add_leaf_cfs_rq() for details).
 */
static inline bool child_cfs_rq_on_list(struct cfs_rq *cfs_rq)
{
	struct cfs_rq *prev_cfs_rq;
	struct list_head *prev;

	if (cfs_rq->on_list) {
		prev = cfs_rq->leaf_cfs_rq_list.prev;
	} else {
		struct rq *rq = rq_of(cfs_rq);

		prev = rq->tmp_alone_branch;
	}

	prev_cfs_rq = container_of(prev, struct cfs_rq, leaf_cfs_rq_list);

	return (prev_cfs_rq->tg->parent == cfs_rq->tg);
}

static inline bool cfs_rq_is_decayed(struct cfs_rq *cfs_rq)
{
	if (cfs_rq->load.weight)
		return false;

	if (!load_avg_is_decayed(&cfs_rq->avg))
		return false;

	if (child_cfs_rq_on_list(cfs_rq))
		return false;

	return true;
}

/**
 * update_tg_load_avg - update the tg's load avg
 * @cfs_rq: the cfs_rq whose avg changed
 *
 * This function 'ensures': tg->load_avg := \Sum tg->cfs_rq[]->avg.load.
 * However, because tg->load_avg is a global value there are performance
 * considerations.
 *
 * In order to avoid having to look at the other cfs_rq's, we use a
 * differential update where we store the last value we propagated. This in
 * turn allows skipping updates if the differential is 'small'.
 *
 * Updating tg's load_avg is necessary before update_cfs_share().
 */
static inline void update_tg_load_avg(struct cfs_rq *cfs_rq)
{
	long delta = cfs_rq->avg.load_avg - cfs_rq->tg_load_avg_contrib;

	/*
	 * No need to update load_avg for root_task_group as it is not used.
	 */
	if (cfs_rq->tg == &root_task_group)
		return;

	if (abs(delta) > cfs_rq->tg_load_avg_contrib / 64) {
		atomic_long_add(delta, &cfs_rq->tg->load_avg);
		cfs_rq->tg_load_avg_contrib = cfs_rq->avg.load_avg;
	}
}

/*
 * Called within set_task_rq() right before setting a task's CPU. The
 * caller only guarantees p->pi_lock is held; no other assumptions,
 * including the state of rq->lock, should be made.
 */
void set_task_rq_fair(struct sched_entity *se,
		      struct cfs_rq *prev, struct cfs_rq *next)
{
	u64 p_last_update_time;
	u64 n_last_update_time;

	if (!sched_feat(ATTACH_AGE_LOAD))
		return;

	/*
	 * We are supposed to update the task to "current" time, then its up to
	 * date and ready to go to new CPU/cfs_rq. But we have difficulty in
	 * getting what current time is, so simply throw away the out-of-date
	 * time. This will result in the wakee task is less decayed, but giving
	 * the wakee more load sounds not bad.
	 */
	if (!(se->avg.last_update_time && prev))
		return;

	p_last_update_time = cfs_rq_last_update_time(prev);
	n_last_update_time = cfs_rq_last_update_time(next);

	__update_load_avg_blocked_se(p_last_update_time, se);
	se->avg.last_update_time = n_last_update_time;
}

/*
 * When on migration a sched_entity joins/leaves the PELT hierarchy, we need to
 * propagate its contribution. The key to this propagation is the invariant
 * that for each group:
 *
 *   ge->avg == grq->avg						(1)
 *
 * _IFF_ we look at the pure running and runnable sums. Because they
 * represent the very same entity, just at different points in the hierarchy.
 *
 * Per the above update_tg_cfs_util() and update_tg_cfs_runnable() are trivial
 * and simply copies the running/runnable sum over (but still wrong, because
 * the group entity and group rq do not have their PELT windows aligned).
 *
 * However, update_tg_cfs_load() is more complex. So we have:
 *
 *   ge->avg.load_avg = ge->load.weight * ge->avg.runnable_avg		(2)
 *
 * And since, like util, the runnable part should be directly transferable,
 * the following would _appear_ to be the straight forward approach:
 *
 *   grq->avg.load_avg = grq->load.weight * grq->avg.runnable_avg	(3)
 *
 * And per (1) we have:
 *
 *   ge->avg.runnable_avg == grq->avg.runnable_avg
 *
 * Which gives:
 *
 *                      ge->load.weight * grq->avg.load_avg
 *   ge->avg.load_avg = -----------------------------------		(4)
 *                               grq->load.weight
 *
 * Except that is wrong!
 *
 * Because while for entities historical weight is not important and we
 * really only care about our future and therefore can consider a pure
 * runnable sum, runqueues can NOT do this.
 *
 * We specifically want runqueues to have a load_avg that includes
 * historical weights. Those represent the blocked load, the load we expect
 * to (shortly) return to us. This only works by keeping the weights as
 * integral part of the sum. We therefore cannot decompose as per (3).
 *
 * Another reason this doesn't work is that runnable isn't a 0-sum entity.
 * Imagine a rq with 2 tasks that each are runnable 2/3 of the time. Then the
 * rq itself is runnable anywhere between 2/3 and 1 depending on how the
 * runnable section of these tasks overlap (or not). If they were to perfectly
 * align the rq as a whole would be runnable 2/3 of the time. If however we
 * always have at least 1 runnable task, the rq as a whole is always runnable.
 *
 * So we'll have to approximate.. :/
 *
 * Given the constraint:
 *
 *   ge->avg.running_sum <= ge->avg.runnable_sum <= LOAD_AVG_MAX
 *
 * We can construct a rule that adds runnable to a rq by assuming minimal
 * overlap.
 *
 * On removal, we'll assume each task is equally runnable; which yields:
 *
 *   grq->avg.runnable_sum = grq->avg.load_sum / grq->load.weight
 *
 * XXX: only do this for the part of runnable > running ?
 *
 */
static inline void
update_tg_cfs_util(struct cfs_rq *cfs_rq, struct sched_entity *se, struct cfs_rq *gcfs_rq)
{
	long delta_sum, delta_avg = gcfs_rq->avg.util_avg - se->avg.util_avg;
	u32 new_sum, divider;

	/* Nothing to update */
	if (!delta_avg)
		return;

	/*
	 * cfs_rq->avg.period_contrib can be used for both cfs_rq and se.
	 * See ___update_load_avg() for details.
	 */
	divider = get_pelt_divider(&cfs_rq->avg);


	/* Set new sched_entity's utilization */
	se->avg.util_avg = gcfs_rq->avg.util_avg;
	new_sum = se->avg.util_avg * divider;
	delta_sum = (long)new_sum - (long)se->avg.util_sum;
	se->avg.util_sum = new_sum;

	/* Update parent cfs_rq utilization */
	add_positive(&cfs_rq->avg.util_avg, delta_avg);
	add_positive(&cfs_rq->avg.util_sum, delta_sum);

	/* See update_cfs_rq_load_avg() */
	cfs_rq->avg.util_sum = max_t(u32, cfs_rq->avg.util_sum,
					  cfs_rq->avg.util_avg * PELT_MIN_DIVIDER);
}

static inline void
update_tg_cfs_runnable(struct cfs_rq *cfs_rq, struct sched_entity *se, struct cfs_rq *gcfs_rq)
{
	long delta_sum, delta_avg = gcfs_rq->avg.runnable_avg - se->avg.runnable_avg;
	u32 new_sum, divider;

	/* Nothing to update */
	if (!delta_avg)
		return;

	/*
	 * cfs_rq->avg.period_contrib can be used for both cfs_rq and se.
	 * See ___update_load_avg() for details.
	 */
	divider = get_pelt_divider(&cfs_rq->avg);

	/* Set new sched_entity's runnable */
	se->avg.runnable_avg = gcfs_rq->avg.runnable_avg;
	new_sum = se->avg.runnable_avg * divider;
	delta_sum = (long)new_sum - (long)se->avg.runnable_sum;
	se->avg.runnable_sum = new_sum;

	/* Update parent cfs_rq runnable */
	add_positive(&cfs_rq->avg.runnable_avg, delta_avg);
	add_positive(&cfs_rq->avg.runnable_sum, delta_sum);
	/* See update_cfs_rq_load_avg() */
	cfs_rq->avg.runnable_sum = max_t(u32, cfs_rq->avg.runnable_sum,
					      cfs_rq->avg.runnable_avg * PELT_MIN_DIVIDER);
}

static inline void
update_tg_cfs_load(struct cfs_rq *cfs_rq, struct sched_entity *se, struct cfs_rq *gcfs_rq)
{
	long delta_avg, running_sum, runnable_sum = gcfs_rq->prop_runnable_sum;
	unsigned long load_avg;
	u64 load_sum = 0;
	s64 delta_sum;
	u32 divider;

	if (!runnable_sum)
		return;

	gcfs_rq->prop_runnable_sum = 0;

	/*
	 * cfs_rq->avg.period_contrib can be used for both cfs_rq and se.
	 * See ___update_load_avg() for details.
	 */
	divider = get_pelt_divider(&cfs_rq->avg);

	if (runnable_sum >= 0) {
		/*
		 * Add runnable; clip at LOAD_AVG_MAX. Reflects that until
		 * the CPU is saturated running == runnable.
		 */
		runnable_sum += se->avg.load_sum;
		runnable_sum = min_t(long, runnable_sum, divider);
	} else {
		/*
		 * Estimate the new unweighted runnable_sum of the gcfs_rq by
		 * assuming all tasks are equally runnable.
		 */
		if (scale_load_down(gcfs_rq->load.weight)) {
			load_sum = div_u64(gcfs_rq->avg.load_sum,
				scale_load_down(gcfs_rq->load.weight));
		}

		/* But make sure to not inflate se's runnable */
		runnable_sum = min(se->avg.load_sum, load_sum);
	}

	/*
	 * runnable_sum can't be lower than running_sum
	 * Rescale running sum to be in the same range as runnable sum
	 * running_sum is in [0 : LOAD_AVG_MAX <<  SCHED_CAPACITY_SHIFT]
	 * runnable_sum is in [0 : LOAD_AVG_MAX]
	 */
	running_sum = se->avg.util_sum >> SCHED_CAPACITY_SHIFT;
	runnable_sum = max(runnable_sum, running_sum);

	load_sum = se_weight(se) * runnable_sum;
	load_avg = div_u64(load_sum, divider);

	delta_avg = load_avg - se->avg.load_avg;
	if (!delta_avg)
		return;

	delta_sum = load_sum - (s64)se_weight(se) * se->avg.load_sum;

	se->avg.load_sum = runnable_sum;
	se->avg.load_avg = load_avg;
	add_positive(&cfs_rq->avg.load_avg, delta_avg);
	add_positive(&cfs_rq->avg.load_sum, delta_sum);
	/* See update_cfs_rq_load_avg() */
	cfs_rq->avg.load_sum = max_t(u32, cfs_rq->avg.load_sum,
					  cfs_rq->avg.load_avg * PELT_MIN_DIVIDER);
}

static inline void add_tg_cfs_propagate(struct cfs_rq *cfs_rq, long runnable_sum)
{
	cfs_rq->propagate = 1;
	cfs_rq->prop_runnable_sum += runnable_sum;
}

/* Update task and its cfs_rq load average */
static inline int propagate_entity_load_avg(struct sched_entity *se)
{
	struct cfs_rq *cfs_rq, *gcfs_rq;

	if (entity_is_task(se))
		return 0;

	gcfs_rq = group_cfs_rq(se);
	if (!gcfs_rq->propagate)
		return 0;

	gcfs_rq->propagate = 0;

	cfs_rq = cfs_rq_of(se);

	add_tg_cfs_propagate(cfs_rq, gcfs_rq->prop_runnable_sum);

	update_tg_cfs_util(cfs_rq, se, gcfs_rq);
	update_tg_cfs_runnable(cfs_rq, se, gcfs_rq);
	update_tg_cfs_load(cfs_rq, se, gcfs_rq);

	trace_pelt_cfs_tp(cfs_rq);
	trace_pelt_se_tp(se);

	return 1;
}

/*
 * Check if we need to update the load and the utilization of a blocked
 * group_entity:
 */
static inline bool skip_blocked_update(struct sched_entity *se)
{
	struct cfs_rq *gcfs_rq = group_cfs_rq(se);

	/*
	 * If sched_entity still have not zero load or utilization, we have to
	 * decay it:
	 */
	if (se->avg.load_avg || se->avg.util_avg)
		return false;

	/*
	 * If there is a pending propagation, we have to update the load and
	 * the utilization of the sched_entity:
	 */
	if (gcfs_rq->propagate)
		return false;

	/*
	 * Otherwise, the load and the utilization of the sched_entity is
	 * already zero and there is no pending propagation, so it will be a
	 * waste of time to try to decay it:
	 */
	return true;
}

#else /* CONFIG_FAIR_GROUP_SCHED */

static inline void update_tg_load_avg(struct cfs_rq *cfs_rq) {}

static inline int propagate_entity_load_avg(struct sched_entity *se)
{
	return 0;
}

static inline void add_tg_cfs_propagate(struct cfs_rq *cfs_rq, long runnable_sum) {}

#endif /* CONFIG_FAIR_GROUP_SCHED */

#ifdef CONFIG_NO_HZ_COMMON
static inline void migrate_se_pelt_lag(struct sched_entity *se)
{
	u64 throttled = 0, now, lut;
	struct cfs_rq *cfs_rq;
	struct rq *rq;
	bool is_idle;

	if (load_avg_is_decayed(&se->avg))
		return;

	cfs_rq = cfs_rq_of(se);
	rq = rq_of(cfs_rq);

	rcu_read_lock();
	is_idle = is_idle_task(rcu_dereference(rq->curr));
	rcu_read_unlock();

	/*
	 * The lag estimation comes with a cost we don't want to pay all the
	 * time. Hence, limiting to the case where the source CPU is idle and
	 * we know we are at the greatest risk to have an outdated clock.
	 */
	if (!is_idle)
		return;

	/*
	 * Estimated "now" is: last_update_time + cfs_idle_lag + rq_idle_lag, where:
	 *
	 *   last_update_time (the cfs_rq's last_update_time)
	 *	= cfs_rq_clock_pelt()@cfs_rq_idle
	 *      = rq_clock_pelt()@cfs_rq_idle
	 *        - cfs->throttled_clock_pelt_time@cfs_rq_idle
	 *
	 *   cfs_idle_lag (delta between rq's update and cfs_rq's update)
	 *      = rq_clock_pelt()@rq_idle - rq_clock_pelt()@cfs_rq_idle
	 *
	 *   rq_idle_lag (delta between now and rq's update)
	 *      = sched_clock_cpu() - rq_clock()@rq_idle
	 *
	 * We can then write:
	 *
	 *    now = rq_clock_pelt()@rq_idle - cfs->throttled_clock_pelt_time +
	 *          sched_clock_cpu() - rq_clock()@rq_idle
	 * Where:
	 *      rq_clock_pelt()@rq_idle is rq->clock_pelt_idle
	 *      rq_clock()@rq_idle      is rq->clock_idle
	 *      cfs->throttled_clock_pelt_time@cfs_rq_idle
	 *                              is cfs_rq->throttled_pelt_idle
	 */

#ifdef CONFIG_CFS_BANDWIDTH
	throttled = u64_u32_load(cfs_rq->throttled_pelt_idle);
	/* The clock has been stopped for throttling */
	if (throttled == U64_MAX)
		return;
#endif
	now = u64_u32_load(rq->clock_pelt_idle);
	/*
	 * Paired with _update_idle_rq_clock_pelt(). It ensures at the worst case
	 * is observed the old clock_pelt_idle value and the new clock_idle,
	 * which lead to an underestimation. The opposite would lead to an
	 * overestimation.
	 */
	smp_rmb();
	lut = cfs_rq_last_update_time(cfs_rq);

	now -= throttled;
	if (now < lut)
		/*
		 * cfs_rq->avg.last_update_time is more recent than our
		 * estimation, let's use it.
		 */
		now = lut;
	else
		now += sched_clock_cpu(cpu_of(rq)) - u64_u32_load(rq->clock_idle);

	__update_load_avg_blocked_se(now, se);
}
#else
static void migrate_se_pelt_lag(struct sched_entity *se) {}
#endif

/**
 * update_cfs_rq_load_avg - update the cfs_rq's load/util averages
 * @now: current time, as per cfs_rq_clock_pelt()
 * @cfs_rq: cfs_rq to update
 *
 * The cfs_rq avg is the direct sum of all its entities (blocked and runnable)
 * avg. The immediate corollary is that all (fair) tasks must be attached.
 *
 * cfs_rq->avg is used for task_h_load() and update_cfs_share() for example.
 *
 * Return: true if the load decayed or we removed load.
 *
 * Since both these conditions indicate a changed cfs_rq->avg.load we should
 * call update_tg_load_avg() when this function returns true.
 */
static inline int
update_cfs_rq_load_avg(u64 now, struct cfs_rq *cfs_rq)
{
	unsigned long removed_load = 0, removed_util = 0, removed_runnable = 0;
	struct sched_avg *sa = &cfs_rq->avg;
	int decayed = 0;

	if (cfs_rq->removed.nr) {
		unsigned long r;
		u32 divider = get_pelt_divider(&cfs_rq->avg);

		raw_spin_lock(&cfs_rq->removed.lock);
		swap(cfs_rq->removed.util_avg, removed_util);
		swap(cfs_rq->removed.load_avg, removed_load);
		swap(cfs_rq->removed.runnable_avg, removed_runnable);
		cfs_rq->removed.nr = 0;
		raw_spin_unlock(&cfs_rq->removed.lock);

		r = removed_load;
		sub_positive(&sa->load_avg, r);
		sub_positive(&sa->load_sum, r * divider);
		/* See sa->util_sum below */
		sa->load_sum = max_t(u32, sa->load_sum, sa->load_avg * PELT_MIN_DIVIDER);

		r = removed_util;
		sub_positive(&sa->util_avg, r);
		sub_positive(&sa->util_sum, r * divider);
		/*
		 * Because of rounding, se->util_sum might ends up being +1 more than
		 * cfs->util_sum. Although this is not a problem by itself, detaching
		 * a lot of tasks with the rounding problem between 2 updates of
		 * util_avg (~1ms) can make cfs->util_sum becoming null whereas
		 * cfs_util_avg is not.
		 * Check that util_sum is still above its lower bound for the new
		 * util_avg. Given that period_contrib might have moved since the last
		 * sync, we are only sure that util_sum must be above or equal to
		 *    util_avg * minimum possible divider
		 */
		sa->util_sum = max_t(u32, sa->util_sum, sa->util_avg * PELT_MIN_DIVIDER);

		r = removed_runnable;
		sub_positive(&sa->runnable_avg, r);
		sub_positive(&sa->runnable_sum, r * divider);
		/* See sa->util_sum above */
		sa->runnable_sum = max_t(u32, sa->runnable_sum,
					      sa->runnable_avg * PELT_MIN_DIVIDER);

		/*
		 * removed_runnable is the unweighted version of removed_load so we
		 * can use it to estimate removed_load_sum.
		 */
		add_tg_cfs_propagate(cfs_rq,
			-(long)(removed_runnable * divider) >> SCHED_CAPACITY_SHIFT);

		decayed = 1;
	}

	decayed |= __update_load_avg_cfs_rq(now, cfs_rq);
	u64_u32_store_copy(sa->last_update_time,
			   cfs_rq->last_update_time_copy,
			   sa->last_update_time);
	return decayed;
}

/**
 * attach_entity_load_avg - attach this entity to its cfs_rq load avg
 * @cfs_rq: cfs_rq to attach to
 * @se: sched_entity to attach
 *
 * Must call update_cfs_rq_load_avg() before this, since we rely on
 * cfs_rq->avg.last_update_time being current.
 */
static void attach_entity_load_avg(struct cfs_rq *cfs_rq, struct sched_entity *se)
{
	/*
	 * cfs_rq->avg.period_contrib can be used for both cfs_rq and se.
	 * See ___update_load_avg() for details.
	 */
	u32 divider = get_pelt_divider(&cfs_rq->avg);

	/*
	 * When we attach the @se to the @cfs_rq, we must align the decay
	 * window because without that, really weird and wonderful things can
	 * happen.
	 *
	 * XXX illustrate
	 */
	se->avg.last_update_time = cfs_rq->avg.last_update_time;
	se->avg.period_contrib = cfs_rq->avg.period_contrib;

	/*
	 * Hell(o) Nasty stuff.. we need to recompute _sum based on the new
	 * period_contrib. This isn't strictly correct, but since we're
	 * entirely outside of the PELT hierarchy, nobody cares if we truncate
	 * _sum a little.
	 */
	se->avg.util_sum = se->avg.util_avg * divider;

	se->avg.runnable_sum = se->avg.runnable_avg * divider;

	se->avg.load_sum = se->avg.load_avg * divider;
	if (se_weight(se) < se->avg.load_sum)
		se->avg.load_sum = div_u64(se->avg.load_sum, se_weight(se));
	else
		se->avg.load_sum = 1;

	enqueue_load_avg(cfs_rq, se);
	cfs_rq->avg.util_avg += se->avg.util_avg;
	cfs_rq->avg.util_sum += se->avg.util_sum;
	cfs_rq->avg.runnable_avg += se->avg.runnable_avg;
	cfs_rq->avg.runnable_sum += se->avg.runnable_sum;

	add_tg_cfs_propagate(cfs_rq, se->avg.load_sum);

	cfs_rq_util_change(cfs_rq, 0);

	trace_pelt_cfs_tp(cfs_rq);
}

/**
 * detach_entity_load_avg - detach this entity from its cfs_rq load avg
 * @cfs_rq: cfs_rq to detach from
 * @se: sched_entity to detach
 *
 * Must call update_cfs_rq_load_avg() before this, since we rely on
 * cfs_rq->avg.last_update_time being current.
 */
static void detach_entity_load_avg(struct cfs_rq *cfs_rq, struct sched_entity *se)
{
	dequeue_load_avg(cfs_rq, se);
	sub_positive(&cfs_rq->avg.util_avg, se->avg.util_avg);
	sub_positive(&cfs_rq->avg.util_sum, se->avg.util_sum);
	/* See update_cfs_rq_load_avg() */
	cfs_rq->avg.util_sum = max_t(u32, cfs_rq->avg.util_sum,
					  cfs_rq->avg.util_avg * PELT_MIN_DIVIDER);

	sub_positive(&cfs_rq->avg.runnable_avg, se->avg.runnable_avg);
	sub_positive(&cfs_rq->avg.runnable_sum, se->avg.runnable_sum);
	/* See update_cfs_rq_load_avg() */
	cfs_rq->avg.runnable_sum = max_t(u32, cfs_rq->avg.runnable_sum,
					      cfs_rq->avg.runnable_avg * PELT_MIN_DIVIDER);

	add_tg_cfs_propagate(cfs_rq, -se->avg.load_sum);

	cfs_rq_util_change(cfs_rq, 0);

	trace_pelt_cfs_tp(cfs_rq);
}

/*
 * Optional action to be done while updating the load average
 */
#define UPDATE_TG	0x1
#define SKIP_AGE_LOAD	0x2
#define DO_ATTACH	0x4
#define DO_DETACH	0x8

/* Update task and its cfs_rq load average */
static inline void update_load_avg(struct cfs_rq *cfs_rq, struct sched_entity *se, int flags)
{
	u64 now = cfs_rq_clock_pelt(cfs_rq);
	int decayed;

	/*
	 * Track task load average for carrying it to new CPU after migrated, and
	 * track group sched_entity load average for task_h_load calc in migration
	 */
	if (se->avg.last_update_time && !(flags & SKIP_AGE_LOAD))
		__update_load_avg_se(now, cfs_rq, se);

	decayed  = update_cfs_rq_load_avg(now, cfs_rq);
	decayed |= propagate_entity_load_avg(se);

	if (!se->avg.last_update_time && (flags & DO_ATTACH)) {

		/*
		 * DO_ATTACH means we're here from enqueue_entity().
		 * !last_update_time means we've passed through
		 * migrate_task_rq_fair() indicating we migrated.
		 *
		 * IOW we're enqueueing a task on a new CPU.
		 */
		attach_entity_load_avg(cfs_rq, se);
		update_tg_load_avg(cfs_rq);

	} else if (flags & DO_DETACH) {
		/*
		 * DO_DETACH means we're here from dequeue_entity()
		 * and we are migrating task out of the CPU.
		 */
		detach_entity_load_avg(cfs_rq, se);
		update_tg_load_avg(cfs_rq);
	} else if (decayed) {
		cfs_rq_util_change(cfs_rq, 0);

		if (flags & UPDATE_TG)
			update_tg_load_avg(cfs_rq);
	}
}

/*
 * Synchronize entity load avg of dequeued entity without locking
 * the previous rq.
 */
static void sync_entity_load_avg(struct sched_entity *se)
{
	struct cfs_rq *cfs_rq = cfs_rq_of(se);
	u64 last_update_time;

	last_update_time = cfs_rq_last_update_time(cfs_rq);
	__update_load_avg_blocked_se(last_update_time, se);
}

/*
 * Task first catches up with cfs_rq, and then subtract
 * itself from the cfs_rq (task must be off the queue now).
 */
static void remove_entity_load_avg(struct sched_entity *se)
{
	struct cfs_rq *cfs_rq = cfs_rq_of(se);
	unsigned long flags;

	/*
	 * tasks cannot exit without having gone through wake_up_new_task() ->
	 * enqueue_task_fair() which will have added things to the cfs_rq,
	 * so we can remove unconditionally.
	 */

	sync_entity_load_avg(se);

	raw_spin_lock_irqsave(&cfs_rq->removed.lock, flags);
	++cfs_rq->removed.nr;
	cfs_rq->removed.util_avg	+= se->avg.util_avg;
	cfs_rq->removed.load_avg	+= se->avg.load_avg;
	cfs_rq->removed.runnable_avg	+= se->avg.runnable_avg;
	raw_spin_unlock_irqrestore(&cfs_rq->removed.lock, flags);
}

static inline unsigned long cfs_rq_runnable_avg(struct cfs_rq *cfs_rq)
{
	return cfs_rq->avg.runnable_avg;
}

static inline unsigned long cfs_rq_load_avg(struct cfs_rq *cfs_rq)
{
	return cfs_rq->avg.load_avg;
}

static int newidle_balance(struct rq *this_rq, struct rq_flags *rf);

static inline unsigned long task_util(struct task_struct *p)
{
	return READ_ONCE(p->se.avg.util_avg);
}

static inline unsigned long _task_util_est(struct task_struct *p)
{
	struct util_est ue = READ_ONCE(p->se.avg.util_est);

	return max(ue.ewma, (ue.enqueued & ~UTIL_AVG_UNCHANGED));
}

static inline unsigned long task_util_est(struct task_struct *p)
{
	return max(task_util(p), _task_util_est(p));
}

#ifdef CONFIG_UCLAMP_TASK
static inline unsigned long uclamp_task_util(struct task_struct *p,
					     unsigned long uclamp_min,
					     unsigned long uclamp_max)
{
	return clamp(task_util_est(p), uclamp_min, uclamp_max);
}
#else
static inline unsigned long uclamp_task_util(struct task_struct *p,
					     unsigned long uclamp_min,
					     unsigned long uclamp_max)
{
	return task_util_est(p);
}
#endif

static inline void util_est_enqueue(struct cfs_rq *cfs_rq,
				    struct task_struct *p)
{
	unsigned int enqueued;

	if (!sched_feat(UTIL_EST))
		return;

	/* Update root cfs_rq's estimated utilization */
	enqueued  = cfs_rq->avg.util_est.enqueued;
	enqueued += _task_util_est(p);
	WRITE_ONCE(cfs_rq->avg.util_est.enqueued, enqueued);

	trace_sched_util_est_cfs_tp(cfs_rq);
}

static inline void util_est_dequeue(struct cfs_rq *cfs_rq,
				    struct task_struct *p)
{
	unsigned int enqueued;

	if (!sched_feat(UTIL_EST))
		return;

	/* Update root cfs_rq's estimated utilization */
	enqueued  = cfs_rq->avg.util_est.enqueued;
	enqueued -= min_t(unsigned int, enqueued, _task_util_est(p));
	WRITE_ONCE(cfs_rq->avg.util_est.enqueued, enqueued);

	trace_sched_util_est_cfs_tp(cfs_rq);
}

#define UTIL_EST_MARGIN (SCHED_CAPACITY_SCALE / 100)

/*
 * Check if a (signed) value is within a specified (unsigned) margin,
 * based on the observation that:
 *
 *     abs(x) < y := (unsigned)(x + y - 1) < (2 * y - 1)
 *
 * NOTE: this only works when value + margin < INT_MAX.
 */
static inline bool within_margin(int value, int margin)
{
	return ((unsigned int)(value + margin - 1) < (2 * margin - 1));
}

static inline void util_est_update(struct cfs_rq *cfs_rq,
				   struct task_struct *p,
				   bool task_sleep)
{
	long last_ewma_diff, last_enqueued_diff;
	struct util_est ue;
	int ret = 0;

	trace_android_rvh_util_est_update(cfs_rq, p, task_sleep, &ret);
	if (ret)
		return;

	if (!sched_feat(UTIL_EST))
		return;

	/*
	 * Skip update of task's estimated utilization when the task has not
	 * yet completed an activation, e.g. being migrated.
	 */
	if (!task_sleep)
		return;

	/*
	 * If the PELT values haven't changed since enqueue time,
	 * skip the util_est update.
	 */
	ue = p->se.avg.util_est;
	if (ue.enqueued & UTIL_AVG_UNCHANGED)
		return;

	last_enqueued_diff = ue.enqueued;

	/*
	 * Reset EWMA on utilization increases, the moving average is used only
	 * to smooth utilization decreases.
	 */
	ue.enqueued = task_util(p);
	if (sched_feat(UTIL_EST_FASTUP)) {
		if (ue.ewma < ue.enqueued) {
			ue.ewma = ue.enqueued;
			goto done;
		}
	}

	/*
	 * Skip update of task's estimated utilization when its members are
	 * already ~1% close to its last activation value.
	 */
	last_ewma_diff = ue.enqueued - ue.ewma;
	last_enqueued_diff -= ue.enqueued;
	if (within_margin(last_ewma_diff, UTIL_EST_MARGIN)) {
		if (!within_margin(last_enqueued_diff, UTIL_EST_MARGIN))
			goto done;

		return;
	}

	/*
	 * To avoid overestimation of actual task utilization, skip updates if
	 * we cannot grant there is idle time in this CPU.
	 */
	if (task_util(p) > capacity_orig_of(cpu_of(rq_of(cfs_rq))))
		return;

	/*
	 * Update Task's estimated utilization
	 *
	 * When *p completes an activation we can consolidate another sample
	 * of the task size. This is done by storing the current PELT value
	 * as ue.enqueued and by using this value to update the Exponential
	 * Weighted Moving Average (EWMA):
	 *
	 *  ewma(t) = w *  task_util(p) + (1-w) * ewma(t-1)
	 *          = w *  task_util(p) +         ewma(t-1)  - w * ewma(t-1)
	 *          = w * (task_util(p) -         ewma(t-1)) +     ewma(t-1)
	 *          = w * (      last_ewma_diff            ) +     ewma(t-1)
	 *          = w * (last_ewma_diff  +  ewma(t-1) / w)
	 *
	 * Where 'w' is the weight of new samples, which is configured to be
	 * 0.25, thus making w=1/4 ( >>= UTIL_EST_WEIGHT_SHIFT)
	 */
	ue.ewma <<= UTIL_EST_WEIGHT_SHIFT;
	ue.ewma  += last_ewma_diff;
	ue.ewma >>= UTIL_EST_WEIGHT_SHIFT;
done:
	ue.enqueued |= UTIL_AVG_UNCHANGED;
	WRITE_ONCE(p->se.avg.util_est, ue);

	trace_sched_util_est_se_tp(&p->se);
}

static inline int util_fits_cpu(unsigned long util,
				unsigned long uclamp_min,
				unsigned long uclamp_max,
				int cpu)
{
	unsigned long capacity_orig, capacity_orig_thermal;
	unsigned long capacity = capacity_of(cpu);
	bool fits, uclamp_max_fits;

	/*
	 * Check if the real util fits without any uclamp boost/cap applied.
	 */
	fits = fits_capacity(util, capacity);

	if (!uclamp_is_used())
		return fits;

	/*
	 * We must use capacity_orig_of() for comparing against uclamp_min and
	 * uclamp_max. We only care about capacity pressure (by using
	 * capacity_of()) for comparing against the real util.
	 *
	 * If a task is boosted to 1024 for example, we don't want a tiny
	 * pressure to skew the check whether it fits a CPU or not.
	 *
	 * Similarly if a task is capped to capacity_orig_of(little_cpu), it
	 * should fit a little cpu even if there's some pressure.
	 *
	 * Only exception is for thermal pressure since it has a direct impact
	 * on available OPP of the system.
	 *
	 * We honour it for uclamp_min only as a drop in performance level
	 * could result in not getting the requested minimum performance level.
	 *
	 * For uclamp_max, we can tolerate a drop in performance level as the
	 * goal is to cap the task. So it's okay if it's getting less.
	 */
	capacity_orig = capacity_orig_of(cpu);
	capacity_orig_thermal = capacity_orig - arch_scale_thermal_pressure(cpu);

	/*
	 * We want to force a task to fit a cpu as implied by uclamp_max.
	 * But we do have some corner cases to cater for..
	 *
	 *
	 *                                 C=z
	 *   |                             ___
	 *   |                  C=y       |   |
	 *   |_ _ _ _ _ _ _ _ _ ___ _ _ _ | _ | _ _ _ _ _  uclamp_max
	 *   |      C=x        |   |      |   |
	 *   |      ___        |   |      |   |
	 *   |     |   |       |   |      |   |    (util somewhere in this region)
	 *   |     |   |       |   |      |   |
	 *   |     |   |       |   |      |   |
	 *   +----------------------------------------
	 *         cpu0        cpu1       cpu2
	 *
	 *   In the above example if a task is capped to a specific performance
	 *   point, y, then when:
	 *
	 *   * util = 80% of x then it does not fit on cpu0 and should migrate
	 *     to cpu1
	 *   * util = 80% of y then it is forced to fit on cpu1 to honour
	 *     uclamp_max request.
	 *
	 *   which is what we're enforcing here. A task always fits if
	 *   uclamp_max <= capacity_orig. But when uclamp_max > capacity_orig,
	 *   the normal upmigration rules should withhold still.
	 *
	 *   Only exception is when we are on max capacity, then we need to be
	 *   careful not to block overutilized state. This is so because:
	 *
	 *     1. There's no concept of capping at max_capacity! We can't go
	 *        beyond this performance level anyway.
	 *     2. The system is being saturated when we're operating near
	 *        max capacity, it doesn't make sense to block overutilized.
	 */
	uclamp_max_fits = (capacity_orig == SCHED_CAPACITY_SCALE) && (uclamp_max == SCHED_CAPACITY_SCALE);
	uclamp_max_fits = !uclamp_max_fits && (uclamp_max <= capacity_orig);
	fits = fits || uclamp_max_fits;

	/*
	 *
	 *                                 C=z
	 *   |                             ___       (region a, capped, util >= uclamp_max)
	 *   |                  C=y       |   |
	 *   |_ _ _ _ _ _ _ _ _ ___ _ _ _ | _ | _ _ _ _ _ uclamp_max
	 *   |      C=x        |   |      |   |
	 *   |      ___        |   |      |   |      (region b, uclamp_min <= util <= uclamp_max)
	 *   |_ _ _|_ _|_ _ _ _| _ | _ _ _| _ | _ _ _ _ _ uclamp_min
	 *   |     |   |       |   |      |   |
	 *   |     |   |       |   |      |   |      (region c, boosted, util < uclamp_min)
	 *   +----------------------------------------
	 *         cpu0        cpu1       cpu2
	 *
	 * a) If util > uclamp_max, then we're capped, we don't care about
	 *    actual fitness value here. We only care if uclamp_max fits
	 *    capacity without taking margin/pressure into account.
	 *    See comment above.
	 *
	 * b) If uclamp_min <= util <= uclamp_max, then the normal
	 *    fits_capacity() rules apply. Except we need to ensure that we
	 *    enforce we remain within uclamp_max, see comment above.
	 *
	 * c) If util < uclamp_min, then we are boosted. Same as (b) but we
	 *    need to take into account the boosted value fits the CPU without
	 *    taking margin/pressure into account.
	 *
	 * Cases (a) and (b) are handled in the 'fits' variable already. We
	 * just need to consider an extra check for case (c) after ensuring we
	 * handle the case uclamp_min > uclamp_max.
	 */
	uclamp_min = min(uclamp_min, uclamp_max);
	if (fits && (util < uclamp_min) && (uclamp_min > capacity_orig_thermal))
		return -1;

	return fits;
}

static inline int task_fits_cpu(struct task_struct *p, int cpu)
{
	unsigned long uclamp_min = uclamp_eff_value(p, UCLAMP_MIN);
	unsigned long uclamp_max = uclamp_eff_value(p, UCLAMP_MAX);
	unsigned long util = task_util_est(p);
	/*
	 * Return true only if the cpu fully fits the task requirements, which
	 * include the utilization but also the performance hints.
	 */
	return (util_fits_cpu(util, uclamp_min, uclamp_max, cpu) > 0);
}

static inline void update_misfit_status(struct task_struct *p, struct rq *rq)
{
	if (!sched_asym_cpucap_active())
		return;

	if (!p || p->nr_cpus_allowed == 1) {
		rq->misfit_task_load = 0;
		return;
	}

	if (task_fits_cpu(p, cpu_of(rq))) {
		rq->misfit_task_load = 0;
		return;
	}

	/*
	 * Make sure that misfit_task_load will not be null even if
	 * task_h_load() returns 0.
	 */
	rq->misfit_task_load = max_t(unsigned long, task_h_load(p), 1);
}

#else /* CONFIG_SMP */

static inline bool cfs_rq_is_decayed(struct cfs_rq *cfs_rq)
{
	return true;
}

#define UPDATE_TG	0x0
#define SKIP_AGE_LOAD	0x0
#define DO_ATTACH	0x0
#define DO_DETACH	0x0

static inline void update_load_avg(struct cfs_rq *cfs_rq, struct sched_entity *se, int not_used1)
{
	cfs_rq_util_change(cfs_rq, 0);
}

static inline void remove_entity_load_avg(struct sched_entity *se) {}

static inline void
attach_entity_load_avg(struct cfs_rq *cfs_rq, struct sched_entity *se) {}
static inline void
detach_entity_load_avg(struct cfs_rq *cfs_rq, struct sched_entity *se) {}

static inline int newidle_balance(struct rq *rq, struct rq_flags *rf)
{
	return 0;
}

static inline void
util_est_enqueue(struct cfs_rq *cfs_rq, struct task_struct *p) {}

static inline void
util_est_dequeue(struct cfs_rq *cfs_rq, struct task_struct *p) {}

static inline void
util_est_update(struct cfs_rq *cfs_rq, struct task_struct *p,
		bool task_sleep) {}
static inline void update_misfit_status(struct task_struct *p, struct rq *rq) {}

#endif /* CONFIG_SMP */

static void check_spread(struct cfs_rq *cfs_rq, struct sched_entity *se)
{
#ifdef CONFIG_SCHED_DEBUG
	s64 d = se->vruntime - cfs_rq->min_vruntime;

	if (d < 0)
		d = -d;

	if (d > 3*sysctl_sched_latency)
		schedstat_inc(cfs_rq->nr_spread_over);
#endif
}

static void
place_entity(struct cfs_rq *cfs_rq, struct sched_entity *se, int initial)
{
	u64 vruntime = cfs_rq->min_vruntime;
	u64 sleep_time;

	/*
	 * The 'current' period is already promised to the current tasks,
	 * however the extra weight of the new task will slow them down a
	 * little, place the new task so that it fits in the slot that
	 * stays open at the end.
	 */
	if (initial && sched_feat(START_DEBIT))
		vruntime += sched_vslice(cfs_rq, se);

	/* sleeps up to a single latency don't count. */
	if (!initial) {
		unsigned long thresh;

		if (se_is_idle(se))
			thresh = sysctl_sched_min_granularity;
		else
			thresh = sysctl_sched_latency;

		/*
		 * Halve their sleep time's effect, to allow
		 * for a gentler effect of sleepers:
		 */
		if (sched_feat(GENTLE_FAIR_SLEEPERS))
			thresh >>= 1;

		vruntime -= thresh;
	}

	/*
	 * Pull vruntime of the entity being placed to the base level of
	 * cfs_rq, to prevent boosting it if placed backwards.  If the entity
	 * slept for a long time, don't even try to compare its vruntime with
	 * the base as it may be too far off and the comparison may get
	 * inversed due to s64 overflow.
	 */
	sleep_time = rq_clock_task(rq_of(cfs_rq)) - se->exec_start;
	if ((s64)sleep_time > 60LL * NSEC_PER_SEC)
		se->vruntime = vruntime;
	else
		se->vruntime = max_vruntime(se->vruntime, vruntime);
}

static void check_enqueue_throttle(struct cfs_rq *cfs_rq);

static inline bool cfs_bandwidth_used(void);

/*
 * MIGRATION
 *
 *	dequeue
 *	  update_curr()
 *	    update_min_vruntime()
 *	  vruntime -= min_vruntime
 *
 *	enqueue
 *	  update_curr()
 *	    update_min_vruntime()
 *	  vruntime += min_vruntime
 *
 * this way the vruntime transition between RQs is done when both
 * min_vruntime are up-to-date.
 *
 * WAKEUP (remote)
 *
 *	->migrate_task_rq_fair() (p->state == TASK_WAKING)
 *	  vruntime -= min_vruntime
 *
 *	enqueue
 *	  update_curr()
 *	    update_min_vruntime()
 *	  vruntime += min_vruntime
 *
 * this way we don't have the most up-to-date min_vruntime on the originating
 * CPU and an up-to-date min_vruntime on the destination CPU.
 */

static void
enqueue_entity(struct cfs_rq *cfs_rq, struct sched_entity *se, int flags)
{
	bool renorm = !(flags & ENQUEUE_WAKEUP) || (flags & ENQUEUE_MIGRATED);
	bool curr = cfs_rq->curr == se;

	/*
	 * If we're the current task, we must renormalise before calling
	 * update_curr().
	 */
	if (renorm && curr)
		se->vruntime += cfs_rq->min_vruntime;

	update_curr(cfs_rq);

	/*
	 * Otherwise, renormalise after, such that we're placed at the current
	 * moment in time, instead of some random moment in the past. Being
	 * placed in the past could significantly boost this task to the
	 * fairness detriment of existing tasks.
	 */
	if (renorm && !curr)
		se->vruntime += cfs_rq->min_vruntime;

	/*
	 * When enqueuing a sched_entity, we must:
	 *   - Update loads to have both entity and cfs_rq synced with now.
	 *   - For group_entity, update its runnable_weight to reflect the new
	 *     h_nr_running of its group cfs_rq.
	 *   - For group_entity, update its weight to reflect the new share of
	 *     its group cfs_rq
	 *   - Add its new weight to cfs_rq->load.weight
	 */
	update_load_avg(cfs_rq, se, UPDATE_TG | DO_ATTACH);
	se_update_runnable(se);
	update_cfs_group(se);
	account_entity_enqueue(cfs_rq, se);

	if (flags & ENQUEUE_WAKEUP)
		place_entity(cfs_rq, se, 0);

	check_schedstat_required();
	update_stats_enqueue_fair(cfs_rq, se, flags);
	check_spread(cfs_rq, se);
	if (!curr)
		__enqueue_entity(cfs_rq, se);
	se->on_rq = 1;

	if (cfs_rq->nr_running == 1) {
		check_enqueue_throttle(cfs_rq);
		if (!throttled_hierarchy(cfs_rq))
			list_add_leaf_cfs_rq(cfs_rq);
	}
}

static void __clear_buddies_last(struct sched_entity *se)
{
	for_each_sched_entity(se) {
		struct cfs_rq *cfs_rq = cfs_rq_of(se);
		if (cfs_rq->last != se)
			break;

		cfs_rq->last = NULL;
	}
}

static void __clear_buddies_next(struct sched_entity *se)
{
	for_each_sched_entity(se) {
		struct cfs_rq *cfs_rq = cfs_rq_of(se);
		if (cfs_rq->next != se)
			break;

		cfs_rq->next = NULL;
	}
}

static void __clear_buddies_skip(struct sched_entity *se)
{
	for_each_sched_entity(se) {
		struct cfs_rq *cfs_rq = cfs_rq_of(se);
		if (cfs_rq->skip != se)
			break;

		cfs_rq->skip = NULL;
	}
}

static void clear_buddies(struct cfs_rq *cfs_rq, struct sched_entity *se)
{
	if (cfs_rq->last == se)
		__clear_buddies_last(se);

	if (cfs_rq->next == se)
		__clear_buddies_next(se);

	if (cfs_rq->skip == se)
		__clear_buddies_skip(se);
}

static __always_inline void return_cfs_rq_runtime(struct cfs_rq *cfs_rq);

static void
dequeue_entity(struct cfs_rq *cfs_rq, struct sched_entity *se, int flags)
{
	int action = UPDATE_TG;

	if (entity_is_task(se) && task_on_rq_migrating(task_of(se)))
		action |= DO_DETACH;

	/*
	 * Update run-time statistics of the 'current'.
	 */
	update_curr(cfs_rq);

	/*
	 * When dequeuing a sched_entity, we must:
	 *   - Update loads to have both entity and cfs_rq synced with now.
	 *   - For group_entity, update its runnable_weight to reflect the new
	 *     h_nr_running of its group cfs_rq.
	 *   - Subtract its previous weight from cfs_rq->load.weight.
	 *   - For group entity, update its weight to reflect the new share
	 *     of its group cfs_rq.
	 */
	update_load_avg(cfs_rq, se, action);
	se_update_runnable(se);

	update_stats_dequeue_fair(cfs_rq, se, flags);

	clear_buddies(cfs_rq, se);

	if (se != cfs_rq->curr)
		__dequeue_entity(cfs_rq, se);
	se->on_rq = 0;
	account_entity_dequeue(cfs_rq, se);

	/*
	 * Normalize after update_curr(); which will also have moved
	 * min_vruntime if @se is the one holding it back. But before doing
	 * update_min_vruntime() again, which will discount @se's position and
	 * can move min_vruntime forward still more.
	 */
	if (!(flags & DEQUEUE_SLEEP))
		se->vruntime -= cfs_rq->min_vruntime;

	/* return excess runtime on last dequeue */
	return_cfs_rq_runtime(cfs_rq);

	update_cfs_group(se);

	/*
	 * Now advance min_vruntime if @se was the entity holding it back,
	 * except when: DEQUEUE_SAVE && !DEQUEUE_MOVE, in this case we'll be
	 * put back on, and if we advance min_vruntime, we'll be placed back
	 * further than we started -- ie. we'll be penalized.
	 */
	if ((flags & (DEQUEUE_SAVE | DEQUEUE_MOVE)) != DEQUEUE_SAVE)
		update_min_vruntime(cfs_rq);

	if (cfs_rq->nr_running == 0)
		update_idle_cfs_rq_clock_pelt(cfs_rq);
}

/*
 * Preempt the current task with a newly woken task if needed:
 */
static void
check_preempt_tick(struct cfs_rq *cfs_rq, struct sched_entity *curr)
{
	unsigned long ideal_runtime, delta_exec;
	struct sched_entity *se;
	s64 delta;
	bool skip_preempt = false;

	/*
	 * When many tasks blow up the sched_period; it is possible that
	 * sched_slice() reports unusually large results (when many tasks are
	 * very light for example). Therefore impose a maximum.
	 */
	ideal_runtime = min_t(u64, sched_slice(cfs_rq, curr), sysctl_sched_latency);

	delta_exec = curr->sum_exec_runtime - curr->prev_sum_exec_runtime;
	trace_android_rvh_check_preempt_tick(current, &ideal_runtime, &skip_preempt,
			delta_exec, cfs_rq, curr, sysctl_sched_min_granularity);
	if (skip_preempt)
		return;
	if (delta_exec > ideal_runtime) {
		resched_curr(rq_of(cfs_rq));
		/*
		 * The current task ran long enough, ensure it doesn't get
		 * re-elected due to buddy favours.
		 */
		clear_buddies(cfs_rq, curr);
		return;
	}

	/*
	 * Ensure that a task that missed wakeup preemption by a
	 * narrow margin doesn't have to wait for a full slice.
	 * This also mitigates buddy induced latencies under load.
	 */
	if (delta_exec < sysctl_sched_min_granularity)
		return;

	se = __pick_first_entity(cfs_rq);
	delta = curr->vruntime - se->vruntime;

	if (delta < 0)
		return;

	if (delta > ideal_runtime)
		resched_curr(rq_of(cfs_rq));
}

void set_next_entity(struct cfs_rq *cfs_rq, struct sched_entity *se)
{
	clear_buddies(cfs_rq, se);

	/* 'current' is not kept within the tree. */
	if (se->on_rq) {
		/*
		 * Any task has to be enqueued before it get to execute on
		 * a CPU. So account for the time it spent waiting on the
		 * runqueue.
		 */
		update_stats_wait_end_fair(cfs_rq, se);
		__dequeue_entity(cfs_rq, se);
		update_load_avg(cfs_rq, se, UPDATE_TG);
	}

	update_stats_curr_start(cfs_rq, se);
	cfs_rq->curr = se;

	/*
	 * Track our maximum slice length, if the CPU's load is at
	 * least twice that of our own weight (i.e. dont track it
	 * when there are only lesser-weight tasks around):
	 */
	if (schedstat_enabled() &&
	    rq_of(cfs_rq)->cfs.load.weight >= 2*se->load.weight) {
		struct sched_statistics *stats;

		stats = __schedstats_from_se(se);
		__schedstat_set(stats->slice_max,
				max((u64)stats->slice_max,
				    se->sum_exec_runtime - se->prev_sum_exec_runtime));
	}

	se->prev_sum_exec_runtime = se->sum_exec_runtime;
}
EXPORT_SYMBOL_GPL(set_next_entity);

static int
wakeup_preempt_entity(struct sched_entity *curr, struct sched_entity *se);

/*
 * Pick the next process, keeping these things in mind, in this order:
 * 1) keep things fair between processes/task groups
 * 2) pick the "next" process, since someone really wants that to run
 * 3) pick the "last" process, for cache locality
 * 4) do not run the "skip" process, if something else is available
 */
static struct sched_entity *
pick_next_entity(struct cfs_rq *cfs_rq, struct sched_entity *curr)
{
	struct sched_entity *left = __pick_first_entity(cfs_rq);
	struct sched_entity *se = NULL;

	trace_android_rvh_pick_next_entity(cfs_rq, curr, &se);
	if (se)
		goto done;

	/*
	 * If curr is set we have to see if its left of the leftmost entity
	 * still in the tree, provided there was anything in the tree at all.
	 */
	if (!left || (curr && entity_before(curr, left)))
		left = curr;

	se = left; /* ideally we run the leftmost entity */

	/*
	 * Avoid running the skip buddy, if running something else can
	 * be done without getting too unfair.
	 */
	if (cfs_rq->skip && cfs_rq->skip == se) {
		struct sched_entity *second;

		if (se == curr) {
			second = __pick_first_entity(cfs_rq);
		} else {
			second = __pick_next_entity(se);
			if (!second || (curr && entity_before(curr, second)))
				second = curr;
		}

		if (second && wakeup_preempt_entity(second, left) < 1)
			se = second;
	}

	if (cfs_rq->next && wakeup_preempt_entity(cfs_rq->next, left) < 1) {
		/*
		 * Someone really wants this to run. If it's not unfair, run it.
		 */
		se = cfs_rq->next;
	} else if (cfs_rq->last && wakeup_preempt_entity(cfs_rq->last, left) < 1) {
		/*
		 * Prefer last buddy, try to return the CPU to a preempted task.
		 */
		se = cfs_rq->last;
	}

done:
	return se;
}

static bool check_cfs_rq_runtime(struct cfs_rq *cfs_rq);

static void put_prev_entity(struct cfs_rq *cfs_rq, struct sched_entity *prev)
{
	/*
	 * If still on the runqueue then deactivate_task()
	 * was not called and update_curr() has to be done:
	 */
	if (prev->on_rq)
		update_curr(cfs_rq);

	/* throttle cfs_rqs exceeding runtime */
	check_cfs_rq_runtime(cfs_rq);

	check_spread(cfs_rq, prev);

	if (prev->on_rq) {
		update_stats_wait_start_fair(cfs_rq, prev);
		/* Put 'current' back into the tree. */
		__enqueue_entity(cfs_rq, prev);
		/* in !on_rq case, update occurred at dequeue */
		update_load_avg(cfs_rq, prev, 0);
	}
	cfs_rq->curr = NULL;
}

static void
entity_tick(struct cfs_rq *cfs_rq, struct sched_entity *curr, int queued)
{
	/*
	 * Update run-time statistics of the 'current'.
	 */
	update_curr(cfs_rq);

	/*
	 * Ensure that runnable average is periodically updated.
	 */
	update_load_avg(cfs_rq, curr, UPDATE_TG);
	update_cfs_group(curr);

#ifdef CONFIG_SCHED_HRTICK
	/*
	 * queued ticks are scheduled to match the slice, so don't bother
	 * validating it and just reschedule.
	 */
	if (queued) {
		resched_curr(rq_of(cfs_rq));
		return;
	}
	/*
	 * don't let the period tick interfere with the hrtick preemption
	 */
	if (!sched_feat(DOUBLE_TICK) &&
			hrtimer_active(&rq_of(cfs_rq)->hrtick_timer))
		return;
#endif

	if (cfs_rq->nr_running > 1)
		check_preempt_tick(cfs_rq, curr);
	trace_android_rvh_entity_tick(cfs_rq, curr);
}


/**************************************************
 * CFS bandwidth control machinery
 */

#ifdef CONFIG_CFS_BANDWIDTH

#ifdef CONFIG_JUMP_LABEL
static struct static_key __cfs_bandwidth_used;

static inline bool cfs_bandwidth_used(void)
{
	return static_key_false(&__cfs_bandwidth_used);
}

void cfs_bandwidth_usage_inc(void)
{
	static_key_slow_inc_cpuslocked(&__cfs_bandwidth_used);
}

void cfs_bandwidth_usage_dec(void)
{
	static_key_slow_dec_cpuslocked(&__cfs_bandwidth_used);
}
#else /* CONFIG_JUMP_LABEL */
static bool cfs_bandwidth_used(void)
{
	return true;
}

void cfs_bandwidth_usage_inc(void) {}
void cfs_bandwidth_usage_dec(void) {}
#endif /* CONFIG_JUMP_LABEL */

/*
 * default period for cfs group bandwidth.
 * default: 0.1s, units: nanoseconds
 */
static inline u64 default_cfs_period(void)
{
	return 100000000ULL;
}

static inline u64 sched_cfs_bandwidth_slice(void)
{
	return (u64)sysctl_sched_cfs_bandwidth_slice * NSEC_PER_USEC;
}

/*
 * Replenish runtime according to assigned quota. We use sched_clock_cpu
 * directly instead of rq->clock to avoid adding additional synchronization
 * around rq->lock.
 *
 * requires cfs_b->lock
 */
void __refill_cfs_bandwidth_runtime(struct cfs_bandwidth *cfs_b)
{
	s64 runtime;

	if (unlikely(cfs_b->quota == RUNTIME_INF))
		return;

	cfs_b->runtime += cfs_b->quota;
	runtime = cfs_b->runtime_snap - cfs_b->runtime;
	if (runtime > 0) {
		cfs_b->burst_time += runtime;
		cfs_b->nr_burst++;
	}

	cfs_b->runtime = min(cfs_b->runtime, cfs_b->quota + cfs_b->burst);
	cfs_b->runtime_snap = cfs_b->runtime;
}

static inline struct cfs_bandwidth *tg_cfs_bandwidth(struct task_group *tg)
{
	return &tg->cfs_bandwidth;
}

/* returns 0 on failure to allocate runtime */
static int __assign_cfs_rq_runtime(struct cfs_bandwidth *cfs_b,
				   struct cfs_rq *cfs_rq, u64 target_runtime)
{
	u64 min_amount, amount = 0;

	lockdep_assert_held(&cfs_b->lock);

	/* note: this is a positive sum as runtime_remaining <= 0 */
	min_amount = target_runtime - cfs_rq->runtime_remaining;

	if (cfs_b->quota == RUNTIME_INF)
		amount = min_amount;
	else {
		start_cfs_bandwidth(cfs_b);

		if (cfs_b->runtime > 0) {
			amount = min(cfs_b->runtime, min_amount);
			cfs_b->runtime -= amount;
			cfs_b->idle = 0;
		}
	}

	cfs_rq->runtime_remaining += amount;

	return cfs_rq->runtime_remaining > 0;
}

/* returns 0 on failure to allocate runtime */
static int assign_cfs_rq_runtime(struct cfs_rq *cfs_rq)
{
	struct cfs_bandwidth *cfs_b = tg_cfs_bandwidth(cfs_rq->tg);
	int ret;

	raw_spin_lock(&cfs_b->lock);
	ret = __assign_cfs_rq_runtime(cfs_b, cfs_rq, sched_cfs_bandwidth_slice());
	raw_spin_unlock(&cfs_b->lock);

	return ret;
}

static void __account_cfs_rq_runtime(struct cfs_rq *cfs_rq, u64 delta_exec)
{
	/* dock delta_exec before expiring quota (as it could span periods) */
	cfs_rq->runtime_remaining -= delta_exec;

	if (likely(cfs_rq->runtime_remaining > 0))
		return;

	if (cfs_rq->throttled)
		return;
	/*
	 * if we're unable to extend our runtime we resched so that the active
	 * hierarchy can be throttled
	 */
	if (!assign_cfs_rq_runtime(cfs_rq) && likely(cfs_rq->curr))
		resched_curr(rq_of(cfs_rq));
}

static __always_inline
void account_cfs_rq_runtime(struct cfs_rq *cfs_rq, u64 delta_exec)
{
	if (!cfs_bandwidth_used() || !cfs_rq->runtime_enabled)
		return;

	__account_cfs_rq_runtime(cfs_rq, delta_exec);
}

static inline int cfs_rq_throttled(struct cfs_rq *cfs_rq)
{
	return cfs_bandwidth_used() && cfs_rq->throttled;
}

/* check whether cfs_rq, or any parent, is throttled */
static inline int throttled_hierarchy(struct cfs_rq *cfs_rq)
{
	return cfs_bandwidth_used() && cfs_rq->throttle_count;
}

/*
 * Ensure that neither of the group entities corresponding to src_cpu or
 * dest_cpu are members of a throttled hierarchy when performing group
 * load-balance operations.
 */
static inline int throttled_lb_pair(struct task_group *tg,
				    int src_cpu, int dest_cpu)
{
	struct cfs_rq *src_cfs_rq, *dest_cfs_rq;

	src_cfs_rq = tg->cfs_rq[src_cpu];
	dest_cfs_rq = tg->cfs_rq[dest_cpu];

	return throttled_hierarchy(src_cfs_rq) ||
	       throttled_hierarchy(dest_cfs_rq);
}

static int tg_unthrottle_up(struct task_group *tg, void *data)
{
	struct rq *rq = data;
	struct cfs_rq *cfs_rq = tg->cfs_rq[cpu_of(rq)];

	cfs_rq->throttle_count--;
	if (!cfs_rq->throttle_count) {
		cfs_rq->throttled_clock_pelt_time += rq_clock_pelt(rq) -
					     cfs_rq->throttled_clock_pelt;

		/* Add cfs_rq with load or one or more already running entities to the list */
		if (!cfs_rq_is_decayed(cfs_rq))
			list_add_leaf_cfs_rq(cfs_rq);
	}

	return 0;
}

static int tg_throttle_down(struct task_group *tg, void *data)
{
	struct rq *rq = data;
	struct cfs_rq *cfs_rq = tg->cfs_rq[cpu_of(rq)];

	/* group is entering throttled state, stop time */
	if (!cfs_rq->throttle_count) {
		cfs_rq->throttled_clock_pelt = rq_clock_pelt(rq);
		list_del_leaf_cfs_rq(cfs_rq);
	}
	cfs_rq->throttle_count++;

	return 0;
}

static bool throttle_cfs_rq(struct cfs_rq *cfs_rq)
{
	struct rq *rq = rq_of(cfs_rq);
	struct cfs_bandwidth *cfs_b = tg_cfs_bandwidth(cfs_rq->tg);
	struct sched_entity *se;
	long task_delta, idle_task_delta, dequeue = 1;

	raw_spin_lock(&cfs_b->lock);
	/* This will start the period timer if necessary */
	if (__assign_cfs_rq_runtime(cfs_b, cfs_rq, 1)) {
		/*
		 * We have raced with bandwidth becoming available, and if we
		 * actually throttled the timer might not unthrottle us for an
		 * entire period. We additionally needed to make sure that any
		 * subsequent check_cfs_rq_runtime calls agree not to throttle
		 * us, as we may commit to do cfs put_prev+pick_next, so we ask
		 * for 1ns of runtime rather than just check cfs_b.
		 */
		dequeue = 0;
	} else {
		list_add_tail_rcu(&cfs_rq->throttled_list,
				  &cfs_b->throttled_cfs_rq);
	}
	raw_spin_unlock(&cfs_b->lock);

	if (!dequeue)
		return false;  /* Throttle no longer required. */

	se = cfs_rq->tg->se[cpu_of(rq_of(cfs_rq))];

	/* freeze hierarchy runnable averages while throttled */
	rcu_read_lock();
	walk_tg_tree_from(cfs_rq->tg, tg_throttle_down, tg_nop, (void *)rq);
	rcu_read_unlock();

	task_delta = cfs_rq->h_nr_running;
	idle_task_delta = cfs_rq->idle_h_nr_running;
	for_each_sched_entity(se) {
		struct cfs_rq *qcfs_rq = cfs_rq_of(se);
		/* throttled entity or throttle-on-deactivate */
		if (!se->on_rq)
			goto done;

		dequeue_entity(qcfs_rq, se, DEQUEUE_SLEEP);

		if (cfs_rq_is_idle(group_cfs_rq(se)))
			idle_task_delta = cfs_rq->h_nr_running;

		qcfs_rq->h_nr_running -= task_delta;
		qcfs_rq->idle_h_nr_running -= idle_task_delta;

		if (qcfs_rq->load.weight) {
			/* Avoid re-evaluating load for this entity: */
			se = parent_entity(se);
			break;
		}
	}

	for_each_sched_entity(se) {
		struct cfs_rq *qcfs_rq = cfs_rq_of(se);
		/* throttled entity or throttle-on-deactivate */
		if (!se->on_rq)
			goto done;

		update_load_avg(qcfs_rq, se, 0);
		se_update_runnable(se);

		if (cfs_rq_is_idle(group_cfs_rq(se)))
			idle_task_delta = cfs_rq->h_nr_running;

		qcfs_rq->h_nr_running -= task_delta;
		qcfs_rq->idle_h_nr_running -= idle_task_delta;
	}

	/* At this point se is NULL and we are at root level*/
	sub_nr_running(rq, task_delta);

done:
	/*
	 * Note: distribution will already see us throttled via the
	 * throttled-list.  rq->lock protects completion.
	 */
	cfs_rq->throttled = 1;
	cfs_rq->throttled_clock = rq_clock(rq);
	return true;
}

void unthrottle_cfs_rq(struct cfs_rq *cfs_rq)
{
	struct rq *rq = rq_of(cfs_rq);
	struct cfs_bandwidth *cfs_b = tg_cfs_bandwidth(cfs_rq->tg);
	struct sched_entity *se;
	long task_delta, idle_task_delta;

	se = cfs_rq->tg->se[cpu_of(rq)];

	cfs_rq->throttled = 0;

	update_rq_clock(rq);

	raw_spin_lock(&cfs_b->lock);
	cfs_b->throttled_time += rq_clock(rq) - cfs_rq->throttled_clock;
	list_del_rcu(&cfs_rq->throttled_list);
	raw_spin_unlock(&cfs_b->lock);

	/* update hierarchical throttle state */
	walk_tg_tree_from(cfs_rq->tg, tg_nop, tg_unthrottle_up, (void *)rq);

	if (!cfs_rq->load.weight) {
		if (!cfs_rq->on_list)
			return;
		/*
		 * Nothing to run but something to decay (on_list)?
		 * Complete the branch.
		 */
		for_each_sched_entity(se) {
			if (list_add_leaf_cfs_rq(cfs_rq_of(se)))
				break;
		}
		goto unthrottle_throttle;
	}

	task_delta = cfs_rq->h_nr_running;
	idle_task_delta = cfs_rq->idle_h_nr_running;
	for_each_sched_entity(se) {
		struct cfs_rq *qcfs_rq = cfs_rq_of(se);

		if (se->on_rq)
			break;
		enqueue_entity(qcfs_rq, se, ENQUEUE_WAKEUP);

		if (cfs_rq_is_idle(group_cfs_rq(se)))
			idle_task_delta = cfs_rq->h_nr_running;

		qcfs_rq->h_nr_running += task_delta;
		qcfs_rq->idle_h_nr_running += idle_task_delta;

		/* end evaluation on encountering a throttled cfs_rq */
		if (cfs_rq_throttled(qcfs_rq))
			goto unthrottle_throttle;
	}

	for_each_sched_entity(se) {
		struct cfs_rq *qcfs_rq = cfs_rq_of(se);

		update_load_avg(qcfs_rq, se, UPDATE_TG);
		se_update_runnable(se);

		if (cfs_rq_is_idle(group_cfs_rq(se)))
			idle_task_delta = cfs_rq->h_nr_running;

		qcfs_rq->h_nr_running += task_delta;
		qcfs_rq->idle_h_nr_running += idle_task_delta;

		/* end evaluation on encountering a throttled cfs_rq */
		if (cfs_rq_throttled(qcfs_rq))
			goto unthrottle_throttle;
	}

	/* At this point se is NULL and we are at root level*/
	add_nr_running(rq, task_delta);

unthrottle_throttle:
	assert_list_leaf_cfs_rq(rq);

	/* Determine whether we need to wake up potentially idle CPU: */
	if (rq->curr == rq->idle && rq->cfs.nr_running)
		resched_curr(rq);
}

#ifdef CONFIG_SMP
static void __cfsb_csd_unthrottle(void *arg)
{
	struct cfs_rq *cursor, *tmp;
	struct rq *rq = arg;
	struct rq_flags rf;

	rq_lock(rq, &rf);

	/*
	 * Since we hold rq lock we're safe from concurrent manipulation of
	 * the CSD list. However, this RCU critical section annotates the
	 * fact that we pair with sched_free_group_rcu(), so that we cannot
	 * race with group being freed in the window between removing it
	 * from the list and advancing to the next entry in the list.
	 */
	rcu_read_lock();

	list_for_each_entry_safe(cursor, tmp, &rq->cfsb_csd_list,
				 throttled_csd_list) {
		list_del_init(&cursor->throttled_csd_list);

		if (cfs_rq_throttled(cursor))
			unthrottle_cfs_rq(cursor);
	}

	rcu_read_unlock();

	rq_unlock(rq, &rf);
}

static inline void __unthrottle_cfs_rq_async(struct cfs_rq *cfs_rq)
{
	struct rq *rq = rq_of(cfs_rq);
	bool first;

	if (rq == this_rq()) {
		unthrottle_cfs_rq(cfs_rq);
		return;
	}

	/* Already enqueued */
	if (SCHED_WARN_ON(!list_empty(&cfs_rq->throttled_csd_list)))
		return;

	first = list_empty(&rq->cfsb_csd_list);
	list_add_tail(&cfs_rq->throttled_csd_list, &rq->cfsb_csd_list);
	if (first)
		smp_call_function_single_async(cpu_of(rq), &rq->cfsb_csd);
}
#else
static inline void __unthrottle_cfs_rq_async(struct cfs_rq *cfs_rq)
{
	unthrottle_cfs_rq(cfs_rq);
}
#endif

static void unthrottle_cfs_rq_async(struct cfs_rq *cfs_rq)
{
	lockdep_assert_rq_held(rq_of(cfs_rq));

	if (SCHED_WARN_ON(!cfs_rq_throttled(cfs_rq) ||
	    cfs_rq->runtime_remaining <= 0))
		return;

	__unthrottle_cfs_rq_async(cfs_rq);
}

static bool distribute_cfs_runtime(struct cfs_bandwidth *cfs_b)
{
	struct cfs_rq *local_unthrottle = NULL;
	int this_cpu = smp_processor_id();
	u64 runtime, remaining = 1;
	bool throttled = false;
	struct cfs_rq *cfs_rq;
	struct rq_flags rf;
	struct rq *rq;

	rcu_read_lock();
	list_for_each_entry_rcu(cfs_rq, &cfs_b->throttled_cfs_rq,
				throttled_list) {
		rq = rq_of(cfs_rq);

		if (!remaining) {
			throttled = true;
			break;
		}

		rq_lock_irqsave(rq, &rf);
		if (!cfs_rq_throttled(cfs_rq))
			goto next;

#ifdef CONFIG_SMP
		/* Already queued for async unthrottle */
		if (!list_empty(&cfs_rq->throttled_csd_list))
			goto next;
#endif

		/* By the above checks, this should never be true */
		SCHED_WARN_ON(cfs_rq->runtime_remaining > 0);

		raw_spin_lock(&cfs_b->lock);
		runtime = -cfs_rq->runtime_remaining + 1;
		if (runtime > cfs_b->runtime)
			runtime = cfs_b->runtime;
		cfs_b->runtime -= runtime;
		remaining = cfs_b->runtime;
		raw_spin_unlock(&cfs_b->lock);

		cfs_rq->runtime_remaining += runtime;

		/* we check whether we're throttled above */
		if (cfs_rq->runtime_remaining > 0) {
			if (cpu_of(rq) != this_cpu ||
			    SCHED_WARN_ON(local_unthrottle))
				unthrottle_cfs_rq_async(cfs_rq);
			else
				local_unthrottle = cfs_rq;
		} else {
			throttled = true;
		}

next:
		rq_unlock_irqrestore(rq, &rf);
	}
	rcu_read_unlock();

	if (local_unthrottle) {
		rq = cpu_rq(this_cpu);
		rq_lock_irqsave(rq, &rf);
		if (cfs_rq_throttled(local_unthrottle))
			unthrottle_cfs_rq(local_unthrottle);
		rq_unlock_irqrestore(rq, &rf);
	}

	return throttled;
}

/*
 * Responsible for refilling a task_group's bandwidth and unthrottling its
 * cfs_rqs as appropriate. If there has been no activity within the last
 * period the timer is deactivated until scheduling resumes; cfs_b->idle is
 * used to track this state.
 */
static int do_sched_cfs_period_timer(struct cfs_bandwidth *cfs_b, int overrun, unsigned long flags)
{
	int throttled;

	/* no need to continue the timer with no bandwidth constraint */
	if (cfs_b->quota == RUNTIME_INF)
		goto out_deactivate;

	throttled = !list_empty(&cfs_b->throttled_cfs_rq);
	cfs_b->nr_periods += overrun;

	/* Refill extra burst quota even if cfs_b->idle */
	__refill_cfs_bandwidth_runtime(cfs_b);

	/*
	 * idle depends on !throttled (for the case of a large deficit), and if
	 * we're going inactive then everything else can be deferred
	 */
	if (cfs_b->idle && !throttled)
		goto out_deactivate;

	if (!throttled) {
		/* mark as potentially idle for the upcoming period */
		cfs_b->idle = 1;
		return 0;
	}

	/* account preceding periods in which throttling occurred */
	cfs_b->nr_throttled += overrun;

	/*
	 * This check is repeated as we release cfs_b->lock while we unthrottle.
	 */
	while (throttled && cfs_b->runtime > 0) {
		raw_spin_unlock_irqrestore(&cfs_b->lock, flags);
		/* we can't nest cfs_b->lock while distributing bandwidth */
		throttled = distribute_cfs_runtime(cfs_b);
		raw_spin_lock_irqsave(&cfs_b->lock, flags);
	}

	/*
	 * While we are ensured activity in the period following an
	 * unthrottle, this also covers the case in which the new bandwidth is
	 * insufficient to cover the existing bandwidth deficit.  (Forcing the
	 * timer to remain active while there are any throttled entities.)
	 */
	cfs_b->idle = 0;

	return 0;

out_deactivate:
	return 1;
}

/* a cfs_rq won't donate quota below this amount */
static const u64 min_cfs_rq_runtime = 1 * NSEC_PER_MSEC;
/* minimum remaining period time to redistribute slack quota */
static const u64 min_bandwidth_expiration = 2 * NSEC_PER_MSEC;
/* how long we wait to gather additional slack before distributing */
static const u64 cfs_bandwidth_slack_period = 5 * NSEC_PER_MSEC;

/*
 * Are we near the end of the current quota period?
 *
 * Requires cfs_b->lock for hrtimer_expires_remaining to be safe against the
 * hrtimer base being cleared by hrtimer_start. In the case of
 * migrate_hrtimers, base is never cleared, so we are fine.
 */
static int runtime_refresh_within(struct cfs_bandwidth *cfs_b, u64 min_expire)
{
	struct hrtimer *refresh_timer = &cfs_b->period_timer;
	s64 remaining;

	/* if the call-back is running a quota refresh is already occurring */
	if (hrtimer_callback_running(refresh_timer))
		return 1;

	/* is a quota refresh about to occur? */
	remaining = ktime_to_ns(hrtimer_expires_remaining(refresh_timer));
	if (remaining < (s64)min_expire)
		return 1;

	return 0;
}

static void start_cfs_slack_bandwidth(struct cfs_bandwidth *cfs_b)
{
	u64 min_left = cfs_bandwidth_slack_period + min_bandwidth_expiration;

	/* if there's a quota refresh soon don't bother with slack */
	if (runtime_refresh_within(cfs_b, min_left))
		return;

	/* don't push forwards an existing deferred unthrottle */
	if (cfs_b->slack_started)
		return;
	cfs_b->slack_started = true;

	hrtimer_start(&cfs_b->slack_timer,
			ns_to_ktime(cfs_bandwidth_slack_period),
			HRTIMER_MODE_REL);
}

/* we know any runtime found here is valid as update_curr() precedes return */
static void __return_cfs_rq_runtime(struct cfs_rq *cfs_rq)
{
	struct cfs_bandwidth *cfs_b = tg_cfs_bandwidth(cfs_rq->tg);
	s64 slack_runtime = cfs_rq->runtime_remaining - min_cfs_rq_runtime;

	if (slack_runtime <= 0)
		return;

	raw_spin_lock(&cfs_b->lock);
	if (cfs_b->quota != RUNTIME_INF) {
		cfs_b->runtime += slack_runtime;

		/* we are under rq->lock, defer unthrottling using a timer */
		if (cfs_b->runtime > sched_cfs_bandwidth_slice() &&
		    !list_empty(&cfs_b->throttled_cfs_rq))
			start_cfs_slack_bandwidth(cfs_b);
	}
	raw_spin_unlock(&cfs_b->lock);

	/* even if it's not valid for return we don't want to try again */
	cfs_rq->runtime_remaining -= slack_runtime;
}

static __always_inline void return_cfs_rq_runtime(struct cfs_rq *cfs_rq)
{
	if (!cfs_bandwidth_used())
		return;

	if (!cfs_rq->runtime_enabled || cfs_rq->nr_running)
		return;

	__return_cfs_rq_runtime(cfs_rq);
}

/*
 * This is done with a timer (instead of inline with bandwidth return) since
 * it's necessary to juggle rq->locks to unthrottle their respective cfs_rqs.
 */
static void do_sched_cfs_slack_timer(struct cfs_bandwidth *cfs_b)
{
	u64 runtime = 0, slice = sched_cfs_bandwidth_slice();
	unsigned long flags;

	/* confirm we're still not at a refresh boundary */
	raw_spin_lock_irqsave(&cfs_b->lock, flags);
	cfs_b->slack_started = false;

	if (runtime_refresh_within(cfs_b, min_bandwidth_expiration)) {
		raw_spin_unlock_irqrestore(&cfs_b->lock, flags);
		return;
	}

	if (cfs_b->quota != RUNTIME_INF && cfs_b->runtime > slice)
		runtime = cfs_b->runtime;

	raw_spin_unlock_irqrestore(&cfs_b->lock, flags);

	if (!runtime)
		return;

	distribute_cfs_runtime(cfs_b);
}

/*
 * When a group wakes up we want to make sure that its quota is not already
 * expired/exceeded, otherwise it may be allowed to steal additional ticks of
 * runtime as update_curr() throttling can not trigger until it's on-rq.
 */
static void check_enqueue_throttle(struct cfs_rq *cfs_rq)
{
	if (!cfs_bandwidth_used())
		return;

	/* an active group must be handled by the update_curr()->put() path */
	if (!cfs_rq->runtime_enabled || cfs_rq->curr)
		return;

	/* ensure the group is not already throttled */
	if (cfs_rq_throttled(cfs_rq))
		return;

	/* update runtime allocation */
	account_cfs_rq_runtime(cfs_rq, 0);
	if (cfs_rq->runtime_remaining <= 0)
		throttle_cfs_rq(cfs_rq);
}

static void sync_throttle(struct task_group *tg, int cpu)
{
	struct cfs_rq *pcfs_rq, *cfs_rq;

	if (!cfs_bandwidth_used())
		return;

	if (!tg->parent)
		return;

	cfs_rq = tg->cfs_rq[cpu];
	pcfs_rq = tg->parent->cfs_rq[cpu];

	cfs_rq->throttle_count = pcfs_rq->throttle_count;
	cfs_rq->throttled_clock_pelt = rq_clock_pelt(cpu_rq(cpu));
}

/* conditionally throttle active cfs_rq's from put_prev_entity() */
static bool check_cfs_rq_runtime(struct cfs_rq *cfs_rq)
{
	if (!cfs_bandwidth_used())
		return false;

	if (likely(!cfs_rq->runtime_enabled || cfs_rq->runtime_remaining > 0))
		return false;

	/*
	 * it's possible for a throttled entity to be forced into a running
	 * state (e.g. set_curr_task), in this case we're finished.
	 */
	if (cfs_rq_throttled(cfs_rq))
		return true;

	return throttle_cfs_rq(cfs_rq);
}

static enum hrtimer_restart sched_cfs_slack_timer(struct hrtimer *timer)
{
	struct cfs_bandwidth *cfs_b =
		container_of(timer, struct cfs_bandwidth, slack_timer);

	do_sched_cfs_slack_timer(cfs_b);

	return HRTIMER_NORESTART;
}

extern const u64 max_cfs_quota_period;

static enum hrtimer_restart sched_cfs_period_timer(struct hrtimer *timer)
{
	struct cfs_bandwidth *cfs_b =
		container_of(timer, struct cfs_bandwidth, period_timer);
	unsigned long flags;
	int overrun;
	int idle = 0;
	int count = 0;

	raw_spin_lock_irqsave(&cfs_b->lock, flags);
	for (;;) {
		overrun = hrtimer_forward_now(timer, cfs_b->period);
		if (!overrun)
			break;

		idle = do_sched_cfs_period_timer(cfs_b, overrun, flags);

		if (++count > 3) {
			u64 new, old = ktime_to_ns(cfs_b->period);

			/*
			 * Grow period by a factor of 2 to avoid losing precision.
			 * Precision loss in the quota/period ratio can cause __cfs_schedulable
			 * to fail.
			 */
			new = old * 2;
			if (new < max_cfs_quota_period) {
				cfs_b->period = ns_to_ktime(new);
				cfs_b->quota *= 2;
				cfs_b->burst *= 2;

				pr_warn_ratelimited(
	"cfs_period_timer[cpu%d]: period too short, scaling up (new cfs_period_us = %lld, cfs_quota_us = %lld)\n",
					smp_processor_id(),
					div_u64(new, NSEC_PER_USEC),
					div_u64(cfs_b->quota, NSEC_PER_USEC));
			} else {
				pr_warn_ratelimited(
	"cfs_period_timer[cpu%d]: period too short, but cannot scale up without losing precision (cfs_period_us = %lld, cfs_quota_us = %lld)\n",
					smp_processor_id(),
					div_u64(old, NSEC_PER_USEC),
					div_u64(cfs_b->quota, NSEC_PER_USEC));
			}

			/* reset count so we don't come right back in here */
			count = 0;
		}
	}
	if (idle)
		cfs_b->period_active = 0;
	raw_spin_unlock_irqrestore(&cfs_b->lock, flags);

	return idle ? HRTIMER_NORESTART : HRTIMER_RESTART;
}

void init_cfs_bandwidth(struct cfs_bandwidth *cfs_b)
{
	raw_spin_lock_init(&cfs_b->lock);
	cfs_b->runtime = 0;
	cfs_b->quota = RUNTIME_INF;
	cfs_b->period = ns_to_ktime(default_cfs_period());
	cfs_b->burst = 0;

	INIT_LIST_HEAD(&cfs_b->throttled_cfs_rq);
	hrtimer_init(&cfs_b->period_timer, CLOCK_MONOTONIC, HRTIMER_MODE_ABS_PINNED);
	cfs_b->period_timer.function = sched_cfs_period_timer;
	hrtimer_init(&cfs_b->slack_timer, CLOCK_MONOTONIC, HRTIMER_MODE_REL);
	cfs_b->slack_timer.function = sched_cfs_slack_timer;
	cfs_b->slack_started = false;
}

static void init_cfs_rq_runtime(struct cfs_rq *cfs_rq)
{
	cfs_rq->runtime_enabled = 0;
	INIT_LIST_HEAD(&cfs_rq->throttled_list);
#ifdef CONFIG_SMP
	INIT_LIST_HEAD(&cfs_rq->throttled_csd_list);
#endif
}

void start_cfs_bandwidth(struct cfs_bandwidth *cfs_b)
{
	lockdep_assert_held(&cfs_b->lock);

	if (cfs_b->period_active)
		return;

	cfs_b->period_active = 1;
	hrtimer_forward_now(&cfs_b->period_timer, cfs_b->period);
	hrtimer_start_expires(&cfs_b->period_timer, HRTIMER_MODE_ABS_PINNED);
}

static void destroy_cfs_bandwidth(struct cfs_bandwidth *cfs_b)
{
	int __maybe_unused i;

	/* init_cfs_bandwidth() was not called */
	if (!cfs_b->throttled_cfs_rq.next)
		return;

	hrtimer_cancel(&cfs_b->period_timer);
	hrtimer_cancel(&cfs_b->slack_timer);

	/*
	 * It is possible that we still have some cfs_rq's pending on a CSD
	 * list, though this race is very rare. In order for this to occur, we
	 * must have raced with the last task leaving the group while there
	 * exist throttled cfs_rq(s), and the period_timer must have queued the
	 * CSD item but the remote cpu has not yet processed it. To handle this,
	 * we can simply flush all pending CSD work inline here. We're
	 * guaranteed at this point that no additional cfs_rq of this group can
	 * join a CSD list.
	 */
#ifdef CONFIG_SMP
	for_each_possible_cpu(i) {
		struct rq *rq = cpu_rq(i);
		unsigned long flags;

		if (list_empty(&rq->cfsb_csd_list))
			continue;

		local_irq_save(flags);
		__cfsb_csd_unthrottle(rq);
		local_irq_restore(flags);
	}
#endif
}

/*
 * Both these CPU hotplug callbacks race against unregister_fair_sched_group()
 *
 * The race is harmless, since modifying bandwidth settings of unhooked group
 * bits doesn't do much.
 */

/* cpu online callback */
static void __maybe_unused update_runtime_enabled(struct rq *rq)
{
	struct task_group *tg;

	lockdep_assert_rq_held(rq);

	rcu_read_lock();
	list_for_each_entry_rcu(tg, &task_groups, list) {
		struct cfs_bandwidth *cfs_b = &tg->cfs_bandwidth;
		struct cfs_rq *cfs_rq = tg->cfs_rq[cpu_of(rq)];

		raw_spin_lock(&cfs_b->lock);
		cfs_rq->runtime_enabled = cfs_b->quota != RUNTIME_INF;
		raw_spin_unlock(&cfs_b->lock);
	}
	rcu_read_unlock();
}

/* cpu offline callback */
static void __maybe_unused unthrottle_offline_cfs_rqs(struct rq *rq)
{
	struct task_group *tg;

	lockdep_assert_rq_held(rq);

	rcu_read_lock();
	list_for_each_entry_rcu(tg, &task_groups, list) {
		struct cfs_rq *cfs_rq = tg->cfs_rq[cpu_of(rq)];

		if (!cfs_rq->runtime_enabled)
			continue;

		/*
		 * clock_task is not advancing so we just need to make sure
		 * there's some valid quota amount
		 */
		cfs_rq->runtime_remaining = 1;
		/*
		 * Offline rq is schedulable till CPU is completely disabled
		 * in take_cpu_down(), so we prevent new cfs throttling here.
		 */
		cfs_rq->runtime_enabled = 0;

		if (cfs_rq_throttled(cfs_rq))
			unthrottle_cfs_rq(cfs_rq);
	}
	rcu_read_unlock();
}

#else /* CONFIG_CFS_BANDWIDTH */

static inline bool cfs_bandwidth_used(void)
{
	return false;
}

static void account_cfs_rq_runtime(struct cfs_rq *cfs_rq, u64 delta_exec) {}
static bool check_cfs_rq_runtime(struct cfs_rq *cfs_rq) { return false; }
static void check_enqueue_throttle(struct cfs_rq *cfs_rq) {}
static inline void sync_throttle(struct task_group *tg, int cpu) {}
static __always_inline void return_cfs_rq_runtime(struct cfs_rq *cfs_rq) {}

static inline int cfs_rq_throttled(struct cfs_rq *cfs_rq)
{
	return 0;
}

static inline int throttled_hierarchy(struct cfs_rq *cfs_rq)
{
	return 0;
}

static inline int throttled_lb_pair(struct task_group *tg,
				    int src_cpu, int dest_cpu)
{
	return 0;
}

void init_cfs_bandwidth(struct cfs_bandwidth *cfs_b) {}

#ifdef CONFIG_FAIR_GROUP_SCHED
static void init_cfs_rq_runtime(struct cfs_rq *cfs_rq) {}
#endif

static inline struct cfs_bandwidth *tg_cfs_bandwidth(struct task_group *tg)
{
	return NULL;
}
static inline void destroy_cfs_bandwidth(struct cfs_bandwidth *cfs_b) {}
static inline void update_runtime_enabled(struct rq *rq) {}
static inline void unthrottle_offline_cfs_rqs(struct rq *rq) {}

#endif /* CONFIG_CFS_BANDWIDTH */

/**************************************************
 * CFS operations on tasks:
 */

#ifdef CONFIG_SCHED_HRTICK
static void hrtick_start_fair(struct rq *rq, struct task_struct *p)
{
	struct sched_entity *se = &p->se;
	struct cfs_rq *cfs_rq = cfs_rq_of(se);

	SCHED_WARN_ON(task_rq(p) != rq);

	if (rq->cfs.h_nr_running > 1) {
		u64 slice = sched_slice(cfs_rq, se);
		u64 ran = se->sum_exec_runtime - se->prev_sum_exec_runtime;
		s64 delta = slice - ran;

		if (delta < 0) {
			if (task_current(rq, p))
				resched_curr(rq);
			return;
		}
		hrtick_start(rq, delta);
	}
}

/*
 * called from enqueue/dequeue and updates the hrtick when the
 * current task is from our class and nr_running is low enough
 * to matter.
 */
static void hrtick_update(struct rq *rq)
{
	struct task_struct *curr = rq->curr;

	if (!hrtick_enabled_fair(rq) || curr->sched_class != &fair_sched_class)
		return;

	if (cfs_rq_of(&curr->se)->nr_running < sched_nr_latency)
		hrtick_start_fair(rq, curr);
}
#else /* !CONFIG_SCHED_HRTICK */
static inline void
hrtick_start_fair(struct rq *rq, struct task_struct *p)
{
}

static inline void hrtick_update(struct rq *rq)
{
}
#endif

#ifdef CONFIG_SMP
static inline bool cpu_overutilized(int cpu)
{
	unsigned long rq_util_min = uclamp_rq_get(cpu_rq(cpu), UCLAMP_MIN);
	unsigned long rq_util_max = uclamp_rq_get(cpu_rq(cpu), UCLAMP_MAX);
	int overutilized = -1;

	trace_android_rvh_cpu_overutilized(cpu, &overutilized);
	if (overutilized != -1)
		return overutilized;

	/* Return true only if the utilization doesn't fit CPU's capacity */
	return !util_fits_cpu(cpu_util_cfs(cpu), rq_util_min, rq_util_max, cpu);
}

static inline void update_overutilized_status(struct rq *rq)
{
	if (!READ_ONCE(rq->rd->overutilized) && cpu_overutilized(rq->cpu)) {
		WRITE_ONCE(rq->rd->overutilized, SG_OVERUTILIZED);
		trace_sched_overutilized_tp(rq->rd, SG_OVERUTILIZED);
	}
}
#else
static inline void update_overutilized_status(struct rq *rq) { }
#endif

/* Runqueue only has SCHED_IDLE tasks enqueued */
static int sched_idle_rq(struct rq *rq)
{
	return unlikely(rq->nr_running == rq->cfs.idle_h_nr_running &&
			rq->nr_running);
}

/*
 * Returns true if cfs_rq only has SCHED_IDLE entities enqueued. Note the use
 * of idle_nr_running, which does not consider idle descendants of normal
 * entities.
 */
static bool sched_idle_cfs_rq(struct cfs_rq *cfs_rq)
{
	return cfs_rq->nr_running &&
		cfs_rq->nr_running == cfs_rq->idle_nr_running;
}

#ifdef CONFIG_SMP
static int sched_idle_cpu(int cpu)
{
	return sched_idle_rq(cpu_rq(cpu));
}
#endif

/*
 * The enqueue_task method is called before nr_running is
 * increased. Here we update the fair scheduling stats and
 * then put the task into the rbtree:
 */
static void
enqueue_task_fair(struct rq *rq, struct task_struct *p, int flags)
{
	struct cfs_rq *cfs_rq;
	struct sched_entity *se = &p->se;
	int idle_h_nr_running = task_has_idle_policy(p);
	int task_new = !(flags & ENQUEUE_WAKEUP);

	/*
	 * The code below (indirectly) updates schedutil which looks at
	 * the cfs_rq utilization to select a frequency.
	 * Let's add the task's estimated utilization to the cfs_rq's
	 * estimated utilization, before we update schedutil.
	 */
	util_est_enqueue(&rq->cfs, p);

	/*
	 * If in_iowait is set, the code below may not trigger any cpufreq
	 * utilization updates, so do it here explicitly with the IOWAIT flag
	 * passed.
	 */
	if (p->in_iowait)
		cpufreq_update_util(rq, SCHED_CPUFREQ_IOWAIT);

	for_each_sched_entity(se) {
		if (se->on_rq)
			break;
		cfs_rq = cfs_rq_of(se);
		enqueue_entity(cfs_rq, se, flags);

		cfs_rq->h_nr_running++;
		cfs_rq->idle_h_nr_running += idle_h_nr_running;

		if (cfs_rq_is_idle(cfs_rq))
			idle_h_nr_running = 1;

		/* end evaluation on encountering a throttled cfs_rq */
		if (cfs_rq_throttled(cfs_rq))
			goto enqueue_throttle;

		flags = ENQUEUE_WAKEUP;
	}

	trace_android_rvh_enqueue_task_fair(rq, p, flags);
	for_each_sched_entity(se) {
		cfs_rq = cfs_rq_of(se);

		update_load_avg(cfs_rq, se, UPDATE_TG);
		se_update_runnable(se);
		update_cfs_group(se);

		cfs_rq->h_nr_running++;
		cfs_rq->idle_h_nr_running += idle_h_nr_running;

		if (cfs_rq_is_idle(cfs_rq))
			idle_h_nr_running = 1;

		/* end evaluation on encountering a throttled cfs_rq */
		if (cfs_rq_throttled(cfs_rq))
			goto enqueue_throttle;
	}

	/* At this point se is NULL and we are at root level*/
	add_nr_running(rq, 1);

	/*
	 * Since new tasks are assigned an initial util_avg equal to
	 * half of the spare capacity of their CPU, tiny tasks have the
	 * ability to cross the overutilized threshold, which will
	 * result in the load balancer ruining all the task placement
	 * done by EAS. As a way to mitigate that effect, do not account
	 * for the first enqueue operation of new tasks during the
	 * overutilized flag detection.
	 *
	 * A better way of solving this problem would be to wait for
	 * the PELT signals of tasks to converge before taking them
	 * into account, but that is not straightforward to implement,
	 * and the following generally works well enough in practice.
	 */
	if (!task_new)
		update_overutilized_status(rq);

enqueue_throttle:
	assert_list_leaf_cfs_rq(rq);

	hrtick_update(rq);
}

static void set_next_buddy(struct sched_entity *se);

/*
 * The dequeue_task method is called before nr_running is
 * decreased. We remove the task from the rbtree and
 * update the fair scheduling stats:
 */
static void dequeue_task_fair(struct rq *rq, struct task_struct *p, int flags)
{
	struct cfs_rq *cfs_rq;
	struct sched_entity *se = &p->se;
	int task_sleep = flags & DEQUEUE_SLEEP;
	int idle_h_nr_running = task_has_idle_policy(p);
	bool was_sched_idle = sched_idle_rq(rq);

	util_est_dequeue(&rq->cfs, p);

	for_each_sched_entity(se) {
		cfs_rq = cfs_rq_of(se);
		dequeue_entity(cfs_rq, se, flags);

		cfs_rq->h_nr_running--;
		cfs_rq->idle_h_nr_running -= idle_h_nr_running;

		if (cfs_rq_is_idle(cfs_rq))
			idle_h_nr_running = 1;

		/* end evaluation on encountering a throttled cfs_rq */
		if (cfs_rq_throttled(cfs_rq))
			goto dequeue_throttle;

		/* Don't dequeue parent if it has other entities besides us */
		if (cfs_rq->load.weight) {
			/* Avoid re-evaluating load for this entity: */
			se = parent_entity(se);
			/*
			 * Bias pick_next to pick a task from this cfs_rq, as
			 * p is sleeping when it is within its sched_slice.
			 */
			if (task_sleep && se && !throttled_hierarchy(cfs_rq))
				set_next_buddy(se);
			break;
		}
		flags |= DEQUEUE_SLEEP;
	}

	trace_android_rvh_dequeue_task_fair(rq, p, flags);
	for_each_sched_entity(se) {
		cfs_rq = cfs_rq_of(se);

		update_load_avg(cfs_rq, se, UPDATE_TG);
		se_update_runnable(se);
		update_cfs_group(se);

		cfs_rq->h_nr_running--;
		cfs_rq->idle_h_nr_running -= idle_h_nr_running;

		if (cfs_rq_is_idle(cfs_rq))
			idle_h_nr_running = 1;

		/* end evaluation on encountering a throttled cfs_rq */
		if (cfs_rq_throttled(cfs_rq))
			goto dequeue_throttle;

	}

	/* At this point se is NULL and we are at root level*/
	sub_nr_running(rq, 1);

	/* balance early to pull high priority tasks */
	if (unlikely(!was_sched_idle && sched_idle_rq(rq)))
		rq->next_balance = jiffies;

dequeue_throttle:
	util_est_update(&rq->cfs, p, task_sleep);
	hrtick_update(rq);
}

#ifdef CONFIG_SMP

/* Working cpumask for: load_balance, load_balance_newidle. */
static DEFINE_PER_CPU(cpumask_var_t, load_balance_mask);
static DEFINE_PER_CPU(cpumask_var_t, select_rq_mask);

#ifdef CONFIG_NO_HZ_COMMON

static struct {
	cpumask_var_t idle_cpus_mask;
	atomic_t nr_cpus;
	int has_blocked;		/* Idle CPUS has blocked load */
	int needs_update;		/* Newly idle CPUs need their next_balance collated */
	unsigned long next_balance;     /* in jiffy units */
	unsigned long next_blocked;	/* Next update of blocked load in jiffies */
} nohz ____cacheline_aligned;

#endif /* CONFIG_NO_HZ_COMMON */

static unsigned long cpu_load(struct rq *rq)
{
	return cfs_rq_load_avg(&rq->cfs);
}

/*
 * cpu_load_without - compute CPU load without any contributions from *p
 * @cpu: the CPU which load is requested
 * @p: the task which load should be discounted
 *
 * The load of a CPU is defined by the load of tasks currently enqueued on that
 * CPU as well as tasks which are currently sleeping after an execution on that
 * CPU.
 *
 * This method returns the load of the specified CPU by discounting the load of
 * the specified task, whenever the task is currently contributing to the CPU
 * load.
 */
static unsigned long cpu_load_without(struct rq *rq, struct task_struct *p)
{
	struct cfs_rq *cfs_rq;
	unsigned int load;

	/* Task has no contribution or is new */
	if (cpu_of(rq) != task_cpu(p) || !READ_ONCE(p->se.avg.last_update_time))
		return cpu_load(rq);

	cfs_rq = &rq->cfs;
	load = READ_ONCE(cfs_rq->avg.load_avg);

	/* Discount task's util from CPU's util */
	lsub_positive(&load, task_h_load(p));

	return load;
}

static unsigned long cpu_runnable(struct rq *rq)
{
	return cfs_rq_runnable_avg(&rq->cfs);
}

static unsigned long cpu_runnable_without(struct rq *rq, struct task_struct *p)
{
	struct cfs_rq *cfs_rq;
	unsigned int runnable;

	/* Task has no contribution or is new */
	if (cpu_of(rq) != task_cpu(p) || !READ_ONCE(p->se.avg.last_update_time))
		return cpu_runnable(rq);

	cfs_rq = &rq->cfs;
	runnable = READ_ONCE(cfs_rq->avg.runnable_avg);

	/* Discount task's runnable from CPU's runnable */
	lsub_positive(&runnable, p->se.avg.runnable_avg);

	return runnable;
}

static unsigned long capacity_of(int cpu)
{
	return cpu_rq(cpu)->cpu_capacity;
}

static void record_wakee(struct task_struct *p)
{
	/*
	 * Only decay a single time; tasks that have less then 1 wakeup per
	 * jiffy will not have built up many flips.
	 */
	if (time_after(jiffies, current->wakee_flip_decay_ts + HZ)) {
		current->wakee_flips >>= 1;
		current->wakee_flip_decay_ts = jiffies;
	}

	if (current->last_wakee != p) {
		current->last_wakee = p;
		current->wakee_flips++;
	}
}

/*
 * Detect M:N waker/wakee relationships via a switching-frequency heuristic.
 *
 * A waker of many should wake a different task than the one last awakened
 * at a frequency roughly N times higher than one of its wakees.
 *
 * In order to determine whether we should let the load spread vs consolidating
 * to shared cache, we look for a minimum 'flip' frequency of llc_size in one
 * partner, and a factor of lls_size higher frequency in the other.
 *
 * With both conditions met, we can be relatively sure that the relationship is
 * non-monogamous, with partner count exceeding socket size.
 *
 * Waker/wakee being client/server, worker/dispatcher, interrupt source or
 * whatever is irrelevant, spread criteria is apparent partner count exceeds
 * socket size.
 */
static int wake_wide(struct task_struct *p)
{
	unsigned int master = current->wakee_flips;
	unsigned int slave = p->wakee_flips;
	int factor = __this_cpu_read(sd_llc_size);

	if (master < slave)
		swap(master, slave);
	if (slave < factor || master < slave * factor)
		return 0;
	return 1;
}

/*
 * The purpose of wake_affine() is to quickly determine on which CPU we can run
 * soonest. For the purpose of speed we only consider the waking and previous
 * CPU.
 *
 * wake_affine_idle() - only considers 'now', it check if the waking CPU is
 *			cache-affine and is (or	will be) idle.
 *
 * wake_affine_weight() - considers the weight to reflect the average
 *			  scheduling latency of the CPUs. This seems to work
 *			  for the overloaded case.
 */
static int
wake_affine_idle(int this_cpu, int prev_cpu, int sync)
{
	/*
	 * If this_cpu is idle, it implies the wakeup is from interrupt
	 * context. Only allow the move if cache is shared. Otherwise an
	 * interrupt intensive workload could force all tasks onto one
	 * node depending on the IO topology or IRQ affinity settings.
	 *
	 * If the prev_cpu is idle and cache affine then avoid a migration.
	 * There is no guarantee that the cache hot data from an interrupt
	 * is more important than cache hot data on the prev_cpu and from
	 * a cpufreq perspective, it's better to have higher utilisation
	 * on one CPU.
	 */
	if (available_idle_cpu(this_cpu) && cpus_share_cache(this_cpu, prev_cpu))
		return available_idle_cpu(prev_cpu) ? prev_cpu : this_cpu;

	if (sync && cpu_rq(this_cpu)->nr_running == 1)
		return this_cpu;

	if (available_idle_cpu(prev_cpu))
		return prev_cpu;

	return nr_cpumask_bits;
}

static int
wake_affine_weight(struct sched_domain *sd, struct task_struct *p,
		   int this_cpu, int prev_cpu, int sync)
{
	s64 this_eff_load, prev_eff_load;
	unsigned long task_load;

	this_eff_load = cpu_load(cpu_rq(this_cpu));

	if (sync) {
		unsigned long current_load = task_h_load(current);

		if (current_load > this_eff_load)
			return this_cpu;

		this_eff_load -= current_load;
	}

	task_load = task_h_load(p);

	this_eff_load += task_load;
	if (sched_feat(WA_BIAS))
		this_eff_load *= 100;
	this_eff_load *= capacity_of(prev_cpu);

	prev_eff_load = cpu_load(cpu_rq(prev_cpu));
	prev_eff_load -= task_load;
	if (sched_feat(WA_BIAS))
		prev_eff_load *= 100 + (sd->imbalance_pct - 100) / 2;
	prev_eff_load *= capacity_of(this_cpu);

	/*
	 * If sync, adjust the weight of prev_eff_load such that if
	 * prev_eff == this_eff that select_idle_sibling() will consider
	 * stacking the wakee on top of the waker if no other CPU is
	 * idle.
	 */
	if (sync)
		prev_eff_load += 1;

	return this_eff_load < prev_eff_load ? this_cpu : nr_cpumask_bits;
}

static int wake_affine(struct sched_domain *sd, struct task_struct *p,
		       int this_cpu, int prev_cpu, int sync)
{
	int target = nr_cpumask_bits;

	if (sched_feat(WA_IDLE))
		target = wake_affine_idle(this_cpu, prev_cpu, sync);

	if (sched_feat(WA_WEIGHT) && target == nr_cpumask_bits)
		target = wake_affine_weight(sd, p, this_cpu, prev_cpu, sync);

	schedstat_inc(p->stats.nr_wakeups_affine_attempts);
	if (target == nr_cpumask_bits)
		return prev_cpu;

	schedstat_inc(sd->ttwu_move_affine);
	schedstat_inc(p->stats.nr_wakeups_affine);
	return target;
}

static struct sched_group *
find_idlest_group(struct sched_domain *sd, struct task_struct *p, int this_cpu);

/*
 * find_idlest_group_cpu - find the idlest CPU among the CPUs in the group.
 */
static int
find_idlest_group_cpu(struct sched_group *group, struct task_struct *p, int this_cpu)
{
	unsigned long load, min_load = ULONG_MAX;
	unsigned int min_exit_latency = UINT_MAX;
	u64 latest_idle_timestamp = 0;
	int least_loaded_cpu = this_cpu;
	int shallowest_idle_cpu = -1;
	int i;

	/* Check if we have any choice: */
	if (group->group_weight == 1)
		return cpumask_first(sched_group_span(group));

	/* Traverse only the allowed CPUs */
	for_each_cpu_and(i, sched_group_span(group), p->cpus_ptr) {
		struct rq *rq = cpu_rq(i);

		if (!sched_core_cookie_match(rq, p))
			continue;

		if (sched_idle_cpu(i))
			return i;

		if (available_idle_cpu(i)) {
			struct cpuidle_state *idle = idle_get_state(rq);
			if (idle && idle->exit_latency < min_exit_latency) {
				/*
				 * We give priority to a CPU whose idle state
				 * has the smallest exit latency irrespective
				 * of any idle timestamp.
				 */
				min_exit_latency = idle->exit_latency;
				latest_idle_timestamp = rq->idle_stamp;
				shallowest_idle_cpu = i;
			} else if ((!idle || idle->exit_latency == min_exit_latency) &&
				   rq->idle_stamp > latest_idle_timestamp) {
				/*
				 * If equal or no active idle state, then
				 * the most recently idled CPU might have
				 * a warmer cache.
				 */
				latest_idle_timestamp = rq->idle_stamp;
				shallowest_idle_cpu = i;
			}
		} else if (shallowest_idle_cpu == -1) {
			load = cpu_load(cpu_rq(i));
			if (load < min_load) {
				min_load = load;
				least_loaded_cpu = i;
			}
		}
	}

	return shallowest_idle_cpu != -1 ? shallowest_idle_cpu : least_loaded_cpu;
}

static inline int find_idlest_cpu(struct sched_domain *sd, struct task_struct *p,
				  int cpu, int prev_cpu, int sd_flag)
{
	int new_cpu = cpu;

	if (!cpumask_intersects(sched_domain_span(sd), p->cpus_ptr))
		return prev_cpu;

	/*
	 * We need task's util for cpu_util_without, sync it up to
	 * prev_cpu's last_update_time.
	 */
	if (!(sd_flag & SD_BALANCE_FORK))
		sync_entity_load_avg(&p->se);

	while (sd) {
		struct sched_group *group;
		struct sched_domain *tmp;
		int weight;

		if (!(sd->flags & sd_flag)) {
			sd = sd->child;
			continue;
		}

		group = find_idlest_group(sd, p, cpu);
		if (!group) {
			sd = sd->child;
			continue;
		}

		new_cpu = find_idlest_group_cpu(group, p, cpu);
		if (new_cpu == cpu) {
			/* Now try balancing at a lower domain level of 'cpu': */
			sd = sd->child;
			continue;
		}

		/* Now try balancing at a lower domain level of 'new_cpu': */
		cpu = new_cpu;
		weight = sd->span_weight;
		sd = NULL;
		for_each_domain(cpu, tmp) {
			if (weight <= tmp->span_weight)
				break;
			if (tmp->flags & sd_flag)
				sd = tmp;
		}
	}

	return new_cpu;
}

static inline int __select_idle_cpu(int cpu, struct task_struct *p)
{
	if ((available_idle_cpu(cpu) || sched_idle_cpu(cpu)) &&
	    sched_cpu_cookie_match(cpu_rq(cpu), p))
		return cpu;

	return -1;
}

#ifdef CONFIG_SCHED_SMT
DEFINE_STATIC_KEY_FALSE(sched_smt_present);
EXPORT_SYMBOL_GPL(sched_smt_present);

static inline void set_idle_cores(int cpu, int val)
{
	struct sched_domain_shared *sds;

	sds = rcu_dereference(per_cpu(sd_llc_shared, cpu));
	if (sds)
		WRITE_ONCE(sds->has_idle_cores, val);
}

static inline bool test_idle_cores(int cpu)
{
	struct sched_domain_shared *sds;

	sds = rcu_dereference(per_cpu(sd_llc_shared, cpu));
	if (sds)
		return READ_ONCE(sds->has_idle_cores);

	return false;
}

/*
 * Scans the local SMT mask to see if the entire core is idle, and records this
 * information in sd_llc_shared->has_idle_cores.
 *
 * Since SMT siblings share all cache levels, inspecting this limited remote
 * state should be fairly cheap.
 */
void __update_idle_core(struct rq *rq)
{
	int core = cpu_of(rq);
	int cpu;

	rcu_read_lock();
	if (test_idle_cores(core))
		goto unlock;

	for_each_cpu(cpu, cpu_smt_mask(core)) {
		if (cpu == core)
			continue;

		if (!available_idle_cpu(cpu))
			goto unlock;
	}

	set_idle_cores(core, 1);
unlock:
	rcu_read_unlock();
}

/*
 * Scan the entire LLC domain for idle cores; this dynamically switches off if
 * there are no idle cores left in the system; tracked through
 * sd_llc->shared->has_idle_cores and enabled through update_idle_core() above.
 */
static int select_idle_core(struct task_struct *p, int core, struct cpumask *cpus, int *idle_cpu)
{
	bool idle = true;
	int cpu;

	for_each_cpu(cpu, cpu_smt_mask(core)) {
		if (!available_idle_cpu(cpu)) {
			idle = false;
			if (*idle_cpu == -1) {
				if (sched_idle_cpu(cpu) && cpumask_test_cpu(cpu, p->cpus_ptr)) {
					*idle_cpu = cpu;
					break;
				}
				continue;
			}
			break;
		}
		if (*idle_cpu == -1 && cpumask_test_cpu(cpu, p->cpus_ptr))
			*idle_cpu = cpu;
	}

	if (idle)
		return core;

	cpumask_andnot(cpus, cpus, cpu_smt_mask(core));
	return -1;
}

/*
 * Scan the local SMT mask for idle CPUs.
 */
static int select_idle_smt(struct task_struct *p, int target)
{
	int cpu;

	for_each_cpu_and(cpu, cpu_smt_mask(target), p->cpus_ptr) {
		if (cpu == target)
			continue;
		if (available_idle_cpu(cpu) || sched_idle_cpu(cpu))
			return cpu;
	}

	return -1;
}

#else /* CONFIG_SCHED_SMT */

static inline void set_idle_cores(int cpu, int val)
{
}

static inline bool test_idle_cores(int cpu)
{
	return false;
}

static inline int select_idle_core(struct task_struct *p, int core, struct cpumask *cpus, int *idle_cpu)
{
	return __select_idle_cpu(core, p);
}

static inline int select_idle_smt(struct task_struct *p, int target)
{
	return -1;
}

#endif /* CONFIG_SCHED_SMT */

/*
 * Scan the LLC domain for idle CPUs; this is dynamically regulated by
 * comparing the average scan cost (tracked in sd->avg_scan_cost) against the
 * average idle time for this rq (as found in rq->avg_idle).
 */
static int select_idle_cpu(struct task_struct *p, struct sched_domain *sd, bool has_idle_core, int target)
{
	struct cpumask *cpus = this_cpu_cpumask_var_ptr(select_rq_mask);
	int i, cpu, idle_cpu = -1, nr = INT_MAX;
	struct sched_domain_shared *sd_share;
	struct rq *this_rq = this_rq();
	int this = smp_processor_id();
	struct sched_domain *this_sd = NULL;
	u64 time = 0;

	cpumask_and(cpus, sched_domain_span(sd), p->cpus_ptr);

	if (sched_feat(SIS_PROP) && !has_idle_core) {
		u64 avg_cost, avg_idle, span_avg;
		unsigned long now = jiffies;

		this_sd = rcu_dereference(*this_cpu_ptr(&sd_llc));
		if (!this_sd)
			return -1;

		/*
		 * If we're busy, the assumption that the last idle period
		 * predicts the future is flawed; age away the remaining
		 * predicted idle time.
		 */
		if (unlikely(this_rq->wake_stamp < now)) {
			while (this_rq->wake_stamp < now && this_rq->wake_avg_idle) {
				this_rq->wake_stamp++;
				this_rq->wake_avg_idle >>= 1;
			}
		}

		avg_idle = this_rq->wake_avg_idle;
		avg_cost = this_sd->avg_scan_cost + 1;

		span_avg = sd->span_weight * avg_idle;
		if (span_avg > 4*avg_cost)
			nr = div_u64(span_avg, avg_cost);
		else
			nr = 4;

		time = cpu_clock(this);
	}

	if (sched_feat(SIS_UTIL)) {
		sd_share = rcu_dereference(per_cpu(sd_llc_shared, target));
		if (sd_share) {
			/* because !--nr is the condition to stop scan */
			nr = READ_ONCE(sd_share->nr_idle_scan) + 1;
			/* overloaded LLC is unlikely to have idle cpu/core */
			if (nr == 1)
				return -1;
		}
	}

	for_each_cpu_wrap(cpu, cpus, target + 1) {
		if (has_idle_core) {
			i = select_idle_core(p, cpu, cpus, &idle_cpu);
			if ((unsigned int)i < nr_cpumask_bits)
				return i;

		} else {
			if (!--nr)
				return -1;
			idle_cpu = __select_idle_cpu(cpu, p);
			if ((unsigned int)idle_cpu < nr_cpumask_bits)
				break;
		}
	}

	if (has_idle_core)
		set_idle_cores(target, false);

	if (sched_feat(SIS_PROP) && this_sd && !has_idle_core) {
		time = cpu_clock(this) - time;

		/*
		 * Account for the scan cost of wakeups against the average
		 * idle time.
		 */
		this_rq->wake_avg_idle -= min(this_rq->wake_avg_idle, time);

		update_avg(&this_sd->avg_scan_cost, time);
	}

	return idle_cpu;
}

/*
 * Scan the asym_capacity domain for idle CPUs; pick the first idle one on which
 * the task fits. If no CPU is big enough, but there are idle ones, try to
 * maximize capacity.
 */
static int
select_idle_capacity(struct task_struct *p, struct sched_domain *sd, int target)
{
	unsigned long task_util, util_min, util_max, best_cap = 0;
	int fits, best_fits = 0;
	int cpu, best_cpu = -1;
	struct cpumask *cpus;

	cpus = this_cpu_cpumask_var_ptr(select_rq_mask);
	cpumask_and(cpus, sched_domain_span(sd), p->cpus_ptr);

	task_util = task_util_est(p);
	util_min = uclamp_eff_value(p, UCLAMP_MIN);
	util_max = uclamp_eff_value(p, UCLAMP_MAX);

	for_each_cpu_wrap(cpu, cpus, target + 1) {
		unsigned long cpu_cap = capacity_of(cpu);

		if (!available_idle_cpu(cpu) && !sched_idle_cpu(cpu))
			continue;

		fits = util_fits_cpu(task_util, util_min, util_max, cpu);

		/* This CPU fits with all requirements */
		if (fits > 0)
			return cpu;
		/*
		 * Only the min performance hint (i.e. uclamp_min) doesn't fit.
		 * Look for the CPU with best capacity.
		 */
		else if (fits < 0)
			cpu_cap = capacity_orig_of(cpu) - thermal_load_avg(cpu_rq(cpu));

		/*
		 * First, select CPU which fits better (-1 being better than 0).
		 * Then, select the one with best capacity at same level.
		 */
		if ((fits < best_fits) ||
		    ((fits == best_fits) && (cpu_cap > best_cap))) {
			best_cap = cpu_cap;
			best_cpu = cpu;
			best_fits = fits;
		}
	}

	return best_cpu;
}

static inline bool asym_fits_cpu(unsigned long util,
				 unsigned long util_min,
				 unsigned long util_max,
				 int cpu)
{
	if (sched_asym_cpucap_active())
		/*
		 * Return true only if the cpu fully fits the task requirements
		 * which include the utilization and the performance hints.
		 */
		return (util_fits_cpu(util, util_min, util_max, cpu) > 0);

	return true;
}

/*
 * Try and locate an idle core/thread in the LLC cache domain.
 */
static int select_idle_sibling(struct task_struct *p, int prev, int target)
{
	bool has_idle_core = false;
	struct sched_domain *sd;
	unsigned long task_util, util_min, util_max;
	int i, recent_used_cpu;

	/*
	 * On asymmetric system, update task utilization because we will check
	 * that the task fits with cpu's capacity.
	 */
	if (sched_asym_cpucap_active()) {
		sync_entity_load_avg(&p->se);
		task_util = task_util_est(p);
		util_min = uclamp_eff_value(p, UCLAMP_MIN);
		util_max = uclamp_eff_value(p, UCLAMP_MAX);
	}

	/*
	 * per-cpu select_rq_mask usage
	 */
	lockdep_assert_irqs_disabled();

	if ((available_idle_cpu(target) || sched_idle_cpu(target)) &&
	    asym_fits_cpu(task_util, util_min, util_max, target))
		return target;

	/*
	 * If the previous CPU is cache affine and idle, don't be stupid:
	 */
	if (prev != target && cpus_share_cache(prev, target) &&
	    (available_idle_cpu(prev) || sched_idle_cpu(prev)) &&
	    asym_fits_cpu(task_util, util_min, util_max, prev))
		return prev;

	/*
	 * Allow a per-cpu kthread to stack with the wakee if the
	 * kworker thread and the tasks previous CPUs are the same.
	 * The assumption is that the wakee queued work for the
	 * per-cpu kthread that is now complete and the wakeup is
	 * essentially a sync wakeup. An obvious example of this
	 * pattern is IO completions.
	 */
	if (is_per_cpu_kthread(current) &&
	    in_task() &&
	    prev == smp_processor_id() &&
	    this_rq()->nr_running <= 1 &&
	    asym_fits_cpu(task_util, util_min, util_max, prev)) {
		return prev;
	}

	/* Check a recently used CPU as a potential idle candidate: */
	recent_used_cpu = p->recent_used_cpu;
	p->recent_used_cpu = prev;
	if (recent_used_cpu != prev &&
	    recent_used_cpu != target &&
	    cpus_share_cache(recent_used_cpu, target) &&
	    (available_idle_cpu(recent_used_cpu) || sched_idle_cpu(recent_used_cpu)) &&
	    cpumask_test_cpu(p->recent_used_cpu, p->cpus_ptr) &&
	    asym_fits_cpu(task_util, util_min, util_max, recent_used_cpu)) {
		return recent_used_cpu;
	}

	/*
	 * For asymmetric CPU capacity systems, our domain of interest is
	 * sd_asym_cpucapacity rather than sd_llc.
	 */
	if (sched_asym_cpucap_active()) {
		sd = rcu_dereference(per_cpu(sd_asym_cpucapacity, target));
		/*
		 * On an asymmetric CPU capacity system where an exclusive
		 * cpuset defines a symmetric island (i.e. one unique
		 * capacity_orig value through the cpuset), the key will be set
		 * but the CPUs within that cpuset will not have a domain with
		 * SD_ASYM_CPUCAPACITY. These should follow the usual symmetric
		 * capacity path.
		 */
		if (sd) {
			i = select_idle_capacity(p, sd, target);
			return ((unsigned)i < nr_cpumask_bits) ? i : target;
		}
	}

	sd = rcu_dereference(per_cpu(sd_llc, target));
	if (!sd)
		return target;

	if (sched_smt_active()) {
		has_idle_core = test_idle_cores(target);

		if (!has_idle_core && cpus_share_cache(prev, target)) {
			i = select_idle_smt(p, prev);
			if ((unsigned int)i < nr_cpumask_bits)
				return i;
		}
	}

	i = select_idle_cpu(p, sd, has_idle_core, target);
	if ((unsigned)i < nr_cpumask_bits)
		return i;

	return target;
}

/*
 * Predicts what cpu_util(@cpu) would return if @p was removed from @cpu
 * (@dst_cpu = -1) or migrated to @dst_cpu.
 */
static unsigned long cpu_util_next(int cpu, struct task_struct *p, int dst_cpu)
{
	struct cfs_rq *cfs_rq = &cpu_rq(cpu)->cfs;
	unsigned long util = READ_ONCE(cfs_rq->avg.util_avg);

	/*
	 * If @dst_cpu is -1 or @p migrates from @cpu to @dst_cpu remove its
	 * contribution. If @p migrates from another CPU to @cpu add its
	 * contribution. In all the other cases @cpu is not impacted by the
	 * migration so its util_avg is already correct.
	 */
	if (task_cpu(p) == cpu && dst_cpu != cpu)
		lsub_positive(&util, task_util(p));
	else if (task_cpu(p) != cpu && dst_cpu == cpu)
		util += task_util(p);

	if (sched_feat(UTIL_EST)) {
		unsigned long util_est;

		util_est = READ_ONCE(cfs_rq->avg.util_est.enqueued);

		/*
		 * During wake-up @p isn't enqueued yet and doesn't contribute
		 * to any cpu_rq(cpu)->cfs.avg.util_est.enqueued.
		 * If @dst_cpu == @cpu add it to "simulate" cpu_util after @p
		 * has been enqueued.
		 *
		 * During exec (@dst_cpu = -1) @p is enqueued and does
		 * contribute to cpu_rq(cpu)->cfs.util_est.enqueued.
		 * Remove it to "simulate" cpu_util without @p's contribution.
		 *
		 * Despite the task_on_rq_queued(@p) check there is still a
		 * small window for a possible race when an exec
		 * select_task_rq_fair() races with LB's detach_task().
		 *
		 *   detach_task()
		 *     deactivate_task()
		 *       p->on_rq = TASK_ON_RQ_MIGRATING;
		 *       -------------------------------- A
		 *       dequeue_task()                    \
		 *         dequeue_task_fair()              + Race Time
		 *           util_est_dequeue()            /
		 *       -------------------------------- B
		 *
		 * The additional check "current == p" is required to further
		 * reduce the race window.
		 */
		if (dst_cpu == cpu)
			util_est += _task_util_est(p);
		else if (unlikely(task_on_rq_queued(p) || current == p))
			lsub_positive(&util_est, _task_util_est(p));

		util = max(util, util_est);
	}

	return min(util, capacity_orig_of(cpu));
}

/*
 * cpu_util_without: compute cpu utilization without any contributions from *p
 * @cpu: the CPU which utilization is requested
 * @p: the task which utilization should be discounted
 *
 * The utilization of a CPU is defined by the utilization of tasks currently
 * enqueued on that CPU as well as tasks which are currently sleeping after an
 * execution on that CPU.
 *
 * This method returns the utilization of the specified CPU by discounting the
 * utilization of the specified task, whenever the task is currently
 * contributing to the CPU utilization.
 */
static unsigned long cpu_util_without(int cpu, struct task_struct *p)
{
	/* Task has no contribution or is new */
	if (cpu != task_cpu(p) || !READ_ONCE(p->se.avg.last_update_time))
		return cpu_util_cfs(cpu);

	return cpu_util_next(cpu, p, -1);
}

/*
 * energy_env - Utilization landscape for energy estimation.
 * @task_busy_time: Utilization contribution by the task for which we test the
 *                  placement. Given by eenv_task_busy_time().
 * @pd_busy_time:   Utilization of the whole perf domain without the task
 *                  contribution. Given by eenv_pd_busy_time().
 * @cpu_cap:        Maximum CPU capacity for the perf domain.
 * @pd_cap:         Entire perf domain capacity. (pd->nr_cpus * cpu_cap).
 */
struct energy_env {
	unsigned long task_busy_time;
	unsigned long pd_busy_time;
	unsigned long cpu_cap;
	unsigned long pd_cap;
};

/*
 * Compute the task busy time for compute_energy(). This time cannot be
 * injected directly into effective_cpu_util() because of the IRQ scaling.
 * The latter only makes sense with the most recent CPUs where the task has
 * run.
 */
static inline void eenv_task_busy_time(struct energy_env *eenv,
				       struct task_struct *p, int prev_cpu)
{
	unsigned long busy_time, max_cap = arch_scale_cpu_capacity(prev_cpu);
	unsigned long irq = cpu_util_irq(cpu_rq(prev_cpu));

	if (unlikely(irq >= max_cap))
		busy_time = max_cap;
	else
		busy_time = scale_irq_capacity(task_util_est(p), irq, max_cap);

	eenv->task_busy_time = busy_time;
}

/*
 * Compute the perf_domain (PD) busy time for compute_energy(). Based on the
 * utilization for each @pd_cpus, it however doesn't take into account
 * clamping since the ratio (utilization / cpu_capacity) is already enough to
 * scale the EM reported power consumption at the (eventually clamped)
 * cpu_capacity.
 *
 * The contribution of the task @p for which we want to estimate the
 * energy cost is removed (by cpu_util_next()) and must be calculated
 * separately (see eenv_task_busy_time). This ensures:
 *
 *   - A stable PD utilization, no matter which CPU of that PD we want to place
 *     the task on.
 *
 *   - A fair comparison between CPUs as the task contribution (task_util())
 *     will always be the same no matter which CPU utilization we rely on
 *     (util_avg or util_est).
 *
 * Set @eenv busy time for the PD that spans @pd_cpus. This busy time can't
 * exceed @eenv->pd_cap.
 */
static inline void eenv_pd_busy_time(struct energy_env *eenv,
				     struct cpumask *pd_cpus,
				     struct task_struct *p)
{
	unsigned long busy_time = 0;
	int cpu;

	for_each_cpu(cpu, pd_cpus) {
		unsigned long util = cpu_util_next(cpu, p, -1);

		busy_time += effective_cpu_util(cpu, util, ENERGY_UTIL, NULL);
	}

	eenv->pd_busy_time = min(eenv->pd_cap, busy_time);
}

/*
 * Compute the maximum utilization for compute_energy() when the task @p
 * is placed on the cpu @dst_cpu.
 *
 * Returns the maximum utilization among @eenv->cpus. This utilization can't
 * exceed @eenv->cpu_cap.
 */
static inline unsigned long
eenv_pd_max_util(struct energy_env *eenv, struct cpumask *pd_cpus,
		 struct task_struct *p, int dst_cpu)
{
	unsigned long max_util = 0;
	int cpu;

	for_each_cpu(cpu, pd_cpus) {
		struct task_struct *tsk = (cpu == dst_cpu) ? p : NULL;
		unsigned long util = cpu_util_next(cpu, p, dst_cpu);
		unsigned long cpu_util;

		/*
		 * Performance domain frequency: utilization clamping
		 * must be considered since it affects the selection
		 * of the performance domain frequency.
		 * NOTE: in case RT tasks are running, by default the
		 * FREQUENCY_UTIL's utilization can be max OPP.
		 */
		cpu_util = effective_cpu_util(cpu, util, FREQUENCY_UTIL, tsk);
		max_util = max(max_util, cpu_util);
	}

	return min(max_util, eenv->cpu_cap);
}

/*
 * compute_energy(): Use the Energy Model to estimate the energy that @pd would
 * consume for a given utilization landscape @eenv. When @dst_cpu < 0, the task
 * contribution is ignored.
 */
static inline unsigned long
compute_energy(struct energy_env *eenv, struct perf_domain *pd,
	       struct cpumask *pd_cpus, struct task_struct *p, int dst_cpu)
{
	unsigned long max_util = eenv_pd_max_util(eenv, pd_cpus, p, dst_cpu);
	unsigned long busy_time = eenv->pd_busy_time;

	if (dst_cpu >= 0)
		busy_time = min(eenv->pd_cap, busy_time + eenv->task_busy_time);

	return em_cpu_energy(pd->em_pd, max_util, busy_time, eenv->cpu_cap);
}

/*
 * find_energy_efficient_cpu(): Find most energy-efficient target CPU for the
 * waking task. find_energy_efficient_cpu() looks for the CPU with maximum
 * spare capacity in each performance domain and uses it as a potential
 * candidate to execute the task. Then, it uses the Energy Model to figure
 * out which of the CPU candidates is the most energy-efficient.
 *
 * The rationale for this heuristic is as follows. In a performance domain,
 * all the most energy efficient CPU candidates (according to the Energy
 * Model) are those for which we'll request a low frequency. When there are
 * several CPUs for which the frequency request will be the same, we don't
 * have enough data to break the tie between them, because the Energy Model
 * only includes active power costs. With this model, if we assume that
 * frequency requests follow utilization (e.g. using schedutil), the CPU with
 * the maximum spare capacity in a performance domain is guaranteed to be among
 * the best candidates of the performance domain.
 *
 * In practice, it could be preferable from an energy standpoint to pack
 * small tasks on a CPU in order to let other CPUs go in deeper idle states,
 * but that could also hurt our chances to go cluster idle, and we have no
 * ways to tell with the current Energy Model if this is actually a good
 * idea or not. So, find_energy_efficient_cpu() basically favors
 * cluster-packing, and spreading inside a cluster. That should at least be
 * a good thing for latency, and this is consistent with the idea that most
 * of the energy savings of EAS come from the asymmetry of the system, and
 * not so much from breaking the tie between identical CPUs. That's also the
 * reason why EAS is enabled in the topology code only for systems where
 * SD_ASYM_CPUCAPACITY is set.
 *
 * NOTE: Forkees are not accepted in the energy-aware wake-up path because
 * they don't have any useful utilization data yet and it's not possible to
 * forecast their impact on energy consumption. Consequently, they will be
 * placed by find_idlest_cpu() on the least loaded CPU, which might turn out
 * to be energy-inefficient in some use-cases. The alternative would be to
 * bias new tasks towards specific types of CPUs first, or to try to infer
 * their util_avg from the parent task, but those heuristics could hurt
 * other use-cases too. So, until someone finds a better way to solve this,
 * let's keep things simple by re-using the existing slow path.
 */
static int find_energy_efficient_cpu(struct task_struct *p, int prev_cpu, int sync)
{
	struct cpumask *cpus = this_cpu_cpumask_var_ptr(select_rq_mask);
	unsigned long prev_delta = ULONG_MAX, best_delta = ULONG_MAX;
	unsigned long p_util_min = uclamp_is_used() ? uclamp_eff_value(p, UCLAMP_MIN) : 0;
	unsigned long p_util_max = uclamp_is_used() ? uclamp_eff_value(p, UCLAMP_MAX) : 1024;
	struct root_domain *rd = this_rq()->rd;
	int cpu, best_energy_cpu, target = -1;
	int prev_fits = -1, best_fits = -1;
	unsigned long best_thermal_cap = 0;
	unsigned long prev_thermal_cap = 0;
	struct sched_domain *sd;
	struct perf_domain *pd;
	struct energy_env eenv;

	sync_entity_load_avg(&p->se);

	rcu_read_lock();
	pd = rcu_dereference(rd->pd);
	if (!pd || READ_ONCE(rd->overutilized))
		goto unlock;

	cpu = smp_processor_id();
	if (sync && cpu_rq(cpu)->nr_running == 1 &&
	    cpumask_test_cpu(cpu, p->cpus_ptr) &&
	    task_fits_cpu(p, cpu)) {
		rcu_read_unlock();
		return cpu;
	}

	/*
	 * Energy-aware wake-up happens on the lowest sched_domain starting
	 * from sd_asym_cpucapacity spanning over this_cpu and prev_cpu.
	 */
	sd = rcu_dereference(*this_cpu_ptr(&sd_asym_cpucapacity));
	while (sd && !cpumask_test_cpu(prev_cpu, sched_domain_span(sd)))
		sd = sd->parent;
	if (!sd)
		goto unlock;

	target = prev_cpu;

	sync_entity_load_avg(&p->se);
	if (!uclamp_task_util(p, p_util_min, p_util_max))
		goto unlock;

	eenv_task_busy_time(&eenv, p, prev_cpu);

	for (; pd; pd = pd->next) {
		unsigned long util_min = p_util_min, util_max = p_util_max;
		unsigned long cpu_cap, cpu_thermal_cap, util;
		unsigned long cur_delta, max_spare_cap = 0;
		unsigned long rq_util_min, rq_util_max;
		unsigned long prev_spare_cap = 0;
		int max_spare_cap_cpu = -1;
		unsigned long base_energy;
		int fits, max_fits = -1;

		cpumask_and(cpus, perf_domain_span(pd), cpu_online_mask);

		if (cpumask_empty(cpus))
			continue;

		/* Account thermal pressure for the energy estimation */
		cpu = cpumask_first(cpus);
		cpu_thermal_cap = arch_scale_cpu_capacity(cpu);
		cpu_thermal_cap -= arch_scale_thermal_pressure(cpu);

		eenv.cpu_cap = cpu_thermal_cap;
		eenv.pd_cap = 0;

		for_each_cpu(cpu, cpus) {
			struct rq *rq = cpu_rq(cpu);

			eenv.pd_cap += cpu_thermal_cap;

			if (!cpumask_test_cpu(cpu, sched_domain_span(sd)))
				continue;

			if (!cpumask_test_cpu(cpu, p->cpus_ptr))
				continue;

			util = cpu_util_next(cpu, p, cpu);
			cpu_cap = capacity_of(cpu);

			/*
			 * Skip CPUs that cannot satisfy the capacity request.
			 * IOW, placing the task there would make the CPU
			 * overutilized. Take uclamp into account to see how
			 * much capacity we can get out of the CPU; this is
			 * aligned with sched_cpu_util().
			 */
			if (uclamp_is_used() && !uclamp_rq_is_idle(rq)) {
				/*
				 * Open code uclamp_rq_util_with() except for
				 * the clamp() part. Ie: apply max aggregation
				 * only. util_fits_cpu() logic requires to
				 * operate on non clamped util but must use the
				 * max-aggregated uclamp_{min, max}.
				 */
				rq_util_min = uclamp_rq_get(rq, UCLAMP_MIN);
				rq_util_max = uclamp_rq_get(rq, UCLAMP_MAX);

				util_min = max(rq_util_min, p_util_min);
				util_max = max(rq_util_max, p_util_max);
			}

			fits = util_fits_cpu(util, util_min, util_max, cpu);
			if (!fits)
				continue;

			lsub_positive(&cpu_cap, util);

			if (cpu == prev_cpu) {
				/* Always use prev_cpu as a candidate. */
				prev_spare_cap = cpu_cap;
				prev_fits = fits;
			} else if ((fits > max_fits) ||
				   ((fits == max_fits) && (cpu_cap > max_spare_cap))) {
				/*
				 * Find the CPU with the maximum spare capacity
				 * among the remaining CPUs in the performance
				 * domain.
				 */
				max_spare_cap = cpu_cap;
				max_spare_cap_cpu = cpu;
				max_fits = fits;
			}
		}

		if (max_spare_cap_cpu < 0 && prev_spare_cap == 0)
			continue;

		eenv_pd_busy_time(&eenv, cpus, p);
		/* Compute the 'base' energy of the pd, without @p */
		base_energy = compute_energy(&eenv, pd, cpus, p, -1);

		/* Evaluate the energy impact of using prev_cpu. */
		if (prev_spare_cap > 0) {
			prev_delta = compute_energy(&eenv, pd, cpus, p,
						    prev_cpu);
			/* CPU utilization has changed */
			if (prev_delta < base_energy)
				goto unlock;
			prev_delta -= base_energy;
			prev_thermal_cap = cpu_thermal_cap;
			best_delta = min(best_delta, prev_delta);
		}

		/* Evaluate the energy impact of using max_spare_cap_cpu. */
		if (max_spare_cap_cpu >= 0 && max_spare_cap > prev_spare_cap) {
			/* Current best energy cpu fits better */
			if (max_fits < best_fits)
				continue;

			/*
			 * Both don't fit performance hint (i.e. uclamp_min)
			 * but best energy cpu has better capacity.
			 */
			if ((max_fits < 0) &&
			    (cpu_thermal_cap <= best_thermal_cap))
				continue;

			cur_delta = compute_energy(&eenv, pd, cpus, p,
						   max_spare_cap_cpu);
			/* CPU utilization has changed */
			if (cur_delta < base_energy)
				goto unlock;
			cur_delta -= base_energy;

			/*
			 * Both fit for the task but best energy cpu has lower
			 * energy impact.
			 */
			if ((max_fits > 0) && (best_fits > 0) &&
			    (cur_delta >= best_delta))
				continue;

			best_delta = cur_delta;
			best_energy_cpu = max_spare_cap_cpu;
			best_fits = max_fits;
			best_thermal_cap = cpu_thermal_cap;
		}
	}
	rcu_read_unlock();

	if ((best_fits > prev_fits) ||
	    ((best_fits > 0) && (best_delta < prev_delta)) ||
	    ((best_fits < 0) && (best_thermal_cap > prev_thermal_cap)))
		target = best_energy_cpu;

	return target;

unlock:
	rcu_read_unlock();

	return target;
}

/*
 * select_task_rq_fair: Select target runqueue for the waking task in domains
 * that have the relevant SD flag set. In practice, this is SD_BALANCE_WAKE,
 * SD_BALANCE_FORK, or SD_BALANCE_EXEC.
 *
 * Balances load by selecting the idlest CPU in the idlest group, or under
 * certain conditions an idle sibling CPU if the domain has SD_WAKE_AFFINE set.
 *
 * Returns the target CPU number.
 */
static int
select_task_rq_fair(struct task_struct *p, int prev_cpu, int wake_flags)
{
	int sync = (wake_flags & WF_SYNC) && !(current->flags & PF_EXITING);
	struct sched_domain *tmp, *sd = NULL;
	int cpu = smp_processor_id();
	int new_cpu = prev_cpu;
	int want_affine = 0;
	int target_cpu = -1;
	/* SD_flags and WF_flags share the first nibble */
	int sd_flag = wake_flags & 0xF;

	if (trace_android_rvh_select_task_rq_fair_enabled() &&
	    !(sd_flag & SD_BALANCE_FORK))
		sync_entity_load_avg(&p->se);
	trace_android_rvh_select_task_rq_fair(p, prev_cpu, sd_flag,
			wake_flags, &target_cpu);
	if (target_cpu >= 0)
		return target_cpu;

	/*
	 * required for stable ->cpus_allowed
	 */
	lockdep_assert_held(&p->pi_lock);
	if (wake_flags & WF_TTWU) {
		record_wakee(p);

		if (sched_energy_enabled()) {
			new_cpu = find_energy_efficient_cpu(p, prev_cpu, sync);
			if (new_cpu >= 0)
				return new_cpu;
			new_cpu = prev_cpu;
		}

		want_affine = !wake_wide(p) && cpumask_test_cpu(cpu, p->cpus_ptr);
	}

	rcu_read_lock();
	for_each_domain(cpu, tmp) {
		/*
		 * If both 'cpu' and 'prev_cpu' are part of this domain,
		 * cpu is a valid SD_WAKE_AFFINE target.
		 */
		if (want_affine && (tmp->flags & SD_WAKE_AFFINE) &&
		    cpumask_test_cpu(prev_cpu, sched_domain_span(tmp))) {
			if (cpu != prev_cpu)
				new_cpu = wake_affine(tmp, p, cpu, prev_cpu, sync);

			sd = NULL; /* Prefer wake_affine over balance flags */
			break;
		}

		/*
		 * Usually only true for WF_EXEC and WF_FORK, as sched_domains
		 * usually do not have SD_BALANCE_WAKE set. That means wakeup
		 * will usually go to the fast path.
		 */
		if (tmp->flags & sd_flag)
			sd = tmp;
		else if (!want_affine)
			break;
	}

	if (unlikely(sd)) {
		/* Slow path */
		new_cpu = find_idlest_cpu(sd, p, cpu, prev_cpu, sd_flag);
	} else if (wake_flags & WF_TTWU) { /* XXX always ? */
		/* Fast path */
		new_cpu = select_idle_sibling(p, prev_cpu, new_cpu);
	}
	rcu_read_unlock();

	return new_cpu;
}

/*
 * Called immediately before a task is migrated to a new CPU; task_cpu(p) and
 * cfs_rq_of(p) references at time of call are still valid and identify the
 * previous CPU. The caller guarantees p->pi_lock or task_rq(p)->lock is held.
 */
static void migrate_task_rq_fair(struct task_struct *p, int new_cpu)
{
	struct sched_entity *se = &p->se;

	/*
	 * As blocked tasks retain absolute vruntime the migration needs to
	 * deal with this by subtracting the old and adding the new
	 * min_vruntime -- the latter is done by enqueue_entity() when placing
	 * the task on the new runqueue.
	 */
	if (READ_ONCE(p->__state) == TASK_WAKING) {
		struct cfs_rq *cfs_rq = cfs_rq_of(se);

		se->vruntime -= u64_u32_load(cfs_rq->min_vruntime);
	}

	if (!task_on_rq_migrating(p)) {
		remove_entity_load_avg(se);

		/*
		 * Here, the task's PELT values have been updated according to
		 * the current rq's clock. But if that clock hasn't been
		 * updated in a while, a substantial idle time will be missed,
		 * leading to an inflation after wake-up on the new rq.
		 *
		 * Estimate the missing time from the cfs_rq last_update_time
		 * and update sched_avg to improve the PELT continuity after
		 * migration.
		 */
		migrate_se_pelt_lag(se);
	}

	/* Tell new CPU we are migrated */
	se->avg.last_update_time = 0;

	/* We have migrated, no longer consider this task hot */
	se->exec_start = 0;

	update_scan_period(p, new_cpu);
}

static void task_dead_fair(struct task_struct *p)
{
	remove_entity_load_avg(&p->se);
}

static int
balance_fair(struct rq *rq, struct task_struct *prev, struct rq_flags *rf)
{
	if (rq->nr_running)
		return 1;

	return newidle_balance(rq, rf) != 0;
}
#endif /* CONFIG_SMP */

static unsigned long wakeup_gran(struct sched_entity *se)
{
	unsigned long gran = sysctl_sched_wakeup_granularity;

	/*
	 * Since its curr running now, convert the gran from real-time
	 * to virtual-time in his units.
	 *
	 * By using 'se' instead of 'curr' we penalize light tasks, so
	 * they get preempted easier. That is, if 'se' < 'curr' then
	 * the resulting gran will be larger, therefore penalizing the
	 * lighter, if otoh 'se' > 'curr' then the resulting gran will
	 * be smaller, again penalizing the lighter task.
	 *
	 * This is especially important for buddies when the leftmost
	 * task is higher priority than the buddy.
	 */
	return calc_delta_fair(gran, se);
}

/*
 * Should 'se' preempt 'curr'.
 *
 *             |s1
 *        |s2
 *   |s3
 *         g
 *      |<--->|c
 *
 *  w(c, s1) = -1
 *  w(c, s2) =  0
 *  w(c, s3) =  1
 *
 */
static int
wakeup_preempt_entity(struct sched_entity *curr, struct sched_entity *se)
{
	s64 gran, vdiff = curr->vruntime - se->vruntime;

	if (vdiff <= 0)
		return -1;

	gran = wakeup_gran(se);
	if (vdiff > gran)
		return 1;

	return 0;
}

static void set_last_buddy(struct sched_entity *se)
{
	for_each_sched_entity(se) {
		if (SCHED_WARN_ON(!se->on_rq))
			return;
		if (se_is_idle(se))
			return;
		cfs_rq_of(se)->last = se;
	}
}

static void set_next_buddy(struct sched_entity *se)
{
	for_each_sched_entity(se) {
		if (SCHED_WARN_ON(!se->on_rq))
			return;
		if (se_is_idle(se))
			return;
		cfs_rq_of(se)->next = se;
	}
}

static void set_skip_buddy(struct sched_entity *se)
{
	for_each_sched_entity(se)
		cfs_rq_of(se)->skip = se;
}

/*
 * Preempt the current task with a newly woken task if needed:
 */
static void check_preempt_wakeup(struct rq *rq, struct task_struct *p, int wake_flags)
{
	struct task_struct *curr = rq->curr;
	struct sched_entity *se = &curr->se, *pse = &p->se;
	struct cfs_rq *cfs_rq = task_cfs_rq(curr);
	int scale = cfs_rq->nr_running >= sched_nr_latency;
	int next_buddy_marked = 0;
	int cse_is_idle, pse_is_idle;
	bool ignore = false;
	bool preempt = false;

	if (unlikely(se == pse))
		return;
	trace_android_rvh_check_preempt_wakeup_ignore(curr, &ignore);
	if (ignore)
		return;

	/*
	 * This is possible from callers such as attach_tasks(), in which we
	 * unconditionally check_preempt_curr() after an enqueue (which may have
	 * lead to a throttle).  This both saves work and prevents false
	 * next-buddy nomination below.
	 */
	if (unlikely(throttled_hierarchy(cfs_rq_of(pse))))
		return;

	if (sched_feat(NEXT_BUDDY) && scale && !(wake_flags & WF_FORK)) {
		set_next_buddy(pse);
		next_buddy_marked = 1;
	}

	/*
	 * We can come here with TIF_NEED_RESCHED already set from new task
	 * wake up path.
	 *
	 * Note: this also catches the edge-case of curr being in a throttled
	 * group (e.g. via set_curr_task), since update_curr() (in the
	 * enqueue of curr) will have resulted in resched being set.  This
	 * prevents us from potentially nominating it as a false LAST_BUDDY
	 * below.
	 */
	if (test_tsk_need_resched(curr))
		return;

	/* Idle tasks are by definition preempted by non-idle tasks. */
	if (unlikely(task_has_idle_policy(curr)) &&
	    likely(!task_has_idle_policy(p)))
		goto preempt;

	/*
	 * Batch and idle tasks do not preempt non-idle tasks (their preemption
	 * is driven by the tick):
	 */
	if (unlikely(p->policy != SCHED_NORMAL) || !sched_feat(WAKEUP_PREEMPTION))
		return;

	find_matching_se(&se, &pse);
	WARN_ON_ONCE(!pse);

	cse_is_idle = se_is_idle(se);
	pse_is_idle = se_is_idle(pse);

	/*
	 * Preempt an idle group in favor of a non-idle group (and don't preempt
	 * in the inverse case).
	 */
	if (cse_is_idle && !pse_is_idle)
		goto preempt;
	if (cse_is_idle != pse_is_idle)
		return;

	update_curr(cfs_rq_of(se));
	trace_android_rvh_check_preempt_wakeup(rq, p, &preempt, &ignore,
			wake_flags, se, pse, next_buddy_marked, sysctl_sched_wakeup_granularity);
	if (preempt)
		goto preempt;
	if (ignore)
		return;

	if (wakeup_preempt_entity(se, pse) == 1) {
		/*
		 * Bias pick_next to pick the sched entity that is
		 * triggering this preemption.
		 */
		if (!next_buddy_marked)
			set_next_buddy(pse);
		goto preempt;
	}

	return;

preempt:
	resched_curr(rq);
	/*
	 * Only set the backward buddy when the current task is still
	 * on the rq. This can happen when a wakeup gets interleaved
	 * with schedule on the ->pre_schedule() or idle_balance()
	 * point, either of which can * drop the rq lock.
	 *
	 * Also, during early boot the idle thread is in the fair class,
	 * for obvious reasons its a bad idea to schedule back to it.
	 */
	if (unlikely(!se->on_rq || curr == rq->idle))
		return;

	if (sched_feat(LAST_BUDDY) && scale && entity_is_task(se))
		set_last_buddy(se);
}

#ifdef CONFIG_SMP
static struct task_struct *pick_task_fair(struct rq *rq)
{
	struct sched_entity *se;
	struct cfs_rq *cfs_rq;

again:
	cfs_rq = &rq->cfs;
	if (!cfs_rq->nr_running)
		return NULL;

	do {
		struct sched_entity *curr = cfs_rq->curr;

		/* When we pick for a remote RQ, we'll not have done put_prev_entity() */
		if (curr) {
			if (curr->on_rq)
				update_curr(cfs_rq);
			else
				curr = NULL;

			if (unlikely(check_cfs_rq_runtime(cfs_rq)))
				goto again;
		}

		se = pick_next_entity(cfs_rq, curr);
		cfs_rq = group_cfs_rq(se);
	} while (cfs_rq);

	return task_of(se);
}
#endif

struct task_struct *
pick_next_task_fair(struct rq *rq, struct task_struct *prev, struct rq_flags *rf)
{
	struct cfs_rq *cfs_rq = &rq->cfs;
	struct sched_entity *se = NULL;
	struct task_struct *p = NULL;
	int new_tasks;
	bool repick = false;

again:
	if (!sched_fair_runnable(rq))
		goto idle;

#ifdef CONFIG_FAIR_GROUP_SCHED
	if (!prev || prev->sched_class != &fair_sched_class)
		goto simple;

	/*
	 * Because of the set_next_buddy() in dequeue_task_fair() it is rather
	 * likely that a next task is from the same cgroup as the current.
	 *
	 * Therefore attempt to avoid putting and setting the entire cgroup
	 * hierarchy, only change the part that actually changes.
	 */

	do {
		struct sched_entity *curr = cfs_rq->curr;

		/*
		 * Since we got here without doing put_prev_entity() we also
		 * have to consider cfs_rq->curr. If it is still a runnable
		 * entity, update_curr() will update its vruntime, otherwise
		 * forget we've ever seen it.
		 */
		if (curr) {
			if (curr->on_rq)
				update_curr(cfs_rq);
			else
				curr = NULL;

			/*
			 * This call to check_cfs_rq_runtime() will do the
			 * throttle and dequeue its entity in the parent(s).
			 * Therefore the nr_running test will indeed
			 * be correct.
			 */
			if (unlikely(check_cfs_rq_runtime(cfs_rq))) {
				cfs_rq = &rq->cfs;

				if (!cfs_rq->nr_running)
					goto idle;

				goto simple;
			}
		}

		se = pick_next_entity(cfs_rq, curr);
		cfs_rq = group_cfs_rq(se);
	} while (cfs_rq);

	p = task_of(se);
	trace_android_rvh_replace_next_task_fair(rq, &p, &se, &repick, false, prev);
	/*
	 * Since we haven't yet done put_prev_entity and if the selected task
	 * is a different task than we started out with, try and touch the
	 * least amount of cfs_rqs.
	 */
	if (prev != p) {
		struct sched_entity *pse = &prev->se;

		while (!(cfs_rq = is_same_group(se, pse))) {
			int se_depth = se->depth;
			int pse_depth = pse->depth;

			if (se_depth <= pse_depth) {
				put_prev_entity(cfs_rq_of(pse), pse);
				pse = parent_entity(pse);
			}
			if (se_depth >= pse_depth) {
				set_next_entity(cfs_rq_of(se), se);
				se = parent_entity(se);
			}
		}

		put_prev_entity(cfs_rq, pse);
		set_next_entity(cfs_rq, se);
	}

	goto done;
simple:
#endif
	if (prev)
		put_prev_task(rq, prev);

	trace_android_rvh_replace_next_task_fair(rq, &p, &se, &repick, true, prev);
	if (repick)
		goto done;

	do {
		se = pick_next_entity(cfs_rq, NULL);
		set_next_entity(cfs_rq, se);
		cfs_rq = group_cfs_rq(se);
	} while (cfs_rq);

	p = task_of(se);

done: __maybe_unused;
#ifdef CONFIG_SMP
	/*
	 * Move the next running task to the front of
	 * the list, so our cfs_tasks list becomes MRU
	 * one.
	 */
	list_move(&p->se.group_node, &rq->cfs_tasks);
#endif

	if (hrtick_enabled_fair(rq))
		hrtick_start_fair(rq, p);

	update_misfit_status(p, rq);

	return p;

idle:
	if (!rf)
		return NULL;

	new_tasks = newidle_balance(rq, rf);

	/*
	 * Because newidle_balance() releases (and re-acquires) rq->lock, it is
	 * possible for any higher priority task to appear. In that case we
	 * must re-start the pick_next_entity() loop.
	 */
	if (new_tasks < 0)
		return RETRY_TASK;

	if (new_tasks > 0)
		goto again;

	/*
	 * rq is about to be idle, check if we need to update the
	 * lost_idle_time of clock_pelt
	 */
	update_idle_rq_clock_pelt(rq);

	return NULL;
}

static struct task_struct *__pick_next_task_fair(struct rq *rq)
{
	return pick_next_task_fair(rq, NULL, NULL);
}

/*
 * Account for a descheduled task:
 */
static void put_prev_task_fair(struct rq *rq, struct task_struct *prev)
{
	struct sched_entity *se = &prev->se;
	struct cfs_rq *cfs_rq;

	for_each_sched_entity(se) {
		cfs_rq = cfs_rq_of(se);
		put_prev_entity(cfs_rq, se);
	}
}

/*
 * sched_yield() is very simple
 *
 * The magic of dealing with the ->skip buddy is in pick_next_entity.
 */
static void yield_task_fair(struct rq *rq)
{
	struct task_struct *curr = rq->curr;
	struct cfs_rq *cfs_rq = task_cfs_rq(curr);
	struct sched_entity *se = &curr->se;

	/*
	 * Are we the only task in the tree?
	 */
	if (unlikely(rq->nr_running == 1))
		return;

	clear_buddies(cfs_rq, se);

	if (curr->policy != SCHED_BATCH) {
		update_rq_clock(rq);
		/*
		 * Update run-time statistics of the 'current'.
		 */
		update_curr(cfs_rq);
		/*
		 * Tell update_rq_clock() that we've just updated,
		 * so we don't do microscopic update in schedule()
		 * and double the fastpath cost.
		 */
		rq_clock_skip_update(rq);
	}

	set_skip_buddy(se);
}

static bool yield_to_task_fair(struct rq *rq, struct task_struct *p)
{
	struct sched_entity *se = &p->se;

	/* throttled hierarchies are not runnable */
	if (!se->on_rq || throttled_hierarchy(cfs_rq_of(se)))
		return false;

	/* Tell the scheduler that we'd really like pse to run next. */
	set_next_buddy(se);

	yield_task_fair(rq);

	return true;
}

#ifdef CONFIG_SMP
/**************************************************
 * Fair scheduling class load-balancing methods.
 *
 * BASICS
 *
 * The purpose of load-balancing is to achieve the same basic fairness the
 * per-CPU scheduler provides, namely provide a proportional amount of compute
 * time to each task. This is expressed in the following equation:
 *
 *   W_i,n/P_i == W_j,n/P_j for all i,j                               (1)
 *
 * Where W_i,n is the n-th weight average for CPU i. The instantaneous weight
 * W_i,0 is defined as:
 *
 *   W_i,0 = \Sum_j w_i,j                                             (2)
 *
 * Where w_i,j is the weight of the j-th runnable task on CPU i. This weight
 * is derived from the nice value as per sched_prio_to_weight[].
 *
 * The weight average is an exponential decay average of the instantaneous
 * weight:
 *
 *   W'_i,n = (2^n - 1) / 2^n * W_i,n + 1 / 2^n * W_i,0               (3)
 *
 * C_i is the compute capacity of CPU i, typically it is the
 * fraction of 'recent' time available for SCHED_OTHER task execution. But it
 * can also include other factors [XXX].
 *
 * To achieve this balance we define a measure of imbalance which follows
 * directly from (1):
 *
 *   imb_i,j = max{ avg(W/C), W_i/C_i } - min{ avg(W/C), W_j/C_j }    (4)
 *
 * We them move tasks around to minimize the imbalance. In the continuous
 * function space it is obvious this converges, in the discrete case we get
 * a few fun cases generally called infeasible weight scenarios.
 *
 * [XXX expand on:
 *     - infeasible weights;
 *     - local vs global optima in the discrete case. ]
 *
 *
 * SCHED DOMAINS
 *
 * In order to solve the imbalance equation (4), and avoid the obvious O(n^2)
 * for all i,j solution, we create a tree of CPUs that follows the hardware
 * topology where each level pairs two lower groups (or better). This results
 * in O(log n) layers. Furthermore we reduce the number of CPUs going up the
 * tree to only the first of the previous level and we decrease the frequency
 * of load-balance at each level inv. proportional to the number of CPUs in
 * the groups.
 *
 * This yields:
 *
 *     log_2 n     1     n
 *   \Sum       { --- * --- * 2^i } = O(n)                            (5)
 *     i = 0      2^i   2^i
 *                               `- size of each group
 *         |         |     `- number of CPUs doing load-balance
 *         |         `- freq
 *         `- sum over all levels
 *
 * Coupled with a limit on how many tasks we can migrate every balance pass,
 * this makes (5) the runtime complexity of the balancer.
 *
 * An important property here is that each CPU is still (indirectly) connected
 * to every other CPU in at most O(log n) steps:
 *
 * The adjacency matrix of the resulting graph is given by:
 *
 *             log_2 n
 *   A_i,j = \Union     (i % 2^k == 0) && i / 2^(k+1) == j / 2^(k+1)  (6)
 *             k = 0
 *
 * And you'll find that:
 *
 *   A^(log_2 n)_i,j != 0  for all i,j                                (7)
 *
 * Showing there's indeed a path between every CPU in at most O(log n) steps.
 * The task movement gives a factor of O(m), giving a convergence complexity
 * of:
 *
 *   O(nm log n),  n := nr_cpus, m := nr_tasks                        (8)
 *
 *
 * WORK CONSERVING
 *
 * In order to avoid CPUs going idle while there's still work to do, new idle
 * balancing is more aggressive and has the newly idle CPU iterate up the domain
 * tree itself instead of relying on other CPUs to bring it work.
 *
 * This adds some complexity to both (5) and (8) but it reduces the total idle
 * time.
 *
 * [XXX more?]
 *
 *
 * CGROUPS
 *
 * Cgroups make a horror show out of (2), instead of a simple sum we get:
 *
 *                                s_k,i
 *   W_i,0 = \Sum_j \Prod_k w_k * -----                               (9)
 *                                 S_k
 *
 * Where
 *
 *   s_k,i = \Sum_j w_i,j,k  and  S_k = \Sum_i s_k,i                 (10)
 *
 * w_i,j,k is the weight of the j-th runnable task in the k-th cgroup on CPU i.
 *
 * The big problem is S_k, its a global sum needed to compute a local (W_i)
 * property.
 *
 * [XXX write more on how we solve this.. _after_ merging pjt's patches that
 *      rewrite all of this once again.]
 */

unsigned long __read_mostly max_load_balance_interval = HZ/10;
EXPORT_SYMBOL_GPL(max_load_balance_interval);

enum fbq_type { regular, remote, all };

/*
 * 'group_type' describes the group of CPUs at the moment of load balancing.
 *
 * The enum is ordered by pulling priority, with the group with lowest priority
 * first so the group_type can simply be compared when selecting the busiest
 * group. See update_sd_pick_busiest().
 */
enum group_type {
	/* The group has spare capacity that can be used to run more tasks.  */
	group_has_spare = 0,
	/*
	 * The group is fully used and the tasks don't compete for more CPU
	 * cycles. Nevertheless, some tasks might wait before running.
	 */
	group_fully_busy,
	/*
	 * One task doesn't fit with CPU's capacity and must be migrated to a
	 * more powerful CPU.
	 */
	group_misfit_task,
	/*
	 * SD_ASYM_PACKING only: One local CPU with higher capacity is available,
	 * and the task should be migrated to it instead of running on the
	 * current CPU.
	 */
	group_asym_packing,
	/*
	 * The tasks' affinity constraints previously prevented the scheduler
	 * from balancing the load across the system.
	 */
	group_imbalanced,
	/*
	 * The CPU is overloaded and can't provide expected CPU cycles to all
	 * tasks.
	 */
	group_overloaded
};

enum migration_type {
	migrate_load = 0,
	migrate_util,
	migrate_task,
	migrate_misfit
};

#define LBF_ALL_PINNED	0x01
#define LBF_NEED_BREAK	0x02
#define LBF_DST_PINNED  0x04
#define LBF_SOME_PINNED	0x08
#define LBF_ACTIVE_LB	0x10

struct lb_env {
	struct sched_domain	*sd;

	struct rq		*src_rq;
	int			src_cpu;

	int			dst_cpu;
	struct rq		*dst_rq;

	struct cpumask		*dst_grpmask;
	int			new_dst_cpu;
	enum cpu_idle_type	idle;
	long			imbalance;
	/* The set of CPUs under consideration for load-balancing */
	struct cpumask		*cpus;

	unsigned int		flags;

	unsigned int		loop;
	unsigned int		loop_break;
	unsigned int		loop_max;

	enum fbq_type		fbq_type;
	enum migration_type	migration_type;
	struct list_head	tasks;
	struct rq_flags		*src_rq_rf;
};

/*
 * Is this task likely cache-hot:
 */
static int task_hot(struct task_struct *p, struct lb_env *env)
{
	s64 delta;

	lockdep_assert_rq_held(env->src_rq);

	if (p->sched_class != &fair_sched_class)
		return 0;

	if (unlikely(task_has_idle_policy(p)))
		return 0;

	/* SMT siblings share cache */
	if (env->sd->flags & SD_SHARE_CPUCAPACITY)
		return 0;

	/*
	 * Buddy candidates are cache hot:
	 */
	if (sched_feat(CACHE_HOT_BUDDY) && env->dst_rq->nr_running &&
			(&p->se == cfs_rq_of(&p->se)->next ||
			 &p->se == cfs_rq_of(&p->se)->last))
		return 1;

	if (sysctl_sched_migration_cost == -1)
		return 1;

	/*
	 * Don't migrate task if the task's cookie does not match
	 * with the destination CPU's core cookie.
	 */
	if (!sched_core_cookie_match(cpu_rq(env->dst_cpu), p))
		return 1;

	if (sysctl_sched_migration_cost == 0)
		return 0;

	delta = rq_clock_task(env->src_rq) - p->se.exec_start;

	return delta < (s64)sysctl_sched_migration_cost;
}

#ifdef CONFIG_NUMA_BALANCING
/*
 * Returns 1, if task migration degrades locality
 * Returns 0, if task migration improves locality i.e migration preferred.
 * Returns -1, if task migration is not affected by locality.
 */
static int migrate_degrades_locality(struct task_struct *p, struct lb_env *env)
{
	struct numa_group *numa_group = rcu_dereference(p->numa_group);
	unsigned long src_weight, dst_weight;
	int src_nid, dst_nid, dist;

	if (!static_branch_likely(&sched_numa_balancing))
		return -1;

	if (!p->numa_faults || !(env->sd->flags & SD_NUMA))
		return -1;

	src_nid = cpu_to_node(env->src_cpu);
	dst_nid = cpu_to_node(env->dst_cpu);

	if (src_nid == dst_nid)
		return -1;

	/* Migrating away from the preferred node is always bad. */
	if (src_nid == p->numa_preferred_nid) {
		if (env->src_rq->nr_running > env->src_rq->nr_preferred_running)
			return 1;
		else
			return -1;
	}

	/* Encourage migration to the preferred node. */
	if (dst_nid == p->numa_preferred_nid)
		return 0;

	/* Leaving a core idle is often worse than degrading locality. */
	if (env->idle == CPU_IDLE)
		return -1;

	dist = node_distance(src_nid, dst_nid);
	if (numa_group) {
		src_weight = group_weight(p, src_nid, dist);
		dst_weight = group_weight(p, dst_nid, dist);
	} else {
		src_weight = task_weight(p, src_nid, dist);
		dst_weight = task_weight(p, dst_nid, dist);
	}

	return dst_weight < src_weight;
}

#else
static inline int migrate_degrades_locality(struct task_struct *p,
					     struct lb_env *env)
{
	return -1;
}
#endif

/*
 * can_migrate_task - may task p from runqueue rq be migrated to this_cpu?
 */
static
int can_migrate_task(struct task_struct *p, struct lb_env *env)
{
	int tsk_cache_hot;
	int can_migrate = 1;

	lockdep_assert_rq_held(env->src_rq);

	trace_android_rvh_can_migrate_task(p, env->dst_cpu, &can_migrate);
	if (!can_migrate)
		return 0;

	/*
	 * We do not migrate tasks that are:
	 * 1) throttled_lb_pair, or
	 * 2) cannot be migrated to this CPU due to cpus_ptr, or
	 * 3) running (obviously), or
	 * 4) are cache-hot on their current CPU.
	 */
	if (throttled_lb_pair(task_group(p), env->src_cpu, env->dst_cpu))
		return 0;

	/* Disregard pcpu kthreads; they are where they need to be. */
	if (kthread_is_per_cpu(p))
		return 0;

	if (!cpumask_test_cpu(env->dst_cpu, p->cpus_ptr)) {
		int cpu;

		schedstat_inc(p->stats.nr_failed_migrations_affine);

		env->flags |= LBF_SOME_PINNED;

		/*
		 * Remember if this task can be migrated to any other CPU in
		 * our sched_group. We may want to revisit it if we couldn't
		 * meet load balance goals by pulling other tasks on src_cpu.
		 *
		 * Avoid computing new_dst_cpu
		 * - for NEWLY_IDLE
		 * - if we have already computed one in current iteration
		 * - if it's an active balance
		 */
		if (env->idle == CPU_NEWLY_IDLE ||
		    env->flags & (LBF_DST_PINNED | LBF_ACTIVE_LB))
			return 0;

		/* Prevent to re-select dst_cpu via env's CPUs: */
		for_each_cpu_and(cpu, env->dst_grpmask, env->cpus) {
			if (cpumask_test_cpu(cpu, p->cpus_ptr)) {
				env->flags |= LBF_DST_PINNED;
				env->new_dst_cpu = cpu;
				break;
			}
		}

		return 0;
	}

	/* Record that we found at least one task that could run on dst_cpu */
	env->flags &= ~LBF_ALL_PINNED;

	if (task_on_cpu(env->src_rq, p)) {
		schedstat_inc(p->stats.nr_failed_migrations_running);
		return 0;
	}

	/*
	 * Aggressive migration if:
	 * 1) active balance
	 * 2) destination numa is preferred
	 * 3) task is cache cold, or
	 * 4) too many balance attempts have failed.
	 */
	if (env->flags & LBF_ACTIVE_LB)
		return 1;

	tsk_cache_hot = migrate_degrades_locality(p, env);
	if (tsk_cache_hot == -1)
		tsk_cache_hot = task_hot(p, env);

	if (tsk_cache_hot <= 0 ||
	    env->sd->nr_balance_failed > env->sd->cache_nice_tries) {
		if (tsk_cache_hot == 1) {
			schedstat_inc(env->sd->lb_hot_gained[env->idle]);
			schedstat_inc(p->stats.nr_forced_migrations);
		}
		return 1;
	}

	schedstat_inc(p->stats.nr_failed_migrations_hot);
	return 0;
}

/*
 * detach_task() -- detach the task for the migration specified in env
 */
static void detach_task(struct task_struct *p, struct lb_env *env)
{
	int detached = 0;

	lockdep_assert_rq_held(env->src_rq);

	/*
	 * The vendor hook may drop the lock temporarily, so
	 * pass the rq flags to unpin lock. We expect the
	 * rq lock to be held after return.
	 */
	trace_android_rvh_migrate_queued_task(env->src_rq, env->src_rq_rf, p,
					      env->dst_cpu, &detached);
	if (detached)
		return;

	deactivate_task(env->src_rq, p, DEQUEUE_NOCLOCK);
	set_task_cpu(p, env->dst_cpu);
}

/*
 * detach_one_task() -- tries to dequeue exactly one task from env->src_rq, as
 * part of active balancing operations within "domain".
 *
 * Returns a task if successful and NULL otherwise.
 */
static struct task_struct *detach_one_task(struct lb_env *env)
{
	struct task_struct *p;

	lockdep_assert_rq_held(env->src_rq);

	list_for_each_entry_reverse(p,
			&env->src_rq->cfs_tasks, se.group_node) {
		if (!can_migrate_task(p, env))
			continue;

		detach_task(p, env);

		/*
		 * Right now, this is only the second place where
		 * lb_gained[env->idle] is updated (other is detach_tasks)
		 * so we can safely collect stats here rather than
		 * inside detach_tasks().
		 */
		schedstat_inc(env->sd->lb_gained[env->idle]);
		return p;
	}
	return NULL;
}

/*
 * detach_tasks() -- tries to detach up to imbalance load/util/tasks from
 * busiest_rq, as part of a balancing operation within domain "sd".
 *
 * Returns number of detached tasks if successful and 0 otherwise.
 */
static int detach_tasks(struct lb_env *env)
{
	struct list_head *tasks = &env->src_rq->cfs_tasks;
	unsigned long util, load;
	struct task_struct *p;
	int detached = 0;

	lockdep_assert_rq_held(env->src_rq);

	/*
	 * Source run queue has been emptied by another CPU, clear
	 * LBF_ALL_PINNED flag as we will not test any task.
	 */
	if (env->src_rq->nr_running <= 1) {
		env->flags &= ~LBF_ALL_PINNED;
		return 0;
	}

	if (env->imbalance <= 0)
		return 0;

	while (!list_empty(tasks)) {
		/*
		 * We don't want to steal all, otherwise we may be treated likewise,
		 * which could at worst lead to a livelock crash.
		 */
		if (env->idle != CPU_NOT_IDLE && env->src_rq->nr_running <= 1)
			break;

		env->loop++;
		/*
		 * We've more or less seen every task there is, call it quits
		 * unless we haven't found any movable task yet.
		 */
		if (env->loop > env->loop_max &&
		    !(env->flags & LBF_ALL_PINNED))
			break;

		/* take a breather every nr_migrate tasks */
		if (env->loop > env->loop_break) {
			env->loop_break += SCHED_NR_MIGRATE_BREAK;
			env->flags |= LBF_NEED_BREAK;
			break;
		}

		p = list_last_entry(tasks, struct task_struct, se.group_node);

		if (!can_migrate_task(p, env))
			goto next;

		switch (env->migration_type) {
		case migrate_load:
			/*
			 * Depending of the number of CPUs and tasks and the
			 * cgroup hierarchy, task_h_load() can return a null
			 * value. Make sure that env->imbalance decreases
			 * otherwise detach_tasks() will stop only after
			 * detaching up to loop_max tasks.
			 */
			load = max_t(unsigned long, task_h_load(p), 1);

			if (sched_feat(LB_MIN) &&
			    load < 16 && !env->sd->nr_balance_failed)
				goto next;

			/*
			 * Make sure that we don't migrate too much load.
			 * Nevertheless, let relax the constraint if
			 * scheduler fails to find a good waiting task to
			 * migrate.
			 */
			if (shr_bound(load, env->sd->nr_balance_failed) > env->imbalance)
				goto next;

			env->imbalance -= load;
			break;

		case migrate_util:
			util = task_util_est(p);

			if (util > env->imbalance)
				goto next;

			env->imbalance -= util;
			break;

		case migrate_task:
			env->imbalance--;
			break;

		case migrate_misfit:
			/* This is not a misfit task */
			if (task_fits_cpu(p, env->src_cpu))
				goto next;

			env->imbalance = 0;
			break;
		}

		detach_task(p, env);
		list_add(&p->se.group_node, &env->tasks);

		detached++;

#ifdef CONFIG_PREEMPTION
		/*
		 * NEWIDLE balancing is a source of latency, so preemptible
		 * kernels will stop after the first task is detached to minimize
		 * the critical section.
		 */
		if (env->idle == CPU_NEWLY_IDLE)
			break;
#endif

		/*
		 * We only want to steal up to the prescribed amount of
		 * load/util/tasks.
		 */
		if (env->imbalance <= 0)
			break;

		continue;
next:
		list_move(&p->se.group_node, tasks);
	}

	/*
	 * Right now, this is one of only two places we collect this stat
	 * so we can safely collect detach_one_task() stats here rather
	 * than inside detach_one_task().
	 */
	schedstat_add(env->sd->lb_gained[env->idle], detached);

	return detached;
}

/*
 * attach_task() -- attach the task detached by detach_task() to its new rq.
 */
static void attach_task(struct rq *rq, struct task_struct *p)
{
	lockdep_assert_rq_held(rq);

	WARN_ON_ONCE(task_rq(p) != rq);
	activate_task(rq, p, ENQUEUE_NOCLOCK);
	check_preempt_curr(rq, p, 0);
}

/*
 * attach_one_task() -- attaches the task returned from detach_one_task() to
 * its new rq.
 */
static void attach_one_task(struct rq *rq, struct task_struct *p)
{
	struct rq_flags rf;

	rq_lock(rq, &rf);
	update_rq_clock(rq);
	attach_task(rq, p);
	rq_unlock(rq, &rf);
}

/*
 * attach_tasks() -- attaches all tasks detached by detach_tasks() to their
 * new rq.
 */
static void attach_tasks(struct lb_env *env)
{
	struct list_head *tasks = &env->tasks;
	struct task_struct *p;
	struct rq_flags rf;

	rq_lock(env->dst_rq, &rf);
	update_rq_clock(env->dst_rq);

	while (!list_empty(tasks)) {
		p = list_first_entry(tasks, struct task_struct, se.group_node);
		list_del_init(&p->se.group_node);

		attach_task(env->dst_rq, p);
	}

	rq_unlock(env->dst_rq, &rf);
}

#ifdef CONFIG_NO_HZ_COMMON
static inline bool cfs_rq_has_blocked(struct cfs_rq *cfs_rq)
{
	if (cfs_rq->avg.load_avg)
		return true;

	if (cfs_rq->avg.util_avg)
		return true;

	return false;
}

static inline bool others_have_blocked(struct rq *rq)
{
	if (READ_ONCE(rq->avg_rt.util_avg))
		return true;

	if (READ_ONCE(rq->avg_dl.util_avg))
		return true;

	if (thermal_load_avg(rq))
		return true;

#ifdef CONFIG_HAVE_SCHED_AVG_IRQ
	if (READ_ONCE(rq->avg_irq.util_avg))
		return true;
#endif

	return false;
}

static inline void update_blocked_load_tick(struct rq *rq)
{
	WRITE_ONCE(rq->last_blocked_load_update_tick, jiffies);
}

static inline void update_blocked_load_status(struct rq *rq, bool has_blocked)
{
	if (!has_blocked)
		rq->has_blocked_load = 0;
}
#else
static inline bool cfs_rq_has_blocked(struct cfs_rq *cfs_rq) { return false; }
static inline bool others_have_blocked(struct rq *rq) { return false; }
static inline void update_blocked_load_tick(struct rq *rq) {}
static inline void update_blocked_load_status(struct rq *rq, bool has_blocked) {}
#endif

static bool __update_blocked_others(struct rq *rq, bool *done)
{
	const struct sched_class *curr_class;
	u64 now = rq_clock_pelt(rq);
	unsigned long thermal_pressure;
	bool decayed;

	/*
	 * update_load_avg() can call cpufreq_update_util(). Make sure that RT,
	 * DL and IRQ signals have been updated before updating CFS.
	 */
	curr_class = rq->curr->sched_class;

	thermal_pressure = arch_scale_thermal_pressure(cpu_of(rq));

	decayed = update_rt_rq_load_avg(now, rq, curr_class == &rt_sched_class) |
		  update_dl_rq_load_avg(now, rq, curr_class == &dl_sched_class) |
		  update_thermal_load_avg(rq_clock_thermal(rq), rq, thermal_pressure) |
		  update_irq_load_avg(rq, 0);

	if (others_have_blocked(rq))
		*done = false;

	return decayed;
}

#ifdef CONFIG_FAIR_GROUP_SCHED

static bool __update_blocked_fair(struct rq *rq, bool *done)
{
	struct cfs_rq *cfs_rq, *pos;
	bool decayed = false;
	int cpu = cpu_of(rq);

	/*
	 * Iterates the task_group tree in a bottom up fashion, see
	 * list_add_leaf_cfs_rq() for details.
	 */
	for_each_leaf_cfs_rq_safe(rq, cfs_rq, pos) {
		struct sched_entity *se;

		if (update_cfs_rq_load_avg(cfs_rq_clock_pelt(cfs_rq), cfs_rq)) {
			update_tg_load_avg(cfs_rq);

			if (cfs_rq->nr_running == 0)
				update_idle_cfs_rq_clock_pelt(cfs_rq);

			if (cfs_rq == &rq->cfs)
				decayed = true;
		}

		/* Propagate pending load changes to the parent, if any: */
		se = cfs_rq->tg->se[cpu];
		if (se && !skip_blocked_update(se))
			update_load_avg(cfs_rq_of(se), se, UPDATE_TG);

		/*
		 * There can be a lot of idle CPU cgroups.  Don't let fully
		 * decayed cfs_rqs linger on the list.
		 */
		if (cfs_rq_is_decayed(cfs_rq))
			list_del_leaf_cfs_rq(cfs_rq);

		/* Don't need periodic decay once load/util_avg are null */
		if (cfs_rq_has_blocked(cfs_rq))
			*done = false;
	}

	return decayed;
}

/*
 * Compute the hierarchical load factor for cfs_rq and all its ascendants.
 * This needs to be done in a top-down fashion because the load of a child
 * group is a fraction of its parents load.
 */
static void update_cfs_rq_h_load(struct cfs_rq *cfs_rq)
{
	struct rq *rq = rq_of(cfs_rq);
	struct sched_entity *se = cfs_rq->tg->se[cpu_of(rq)];
	unsigned long now = jiffies;
	unsigned long load;

	if (cfs_rq->last_h_load_update == now)
		return;

	WRITE_ONCE(cfs_rq->h_load_next, NULL);
	for_each_sched_entity(se) {
		cfs_rq = cfs_rq_of(se);
		WRITE_ONCE(cfs_rq->h_load_next, se);
		if (cfs_rq->last_h_load_update == now)
			break;
	}

	if (!se) {
		cfs_rq->h_load = cfs_rq_load_avg(cfs_rq);
		cfs_rq->last_h_load_update = now;
	}

	while ((se = READ_ONCE(cfs_rq->h_load_next)) != NULL) {
		load = cfs_rq->h_load;
		load = div64_ul(load * se->avg.load_avg,
			cfs_rq_load_avg(cfs_rq) + 1);
		cfs_rq = group_cfs_rq(se);
		cfs_rq->h_load = load;
		cfs_rq->last_h_load_update = now;
	}
}

static unsigned long task_h_load(struct task_struct *p)
{
	struct cfs_rq *cfs_rq = task_cfs_rq(p);

	update_cfs_rq_h_load(cfs_rq);
	return div64_ul(p->se.avg.load_avg * cfs_rq->h_load,
			cfs_rq_load_avg(cfs_rq) + 1);
}
#else
static bool __update_blocked_fair(struct rq *rq, bool *done)
{
	struct cfs_rq *cfs_rq = &rq->cfs;
	bool decayed;

	decayed = update_cfs_rq_load_avg(cfs_rq_clock_pelt(cfs_rq), cfs_rq);
	if (cfs_rq_has_blocked(cfs_rq))
		*done = false;

	return decayed;
}

static unsigned long task_h_load(struct task_struct *p)
{
	return p->se.avg.load_avg;
}
#endif

static void update_blocked_averages(int cpu)
{
	bool decayed = false, done = true;
	struct rq *rq = cpu_rq(cpu);
	struct rq_flags rf;

	rq_lock_irqsave(rq, &rf);
	update_blocked_load_tick(rq);
	update_rq_clock(rq);

	decayed |= __update_blocked_others(rq, &done);
	decayed |= __update_blocked_fair(rq, &done);

	update_blocked_load_status(rq, !done);
	if (decayed)
		cpufreq_update_util(rq, 0);
	rq_unlock_irqrestore(rq, &rf);
}

/********** Helpers for find_busiest_group ************************/

/*
 * sg_lb_stats - stats of a sched_group required for load_balancing
 */
struct sg_lb_stats {
	unsigned long avg_load; /*Avg load across the CPUs of the group */
	unsigned long group_load; /* Total load over the CPUs of the group */
	unsigned long group_capacity;
	unsigned long group_util; /* Total utilization over the CPUs of the group */
	unsigned long group_runnable; /* Total runnable time over the CPUs of the group */
	unsigned int sum_nr_running; /* Nr of tasks running in the group */
	unsigned int sum_h_nr_running; /* Nr of CFS tasks running in the group */
	unsigned int idle_cpus;
	unsigned int group_weight;
	enum group_type group_type;
	unsigned int group_asym_packing; /* Tasks should be moved to preferred CPU */
	unsigned long group_misfit_task_load; /* A CPU has a task too big for its capacity */
#ifdef CONFIG_NUMA_BALANCING
	unsigned int nr_numa_running;
	unsigned int nr_preferred_running;
#endif
};

/*
 * sd_lb_stats - Structure to store the statistics of a sched_domain
 *		 during load balancing.
 */
struct sd_lb_stats {
	struct sched_group *busiest;	/* Busiest group in this sd */
	struct sched_group *local;	/* Local group in this sd */
	unsigned long total_load;	/* Total load of all groups in sd */
	unsigned long total_capacity;	/* Total capacity of all groups in sd */
	unsigned long avg_load;	/* Average load across all groups in sd */
	unsigned int prefer_sibling; /* tasks should go to sibling first */

	struct sg_lb_stats busiest_stat;/* Statistics of the busiest group */
	struct sg_lb_stats local_stat;	/* Statistics of the local group */
};

static inline void init_sd_lb_stats(struct sd_lb_stats *sds)
{
	/*
	 * Skimp on the clearing to avoid duplicate work. We can avoid clearing
	 * local_stat because update_sg_lb_stats() does a full clear/assignment.
	 * We must however set busiest_stat::group_type and
	 * busiest_stat::idle_cpus to the worst busiest group because
	 * update_sd_pick_busiest() reads these before assignment.
	 */
	*sds = (struct sd_lb_stats){
		.busiest = NULL,
		.local = NULL,
		.total_load = 0UL,
		.total_capacity = 0UL,
		.busiest_stat = {
			.idle_cpus = UINT_MAX,
			.group_type = group_has_spare,
		},
	};
}

static unsigned long scale_rt_capacity(int cpu)
{
	struct rq *rq = cpu_rq(cpu);
	unsigned long max = arch_scale_cpu_capacity(cpu);
	unsigned long used, free;
	unsigned long irq;

	irq = cpu_util_irq(rq);

	if (unlikely(irq >= max))
		return 1;

	/*
	 * avg_rt.util_avg and avg_dl.util_avg track binary signals
	 * (running and not running) with weights 0 and 1024 respectively.
	 * avg_thermal.load_avg tracks thermal pressure and the weighted
	 * average uses the actual delta max capacity(load).
	 */
	used = READ_ONCE(rq->avg_rt.util_avg);
	used += READ_ONCE(rq->avg_dl.util_avg);
	used += thermal_load_avg(rq);

	if (unlikely(used >= max))
		return 1;

	free = max - used;

	return scale_irq_capacity(free, irq, max);
}

static void update_cpu_capacity(struct sched_domain *sd, int cpu)
{
	unsigned long capacity = scale_rt_capacity(cpu);
	struct sched_group *sdg = sd->groups;

	cpu_rq(cpu)->cpu_capacity_orig = arch_scale_cpu_capacity(cpu);

	if (!capacity)
		capacity = 1;

	cpu_rq(cpu)->cpu_capacity = capacity;
	trace_sched_cpu_capacity_tp(cpu_rq(cpu));

	sdg->sgc->capacity = capacity;
	sdg->sgc->min_capacity = capacity;
	sdg->sgc->max_capacity = capacity;
}

void update_group_capacity(struct sched_domain *sd, int cpu)
{
	struct sched_domain *child = sd->child;
	struct sched_group *group, *sdg = sd->groups;
	unsigned long capacity, min_capacity, max_capacity;
	unsigned long interval;

	interval = msecs_to_jiffies(sd->balance_interval);
	interval = clamp(interval, 1UL, max_load_balance_interval);
	sdg->sgc->next_update = jiffies + interval;

	if (!child) {
		update_cpu_capacity(sd, cpu);
		return;
	}

	capacity = 0;
	min_capacity = ULONG_MAX;
	max_capacity = 0;

	if (child->flags & SD_OVERLAP) {
		/*
		 * SD_OVERLAP domains cannot assume that child groups
		 * span the current group.
		 */

		for_each_cpu(cpu, sched_group_span(sdg)) {
			unsigned long cpu_cap = capacity_of(cpu);

			capacity += cpu_cap;
			min_capacity = min(cpu_cap, min_capacity);
			max_capacity = max(cpu_cap, max_capacity);
		}
	} else  {
		/*
		 * !SD_OVERLAP domains can assume that child groups
		 * span the current group.
		 */

		group = child->groups;
		do {
			struct sched_group_capacity *sgc = group->sgc;

			capacity += sgc->capacity;
			min_capacity = min(sgc->min_capacity, min_capacity);
			max_capacity = max(sgc->max_capacity, max_capacity);
			group = group->next;
		} while (group != child->groups);
	}

	sdg->sgc->capacity = capacity;
	sdg->sgc->min_capacity = min_capacity;
	sdg->sgc->max_capacity = max_capacity;
}

/*
 * Check whether the capacity of the rq has been noticeably reduced by side
 * activity. The imbalance_pct is used for the threshold.
 * Return true is the capacity is reduced
 */
static inline int
check_cpu_capacity(struct rq *rq, struct sched_domain *sd)
{
	return ((rq->cpu_capacity * sd->imbalance_pct) <
				(rq->cpu_capacity_orig * 100));
}

/*
 * Check whether a rq has a misfit task and if it looks like we can actually
 * help that task: we can migrate the task to a CPU of higher capacity, or
 * the task's current CPU is heavily pressured.
 */
static inline int check_misfit_status(struct rq *rq, struct sched_domain *sd)
{
	return rq->misfit_task_load &&
		(rq->cpu_capacity_orig < rq->rd->max_cpu_capacity ||
		 check_cpu_capacity(rq, sd));
}

/*
 * Group imbalance indicates (and tries to solve) the problem where balancing
 * groups is inadequate due to ->cpus_ptr constraints.
 *
 * Imagine a situation of two groups of 4 CPUs each and 4 tasks each with a
 * cpumask covering 1 CPU of the first group and 3 CPUs of the second group.
 * Something like:
 *
 *	{ 0 1 2 3 } { 4 5 6 7 }
 *	        *     * * *
 *
 * If we were to balance group-wise we'd place two tasks in the first group and
 * two tasks in the second group. Clearly this is undesired as it will overload
 * cpu 3 and leave one of the CPUs in the second group unused.
 *
 * The current solution to this issue is detecting the skew in the first group
 * by noticing the lower domain failed to reach balance and had difficulty
 * moving tasks due to affinity constraints.
 *
 * When this is so detected; this group becomes a candidate for busiest; see
 * update_sd_pick_busiest(). And calculate_imbalance() and
 * find_busiest_group() avoid some of the usual balance conditions to allow it
 * to create an effective group imbalance.
 *
 * This is a somewhat tricky proposition since the next run might not find the
 * group imbalance and decide the groups need to be balanced again. A most
 * subtle and fragile situation.
 */

static inline int sg_imbalanced(struct sched_group *group)
{
	return group->sgc->imbalance;
}

/*
 * group_has_capacity returns true if the group has spare capacity that could
 * be used by some tasks.
 * We consider that a group has spare capacity if the number of task is
 * smaller than the number of CPUs or if the utilization is lower than the
 * available capacity for CFS tasks.
 * For the latter, we use a threshold to stabilize the state, to take into
 * account the variance of the tasks' load and to return true if the available
 * capacity in meaningful for the load balancer.
 * As an example, an available capacity of 1% can appear but it doesn't make
 * any benefit for the load balance.
 */
static inline bool
group_has_capacity(unsigned int imbalance_pct, struct sg_lb_stats *sgs)
{
	if (sgs->sum_nr_running < sgs->group_weight)
		return true;

	if ((sgs->group_capacity * imbalance_pct) <
			(sgs->group_runnable * 100))
		return false;

	if ((sgs->group_capacity * 100) >
			(sgs->group_util * imbalance_pct))
		return true;

	return false;
}

/*
 *  group_is_overloaded returns true if the group has more tasks than it can
 *  handle.
 *  group_is_overloaded is not equals to !group_has_capacity because a group
 *  with the exact right number of tasks, has no more spare capacity but is not
 *  overloaded so both group_has_capacity and group_is_overloaded return
 *  false.
 */
static inline bool
group_is_overloaded(unsigned int imbalance_pct, struct sg_lb_stats *sgs)
{
	if (sgs->sum_nr_running <= sgs->group_weight)
		return false;

	if ((sgs->group_capacity * 100) <
			(sgs->group_util * imbalance_pct))
		return true;

	if ((sgs->group_capacity * imbalance_pct) <
			(sgs->group_runnable * 100))
		return true;

	return false;
}

static inline enum
group_type group_classify(unsigned int imbalance_pct,
			  struct sched_group *group,
			  struct sg_lb_stats *sgs)
{
	if (group_is_overloaded(imbalance_pct, sgs))
		return group_overloaded;

	if (sg_imbalanced(group))
		return group_imbalanced;

	if (sgs->group_asym_packing)
		return group_asym_packing;

	if (sgs->group_misfit_task_load)
		return group_misfit_task;

	if (!group_has_capacity(imbalance_pct, sgs))
		return group_fully_busy;

	return group_has_spare;
}

/**
 * asym_smt_can_pull_tasks - Check whether the load balancing CPU can pull tasks
 * @dst_cpu:	Destination CPU of the load balancing
 * @sds:	Load-balancing data with statistics of the local group
 * @sgs:	Load-balancing statistics of the candidate busiest group
 * @sg:		The candidate busiest group
 *
 * Check the state of the SMT siblings of both @sds::local and @sg and decide
 * if @dst_cpu can pull tasks.
 *
 * If @dst_cpu does not have SMT siblings, it can pull tasks if two or more of
 * the SMT siblings of @sg are busy. If only one CPU in @sg is busy, pull tasks
 * only if @dst_cpu has higher priority.
 *
 * If both @dst_cpu and @sg have SMT siblings, and @sg has exactly one more
 * busy CPU than @sds::local, let @dst_cpu pull tasks if it has higher priority.
 * Bigger imbalances in the number of busy CPUs will be dealt with in
 * update_sd_pick_busiest().
 *
 * If @sg does not have SMT siblings, only pull tasks if all of the SMT siblings
 * of @dst_cpu are idle and @sg has lower priority.
 *
 * Return: true if @dst_cpu can pull tasks, false otherwise.
 */
static bool asym_smt_can_pull_tasks(int dst_cpu, struct sd_lb_stats *sds,
				    struct sg_lb_stats *sgs,
				    struct sched_group *sg)
{
#ifdef CONFIG_SCHED_SMT
	bool local_is_smt, sg_is_smt;
	int sg_busy_cpus;

	local_is_smt = sds->local->flags & SD_SHARE_CPUCAPACITY;
	sg_is_smt = sg->flags & SD_SHARE_CPUCAPACITY;

	sg_busy_cpus = sgs->group_weight - sgs->idle_cpus;

	if (!local_is_smt) {
		/*
		 * If we are here, @dst_cpu is idle and does not have SMT
		 * siblings. Pull tasks if candidate group has two or more
		 * busy CPUs.
		 */
		if (sg_busy_cpus >= 2) /* implies sg_is_smt */
			return true;

		/*
		 * @dst_cpu does not have SMT siblings. @sg may have SMT
		 * siblings and only one is busy. In such case, @dst_cpu
		 * can help if it has higher priority and is idle (i.e.,
		 * it has no running tasks).
		 */
		return sched_asym_prefer(dst_cpu, sg->asym_prefer_cpu);
	}

	/* @dst_cpu has SMT siblings. */

	if (sg_is_smt) {
		int local_busy_cpus = sds->local->group_weight -
				      sds->local_stat.idle_cpus;
		int busy_cpus_delta = sg_busy_cpus - local_busy_cpus;

		if (busy_cpus_delta == 1)
			return sched_asym_prefer(dst_cpu, sg->asym_prefer_cpu);

		return false;
	}

	/*
	 * @sg does not have SMT siblings. Ensure that @sds::local does not end
	 * up with more than one busy SMT sibling and only pull tasks if there
	 * are not busy CPUs (i.e., no CPU has running tasks).
	 */
	if (!sds->local_stat.sum_nr_running)
		return sched_asym_prefer(dst_cpu, sg->asym_prefer_cpu);

	return false;
#else
	/* Always return false so that callers deal with non-SMT cases. */
	return false;
#endif
}

static inline bool
sched_asym(struct lb_env *env, struct sd_lb_stats *sds,  struct sg_lb_stats *sgs,
	   struct sched_group *group)
{
	/* Only do SMT checks if either local or candidate have SMT siblings */
	if ((sds->local->flags & SD_SHARE_CPUCAPACITY) ||
	    (group->flags & SD_SHARE_CPUCAPACITY))
		return asym_smt_can_pull_tasks(env->dst_cpu, sds, sgs, group);

	return sched_asym_prefer(env->dst_cpu, group->asym_prefer_cpu);
}

static inline bool
sched_reduced_capacity(struct rq *rq, struct sched_domain *sd)
{
	/*
	 * When there is more than 1 task, the group_overloaded case already
	 * takes care of cpu with reduced capacity
	 */
	if (rq->cfs.h_nr_running != 1)
		return false;

	return check_cpu_capacity(rq, sd);
}

/**
 * update_sg_lb_stats - Update sched_group's statistics for load balancing.
 * @env: The load balancing environment.
 * @sds: Load-balancing data with statistics of the local group.
 * @group: sched_group whose statistics are to be updated.
 * @sgs: variable to hold the statistics for this group.
 * @sg_status: Holds flag indicating the status of the sched_group
 */
static inline void update_sg_lb_stats(struct lb_env *env,
				      struct sd_lb_stats *sds,
				      struct sched_group *group,
				      struct sg_lb_stats *sgs,
				      int *sg_status)
{
	int i, nr_running, local_group;

	memset(sgs, 0, sizeof(*sgs));

	local_group = group == sds->local;

	for_each_cpu_and(i, sched_group_span(group), env->cpus) {
		struct rq *rq = cpu_rq(i);
		unsigned long load = cpu_load(rq);

		sgs->group_load += load;
		sgs->group_util += cpu_util_cfs(i);
		sgs->group_runnable += cpu_runnable(rq);
		sgs->sum_h_nr_running += rq->cfs.h_nr_running;

		nr_running = rq->nr_running;
		sgs->sum_nr_running += nr_running;

		if (nr_running > 1)
			*sg_status |= SG_OVERLOAD;

		if (cpu_overutilized(i))
			*sg_status |= SG_OVERUTILIZED;

#ifdef CONFIG_NUMA_BALANCING
		sgs->nr_numa_running += rq->nr_numa_running;
		sgs->nr_preferred_running += rq->nr_preferred_running;
#endif
		/*
		 * No need to call idle_cpu() if nr_running is not 0
		 */
		if (!nr_running && idle_cpu(i)) {
			sgs->idle_cpus++;
			/* Idle cpu can't have misfit task */
			continue;
		}

		if (local_group)
			continue;

		if (env->sd->flags & SD_ASYM_CPUCAPACITY) {
			/* Check for a misfit task on the cpu */
			if (sgs->group_misfit_task_load < rq->misfit_task_load) {
				sgs->group_misfit_task_load = rq->misfit_task_load;
				*sg_status |= SG_OVERLOAD;
			}
		} else if ((env->idle != CPU_NOT_IDLE) &&
			   sched_reduced_capacity(rq, env->sd)) {
			/* Check for a task running on a CPU with reduced capacity */
			if (sgs->group_misfit_task_load < load)
				sgs->group_misfit_task_load = load;
		}
	}

	sgs->group_capacity = group->sgc->capacity;

	sgs->group_weight = group->group_weight;

	/* Check if dst CPU is idle and preferred to this group */
	if (!local_group && env->sd->flags & SD_ASYM_PACKING &&
	    env->idle != CPU_NOT_IDLE && sgs->sum_h_nr_running &&
	    sched_asym(env, sds, sgs, group)) {
		sgs->group_asym_packing = 1;
	}

	sgs->group_type = group_classify(env->sd->imbalance_pct, group, sgs);

	/* Computing avg_load makes sense only when group is overloaded */
	if (sgs->group_type == group_overloaded)
		sgs->avg_load = (sgs->group_load * SCHED_CAPACITY_SCALE) /
				sgs->group_capacity;
}

/**
 * update_sd_pick_busiest - return 1 on busiest group
 * @env: The load balancing environment.
 * @sds: sched_domain statistics
 * @sg: sched_group candidate to be checked for being the busiest
 * @sgs: sched_group statistics
 *
 * Determine if @sg is a busier group than the previously selected
 * busiest group.
 *
 * Return: %true if @sg is a busier group than the previously selected
 * busiest group. %false otherwise.
 */
static bool update_sd_pick_busiest(struct lb_env *env,
				   struct sd_lb_stats *sds,
				   struct sched_group *sg,
				   struct sg_lb_stats *sgs)
{
	struct sg_lb_stats *busiest = &sds->busiest_stat;

	/* Make sure that there is at least one task to pull */
	if (!sgs->sum_h_nr_running)
		return false;

	/*
	 * Don't try to pull misfit tasks we can't help.
	 * We can use max_capacity here as reduction in capacity on some
	 * CPUs in the group should either be possible to resolve
	 * internally or be covered by avg_load imbalance (eventually).
	 */
	if ((env->sd->flags & SD_ASYM_CPUCAPACITY) &&
	    (sgs->group_type == group_misfit_task) &&
	    (!capacity_greater(capacity_of(env->dst_cpu), sg->sgc->max_capacity) ||
	     sds->local_stat.group_type != group_has_spare))
		return false;

	if (sgs->group_type > busiest->group_type)
		return true;

	if (sgs->group_type < busiest->group_type)
		return false;

	/*
	 * The candidate and the current busiest group are the same type of
	 * group. Let check which one is the busiest according to the type.
	 */

	switch (sgs->group_type) {
	case group_overloaded:
		/* Select the overloaded group with highest avg_load. */
		if (sgs->avg_load <= busiest->avg_load)
			return false;
		break;

	case group_imbalanced:
		/*
		 * Select the 1st imbalanced group as we don't have any way to
		 * choose one more than another.
		 */
		return false;

	case group_asym_packing:
		/* Prefer to move from lowest priority CPU's work */
		if (sched_asym_prefer(sg->asym_prefer_cpu, sds->busiest->asym_prefer_cpu))
			return false;
		break;

	case group_misfit_task:
		/*
		 * If we have more than one misfit sg go with the biggest
		 * misfit.
		 */
		if (sgs->group_misfit_task_load < busiest->group_misfit_task_load)
			return false;
		break;

	case group_fully_busy:
		/*
		 * Select the fully busy group with highest avg_load. In
		 * theory, there is no need to pull task from such kind of
		 * group because tasks have all compute capacity that they need
		 * but we can still improve the overall throughput by reducing
		 * contention when accessing shared HW resources.
		 *
		 * XXX for now avg_load is not computed and always 0 so we
		 * select the 1st one.
		 */
		if (sgs->avg_load <= busiest->avg_load)
			return false;
		break;

	case group_has_spare:
		/*
		 * Select not overloaded group with lowest number of idle cpus
		 * and highest number of running tasks. We could also compare
		 * the spare capacity which is more stable but it can end up
		 * that the group has less spare capacity but finally more idle
		 * CPUs which means less opportunity to pull tasks.
		 */
		if (sgs->idle_cpus > busiest->idle_cpus)
			return false;
		else if ((sgs->idle_cpus == busiest->idle_cpus) &&
			 (sgs->sum_nr_running <= busiest->sum_nr_running))
			return false;

		break;
	}

	/*
	 * Candidate sg has no more than one task per CPU and has higher
	 * per-CPU capacity. Migrating tasks to less capable CPUs may harm
	 * throughput. Maximize throughput, power/energy consequences are not
	 * considered.
	 */
	if ((env->sd->flags & SD_ASYM_CPUCAPACITY) &&
	    (sgs->group_type <= group_fully_busy) &&
	    (capacity_greater(sg->sgc->min_capacity, capacity_of(env->dst_cpu))))
		return false;

	return true;
}

#ifdef CONFIG_NUMA_BALANCING
static inline enum fbq_type fbq_classify_group(struct sg_lb_stats *sgs)
{
	if (sgs->sum_h_nr_running > sgs->nr_numa_running)
		return regular;
	if (sgs->sum_h_nr_running > sgs->nr_preferred_running)
		return remote;
	return all;
}

static inline enum fbq_type fbq_classify_rq(struct rq *rq)
{
	if (rq->nr_running > rq->nr_numa_running)
		return regular;
	if (rq->nr_running > rq->nr_preferred_running)
		return remote;
	return all;
}
#else
static inline enum fbq_type fbq_classify_group(struct sg_lb_stats *sgs)
{
	return all;
}

static inline enum fbq_type fbq_classify_rq(struct rq *rq)
{
	return regular;
}
#endif /* CONFIG_NUMA_BALANCING */


struct sg_lb_stats;

/*
 * task_running_on_cpu - return 1 if @p is running on @cpu.
 */

static unsigned int task_running_on_cpu(int cpu, struct task_struct *p)
{
	/* Task has no contribution or is new */
	if (cpu != task_cpu(p) || !READ_ONCE(p->se.avg.last_update_time))
		return 0;

	if (task_on_rq_queued(p))
		return 1;

	return 0;
}

/**
 * idle_cpu_without - would a given CPU be idle without p ?
 * @cpu: the processor on which idleness is tested.
 * @p: task which should be ignored.
 *
 * Return: 1 if the CPU would be idle. 0 otherwise.
 */
static int idle_cpu_without(int cpu, struct task_struct *p)
{
	struct rq *rq = cpu_rq(cpu);

	if (rq->curr != rq->idle && rq->curr != p)
		return 0;

	/*
	 * rq->nr_running can't be used but an updated version without the
	 * impact of p on cpu must be used instead. The updated nr_running
	 * be computed and tested before calling idle_cpu_without().
	 */

#ifdef CONFIG_SMP
	if (rq->ttwu_pending)
		return 0;
#endif

	return 1;
}

/*
 * update_sg_wakeup_stats - Update sched_group's statistics for wakeup.
 * @sd: The sched_domain level to look for idlest group.
 * @group: sched_group whose statistics are to be updated.
 * @sgs: variable to hold the statistics for this group.
 * @p: The task for which we look for the idlest group/CPU.
 */
static inline void update_sg_wakeup_stats(struct sched_domain *sd,
					  struct sched_group *group,
					  struct sg_lb_stats *sgs,
					  struct task_struct *p)
{
	int i, nr_running;

	memset(sgs, 0, sizeof(*sgs));

	/* Assume that task can't fit any CPU of the group */
	if (sd->flags & SD_ASYM_CPUCAPACITY)
		sgs->group_misfit_task_load = 1;

	for_each_cpu(i, sched_group_span(group)) {
		struct rq *rq = cpu_rq(i);
		unsigned int local;

		sgs->group_load += cpu_load_without(rq, p);
		sgs->group_util += cpu_util_without(i, p);
		sgs->group_runnable += cpu_runnable_without(rq, p);
		local = task_running_on_cpu(i, p);
		sgs->sum_h_nr_running += rq->cfs.h_nr_running - local;

		nr_running = rq->nr_running - local;
		sgs->sum_nr_running += nr_running;

		/*
		 * No need to call idle_cpu_without() if nr_running is not 0
		 */
		if (!nr_running && idle_cpu_without(i, p))
			sgs->idle_cpus++;

		/* Check if task fits in the CPU */
		if (sd->flags & SD_ASYM_CPUCAPACITY &&
		    sgs->group_misfit_task_load &&
		    task_fits_cpu(p, i))
			sgs->group_misfit_task_load = 0;

	}

	sgs->group_capacity = group->sgc->capacity;

	sgs->group_weight = group->group_weight;

	sgs->group_type = group_classify(sd->imbalance_pct, group, sgs);

	/*
	 * Computing avg_load makes sense only when group is fully busy or
	 * overloaded
	 */
	if (sgs->group_type == group_fully_busy ||
		sgs->group_type == group_overloaded)
		sgs->avg_load = (sgs->group_load * SCHED_CAPACITY_SCALE) /
				sgs->group_capacity;
}

static bool update_pick_idlest(struct sched_group *idlest,
			       struct sg_lb_stats *idlest_sgs,
			       struct sched_group *group,
			       struct sg_lb_stats *sgs)
{
	if (sgs->group_type < idlest_sgs->group_type)
		return true;

	if (sgs->group_type > idlest_sgs->group_type)
		return false;

	/*
	 * The candidate and the current idlest group are the same type of
	 * group. Let check which one is the idlest according to the type.
	 */

	switch (sgs->group_type) {
	case group_overloaded:
	case group_fully_busy:
		/* Select the group with lowest avg_load. */
		if (idlest_sgs->avg_load <= sgs->avg_load)
			return false;
		break;

	case group_imbalanced:
	case group_asym_packing:
		/* Those types are not used in the slow wakeup path */
		return false;

	case group_misfit_task:
		/* Select group with the highest max capacity */
		if (idlest->sgc->max_capacity >= group->sgc->max_capacity)
			return false;
		break;

	case group_has_spare:
		/* Select group with most idle CPUs */
		if (idlest_sgs->idle_cpus > sgs->idle_cpus)
			return false;

		/* Select group with lowest group_util */
		if (idlest_sgs->idle_cpus == sgs->idle_cpus &&
			idlest_sgs->group_util <= sgs->group_util)
			return false;

		break;
	}

	return true;
}

/*
 * find_idlest_group() finds and returns the least busy CPU group within the
 * domain.
 *
 * Assumes p is allowed on at least one CPU in sd.
 */
static struct sched_group *
find_idlest_group(struct sched_domain *sd, struct task_struct *p, int this_cpu)
{
	struct sched_group *idlest = NULL, *local = NULL, *group = sd->groups;
	struct sg_lb_stats local_sgs, tmp_sgs;
	struct sg_lb_stats *sgs;
	unsigned long imbalance;
	struct sg_lb_stats idlest_sgs = {
			.avg_load = UINT_MAX,
			.group_type = group_overloaded,
	};

	do {
		int local_group;

		/* Skip over this group if it has no CPUs allowed */
		if (!cpumask_intersects(sched_group_span(group),
					p->cpus_ptr))
			continue;

		/* Skip over this group if no cookie matched */
		if (!sched_group_cookie_match(cpu_rq(this_cpu), p, group))
			continue;

		local_group = cpumask_test_cpu(this_cpu,
					       sched_group_span(group));

		if (local_group) {
			sgs = &local_sgs;
			local = group;
		} else {
			sgs = &tmp_sgs;
		}

		update_sg_wakeup_stats(sd, group, sgs, p);

		if (!local_group && update_pick_idlest(idlest, &idlest_sgs, group, sgs)) {
			idlest = group;
			idlest_sgs = *sgs;
		}

	} while (group = group->next, group != sd->groups);


	/* There is no idlest group to push tasks to */
	if (!idlest)
		return NULL;

	/* The local group has been skipped because of CPU affinity */
	if (!local)
		return idlest;

	/*
	 * If the local group is idler than the selected idlest group
	 * don't try and push the task.
	 */
	if (local_sgs.group_type < idlest_sgs.group_type)
		return NULL;

	/*
	 * If the local group is busier than the selected idlest group
	 * try and push the task.
	 */
	if (local_sgs.group_type > idlest_sgs.group_type)
		return idlest;

	switch (local_sgs.group_type) {
	case group_overloaded:
	case group_fully_busy:

		/* Calculate allowed imbalance based on load */
		imbalance = scale_load_down(NICE_0_LOAD) *
				(sd->imbalance_pct-100) / 100;

		/*
		 * When comparing groups across NUMA domains, it's possible for
		 * the local domain to be very lightly loaded relative to the
		 * remote domains but "imbalance" skews the comparison making
		 * remote CPUs look much more favourable. When considering
		 * cross-domain, add imbalance to the load on the remote node
		 * and consider staying local.
		 */

		if ((sd->flags & SD_NUMA) &&
		    ((idlest_sgs.avg_load + imbalance) >= local_sgs.avg_load))
			return NULL;

		/*
		 * If the local group is less loaded than the selected
		 * idlest group don't try and push any tasks.
		 */
		if (idlest_sgs.avg_load >= (local_sgs.avg_load + imbalance))
			return NULL;

		if (100 * local_sgs.avg_load <= sd->imbalance_pct * idlest_sgs.avg_load)
			return NULL;
		break;

	case group_imbalanced:
	case group_asym_packing:
		/* Those type are not used in the slow wakeup path */
		return NULL;

	case group_misfit_task:
		/* Select group with the highest max capacity */
		if (local->sgc->max_capacity >= idlest->sgc->max_capacity)
			return NULL;
		break;

	case group_has_spare:
#ifdef CONFIG_NUMA
		if (sd->flags & SD_NUMA) {
			int imb_numa_nr = sd->imb_numa_nr;
#ifdef CONFIG_NUMA_BALANCING
			int idlest_cpu;
			/*
			 * If there is spare capacity at NUMA, try to select
			 * the preferred node
			 */
			if (cpu_to_node(this_cpu) == p->numa_preferred_nid)
				return NULL;

			idlest_cpu = cpumask_first(sched_group_span(idlest));
			if (cpu_to_node(idlest_cpu) == p->numa_preferred_nid)
				return idlest;
#endif /* CONFIG_NUMA_BALANCING */
			/*
			 * Otherwise, keep the task close to the wakeup source
			 * and improve locality if the number of running tasks
			 * would remain below threshold where an imbalance is
			 * allowed while accounting for the possibility the
			 * task is pinned to a subset of CPUs. If there is a
			 * real need of migration, periodic load balance will
			 * take care of it.
			 */
			if (p->nr_cpus_allowed != NR_CPUS) {
				struct cpumask *cpus = this_cpu_cpumask_var_ptr(select_rq_mask);

				cpumask_and(cpus, sched_group_span(local), p->cpus_ptr);
				imb_numa_nr = min(cpumask_weight(cpus), sd->imb_numa_nr);
			}

			imbalance = abs(local_sgs.idle_cpus - idlest_sgs.idle_cpus);
			if (!adjust_numa_imbalance(imbalance,
						   local_sgs.sum_nr_running + 1,
						   imb_numa_nr)) {
				return NULL;
			}
		}
#endif /* CONFIG_NUMA */

		/*
		 * Select group with highest number of idle CPUs. We could also
		 * compare the utilization which is more stable but it can end
		 * up that the group has less spare capacity but finally more
		 * idle CPUs which means more opportunity to run task.
		 */
		if (local_sgs.idle_cpus >= idlest_sgs.idle_cpus)
			return NULL;
		break;
	}

	return idlest;
}

static void update_idle_cpu_scan(struct lb_env *env,
				 unsigned long sum_util)
{
	struct sched_domain_shared *sd_share;
	int llc_weight, pct;
	u64 x, y, tmp;
	/*
	 * Update the number of CPUs to scan in LLC domain, which could
	 * be used as a hint in select_idle_cpu(). The update of sd_share
	 * could be expensive because it is within a shared cache line.
	 * So the write of this hint only occurs during periodic load
	 * balancing, rather than CPU_NEWLY_IDLE, because the latter
	 * can fire way more frequently than the former.
	 */
	if (!sched_feat(SIS_UTIL) || env->idle == CPU_NEWLY_IDLE)
		return;

	llc_weight = per_cpu(sd_llc_size, env->dst_cpu);
	if (env->sd->span_weight != llc_weight)
		return;

	sd_share = rcu_dereference(per_cpu(sd_llc_shared, env->dst_cpu));
	if (!sd_share)
		return;

	/*
	 * The number of CPUs to search drops as sum_util increases, when
	 * sum_util hits 85% or above, the scan stops.
	 * The reason to choose 85% as the threshold is because this is the
	 * imbalance_pct(117) when a LLC sched group is overloaded.
	 *
	 * let y = SCHED_CAPACITY_SCALE - p * x^2                       [1]
	 * and y'= y / SCHED_CAPACITY_SCALE
	 *
	 * x is the ratio of sum_util compared to the CPU capacity:
	 * x = sum_util / (llc_weight * SCHED_CAPACITY_SCALE)
	 * y' is the ratio of CPUs to be scanned in the LLC domain,
	 * and the number of CPUs to scan is calculated by:
	 *
	 * nr_scan = llc_weight * y'                                    [2]
	 *
	 * When x hits the threshold of overloaded, AKA, when
	 * x = 100 / pct, y drops to 0. According to [1],
	 * p should be SCHED_CAPACITY_SCALE * pct^2 / 10000
	 *
	 * Scale x by SCHED_CAPACITY_SCALE:
	 * x' = sum_util / llc_weight;                                  [3]
	 *
	 * and finally [1] becomes:
	 * y = SCHED_CAPACITY_SCALE -
	 *     x'^2 * pct^2 / (10000 * SCHED_CAPACITY_SCALE)            [4]
	 *
	 */
	/* equation [3] */
	x = sum_util;
	do_div(x, llc_weight);

	/* equation [4] */
	pct = env->sd->imbalance_pct;
	tmp = x * x * pct * pct;
	do_div(tmp, 10000 * SCHED_CAPACITY_SCALE);
	tmp = min_t(long, tmp, SCHED_CAPACITY_SCALE);
	y = SCHED_CAPACITY_SCALE - tmp;

	/* equation [2] */
	y *= llc_weight;
	do_div(y, SCHED_CAPACITY_SCALE);
	if ((int)y != sd_share->nr_idle_scan)
		WRITE_ONCE(sd_share->nr_idle_scan, (int)y);
}

/**
 * update_sd_lb_stats - Update sched_domain's statistics for load balancing.
 * @env: The load balancing environment.
 * @sds: variable to hold the statistics for this sched_domain.
 */

static inline void update_sd_lb_stats(struct lb_env *env, struct sd_lb_stats *sds)
{
	struct sched_domain *child = env->sd->child;
	struct sched_group *sg = env->sd->groups;
	struct sg_lb_stats *local = &sds->local_stat;
	struct sg_lb_stats tmp_sgs;
	unsigned long sum_util = 0;
	int sg_status = 0;

	do {
		struct sg_lb_stats *sgs = &tmp_sgs;
		int local_group;

		local_group = cpumask_test_cpu(env->dst_cpu, sched_group_span(sg));
		if (local_group) {
			sds->local = sg;
			sgs = local;

			if (env->idle != CPU_NEWLY_IDLE ||
			    time_after_eq(jiffies, sg->sgc->next_update))
				update_group_capacity(env->sd, env->dst_cpu);
		}

		update_sg_lb_stats(env, sds, sg, sgs, &sg_status);

		if (local_group)
			goto next_group;


		if (update_sd_pick_busiest(env, sds, sg, sgs)) {
			sds->busiest = sg;
			sds->busiest_stat = *sgs;
		}

next_group:
		/* Now, start updating sd_lb_stats */
		sds->total_load += sgs->group_load;
		sds->total_capacity += sgs->group_capacity;

		sum_util += sgs->group_util;
		sg = sg->next;
	} while (sg != env->sd->groups);

	/* Tag domain that child domain prefers tasks go to siblings first */
	sds->prefer_sibling = child && child->flags & SD_PREFER_SIBLING;


	if (env->sd->flags & SD_NUMA)
		env->fbq_type = fbq_classify_group(&sds->busiest_stat);

	if (!env->sd->parent) {
		struct root_domain *rd = env->dst_rq->rd;

		/* update overload indicator if we are at root domain */
		WRITE_ONCE(rd->overload, sg_status & SG_OVERLOAD);

		/* Update over-utilization (tipping point, U >= 0) indicator */
		WRITE_ONCE(rd->overutilized, sg_status & SG_OVERUTILIZED);
		trace_sched_overutilized_tp(rd, sg_status & SG_OVERUTILIZED);
	} else if (sg_status & SG_OVERUTILIZED) {
		struct root_domain *rd = env->dst_rq->rd;

		WRITE_ONCE(rd->overutilized, SG_OVERUTILIZED);
		trace_sched_overutilized_tp(rd, SG_OVERUTILIZED);
	}

	update_idle_cpu_scan(env, sum_util);
}

/**
 * calculate_imbalance - Calculate the amount of imbalance present within the
 *			 groups of a given sched_domain during load balance.
 * @env: load balance environment
 * @sds: statistics of the sched_domain whose imbalance is to be calculated.
 */
static inline void calculate_imbalance(struct lb_env *env, struct sd_lb_stats *sds)
{
	struct sg_lb_stats *local, *busiest;

	local = &sds->local_stat;
	busiest = &sds->busiest_stat;

	if (busiest->group_type == group_misfit_task) {
		if (env->sd->flags & SD_ASYM_CPUCAPACITY) {
			/* Set imbalance to allow misfit tasks to be balanced. */
			env->migration_type = migrate_misfit;
			env->imbalance = 1;
		} else {
			/*
			 * Set load imbalance to allow moving task from cpu
			 * with reduced capacity.
			 */
			env->migration_type = migrate_load;
			env->imbalance = busiest->group_misfit_task_load;
		}
		return;
	}

	if (busiest->group_type == group_asym_packing) {
		/*
		 * In case of asym capacity, we will try to migrate all load to
		 * the preferred CPU.
		 */
		env->migration_type = migrate_task;
		env->imbalance = busiest->sum_h_nr_running;
		return;
	}

	if (busiest->group_type == group_imbalanced) {
		/*
		 * In the group_imb case we cannot rely on group-wide averages
		 * to ensure CPU-load equilibrium, try to move any task to fix
		 * the imbalance. The next load balance will take care of
		 * balancing back the system.
		 */
		env->migration_type = migrate_task;
		env->imbalance = 1;
		return;
	}

	/*
	 * Try to use spare capacity of local group without overloading it or
	 * emptying busiest.
	 */
	if (local->group_type == group_has_spare) {
		if ((busiest->group_type > group_fully_busy) &&
		    !(env->sd->flags & SD_SHARE_PKG_RESOURCES)) {
			/*
			 * If busiest is overloaded, try to fill spare
			 * capacity. This might end up creating spare capacity
			 * in busiest or busiest still being overloaded but
			 * there is no simple way to directly compute the
			 * amount of load to migrate in order to balance the
			 * system.
			 */
			env->migration_type = migrate_util;
			env->imbalance = max(local->group_capacity, local->group_util) -
					 local->group_util;

			/*
			 * In some cases, the group's utilization is max or even
			 * higher than capacity because of migrations but the
			 * local CPU is (newly) idle. There is at least one
			 * waiting task in this overloaded busiest group. Let's
			 * try to pull it.
			 */
			if (env->idle != CPU_NOT_IDLE && env->imbalance == 0) {
				env->migration_type = migrate_task;
				env->imbalance = 1;
			}

			return;
		}

		if (busiest->group_weight == 1 || sds->prefer_sibling) {
			unsigned int nr_diff = busiest->sum_nr_running;
			/*
			 * When prefer sibling, evenly spread running tasks on
			 * groups.
			 */
			env->migration_type = migrate_task;
			lsub_positive(&nr_diff, local->sum_nr_running);
			env->imbalance = nr_diff;
		} else {

			/*
			 * If there is no overload, we just want to even the number of
			 * idle cpus.
			 */
			env->migration_type = migrate_task;
			env->imbalance = max_t(long, 0,
					       (local->idle_cpus - busiest->idle_cpus));
		}

#ifdef CONFIG_NUMA
		/* Consider allowing a small imbalance between NUMA groups */
		if (env->sd->flags & SD_NUMA) {
			env->imbalance = adjust_numa_imbalance(env->imbalance,
							       local->sum_nr_running + 1,
							       env->sd->imb_numa_nr);
		}
#endif

		/* Number of tasks to move to restore balance */
		env->imbalance >>= 1;

		return;
	}

	/*
	 * Local is fully busy but has to take more load to relieve the
	 * busiest group
	 */
	if (local->group_type < group_overloaded) {
		/*
		 * Local will become overloaded so the avg_load metrics are
		 * finally needed.
		 */

		local->avg_load = (local->group_load * SCHED_CAPACITY_SCALE) /
				  local->group_capacity;

		/*
		 * If the local group is more loaded than the selected
		 * busiest group don't try to pull any tasks.
		 */
		if (local->avg_load >= busiest->avg_load) {
			env->imbalance = 0;
			return;
		}

		sds->avg_load = (sds->total_load * SCHED_CAPACITY_SCALE) /
				sds->total_capacity;
	}

	/*
	 * Both group are or will become overloaded and we're trying to get all
	 * the CPUs to the average_load, so we don't want to push ourselves
	 * above the average load, nor do we wish to reduce the max loaded CPU
	 * below the average load. At the same time, we also don't want to
	 * reduce the group load below the group capacity. Thus we look for
	 * the minimum possible imbalance.
	 */
	env->migration_type = migrate_load;
	env->imbalance = min(
		(busiest->avg_load - sds->avg_load) * busiest->group_capacity,
		(sds->avg_load - local->avg_load) * local->group_capacity
	) / SCHED_CAPACITY_SCALE;
}

/******* find_busiest_group() helpers end here *********************/

/*
 * Decision matrix according to the local and busiest group type:
 *
 * busiest \ local has_spare fully_busy misfit asym imbalanced overloaded
 * has_spare        nr_idle   balanced   N/A    N/A  balanced   balanced
 * fully_busy       nr_idle   nr_idle    N/A    N/A  balanced   balanced
 * misfit_task      force     N/A        N/A    N/A  N/A        N/A
 * asym_packing     force     force      N/A    N/A  force      force
 * imbalanced       force     force      N/A    N/A  force      force
 * overloaded       force     force      N/A    N/A  force      avg_load
 *
 * N/A :      Not Applicable because already filtered while updating
 *            statistics.
 * balanced : The system is balanced for these 2 groups.
 * force :    Calculate the imbalance as load migration is probably needed.
 * avg_load : Only if imbalance is significant enough.
 * nr_idle :  dst_cpu is not busy and the number of idle CPUs is quite
 *            different in groups.
 */

/**
 * find_busiest_group - Returns the busiest group within the sched_domain
 * if there is an imbalance.
 * @env: The load balancing environment.
 *
 * Also calculates the amount of runnable load which should be moved
 * to restore balance.
 *
 * Return:	- The busiest group if imbalance exists.
 */
static struct sched_group *find_busiest_group(struct lb_env *env)
{
	struct sg_lb_stats *local, *busiest;
	struct sd_lb_stats sds;

	init_sd_lb_stats(&sds);

	/*
	 * Compute the various statistics relevant for load balancing at
	 * this level.
	 */
	update_sd_lb_stats(env, &sds);

<<<<<<< HEAD
	if (sched_energy_enabled()) {
		struct root_domain *rd = env->dst_rq->rd;
		int out_balance = 1;

		trace_android_rvh_find_busiest_group(sds.busiest, env->dst_rq,
					&out_balance);
		if (rcu_dereference(rd->pd) && !READ_ONCE(rd->overutilized)
					&& out_balance)
			goto out_balanced;
	}

	local = &sds.local_stat;
	busiest = &sds.busiest_stat;

=======
>>>>>>> 1f2d9ffc
	/* There is no busy sibling group to pull tasks from */
	if (!sds.busiest)
		goto out_balanced;

	busiest = &sds.busiest_stat;

	/* Misfit tasks should be dealt with regardless of the avg load */
	if (busiest->group_type == group_misfit_task)
		goto force_balance;

	if (sched_energy_enabled()) {
		struct root_domain *rd = env->dst_rq->rd;

		if (rcu_dereference(rd->pd) && !READ_ONCE(rd->overutilized))
			goto out_balanced;
	}

	/* ASYM feature bypasses nice load balance check */
	if (busiest->group_type == group_asym_packing)
		goto force_balance;

	/*
	 * If the busiest group is imbalanced the below checks don't
	 * work because they assume all things are equal, which typically
	 * isn't true due to cpus_ptr constraints and the like.
	 */
	if (busiest->group_type == group_imbalanced)
		goto force_balance;

	local = &sds.local_stat;
	/*
	 * If the local group is busier than the selected busiest group
	 * don't try and pull any tasks.
	 */
	if (local->group_type > busiest->group_type)
		goto out_balanced;

	/*
	 * When groups are overloaded, use the avg_load to ensure fairness
	 * between tasks.
	 */
	if (local->group_type == group_overloaded) {
		/*
		 * If the local group is more loaded than the selected
		 * busiest group don't try to pull any tasks.
		 */
		if (local->avg_load >= busiest->avg_load)
			goto out_balanced;

		/* XXX broken for overlapping NUMA groups */
		sds.avg_load = (sds.total_load * SCHED_CAPACITY_SCALE) /
				sds.total_capacity;

		/*
		 * Don't pull any tasks if this group is already above the
		 * domain average load.
		 */
		if (local->avg_load >= sds.avg_load)
			goto out_balanced;

		/*
		 * If the busiest group is more loaded, use imbalance_pct to be
		 * conservative.
		 */
		if (100 * busiest->avg_load <=
				env->sd->imbalance_pct * local->avg_load)
			goto out_balanced;
	}

	/* Try to move all excess tasks to child's sibling domain */
	if (sds.prefer_sibling && local->group_type == group_has_spare &&
	    busiest->sum_nr_running > local->sum_nr_running + 1)
		goto force_balance;

	if (busiest->group_type != group_overloaded) {
		if (env->idle == CPU_NOT_IDLE)
			/*
			 * If the busiest group is not overloaded (and as a
			 * result the local one too) but this CPU is already
			 * busy, let another idle CPU try to pull task.
			 */
			goto out_balanced;

		if (busiest->group_weight > 1 &&
		    local->idle_cpus <= (busiest->idle_cpus + 1))
			/*
			 * If the busiest group is not overloaded
			 * and there is no imbalance between this and busiest
			 * group wrt idle CPUs, it is balanced. The imbalance
			 * becomes significant if the diff is greater than 1
			 * otherwise we might end up to just move the imbalance
			 * on another group. Of course this applies only if
			 * there is more than 1 CPU per group.
			 */
			goto out_balanced;

		if (busiest->sum_h_nr_running == 1)
			/*
			 * busiest doesn't have any tasks waiting to run
			 */
			goto out_balanced;
	}

force_balance:
	/* Looks like there is an imbalance. Compute it */
	calculate_imbalance(env, &sds);
	return env->imbalance ? sds.busiest : NULL;

out_balanced:
	env->imbalance = 0;
	return NULL;
}

/*
 * find_busiest_queue - find the busiest runqueue among the CPUs in the group.
 */
static struct rq *find_busiest_queue(struct lb_env *env,
				     struct sched_group *group)
{
	struct rq *busiest = NULL, *rq;
	unsigned long busiest_util = 0, busiest_load = 0, busiest_capacity = 1;
	unsigned int busiest_nr = 0;
	int i, done = 0;

	trace_android_rvh_find_busiest_queue(env->dst_cpu, group, env->cpus,
					     &busiest, &done);
	if (done)
		return busiest;

	for_each_cpu_and(i, sched_group_span(group), env->cpus) {
		unsigned long capacity, load, util;
		unsigned int nr_running;
		enum fbq_type rt;

		rq = cpu_rq(i);
		rt = fbq_classify_rq(rq);

		/*
		 * We classify groups/runqueues into three groups:
		 *  - regular: there are !numa tasks
		 *  - remote:  there are numa tasks that run on the 'wrong' node
		 *  - all:     there is no distinction
		 *
		 * In order to avoid migrating ideally placed numa tasks,
		 * ignore those when there's better options.
		 *
		 * If we ignore the actual busiest queue to migrate another
		 * task, the next balance pass can still reduce the busiest
		 * queue by moving tasks around inside the node.
		 *
		 * If we cannot move enough load due to this classification
		 * the next pass will adjust the group classification and
		 * allow migration of more tasks.
		 *
		 * Both cases only affect the total convergence complexity.
		 */
		if (rt > env->fbq_type)
			continue;

		nr_running = rq->cfs.h_nr_running;
		if (!nr_running)
			continue;

		capacity = capacity_of(i);

		/*
		 * For ASYM_CPUCAPACITY domains, don't pick a CPU that could
		 * eventually lead to active_balancing high->low capacity.
		 * Higher per-CPU capacity is considered better than balancing
		 * average load.
		 */
		if (env->sd->flags & SD_ASYM_CPUCAPACITY &&
		    !capacity_greater(capacity_of(env->dst_cpu), capacity) &&
		    nr_running == 1)
			continue;

		/* Make sure we only pull tasks from a CPU of lower priority */
		if ((env->sd->flags & SD_ASYM_PACKING) &&
		    sched_asym_prefer(i, env->dst_cpu) &&
		    nr_running == 1)
			continue;

		switch (env->migration_type) {
		case migrate_load:
			/*
			 * When comparing with load imbalance, use cpu_load()
			 * which is not scaled with the CPU capacity.
			 */
			load = cpu_load(rq);

			if (nr_running == 1 && load > env->imbalance &&
			    !check_cpu_capacity(rq, env->sd))
				break;

			/*
			 * For the load comparisons with the other CPUs,
			 * consider the cpu_load() scaled with the CPU
			 * capacity, so that the load can be moved away
			 * from the CPU that is potentially running at a
			 * lower capacity.
			 *
			 * Thus we're looking for max(load_i / capacity_i),
			 * crosswise multiplication to rid ourselves of the
			 * division works out to:
			 * load_i * capacity_j > load_j * capacity_i;
			 * where j is our previous maximum.
			 */
			if (load * busiest_capacity > busiest_load * capacity) {
				busiest_load = load;
				busiest_capacity = capacity;
				busiest = rq;
			}
			break;

		case migrate_util:
			util = cpu_util_cfs(i);

			/*
			 * Don't try to pull utilization from a CPU with one
			 * running task. Whatever its utilization, we will fail
			 * detach the task.
			 */
			if (nr_running <= 1)
				continue;

			if (busiest_util < util) {
				busiest_util = util;
				busiest = rq;
			}
			break;

		case migrate_task:
			if (busiest_nr < nr_running) {
				busiest_nr = nr_running;
				busiest = rq;
			}
			break;

		case migrate_misfit:
			/*
			 * For ASYM_CPUCAPACITY domains with misfit tasks we
			 * simply seek the "biggest" misfit task.
			 */
			if (rq->misfit_task_load > busiest_load) {
				busiest_load = rq->misfit_task_load;
				busiest = rq;
			}

			break;

		}
	}

	return busiest;
}

/*
 * Max backoff if we encounter pinned tasks. Pretty arbitrary value, but
 * so long as it is large enough.
 */
#define MAX_PINNED_INTERVAL	512

static inline bool
asym_active_balance(struct lb_env *env)
{
	/*
	 * ASYM_PACKING needs to force migrate tasks from busy but
	 * lower priority CPUs in order to pack all tasks in the
	 * highest priority CPUs.
	 */
	return env->idle != CPU_NOT_IDLE && (env->sd->flags & SD_ASYM_PACKING) &&
	       sched_asym_prefer(env->dst_cpu, env->src_cpu);
}

static inline bool
imbalanced_active_balance(struct lb_env *env)
{
	struct sched_domain *sd = env->sd;

	/*
	 * The imbalanced case includes the case of pinned tasks preventing a fair
	 * distribution of the load on the system but also the even distribution of the
	 * threads on a system with spare capacity
	 */
	if ((env->migration_type == migrate_task) &&
	    (sd->nr_balance_failed > sd->cache_nice_tries+2))
		return 1;

	return 0;
}

static int need_active_balance(struct lb_env *env)
{
	struct sched_domain *sd = env->sd;

	if (asym_active_balance(env))
		return 1;

	if (imbalanced_active_balance(env))
		return 1;

	/*
	 * The dst_cpu is idle and the src_cpu CPU has only 1 CFS task.
	 * It's worth migrating the task if the src_cpu's capacity is reduced
	 * because of other sched_class or IRQs if more capacity stays
	 * available on dst_cpu.
	 */
	if ((env->idle != CPU_NOT_IDLE) &&
	    (env->src_rq->cfs.h_nr_running == 1)) {
		if ((check_cpu_capacity(env->src_rq, sd)) &&
		    (capacity_of(env->src_cpu)*sd->imbalance_pct < capacity_of(env->dst_cpu)*100))
			return 1;
	}

	if (env->migration_type == migrate_misfit)
		return 1;

	return 0;
}

static int active_load_balance_cpu_stop(void *data);

static int should_we_balance(struct lb_env *env)
{
	struct sched_group *sg = env->sd->groups;
	int cpu;

	/*
	 * Ensure the balancing environment is consistent; can happen
	 * when the softirq triggers 'during' hotplug.
	 */
	if (!cpumask_test_cpu(env->dst_cpu, env->cpus))
		return 0;

	/*
	 * In the newly idle case, we will allow all the CPUs
	 * to do the newly idle load balance.
	 *
	 * However, we bail out if we already have tasks or a wakeup pending,
	 * to optimize wakeup latency.
	 */
	if (env->idle == CPU_NEWLY_IDLE) {
		if (env->dst_rq->nr_running > 0 || env->dst_rq->ttwu_pending)
			return 0;
		return 1;
	}

	/* Try to find first idle CPU */
	for_each_cpu_and(cpu, group_balance_mask(sg), env->cpus) {
		if (!idle_cpu(cpu))
			continue;

		/* Are we the first idle CPU? */
		return cpu == env->dst_cpu;
	}

	/* Are we the first CPU of this group ? */
	return group_balance_cpu(sg) == env->dst_cpu;
}

/*
 * Check this_cpu to ensure it is balanced within domain. Attempt to move
 * tasks if there is an imbalance.
 */
static int load_balance(int this_cpu, struct rq *this_rq,
			struct sched_domain *sd, enum cpu_idle_type idle,
			int *continue_balancing)
{
	int ld_moved, cur_ld_moved, active_balance = 0;
	struct sched_domain *sd_parent = sd->parent;
	struct sched_group *group;
	struct rq *busiest;
	struct rq_flags rf;
	struct cpumask *cpus = this_cpu_cpumask_var_ptr(load_balance_mask);
	struct lb_env env = {
		.sd		= sd,
		.dst_cpu	= this_cpu,
		.dst_rq		= this_rq,
		.dst_grpmask    = sched_group_span(sd->groups),
		.idle		= idle,
		.loop_break	= SCHED_NR_MIGRATE_BREAK,
		.cpus		= cpus,
		.fbq_type	= all,
		.tasks		= LIST_HEAD_INIT(env.tasks),
	};

	cpumask_and(cpus, sched_domain_span(sd), cpu_active_mask);

	schedstat_inc(sd->lb_count[idle]);

redo:
	if (!should_we_balance(&env)) {
		*continue_balancing = 0;
		goto out_balanced;
	}

	group = find_busiest_group(&env);
	if (!group) {
		schedstat_inc(sd->lb_nobusyg[idle]);
		goto out_balanced;
	}

	busiest = find_busiest_queue(&env, group);
	if (!busiest) {
		schedstat_inc(sd->lb_nobusyq[idle]);
		goto out_balanced;
	}

	WARN_ON_ONCE(busiest == env.dst_rq);

	schedstat_add(sd->lb_imbalance[idle], env.imbalance);

	env.src_cpu = busiest->cpu;
	env.src_rq = busiest;

	ld_moved = 0;
	/* Clear this flag as soon as we find a pullable task */
	env.flags |= LBF_ALL_PINNED;
	if (busiest->nr_running > 1) {
		/*
		 * Attempt to move tasks. If find_busiest_group has found
		 * an imbalance but busiest->nr_running <= 1, the group is
		 * still unbalanced. ld_moved simply stays zero, so it is
		 * correctly treated as an imbalance.
		 */
		env.loop_max  = min(sysctl_sched_nr_migrate, busiest->nr_running);

more_balance:
		rq_lock_irqsave(busiest, &rf);
		env.src_rq_rf = &rf;
		update_rq_clock(busiest);

		/*
		 * cur_ld_moved - load moved in current iteration
		 * ld_moved     - cumulative load moved across iterations
		 */
		cur_ld_moved = detach_tasks(&env);

		/*
		 * We've detached some tasks from busiest_rq. Every
		 * task is masked "TASK_ON_RQ_MIGRATING", so we can safely
		 * unlock busiest->lock, and we are able to be sure
		 * that nobody can manipulate the tasks in parallel.
		 * See task_rq_lock() family for the details.
		 */

		rq_unlock(busiest, &rf);

		if (cur_ld_moved) {
			attach_tasks(&env);
			ld_moved += cur_ld_moved;
		}

		local_irq_restore(rf.flags);

		if (env.flags & LBF_NEED_BREAK) {
			env.flags &= ~LBF_NEED_BREAK;
			/* Stop if we tried all running tasks */
			if (env.loop < busiest->nr_running)
				goto more_balance;
		}

		/*
		 * Revisit (affine) tasks on src_cpu that couldn't be moved to
		 * us and move them to an alternate dst_cpu in our sched_group
		 * where they can run. The upper limit on how many times we
		 * iterate on same src_cpu is dependent on number of CPUs in our
		 * sched_group.
		 *
		 * This changes load balance semantics a bit on who can move
		 * load to a given_cpu. In addition to the given_cpu itself
		 * (or a ilb_cpu acting on its behalf where given_cpu is
		 * nohz-idle), we now have balance_cpu in a position to move
		 * load to given_cpu. In rare situations, this may cause
		 * conflicts (balance_cpu and given_cpu/ilb_cpu deciding
		 * _independently_ and at _same_ time to move some load to
		 * given_cpu) causing excess load to be moved to given_cpu.
		 * This however should not happen so much in practice and
		 * moreover subsequent load balance cycles should correct the
		 * excess load moved.
		 */
		if ((env.flags & LBF_DST_PINNED) && env.imbalance > 0) {

			/* Prevent to re-select dst_cpu via env's CPUs */
			__cpumask_clear_cpu(env.dst_cpu, env.cpus);

			env.dst_rq	 = cpu_rq(env.new_dst_cpu);
			env.dst_cpu	 = env.new_dst_cpu;
			env.flags	&= ~LBF_DST_PINNED;
			env.loop	 = 0;
			env.loop_break	 = SCHED_NR_MIGRATE_BREAK;

			/*
			 * Go back to "more_balance" rather than "redo" since we
			 * need to continue with same src_cpu.
			 */
			goto more_balance;
		}

		/*
		 * We failed to reach balance because of affinity.
		 */
		if (sd_parent) {
			int *group_imbalance = &sd_parent->groups->sgc->imbalance;

			if ((env.flags & LBF_SOME_PINNED) && env.imbalance > 0)
				*group_imbalance = 1;
		}

		/* All tasks on this runqueue were pinned by CPU affinity */
		if (unlikely(env.flags & LBF_ALL_PINNED)) {
			__cpumask_clear_cpu(cpu_of(busiest), cpus);
			/*
			 * Attempting to continue load balancing at the current
			 * sched_domain level only makes sense if there are
			 * active CPUs remaining as possible busiest CPUs to
			 * pull load from which are not contained within the
			 * destination group that is receiving any migrated
			 * load.
			 */
			if (!cpumask_subset(cpus, env.dst_grpmask)) {
				env.loop = 0;
				env.loop_break = SCHED_NR_MIGRATE_BREAK;
				goto redo;
			}
			goto out_all_pinned;
		}
	}

	if (!ld_moved) {
		schedstat_inc(sd->lb_failed[idle]);
		/*
		 * Increment the failure counter only on periodic balance.
		 * We do not want newidle balance, which can be very
		 * frequent, pollute the failure counter causing
		 * excessive cache_hot migrations and active balances.
		 */
		if (idle != CPU_NEWLY_IDLE)
			sd->nr_balance_failed++;

		if (need_active_balance(&env)) {
			unsigned long flags;

			raw_spin_rq_lock_irqsave(busiest, flags);

			/*
			 * Don't kick the active_load_balance_cpu_stop,
			 * if the curr task on busiest CPU can't be
			 * moved to this_cpu:
			 */
			if (!cpumask_test_cpu(this_cpu, busiest->curr->cpus_ptr)) {
				raw_spin_rq_unlock_irqrestore(busiest, flags);
				goto out_one_pinned;
			}

			/* Record that we found at least one task that could run on this_cpu */
			env.flags &= ~LBF_ALL_PINNED;

			/*
			 * ->active_balance synchronizes accesses to
			 * ->active_balance_work.  Once set, it's cleared
			 * only after active load balance is finished.
			 */
			if (!busiest->active_balance) {
				busiest->active_balance = 1;
				busiest->push_cpu = this_cpu;
				active_balance = 1;
			}
			raw_spin_rq_unlock_irqrestore(busiest, flags);

			if (active_balance) {
				stop_one_cpu_nowait(cpu_of(busiest),
					active_load_balance_cpu_stop, busiest,
					&busiest->active_balance_work);
			}
		}
	} else {
		sd->nr_balance_failed = 0;
	}

	if (likely(!active_balance) || need_active_balance(&env)) {
		/* We were unbalanced, so reset the balancing interval */
		sd->balance_interval = sd->min_interval;
	}

	goto out;

out_balanced:
	/*
	 * We reach balance although we may have faced some affinity
	 * constraints. Clear the imbalance flag only if other tasks got
	 * a chance to move and fix the imbalance.
	 */
	if (sd_parent && !(env.flags & LBF_ALL_PINNED)) {
		int *group_imbalance = &sd_parent->groups->sgc->imbalance;

		if (*group_imbalance)
			*group_imbalance = 0;
	}

out_all_pinned:
	/*
	 * We reach balance because all tasks are pinned at this level so
	 * we can't migrate them. Let the imbalance flag set so parent level
	 * can try to migrate them.
	 */
	schedstat_inc(sd->lb_balanced[idle]);

	sd->nr_balance_failed = 0;

out_one_pinned:
	ld_moved = 0;

	/*
	 * newidle_balance() disregards balance intervals, so we could
	 * repeatedly reach this code, which would lead to balance_interval
	 * skyrocketing in a short amount of time. Skip the balance_interval
	 * increase logic to avoid that.
	 */
	if (env.idle == CPU_NEWLY_IDLE)
		goto out;

	/* tune up the balancing interval */
	if ((env.flags & LBF_ALL_PINNED &&
	     sd->balance_interval < MAX_PINNED_INTERVAL) ||
	    sd->balance_interval < sd->max_interval)
		sd->balance_interval *= 2;
out:
	return ld_moved;
}

static inline unsigned long
get_sd_balance_interval(struct sched_domain *sd, int cpu_busy)
{
	unsigned long interval = sd->balance_interval;

	if (cpu_busy)
		interval *= sd->busy_factor;

	/* scale ms to jiffies */
	interval = msecs_to_jiffies(interval);

	/*
	 * Reduce likelihood of busy balancing at higher domains racing with
	 * balancing at lower domains by preventing their balancing periods
	 * from being multiples of each other.
	 */
	if (cpu_busy)
		interval -= 1;

	interval = clamp(interval, 1UL, max_load_balance_interval);

	return interval;
}

static inline void
update_next_balance(struct sched_domain *sd, unsigned long *next_balance)
{
	unsigned long interval, next;

	/* used by idle balance, so cpu_busy = 0 */
	interval = get_sd_balance_interval(sd, 0);
	next = sd->last_balance + interval;

	if (time_after(*next_balance, next))
		*next_balance = next;
}

/*
 * active_load_balance_cpu_stop is run by the CPU stopper. It pushes
 * running tasks off the busiest CPU onto idle CPUs. It requires at
 * least 1 task to be running on each physical CPU where possible, and
 * avoids physical / logical imbalances.
 */
static int active_load_balance_cpu_stop(void *data)
{
	struct rq *busiest_rq = data;
	int busiest_cpu = cpu_of(busiest_rq);
	int target_cpu = busiest_rq->push_cpu;
	struct rq *target_rq = cpu_rq(target_cpu);
	struct sched_domain *sd;
	struct task_struct *p = NULL;
	struct rq_flags rf;

	rq_lock_irq(busiest_rq, &rf);
	/*
	 * Between queueing the stop-work and running it is a hole in which
	 * CPUs can become inactive. We should not move tasks from or to
	 * inactive CPUs.
	 */
	if (!cpu_active(busiest_cpu) || !cpu_active(target_cpu))
		goto out_unlock;

	/* Make sure the requested CPU hasn't gone down in the meantime: */
	if (unlikely(busiest_cpu != smp_processor_id() ||
		     !busiest_rq->active_balance))
		goto out_unlock;

	/* Is there any task to move? */
	if (busiest_rq->nr_running <= 1)
		goto out_unlock;

	/*
	 * This condition is "impossible", if it occurs
	 * we need to fix it. Originally reported by
	 * Bjorn Helgaas on a 128-CPU setup.
	 */
	WARN_ON_ONCE(busiest_rq == target_rq);

	/* Search for an sd spanning us and the target CPU. */
	rcu_read_lock();
	for_each_domain(target_cpu, sd) {
		if (cpumask_test_cpu(busiest_cpu, sched_domain_span(sd)))
			break;
	}

	if (likely(sd)) {
		struct lb_env env = {
			.sd		= sd,
			.dst_cpu	= target_cpu,
			.dst_rq		= target_rq,
			.src_cpu	= busiest_rq->cpu,
			.src_rq		= busiest_rq,
			.idle		= CPU_IDLE,
			.flags		= LBF_ACTIVE_LB,
			.src_rq_rf	= &rf,
		};

		schedstat_inc(sd->alb_count);
		update_rq_clock(busiest_rq);

		p = detach_one_task(&env);
		if (p) {
			schedstat_inc(sd->alb_pushed);
			/* Active balancing done, reset the failure counter. */
			sd->nr_balance_failed = 0;
		} else {
			schedstat_inc(sd->alb_failed);
		}
	}
	rcu_read_unlock();
out_unlock:
	busiest_rq->active_balance = 0;
	rq_unlock(busiest_rq, &rf);

	if (p)
		attach_one_task(target_rq, p);

	local_irq_enable();

	return 0;
}

static DEFINE_SPINLOCK(balancing);

/*
 * Scale the max load_balance interval with the number of CPUs in the system.
 * This trades load-balance latency on larger machines for less cross talk.
 */
void update_max_interval(void)
{
	max_load_balance_interval = HZ*num_online_cpus()/10;
}

static inline bool update_newidle_cost(struct sched_domain *sd, u64 cost)
{
	if (cost > sd->max_newidle_lb_cost) {
		/*
		 * Track max cost of a domain to make sure to not delay the
		 * next wakeup on the CPU.
		 */
		sd->max_newidle_lb_cost = cost;
		sd->last_decay_max_lb_cost = jiffies;
	} else if (time_after(jiffies, sd->last_decay_max_lb_cost + HZ)) {
		/*
		 * Decay the newidle max times by ~1% per second to ensure that
		 * it is not outdated and the current max cost is actually
		 * shorter.
		 */
		sd->max_newidle_lb_cost = (sd->max_newidle_lb_cost * 253) / 256;
		sd->last_decay_max_lb_cost = jiffies;

		return true;
	}

	return false;
}

/*
 * It checks each scheduling domain to see if it is due to be balanced,
 * and initiates a balancing operation if so.
 *
 * Balancing parameters are set up in init_sched_domains.
 */
static void rebalance_domains(struct rq *rq, enum cpu_idle_type idle)
{
	int continue_balancing = 1;
	int cpu = rq->cpu;
	int busy = idle != CPU_IDLE && !sched_idle_cpu(cpu);
	unsigned long interval;
	struct sched_domain *sd;
	/* Earliest time when we have to do rebalance again */
	unsigned long next_balance = jiffies + 60*HZ;
	int update_next_balance = 0;
	int need_serialize, need_decay = 0;
	u64 max_cost = 0;

	trace_android_rvh_sched_rebalance_domains(rq, &continue_balancing);
	if (!continue_balancing)
		return;

	rcu_read_lock();
	for_each_domain(cpu, sd) {
		/*
		 * Decay the newidle max times here because this is a regular
		 * visit to all the domains.
		 */
		need_decay = update_newidle_cost(sd, 0);
		max_cost += sd->max_newidle_lb_cost;

		/*
		 * Stop the load balance at this level. There is another
		 * CPU in our sched group which is doing load balancing more
		 * actively.
		 */
		if (!continue_balancing) {
			if (need_decay)
				continue;
			break;
		}

		interval = get_sd_balance_interval(sd, busy);

		need_serialize = sd->flags & SD_SERIALIZE;
		if (need_serialize) {
			if (!spin_trylock(&balancing))
				goto out;
		}

		if (time_after_eq(jiffies, sd->last_balance + interval)) {
			if (load_balance(cpu, rq, sd, idle, &continue_balancing)) {
				/*
				 * The LBF_DST_PINNED logic could have changed
				 * env->dst_cpu, so we can't know our idle
				 * state even if we migrated tasks. Update it.
				 */
				idle = idle_cpu(cpu) ? CPU_IDLE : CPU_NOT_IDLE;
				busy = idle != CPU_IDLE && !sched_idle_cpu(cpu);
			}
			sd->last_balance = jiffies;
			interval = get_sd_balance_interval(sd, busy);
		}
		if (need_serialize)
			spin_unlock(&balancing);
out:
		if (time_after(next_balance, sd->last_balance + interval)) {
			next_balance = sd->last_balance + interval;
			update_next_balance = 1;
		}
	}
	if (need_decay) {
		/*
		 * Ensure the rq-wide value also decays but keep it at a
		 * reasonable floor to avoid funnies with rq->avg_idle.
		 */
		rq->max_idle_balance_cost =
			max((u64)sysctl_sched_migration_cost, max_cost);
	}
	rcu_read_unlock();

	/*
	 * next_balance will be updated only when there is a need.
	 * When the cpu is attached to null domain for ex, it will not be
	 * updated.
	 */
	if (likely(update_next_balance))
		rq->next_balance = next_balance;

}

static inline int on_null_domain(struct rq *rq)
{
	return unlikely(!rcu_dereference_sched(rq->sd));
}

#ifdef CONFIG_NO_HZ_COMMON
/*
 * idle load balancing details
 * - When one of the busy CPUs notice that there may be an idle rebalancing
 *   needed, they will kick the idle load balancer, which then does idle
 *   load balancing for all the idle CPUs.
 * - HK_TYPE_MISC CPUs are used for this task, because HK_TYPE_SCHED not set
 *   anywhere yet.
 */

static inline int find_new_ilb(void)
{
	int ilb;
	const struct cpumask *hk_mask;

	hk_mask = housekeeping_cpumask(HK_TYPE_MISC);

	for_each_cpu_and(ilb, nohz.idle_cpus_mask, hk_mask) {

		if (ilb == smp_processor_id())
			continue;

		if (idle_cpu(ilb))
			return ilb;
	}

	return nr_cpu_ids;
}

/*
 * Kick a CPU to do the nohz balancing, if it is time for it. We pick any
 * idle CPU in the HK_TYPE_MISC housekeeping set (if there is one).
 */
static void kick_ilb(unsigned int flags)
{
	int ilb_cpu;

	/*
	 * Increase nohz.next_balance only when if full ilb is triggered but
	 * not if we only update stats.
	 */
	if (flags & NOHZ_BALANCE_KICK)
		nohz.next_balance = jiffies+1;

	ilb_cpu = find_new_ilb();

	if (ilb_cpu >= nr_cpu_ids)
		return;

	/*
	 * Access to rq::nohz_csd is serialized by NOHZ_KICK_MASK; he who sets
	 * the first flag owns it; cleared by nohz_csd_func().
	 */
	flags = atomic_fetch_or(flags, nohz_flags(ilb_cpu));
	if (flags & NOHZ_KICK_MASK)
		return;

	/*
	 * This way we generate an IPI on the target CPU which
	 * is idle. And the softirq performing nohz idle load balance
	 * will be run before returning from the IPI.
	 */
	smp_call_function_single_async(ilb_cpu, &cpu_rq(ilb_cpu)->nohz_csd);
}

/*
 * Current decision point for kicking the idle load balancer in the presence
 * of idle CPUs in the system.
 */
static void nohz_balancer_kick(struct rq *rq)
{
	unsigned long now = jiffies;
	struct sched_domain_shared *sds;
	struct sched_domain *sd;
	int nr_busy, i, cpu = rq->cpu;
	unsigned int flags = 0;
	int done = 0;

	if (unlikely(rq->idle_balance))
		return;

	/*
	 * We may be recently in ticked or tickless idle mode. At the first
	 * busy tick after returning from idle, we will update the busy stats.
	 */
	nohz_balance_exit_idle(rq);

	/*
	 * None are in tickless mode and hence no need for NOHZ idle load
	 * balancing.
	 */
	if (likely(!atomic_read(&nohz.nr_cpus)))
		return;

	if (READ_ONCE(nohz.has_blocked) &&
	    time_after(now, READ_ONCE(nohz.next_blocked)))
		flags = NOHZ_STATS_KICK;

	if (time_before(now, nohz.next_balance))
		goto out;

	trace_android_rvh_sched_nohz_balancer_kick(rq, &flags, &done);
	if (done)
		goto out;

	if (rq->nr_running >= 2) {
		flags = NOHZ_STATS_KICK | NOHZ_BALANCE_KICK;
		goto out;
	}

	rcu_read_lock();

	sd = rcu_dereference(rq->sd);
	if (sd) {
		/*
		 * If there's a CFS task and the current CPU has reduced
		 * capacity; kick the ILB to see if there's a better CPU to run
		 * on.
		 */
		if (rq->cfs.h_nr_running >= 1 && check_cpu_capacity(rq, sd)) {
			flags = NOHZ_STATS_KICK | NOHZ_BALANCE_KICK;
			goto unlock;
		}
	}

	sd = rcu_dereference(per_cpu(sd_asym_packing, cpu));
	if (sd) {
		/*
		 * When ASYM_PACKING; see if there's a more preferred CPU
		 * currently idle; in which case, kick the ILB to move tasks
		 * around.
		 */
		for_each_cpu_and(i, sched_domain_span(sd), nohz.idle_cpus_mask) {
			if (sched_asym_prefer(i, cpu)) {
				flags = NOHZ_STATS_KICK | NOHZ_BALANCE_KICK;
				goto unlock;
			}
		}
	}

	sd = rcu_dereference(per_cpu(sd_asym_cpucapacity, cpu));
	if (sd) {
		/*
		 * When ASYM_CPUCAPACITY; see if there's a higher capacity CPU
		 * to run the misfit task on.
		 */
		if (check_misfit_status(rq, sd)) {
			flags = NOHZ_STATS_KICK | NOHZ_BALANCE_KICK;
			goto unlock;
		}

		/*
		 * For asymmetric systems, we do not want to nicely balance
		 * cache use, instead we want to embrace asymmetry and only
		 * ensure tasks have enough CPU capacity.
		 *
		 * Skip the LLC logic because it's not relevant in that case.
		 */
		goto unlock;
	}

	sds = rcu_dereference(per_cpu(sd_llc_shared, cpu));
	if (sds) {
		/*
		 * If there is an imbalance between LLC domains (IOW we could
		 * increase the overall cache use), we need some less-loaded LLC
		 * domain to pull some load. Likewise, we may need to spread
		 * load within the current LLC domain (e.g. packed SMT cores but
		 * other CPUs are idle). We can't really know from here how busy
		 * the others are - so just get a nohz balance going if it looks
		 * like this LLC domain has tasks we could move.
		 */
		nr_busy = atomic_read(&sds->nr_busy_cpus);
		if (nr_busy > 1) {
			flags = NOHZ_STATS_KICK | NOHZ_BALANCE_KICK;
			goto unlock;
		}
	}
unlock:
	rcu_read_unlock();
out:
	if (READ_ONCE(nohz.needs_update))
		flags |= NOHZ_NEXT_KICK;

	if (flags)
		kick_ilb(flags);
}

static void set_cpu_sd_state_busy(int cpu)
{
	struct sched_domain *sd;

	rcu_read_lock();
	sd = rcu_dereference(per_cpu(sd_llc, cpu));

	if (!sd || !sd->nohz_idle)
		goto unlock;
	sd->nohz_idle = 0;

	atomic_inc(&sd->shared->nr_busy_cpus);
unlock:
	rcu_read_unlock();
}

void nohz_balance_exit_idle(struct rq *rq)
{
	SCHED_WARN_ON(rq != this_rq());

	if (likely(!rq->nohz_tick_stopped))
		return;

	rq->nohz_tick_stopped = 0;
	cpumask_clear_cpu(rq->cpu, nohz.idle_cpus_mask);
	atomic_dec(&nohz.nr_cpus);

	set_cpu_sd_state_busy(rq->cpu);
}

static void set_cpu_sd_state_idle(int cpu)
{
	struct sched_domain *sd;

	rcu_read_lock();
	sd = rcu_dereference(per_cpu(sd_llc, cpu));

	if (!sd || sd->nohz_idle)
		goto unlock;
	sd->nohz_idle = 1;

	atomic_dec(&sd->shared->nr_busy_cpus);
unlock:
	rcu_read_unlock();
}

/*
 * This routine will record that the CPU is going idle with tick stopped.
 * This info will be used in performing idle load balancing in the future.
 */
void nohz_balance_enter_idle(int cpu)
{
	struct rq *rq = cpu_rq(cpu);

	SCHED_WARN_ON(cpu != smp_processor_id());

	/* If this CPU is going down, then nothing needs to be done: */
	if (!cpu_active(cpu))
		return;

	/* Spare idle load balancing on CPUs that don't want to be disturbed: */
	if (!housekeeping_cpu(cpu, HK_TYPE_SCHED))
		return;

	/*
	 * Can be set safely without rq->lock held
	 * If a clear happens, it will have evaluated last additions because
	 * rq->lock is held during the check and the clear
	 */
	rq->has_blocked_load = 1;

	/*
	 * The tick is still stopped but load could have been added in the
	 * meantime. We set the nohz.has_blocked flag to trig a check of the
	 * *_avg. The CPU is already part of nohz.idle_cpus_mask so the clear
	 * of nohz.has_blocked can only happen after checking the new load
	 */
	if (rq->nohz_tick_stopped)
		goto out;

	/* If we're a completely isolated CPU, we don't play: */
	if (on_null_domain(rq))
		return;

	rq->nohz_tick_stopped = 1;

	cpumask_set_cpu(cpu, nohz.idle_cpus_mask);
	atomic_inc(&nohz.nr_cpus);

	/*
	 * Ensures that if nohz_idle_balance() fails to observe our
	 * @idle_cpus_mask store, it must observe the @has_blocked
	 * and @needs_update stores.
	 */
	smp_mb__after_atomic();

	set_cpu_sd_state_idle(cpu);

	WRITE_ONCE(nohz.needs_update, 1);
out:
	/*
	 * Each time a cpu enter idle, we assume that it has blocked load and
	 * enable the periodic update of the load of idle cpus
	 */
	WRITE_ONCE(nohz.has_blocked, 1);
}

static bool update_nohz_stats(struct rq *rq)
{
	unsigned int cpu = rq->cpu;

	if (!rq->has_blocked_load)
		return false;

	if (!cpumask_test_cpu(cpu, nohz.idle_cpus_mask))
		return false;

	if (!time_after(jiffies, READ_ONCE(rq->last_blocked_load_update_tick)))
		return true;

	update_blocked_averages(cpu);

	return rq->has_blocked_load;
}

/*
 * Internal function that runs load balance for all idle cpus. The load balance
 * can be a simple update of blocked load or a complete load balance with
 * tasks movement depending of flags.
 */
static void _nohz_idle_balance(struct rq *this_rq, unsigned int flags)
{
	/* Earliest time when we have to do rebalance again */
	unsigned long now = jiffies;
	unsigned long next_balance = now + 60*HZ;
	bool has_blocked_load = false;
	int update_next_balance = 0;
	int this_cpu = this_rq->cpu;
	int balance_cpu;
	struct rq *rq;

	SCHED_WARN_ON((flags & NOHZ_KICK_MASK) == NOHZ_BALANCE_KICK);

	/*
	 * We assume there will be no idle load after this update and clear
	 * the has_blocked flag. If a cpu enters idle in the mean time, it will
	 * set the has_blocked flag and trigger another update of idle load.
	 * Because a cpu that becomes idle, is added to idle_cpus_mask before
	 * setting the flag, we are sure to not clear the state and not
	 * check the load of an idle cpu.
	 *
	 * Same applies to idle_cpus_mask vs needs_update.
	 */
	if (flags & NOHZ_STATS_KICK)
		WRITE_ONCE(nohz.has_blocked, 0);
	if (flags & NOHZ_NEXT_KICK)
		WRITE_ONCE(nohz.needs_update, 0);

	/*
	 * Ensures that if we miss the CPU, we must see the has_blocked
	 * store from nohz_balance_enter_idle().
	 */
	smp_mb();

	/*
	 * Start with the next CPU after this_cpu so we will end with this_cpu and let a
	 * chance for other idle cpu to pull load.
	 */
	for_each_cpu_wrap(balance_cpu,  nohz.idle_cpus_mask, this_cpu+1) {
		if (!idle_cpu(balance_cpu))
			continue;

		/*
		 * If this CPU gets work to do, stop the load balancing
		 * work being done for other CPUs. Next load
		 * balancing owner will pick it up.
		 */
		if (need_resched()) {
			if (flags & NOHZ_STATS_KICK)
				has_blocked_load = true;
			if (flags & NOHZ_NEXT_KICK)
				WRITE_ONCE(nohz.needs_update, 1);
			goto abort;
		}

		rq = cpu_rq(balance_cpu);

		if (flags & NOHZ_STATS_KICK)
			has_blocked_load |= update_nohz_stats(rq);

		/*
		 * If time for next balance is due,
		 * do the balance.
		 */
		if (time_after_eq(jiffies, rq->next_balance)) {
			struct rq_flags rf;

			rq_lock_irqsave(rq, &rf);
			update_rq_clock(rq);
			rq_unlock_irqrestore(rq, &rf);

			if (flags & NOHZ_BALANCE_KICK)
				rebalance_domains(rq, CPU_IDLE);
		}

		if (time_after(next_balance, rq->next_balance)) {
			next_balance = rq->next_balance;
			update_next_balance = 1;
		}
	}

	/*
	 * next_balance will be updated only when there is a need.
	 * When the CPU is attached to null domain for ex, it will not be
	 * updated.
	 */
	if (likely(update_next_balance))
		nohz.next_balance = next_balance;

	if (flags & NOHZ_STATS_KICK)
		WRITE_ONCE(nohz.next_blocked,
			   now + msecs_to_jiffies(LOAD_AVG_PERIOD));

abort:
	/* There is still blocked load, enable periodic update */
	if (has_blocked_load)
		WRITE_ONCE(nohz.has_blocked, 1);
}

/*
 * In CONFIG_NO_HZ_COMMON case, the idle balance kickee will do the
 * rebalancing for all the cpus for whom scheduler ticks are stopped.
 */
static bool nohz_idle_balance(struct rq *this_rq, enum cpu_idle_type idle)
{
	unsigned int flags = this_rq->nohz_idle_balance;

	if (!flags)
		return false;

	this_rq->nohz_idle_balance = 0;

	if (idle != CPU_IDLE)
		return false;

	_nohz_idle_balance(this_rq, flags);

	return true;
}

/*
 * Check if we need to run the ILB for updating blocked load before entering
 * idle state.
 */
void nohz_run_idle_balance(int cpu)
{
	unsigned int flags;

	flags = atomic_fetch_andnot(NOHZ_NEWILB_KICK, nohz_flags(cpu));

	/*
	 * Update the blocked load only if no SCHED_SOFTIRQ is about to happen
	 * (ie NOHZ_STATS_KICK set) and will do the same.
	 */
	if ((flags == NOHZ_NEWILB_KICK) && !need_resched())
		_nohz_idle_balance(cpu_rq(cpu), NOHZ_STATS_KICK);
}

static void nohz_newidle_balance(struct rq *this_rq)
{
	int this_cpu = this_rq->cpu;

	/*
	 * This CPU doesn't want to be disturbed by scheduler
	 * housekeeping
	 */
	if (!housekeeping_cpu(this_cpu, HK_TYPE_SCHED))
		return;

	/* Will wake up very soon. No time for doing anything else*/
	if (this_rq->avg_idle < sysctl_sched_migration_cost)
		return;

	/* Don't need to update blocked load of idle CPUs*/
	if (!READ_ONCE(nohz.has_blocked) ||
	    time_before(jiffies, READ_ONCE(nohz.next_blocked)))
		return;

	/*
	 * Set the need to trigger ILB in order to update blocked load
	 * before entering idle state.
	 */
	atomic_or(NOHZ_NEWILB_KICK, nohz_flags(this_cpu));
}

#else /* !CONFIG_NO_HZ_COMMON */
static inline void nohz_balancer_kick(struct rq *rq) { }

static inline bool nohz_idle_balance(struct rq *this_rq, enum cpu_idle_type idle)
{
	return false;
}

static inline void nohz_newidle_balance(struct rq *this_rq) { }
#endif /* CONFIG_NO_HZ_COMMON */

/*
 * newidle_balance is called by schedule() if this_cpu is about to become
 * idle. Attempts to pull tasks from other CPUs.
 *
 * Returns:
 *   < 0 - we released the lock and there are !fair tasks present
 *     0 - failed, no new tasks
 *   > 0 - success, new (fair) tasks present
 */
static int newidle_balance(struct rq *this_rq, struct rq_flags *rf)
{
	unsigned long next_balance = jiffies + HZ;
	int this_cpu = this_rq->cpu;
	u64 t0, t1, curr_cost = 0;
	struct sched_domain *sd;
	int pulled_task = 0;
	int done = 0;

	trace_android_rvh_sched_newidle_balance(this_rq, rf, &pulled_task, &done);
	if (done)
		return pulled_task;

	update_misfit_status(NULL, this_rq);

	/*
	 * There is a task waiting to run. No need to search for one.
	 * Return 0; the task will be enqueued when switching to idle.
	 */
	if (this_rq->ttwu_pending)
		return 0;

	/*
	 * We must set idle_stamp _before_ calling idle_balance(), such that we
	 * measure the duration of idle_balance() as idle time.
	 */
	this_rq->idle_stamp = rq_clock(this_rq);

	/*
	 * Do not pull tasks towards !active CPUs...
	 */
	if (!cpu_active(this_cpu))
		return 0;

	/*
	 * This is OK, because current is on_cpu, which avoids it being picked
	 * for load-balance and preemption/IRQs are still disabled avoiding
	 * further scheduler activity on it and we're being very careful to
	 * re-start the picking loop.
	 */
	rq_unpin_lock(this_rq, rf);

	rcu_read_lock();
	sd = rcu_dereference_check_sched_domain(this_rq->sd);

	if (!READ_ONCE(this_rq->rd->overload) ||
	    (sd && this_rq->avg_idle < sd->max_newidle_lb_cost)) {

		if (sd)
			update_next_balance(sd, &next_balance);
		rcu_read_unlock();

		goto out;
	}
	rcu_read_unlock();

	raw_spin_rq_unlock(this_rq);

	t0 = sched_clock_cpu(this_cpu);
	update_blocked_averages(this_cpu);

	rcu_read_lock();
	for_each_domain(this_cpu, sd) {
		int continue_balancing = 1;
		u64 domain_cost;

		update_next_balance(sd, &next_balance);

		if (this_rq->avg_idle < curr_cost + sd->max_newidle_lb_cost)
			break;

		if (sd->flags & SD_BALANCE_NEWIDLE) {

			pulled_task = load_balance(this_cpu, this_rq,
						   sd, CPU_NEWLY_IDLE,
						   &continue_balancing);

			t1 = sched_clock_cpu(this_cpu);
			domain_cost = t1 - t0;
			update_newidle_cost(sd, domain_cost);

			curr_cost += domain_cost;
			t0 = t1;
		}

		/*
		 * Stop searching for tasks to pull if there are
		 * now runnable tasks on this rq.
		 */
		if (pulled_task || this_rq->nr_running > 0 ||
		    this_rq->ttwu_pending)
			break;
	}
	rcu_read_unlock();

	raw_spin_rq_lock(this_rq);

	if (curr_cost > this_rq->max_idle_balance_cost)
		this_rq->max_idle_balance_cost = curr_cost;

	/*
	 * While browsing the domains, we released the rq lock, a task could
	 * have been enqueued in the meantime. Since we're not going idle,
	 * pretend we pulled a task.
	 */
	if (this_rq->cfs.h_nr_running && !pulled_task)
		pulled_task = 1;

	/* Is there a task of a high priority class? */
	if (this_rq->nr_running != this_rq->cfs.h_nr_running)
		pulled_task = -1;

out:
	/* Move the next balance forward */
	if (time_after(this_rq->next_balance, next_balance))
		this_rq->next_balance = next_balance;

	if (pulled_task)
		this_rq->idle_stamp = 0;
	else
		nohz_newidle_balance(this_rq);

	rq_repin_lock(this_rq, rf);

	return pulled_task;
}

/*
 * run_rebalance_domains is triggered when needed from the scheduler tick.
 * Also triggered for nohz idle balancing (with nohz_balancing_kick set).
 */
static __latent_entropy void run_rebalance_domains(struct softirq_action *h)
{
	struct rq *this_rq = this_rq();
	enum cpu_idle_type idle = this_rq->idle_balance ?
						CPU_IDLE : CPU_NOT_IDLE;

	/*
	 * If this CPU has a pending nohz_balance_kick, then do the
	 * balancing on behalf of the other idle CPUs whose ticks are
	 * stopped. Do nohz_idle_balance *before* rebalance_domains to
	 * give the idle CPUs a chance to load balance. Else we may
	 * load balance only within the local sched_domain hierarchy
	 * and abort nohz_idle_balance altogether if we pull some load.
	 */
	if (nohz_idle_balance(this_rq, idle))
		return;

	/* normal load balance */
	update_blocked_averages(this_rq->cpu);
	rebalance_domains(this_rq, idle);
}

/*
 * Trigger the SCHED_SOFTIRQ if it is time to do periodic load balancing.
 */
void trigger_load_balance(struct rq *rq)
{
	/*
	 * Don't need to rebalance while attached to NULL domain or
	 * runqueue CPU is not active
	 */
	if (unlikely(on_null_domain(rq) || !cpu_active(cpu_of(rq))))
		return;

	if (time_after_eq(jiffies, rq->next_balance))
		raise_softirq(SCHED_SOFTIRQ);

	nohz_balancer_kick(rq);
}

static void rq_online_fair(struct rq *rq)
{
	update_sysctl();

	update_runtime_enabled(rq);
}

static void rq_offline_fair(struct rq *rq)
{
	update_sysctl();

	/* Ensure any throttled groups are reachable by pick_next_task */
	unthrottle_offline_cfs_rqs(rq);
}

#endif /* CONFIG_SMP */

#ifdef CONFIG_SCHED_CORE
static inline bool
__entity_slice_used(struct sched_entity *se, int min_nr_tasks)
{
	u64 slice = sched_slice(cfs_rq_of(se), se);
	u64 rtime = se->sum_exec_runtime - se->prev_sum_exec_runtime;

	return (rtime * min_nr_tasks > slice);
}

#define MIN_NR_TASKS_DURING_FORCEIDLE	2
static inline void task_tick_core(struct rq *rq, struct task_struct *curr)
{
	if (!sched_core_enabled(rq))
		return;

	/*
	 * If runqueue has only one task which used up its slice and
	 * if the sibling is forced idle, then trigger schedule to
	 * give forced idle task a chance.
	 *
	 * sched_slice() considers only this active rq and it gets the
	 * whole slice. But during force idle, we have siblings acting
	 * like a single runqueue and hence we need to consider runnable
	 * tasks on this CPU and the forced idle CPU. Ideally, we should
	 * go through the forced idle rq, but that would be a perf hit.
	 * We can assume that the forced idle CPU has at least
	 * MIN_NR_TASKS_DURING_FORCEIDLE - 1 tasks and use that to check
	 * if we need to give up the CPU.
	 */
	if (rq->core->core_forceidle_count && rq->cfs.nr_running == 1 &&
	    __entity_slice_used(&curr->se, MIN_NR_TASKS_DURING_FORCEIDLE))
		resched_curr(rq);
}

/*
 * se_fi_update - Update the cfs_rq->min_vruntime_fi in a CFS hierarchy if needed.
 */
static void se_fi_update(const struct sched_entity *se, unsigned int fi_seq,
			 bool forceidle)
{
	for_each_sched_entity(se) {
		struct cfs_rq *cfs_rq = cfs_rq_of(se);

		if (forceidle) {
			if (cfs_rq->forceidle_seq == fi_seq)
				break;
			cfs_rq->forceidle_seq = fi_seq;
		}

		cfs_rq->min_vruntime_fi = cfs_rq->min_vruntime;
	}
}

void task_vruntime_update(struct rq *rq, struct task_struct *p, bool in_fi)
{
	struct sched_entity *se = &p->se;

	if (p->sched_class != &fair_sched_class)
		return;

	se_fi_update(se, rq->core->core_forceidle_seq, in_fi);
}

bool cfs_prio_less(const struct task_struct *a, const struct task_struct *b,
			bool in_fi)
{
	struct rq *rq = task_rq(a);
	const struct sched_entity *sea = &a->se;
	const struct sched_entity *seb = &b->se;
	struct cfs_rq *cfs_rqa;
	struct cfs_rq *cfs_rqb;
	s64 delta;

	SCHED_WARN_ON(task_rq(b)->core != rq->core);

#ifdef CONFIG_FAIR_GROUP_SCHED
	/*
	 * Find an se in the hierarchy for tasks a and b, such that the se's
	 * are immediate siblings.
	 */
	while (sea->cfs_rq->tg != seb->cfs_rq->tg) {
		int sea_depth = sea->depth;
		int seb_depth = seb->depth;

		if (sea_depth >= seb_depth)
			sea = parent_entity(sea);
		if (sea_depth <= seb_depth)
			seb = parent_entity(seb);
	}

	se_fi_update(sea, rq->core->core_forceidle_seq, in_fi);
	se_fi_update(seb, rq->core->core_forceidle_seq, in_fi);

	cfs_rqa = sea->cfs_rq;
	cfs_rqb = seb->cfs_rq;
#else
	cfs_rqa = &task_rq(a)->cfs;
	cfs_rqb = &task_rq(b)->cfs;
#endif

	/*
	 * Find delta after normalizing se's vruntime with its cfs_rq's
	 * min_vruntime_fi, which would have been updated in prior calls
	 * to se_fi_update().
	 */
	delta = (s64)(sea->vruntime - seb->vruntime) +
		(s64)(cfs_rqb->min_vruntime_fi - cfs_rqa->min_vruntime_fi);

	return delta > 0;
}
#else
static inline void task_tick_core(struct rq *rq, struct task_struct *curr) {}
#endif

/*
 * scheduler tick hitting a task of our scheduling class.
 *
 * NOTE: This function can be called remotely by the tick offload that
 * goes along full dynticks. Therefore no local assumption can be made
 * and everything must be accessed through the @rq and @curr passed in
 * parameters.
 */
static void task_tick_fair(struct rq *rq, struct task_struct *curr, int queued)
{
	struct cfs_rq *cfs_rq;
	struct sched_entity *se = &curr->se;

	for_each_sched_entity(se) {
		cfs_rq = cfs_rq_of(se);
		entity_tick(cfs_rq, se, queued);
	}

	if (static_branch_unlikely(&sched_numa_balancing))
		task_tick_numa(rq, curr);

	update_misfit_status(curr, rq);
	update_overutilized_status(task_rq(curr));

	task_tick_core(rq, curr);
}

/*
 * called on fork with the child task as argument from the parent's context
 *  - child not yet on the tasklist
 *  - preemption disabled
 */
static void task_fork_fair(struct task_struct *p)
{
	struct cfs_rq *cfs_rq;
	struct sched_entity *se = &p->se, *curr;
	struct rq *rq = this_rq();
	struct rq_flags rf;

	rq_lock(rq, &rf);
	update_rq_clock(rq);

	cfs_rq = task_cfs_rq(current);
	curr = cfs_rq->curr;
	if (curr) {
		update_curr(cfs_rq);
		se->vruntime = curr->vruntime;
	}
	place_entity(cfs_rq, se, 1);

	if (sysctl_sched_child_runs_first && curr && entity_before(curr, se)) {
		/*
		 * Upon rescheduling, sched_class::put_prev_task() will place
		 * 'current' within the tree based on its new key value.
		 */
		swap(curr->vruntime, se->vruntime);
		resched_curr(rq);
	}

	se->vruntime -= cfs_rq->min_vruntime;
	rq_unlock(rq, &rf);
}

/*
 * Priority of the task has changed. Check to see if we preempt
 * the current task.
 */
static void
prio_changed_fair(struct rq *rq, struct task_struct *p, int oldprio)
{
	if (!task_on_rq_queued(p))
		return;

	if (rq->cfs.nr_running == 1)
		return;

	/*
	 * Reschedule if we are currently running on this runqueue and
	 * our priority decreased, or if we are not currently running on
	 * this runqueue and our priority is higher than the current's
	 */
	if (task_current(rq, p)) {
		if (p->prio > oldprio)
			resched_curr(rq);
	} else
		check_preempt_curr(rq, p, 0);
}

static inline bool vruntime_normalized(struct task_struct *p)
{
	struct sched_entity *se = &p->se;

	/*
	 * In both the TASK_ON_RQ_QUEUED and TASK_ON_RQ_MIGRATING cases,
	 * the dequeue_entity(.flags=0) will already have normalized the
	 * vruntime.
	 */
	if (p->on_rq)
		return true;

	/*
	 * When !on_rq, vruntime of the task has usually NOT been normalized.
	 * But there are some cases where it has already been normalized:
	 *
	 * - A forked child which is waiting for being woken up by
	 *   wake_up_new_task().
	 * - A task which has been woken up by try_to_wake_up() and
	 *   waiting for actually being woken up by sched_ttwu_pending().
	 */
	if (!se->sum_exec_runtime ||
	    (READ_ONCE(p->__state) == TASK_WAKING && p->sched_remote_wakeup))
		return true;

	return false;
}

#ifdef CONFIG_FAIR_GROUP_SCHED
/*
 * Propagate the changes of the sched_entity across the tg tree to make it
 * visible to the root
 */
static void propagate_entity_cfs_rq(struct sched_entity *se)
{
	struct cfs_rq *cfs_rq = cfs_rq_of(se);

	if (cfs_rq_throttled(cfs_rq))
		return;

	if (!throttled_hierarchy(cfs_rq))
		list_add_leaf_cfs_rq(cfs_rq);

	/* Start to propagate at parent */
	se = se->parent;

	for_each_sched_entity(se) {
		cfs_rq = cfs_rq_of(se);

		update_load_avg(cfs_rq, se, UPDATE_TG);

		if (cfs_rq_throttled(cfs_rq))
			break;

		if (!throttled_hierarchy(cfs_rq))
			list_add_leaf_cfs_rq(cfs_rq);
	}
}
#else
static void propagate_entity_cfs_rq(struct sched_entity *se) { }
#endif

static void detach_entity_cfs_rq(struct sched_entity *se)
{
	struct cfs_rq *cfs_rq = cfs_rq_of(se);

#ifdef CONFIG_SMP
	/*
	 * In case the task sched_avg hasn't been attached:
	 * - A forked task which hasn't been woken up by wake_up_new_task().
	 * - A task which has been woken up by try_to_wake_up() but is
	 *   waiting for actually being woken up by sched_ttwu_pending().
	 */
	if (!se->avg.last_update_time)
		return;
#endif

	/* Catch up with the cfs_rq and remove our load when we leave */
	update_load_avg(cfs_rq, se, 0);
	detach_entity_load_avg(cfs_rq, se);
	update_tg_load_avg(cfs_rq);
	propagate_entity_cfs_rq(se);
}

static void attach_entity_cfs_rq(struct sched_entity *se)
{
	struct cfs_rq *cfs_rq = cfs_rq_of(se);

	/* Synchronize entity with its cfs_rq */
	update_load_avg(cfs_rq, se, sched_feat(ATTACH_AGE_LOAD) ? 0 : SKIP_AGE_LOAD);
	attach_entity_load_avg(cfs_rq, se);
	update_tg_load_avg(cfs_rq);
	propagate_entity_cfs_rq(se);
}

static void detach_task_cfs_rq(struct task_struct *p)
{
	struct sched_entity *se = &p->se;
	struct cfs_rq *cfs_rq = cfs_rq_of(se);

	if (!vruntime_normalized(p)) {
		/*
		 * Fix up our vruntime so that the current sleep doesn't
		 * cause 'unlimited' sleep bonus.
		 */
		place_entity(cfs_rq, se, 0);
		se->vruntime -= cfs_rq->min_vruntime;
	}

	detach_entity_cfs_rq(se);
}

static void attach_task_cfs_rq(struct task_struct *p)
{
	struct sched_entity *se = &p->se;
	struct cfs_rq *cfs_rq = cfs_rq_of(se);

	attach_entity_cfs_rq(se);

	if (!vruntime_normalized(p))
		se->vruntime += cfs_rq->min_vruntime;
}

static void switched_from_fair(struct rq *rq, struct task_struct *p)
{
	detach_task_cfs_rq(p);
}

static void switched_to_fair(struct rq *rq, struct task_struct *p)
{
	attach_task_cfs_rq(p);

	if (task_on_rq_queued(p)) {
		/*
		 * We were most likely switched from sched_rt, so
		 * kick off the schedule if running, otherwise just see
		 * if we can still preempt the current task.
		 */
		if (task_current(rq, p))
			resched_curr(rq);
		else
			check_preempt_curr(rq, p, 0);
	}
}

/* Account for a task changing its policy or group.
 *
 * This routine is mostly called to set cfs_rq->curr field when a task
 * migrates between groups/classes.
 */
static void set_next_task_fair(struct rq *rq, struct task_struct *p, bool first)
{
	struct sched_entity *se = &p->se;

#ifdef CONFIG_SMP
	if (task_on_rq_queued(p)) {
		/*
		 * Move the next running task to the front of the list, so our
		 * cfs_tasks list becomes MRU one.
		 */
		list_move(&se->group_node, &rq->cfs_tasks);
	}
#endif

	for_each_sched_entity(se) {
		struct cfs_rq *cfs_rq = cfs_rq_of(se);

		set_next_entity(cfs_rq, se);
		/* ensure bandwidth has been allocated on our new cfs_rq */
		account_cfs_rq_runtime(cfs_rq, 0);
	}
}

void init_cfs_rq(struct cfs_rq *cfs_rq)
{
	cfs_rq->tasks_timeline = RB_ROOT_CACHED;
	u64_u32_store(cfs_rq->min_vruntime, (u64)(-(1LL << 20)));
#ifdef CONFIG_SMP
	raw_spin_lock_init(&cfs_rq->removed.lock);
#endif
}

#ifdef CONFIG_FAIR_GROUP_SCHED
static void task_change_group_fair(struct task_struct *p)
{
	/*
	 * We couldn't detach or attach a forked task which
	 * hasn't been woken up by wake_up_new_task().
	 */
	if (READ_ONCE(p->__state) == TASK_NEW)
		return;

	detach_task_cfs_rq(p);

#ifdef CONFIG_SMP
	/* Tell se's cfs_rq has been changed -- migrated */
	p->se.avg.last_update_time = 0;
#endif
	set_task_rq(p, task_cpu(p));
	attach_task_cfs_rq(p);
}

void free_fair_sched_group(struct task_group *tg)
{
	int i;

	for_each_possible_cpu(i) {
		if (tg->cfs_rq)
			kfree(tg->cfs_rq[i]);
		if (tg->se)
			kfree(tg->se[i]);
	}

	kfree(tg->cfs_rq);
	kfree(tg->se);
}

int alloc_fair_sched_group(struct task_group *tg, struct task_group *parent)
{
	struct sched_entity *se;
	struct cfs_rq *cfs_rq;
	int i;

	tg->cfs_rq = kcalloc(nr_cpu_ids, sizeof(cfs_rq), GFP_KERNEL);
	if (!tg->cfs_rq)
		goto err;
	tg->se = kcalloc(nr_cpu_ids, sizeof(se), GFP_KERNEL);
	if (!tg->se)
		goto err;

	tg->shares = NICE_0_LOAD;

	init_cfs_bandwidth(tg_cfs_bandwidth(tg));

	for_each_possible_cpu(i) {
		cfs_rq = kzalloc_node(sizeof(struct cfs_rq),
				      GFP_KERNEL, cpu_to_node(i));
		if (!cfs_rq)
			goto err;

		se = kzalloc_node(sizeof(struct sched_entity_stats),
				  GFP_KERNEL, cpu_to_node(i));
		if (!se)
			goto err_free_rq;

		init_cfs_rq(cfs_rq);
		init_tg_cfs_entry(tg, cfs_rq, se, i, parent->se[i]);
		init_entity_runnable_average(se);
	}

	return 1;

err_free_rq:
	kfree(cfs_rq);
err:
	return 0;
}

void online_fair_sched_group(struct task_group *tg)
{
	struct sched_entity *se;
	struct rq_flags rf;
	struct rq *rq;
	int i;

	for_each_possible_cpu(i) {
		rq = cpu_rq(i);
		se = tg->se[i];
		rq_lock_irq(rq, &rf);
		update_rq_clock(rq);
		attach_entity_cfs_rq(se);
		sync_throttle(tg, i);
		rq_unlock_irq(rq, &rf);
	}
}

void unregister_fair_sched_group(struct task_group *tg)
{
	unsigned long flags;
	struct rq *rq;
	int cpu;

	destroy_cfs_bandwidth(tg_cfs_bandwidth(tg));

	for_each_possible_cpu(cpu) {
		if (tg->se[cpu])
			remove_entity_load_avg(tg->se[cpu]);

		/*
		 * Only empty task groups can be destroyed; so we can speculatively
		 * check on_list without danger of it being re-added.
		 */
		if (!tg->cfs_rq[cpu]->on_list)
			continue;

		rq = cpu_rq(cpu);

		raw_spin_rq_lock_irqsave(rq, flags);
		list_del_leaf_cfs_rq(tg->cfs_rq[cpu]);
		raw_spin_rq_unlock_irqrestore(rq, flags);
	}
}

void init_tg_cfs_entry(struct task_group *tg, struct cfs_rq *cfs_rq,
			struct sched_entity *se, int cpu,
			struct sched_entity *parent)
{
	struct rq *rq = cpu_rq(cpu);

	cfs_rq->tg = tg;
	cfs_rq->rq = rq;
	init_cfs_rq_runtime(cfs_rq);

	tg->cfs_rq[cpu] = cfs_rq;
	tg->se[cpu] = se;

	/* se could be NULL for root_task_group */
	if (!se)
		return;

	if (!parent) {
		se->cfs_rq = &rq->cfs;
		se->depth = 0;
	} else {
		se->cfs_rq = parent->my_q;
		se->depth = parent->depth + 1;
	}

	se->my_q = cfs_rq;
	/* guarantee group entities always have weight */
	update_load_set(&se->load, NICE_0_LOAD);
	se->parent = parent;
}

static DEFINE_MUTEX(shares_mutex);

static int __sched_group_set_shares(struct task_group *tg, unsigned long shares)
{
	int i;

	lockdep_assert_held(&shares_mutex);

	/*
	 * We can't change the weight of the root cgroup.
	 */
	if (!tg->se[0])
		return -EINVAL;

	shares = clamp(shares, scale_load(MIN_SHARES), scale_load(MAX_SHARES));

	if (tg->shares == shares)
		return 0;

	tg->shares = shares;
	for_each_possible_cpu(i) {
		struct rq *rq = cpu_rq(i);
		struct sched_entity *se = tg->se[i];
		struct rq_flags rf;

		/* Propagate contribution to hierarchy */
		rq_lock_irqsave(rq, &rf);
		update_rq_clock(rq);
		for_each_sched_entity(se) {
			update_load_avg(cfs_rq_of(se), se, UPDATE_TG);
			update_cfs_group(se);
		}
		rq_unlock_irqrestore(rq, &rf);
	}

	return 0;
}

int sched_group_set_shares(struct task_group *tg, unsigned long shares)
{
	int ret;

	mutex_lock(&shares_mutex);
	if (tg_is_idle(tg))
		ret = -EINVAL;
	else
		ret = __sched_group_set_shares(tg, shares);
	mutex_unlock(&shares_mutex);

	return ret;
}

int sched_group_set_idle(struct task_group *tg, long idle)
{
	int i;

	if (tg == &root_task_group)
		return -EINVAL;

	if (idle < 0 || idle > 1)
		return -EINVAL;

	mutex_lock(&shares_mutex);

	if (tg->idle == idle) {
		mutex_unlock(&shares_mutex);
		return 0;
	}

	tg->idle = idle;

	for_each_possible_cpu(i) {
		struct rq *rq = cpu_rq(i);
		struct sched_entity *se = tg->se[i];
		struct cfs_rq *parent_cfs_rq, *grp_cfs_rq = tg->cfs_rq[i];
		bool was_idle = cfs_rq_is_idle(grp_cfs_rq);
		long idle_task_delta;
		struct rq_flags rf;

		rq_lock_irqsave(rq, &rf);

		grp_cfs_rq->idle = idle;
		if (WARN_ON_ONCE(was_idle == cfs_rq_is_idle(grp_cfs_rq)))
			goto next_cpu;

		if (se->on_rq) {
			parent_cfs_rq = cfs_rq_of(se);
			if (cfs_rq_is_idle(grp_cfs_rq))
				parent_cfs_rq->idle_nr_running++;
			else
				parent_cfs_rq->idle_nr_running--;
		}

		idle_task_delta = grp_cfs_rq->h_nr_running -
				  grp_cfs_rq->idle_h_nr_running;
		if (!cfs_rq_is_idle(grp_cfs_rq))
			idle_task_delta *= -1;

		for_each_sched_entity(se) {
			struct cfs_rq *cfs_rq = cfs_rq_of(se);

			if (!se->on_rq)
				break;

			cfs_rq->idle_h_nr_running += idle_task_delta;

			/* Already accounted at parent level and above. */
			if (cfs_rq_is_idle(cfs_rq))
				break;
		}

next_cpu:
		rq_unlock_irqrestore(rq, &rf);
	}

	/* Idle groups have minimum weight. */
	if (tg_is_idle(tg))
		__sched_group_set_shares(tg, scale_load(WEIGHT_IDLEPRIO));
	else
		__sched_group_set_shares(tg, NICE_0_LOAD);

	mutex_unlock(&shares_mutex);
	return 0;
}

#else /* CONFIG_FAIR_GROUP_SCHED */

void free_fair_sched_group(struct task_group *tg) { }

int alloc_fair_sched_group(struct task_group *tg, struct task_group *parent)
{
	return 1;
}

void online_fair_sched_group(struct task_group *tg) { }

void unregister_fair_sched_group(struct task_group *tg) { }

#endif /* CONFIG_FAIR_GROUP_SCHED */


static unsigned int get_rr_interval_fair(struct rq *rq, struct task_struct *task)
{
	struct sched_entity *se = &task->se;
	unsigned int rr_interval = 0;

	/*
	 * Time slice is 0 for SCHED_OTHER tasks that are on an otherwise
	 * idle runqueue:
	 */
	if (rq->cfs.load.weight)
		rr_interval = NS_TO_JIFFIES(sched_slice(cfs_rq_of(se), se));

	return rr_interval;
}

/*
 * All the scheduling class methods:
 */
DEFINE_SCHED_CLASS(fair) = {

	.enqueue_task		= enqueue_task_fair,
	.dequeue_task		= dequeue_task_fair,
	.yield_task		= yield_task_fair,
	.yield_to_task		= yield_to_task_fair,

	.check_preempt_curr	= check_preempt_wakeup,

	.pick_next_task		= __pick_next_task_fair,
	.put_prev_task		= put_prev_task_fair,
	.set_next_task          = set_next_task_fair,

#ifdef CONFIG_SMP
	.balance		= balance_fair,
	.pick_task		= pick_task_fair,
	.select_task_rq		= select_task_rq_fair,
	.migrate_task_rq	= migrate_task_rq_fair,

	.rq_online		= rq_online_fair,
	.rq_offline		= rq_offline_fair,

	.task_dead		= task_dead_fair,
	.set_cpus_allowed	= set_cpus_allowed_common,
#endif

	.task_tick		= task_tick_fair,
	.task_fork		= task_fork_fair,

	.prio_changed		= prio_changed_fair,
	.switched_from		= switched_from_fair,
	.switched_to		= switched_to_fair,

	.get_rr_interval	= get_rr_interval_fair,

	.update_curr		= update_curr_fair,

#ifdef CONFIG_FAIR_GROUP_SCHED
	.task_change_group	= task_change_group_fair,
#endif

#ifdef CONFIG_UCLAMP_TASK
	.uclamp_enabled		= 1,
#endif
};

#ifdef CONFIG_SCHED_DEBUG
void print_cfs_stats(struct seq_file *m, int cpu)
{
	struct cfs_rq *cfs_rq, *pos;

	rcu_read_lock();
	for_each_leaf_cfs_rq_safe(cpu_rq(cpu), cfs_rq, pos)
		print_cfs_rq(m, cpu, cfs_rq);
	rcu_read_unlock();
}

#ifdef CONFIG_NUMA_BALANCING
void show_numa_stats(struct task_struct *p, struct seq_file *m)
{
	int node;
	unsigned long tsf = 0, tpf = 0, gsf = 0, gpf = 0;
	struct numa_group *ng;

	rcu_read_lock();
	ng = rcu_dereference(p->numa_group);
	for_each_online_node(node) {
		if (p->numa_faults) {
			tsf = p->numa_faults[task_faults_idx(NUMA_MEM, node, 0)];
			tpf = p->numa_faults[task_faults_idx(NUMA_MEM, node, 1)];
		}
		if (ng) {
			gsf = ng->faults[task_faults_idx(NUMA_MEM, node, 0)],
			gpf = ng->faults[task_faults_idx(NUMA_MEM, node, 1)];
		}
		print_numa_stats(m, node, tsf, tpf, gsf, gpf);
	}
	rcu_read_unlock();
}
#endif /* CONFIG_NUMA_BALANCING */
#endif /* CONFIG_SCHED_DEBUG */

__init void init_sched_fair_class(void)
{
#ifdef CONFIG_SMP
	int i;

	for_each_possible_cpu(i) {
		zalloc_cpumask_var_node(&per_cpu(load_balance_mask, i), GFP_KERNEL, cpu_to_node(i));
		zalloc_cpumask_var_node(&per_cpu(select_rq_mask,    i), GFP_KERNEL, cpu_to_node(i));

#ifdef CONFIG_CFS_BANDWIDTH
		INIT_CSD(&cpu_rq(i)->cfsb_csd, __cfsb_csd_unthrottle, cpu_rq(i));
		INIT_LIST_HEAD(&cpu_rq(i)->cfsb_csd_list);
#endif
	}

	open_softirq(SCHED_SOFTIRQ, run_rebalance_domains);

#ifdef CONFIG_NO_HZ_COMMON
	nohz.next_balance = jiffies;
	nohz.next_blocked = jiffies;
	zalloc_cpumask_var(&nohz.idle_cpus_mask, GFP_NOWAIT);
#endif
#endif /* SMP */

}<|MERGE_RESOLUTION|>--- conflicted
+++ resolved
@@ -10350,7 +10350,16 @@
 	 */
 	update_sd_lb_stats(env, &sds);
 
-<<<<<<< HEAD
+	/* There is no busy sibling group to pull tasks from */
+	if (!sds.busiest)
+		goto out_balanced;
+
+	busiest = &sds.busiest_stat;
+
+	/* Misfit tasks should be dealt with regardless of the avg load */
+	if (busiest->group_type == group_misfit_task)
+		goto force_balance;
+
 	if (sched_energy_enabled()) {
 		struct root_domain *rd = env->dst_rq->rd;
 		int out_balance = 1;
@@ -10359,28 +10368,6 @@
 					&out_balance);
 		if (rcu_dereference(rd->pd) && !READ_ONCE(rd->overutilized)
 					&& out_balance)
-			goto out_balanced;
-	}
-
-	local = &sds.local_stat;
-	busiest = &sds.busiest_stat;
-
-=======
->>>>>>> 1f2d9ffc
-	/* There is no busy sibling group to pull tasks from */
-	if (!sds.busiest)
-		goto out_balanced;
-
-	busiest = &sds.busiest_stat;
-
-	/* Misfit tasks should be dealt with regardless of the avg load */
-	if (busiest->group_type == group_misfit_task)
-		goto force_balance;
-
-	if (sched_energy_enabled()) {
-		struct root_domain *rd = env->dst_rq->rd;
-
-		if (rcu_dereference(rd->pd) && !READ_ONCE(rd->overutilized))
 			goto out_balanced;
 	}
 
