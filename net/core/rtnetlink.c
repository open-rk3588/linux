--- conflicted
+++ resolved
@@ -210,8 +210,6 @@
 }
 EXPORT_SYMBOL(rtnl_net_unlock);
 
-<<<<<<< HEAD
-=======
 int rtnl_net_trylock(struct net *net)
 {
 	int ret = rtnl_trylock();
@@ -223,7 +221,6 @@
 }
 EXPORT_SYMBOL(rtnl_net_trylock);
 
->>>>>>> ecf99864
 static int rtnl_net_cmp_locks(const struct net *net_a, const struct net *net_b)
 {
 	if (net_eq(net_a, net_b))
