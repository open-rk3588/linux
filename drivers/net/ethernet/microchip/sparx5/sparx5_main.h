/* SPDX-License-Identifier: GPL-2.0+ */
/* Microchip Sparx5 Switch driver
 *
 * Copyright (c) 2021 Microchip Technology Inc. and its subsidiaries.
 */

#ifndef __SPARX5_MAIN_H__
#define __SPARX5_MAIN_H__

#include <linux/types.h>
#include <linux/phy/phy.h>
#include <linux/netdevice.h>
#include <linux/phy.h>
#include <linux/if_vlan.h>
#include <linux/bitmap.h>
#include <linux/phylink.h>
#include <linux/net_tstamp.h>
#include <linux/ptp_clock_kernel.h>
#include <linux/hrtimer.h>
#include <linux/debugfs.h>
#include <net/flow_offload.h>

#include <fdma_api.h>

#include "sparx5_main_regs.h"

/* Target chip type */
enum spx5_target_chiptype {
	SPX5_TARGET_CT_7546       = 0x7546,  /* SparX-5-64  Enterprise */
	SPX5_TARGET_CT_7549       = 0x7549,  /* SparX-5-90  Enterprise */
	SPX5_TARGET_CT_7552       = 0x7552,  /* SparX-5-128 Enterprise */
	SPX5_TARGET_CT_7556       = 0x7556,  /* SparX-5-160 Enterprise */
	SPX5_TARGET_CT_7558       = 0x7558,  /* SparX-5-200 Enterprise */
	SPX5_TARGET_CT_7546TSN    = 0x47546, /* SparX-5-64i Industrial */
	SPX5_TARGET_CT_7549TSN    = 0x47549, /* SparX-5-90i Industrial */
	SPX5_TARGET_CT_7552TSN    = 0x47552, /* SparX-5-128i Industrial */
	SPX5_TARGET_CT_7556TSN    = 0x47556, /* SparX-5-160i Industrial */
	SPX5_TARGET_CT_7558TSN    = 0x47558, /* SparX-5-200i Industrial */
	SPX5_TARGET_CT_LAN9694    = 0x9694,  /* lan969x-40 */
	SPX5_TARGET_CT_LAN9691VAO = 0x9691,  /* lan969x-40-VAO */
	SPX5_TARGET_CT_LAN9694TSN = 0x9695,  /* lan969x-40-TSN */
	SPX5_TARGET_CT_LAN9694RED = 0x969A,  /* lan969x-40-RED */
	SPX5_TARGET_CT_LAN9696    = 0x9696,  /* lan969x-60 */
	SPX5_TARGET_CT_LAN9692VAO = 0x9692,  /* lan969x-65-VAO */
	SPX5_TARGET_CT_LAN9696TSN = 0x9697,  /* lan969x-60-TSN */
	SPX5_TARGET_CT_LAN9696RED = 0x969B,  /* lan969x-60-RED */
	SPX5_TARGET_CT_LAN9698    = 0x9698,  /* lan969x-100 */
	SPX5_TARGET_CT_LAN9693VAO = 0x9693,  /* lan969x-100-VAO */
	SPX5_TARGET_CT_LAN9698TSN = 0x9699,  /* lan969x-100-TSN */
	SPX5_TARGET_CT_LAN9698RED = 0x969C,  /* lan969x-100-RED */
};

enum sparx5_port_max_tags {
	SPX5_PORT_MAX_TAGS_NONE,  /* No extra tags allowed */
	SPX5_PORT_MAX_TAGS_ONE,   /* Single tag allowed */
	SPX5_PORT_MAX_TAGS_TWO    /* Single and double tag allowed */
};

enum sparx5_vlan_port_type {
	SPX5_VLAN_PORT_TYPE_UNAWARE, /* VLAN unaware port */
	SPX5_VLAN_PORT_TYPE_C,       /* C-port */
	SPX5_VLAN_PORT_TYPE_S,       /* S-port */
	SPX5_VLAN_PORT_TYPE_S_CUSTOM /* S-port using custom type */
};

/* This is used in calendar configuration */
enum sparx5_cal_bw {
	SPX5_CAL_SPEED_NONE = 0,
	SPX5_CAL_SPEED_1G   = 1,
	SPX5_CAL_SPEED_2G5  = 2,
	SPX5_CAL_SPEED_5G   = 3,
	SPX5_CAL_SPEED_10G  = 4,
	SPX5_CAL_SPEED_25G  = 5,
	SPX5_CAL_SPEED_0G5  = 6,
	SPX5_CAL_SPEED_12G5 = 7
};

enum sparx5_feature {
	SPX5_FEATURE_PSFP = BIT(0),
	SPX5_FEATURE_PTP  = BIT(1),
};

#define SPX5_PORTS             65
#define SPX5_PORTS_ALL         70 /* Total number of ports */

#define SPX5_PORT_CPU_0        0 /* CPU Port 0 */
#define SPX5_PORT_CPU_1        1 /* CPU Port 1 */
#define SPX5_PORT_VD0          2 /* VD0/Port used for IPMC */
#define SPX5_PORT_VD1          3 /* VD1/Port used for AFI/OAM */
#define SPX5_PORT_VD2          4 /* VD2/Port used for IPinIP*/

#define PGID_UC_FLOOD          0
#define PGID_MC_FLOOD          1
#define PGID_IPV4_MC_DATA      2
#define PGID_IPV4_MC_CTRL      3
#define PGID_IPV6_MC_DATA      4
#define PGID_IPV6_MC_CTRL      5
#define PGID_BCAST             6
#define PGID_CPU               7
#define PGID_MCAST_START       8

#define PGID_TABLE_SIZE	       3290

#define IFH_LEN                9 /* 36 bytes */
#define NULL_VID               0
#define SPX5_MACT_PULL_DELAY   (2 * HZ)
#define SPX5_STATS_CHECK_DELAY (1 * HZ)
#define SPX5_PRIOS             8     /* Number of priority queues */
#define SPX5_BUFFER_CELL_SZ    184   /* Cell size  */
#define SPX5_BUFFER_MEMORY     4194280 /* 22795 words * 184 bytes */

#define XTR_QUEUE     0
#define INJ_QUEUE     0

#define FDMA_DCB_MAX			64
#define FDMA_RX_DCB_MAX_DBS		15
#define FDMA_TX_DCB_MAX_DBS		1

#define SPARX5_PHC_COUNT		3
#define SPARX5_PHC_PORT			0

#define IFH_REW_OP_NOOP			0x0
#define IFH_REW_OP_ONE_STEP_PTP		0x3
#define IFH_REW_OP_TWO_STEP_PTP		0x4

#define IFH_PDU_TYPE_NONE		0x0
#define IFH_PDU_TYPE_PTP		0x5
#define IFH_PDU_TYPE_IPV4_UDP_PTP	0x6
#define IFH_PDU_TYPE_IPV6_UDP_PTP	0x7

#define SPX5_DSM_CAL_LEN               64
#define SPX5_DSM_CAL_MAX_DEVS_PER_TAXI 13
<<<<<<< HEAD
=======
#define SPX5_DSM_CAL_EMPTY             0xFFFF

#define SPARX5_MAX_PTP_ID	512
>>>>>>> ecf99864

struct sparx5;

struct sparx5_calendar_data {
	u32 schedule[SPX5_DSM_CAL_LEN];
	u32 avg_dist[SPX5_DSM_CAL_MAX_DEVS_PER_TAXI];
	u32 taxi_ports[SPX5_DSM_CAL_MAX_DEVS_PER_TAXI];
	u32 taxi_speeds[SPX5_DSM_CAL_MAX_DEVS_PER_TAXI];
	u32 dev_slots[SPX5_DSM_CAL_MAX_DEVS_PER_TAXI];
	u32 new_slots[SPX5_DSM_CAL_LEN];
	u32 temp_sched[SPX5_DSM_CAL_LEN];
	u32 indices[SPX5_DSM_CAL_LEN];
	u32 short_list[SPX5_DSM_CAL_LEN];
	u32 long_list[SPX5_DSM_CAL_LEN];
};

/* Frame DMA receive state:
 * For each DB, there is a SKB, and the skb data pointer is mapped in
 * the DB. Once a frame is received the skb is given to the upper layers
 * and a new skb is added to the dcb.
 * When the db_index reached FDMA_RX_DCB_MAX_DBS the DB is reused.
 */
struct sparx5_rx {
	struct fdma fdma;
	struct sk_buff *skb[FDMA_DCB_MAX][FDMA_RX_DCB_MAX_DBS];
	dma_addr_t dma;
	struct napi_struct napi;
	struct net_device *ndev;
	u64 packets;
};

/* Frame DMA transmit state:
 * DCBs are chained using the DCBs nextptr field.
 */
struct sparx5_tx {
	struct fdma fdma;
	u64 packets;
	u64 dropped;
};

struct sparx5_port_config {
	phy_interface_t portmode;
	u32 bandwidth;
	int speed;
	int duplex;
	enum phy_media media;
	bool inband;
	bool power_down;
	bool autoneg;
	bool serdes_reset;
	u32 pause;
	u32 pause_adv;
	phy_interface_t phy_mode;
	u32 sd_sgpio;
};

struct sparx5_port {
	struct net_device *ndev;
	struct sparx5 *sparx5;
	struct device_node *of_node;
	struct phy *serdes;
	struct sparx5_port_config conf;
	struct phylink_config phylink_config;
	struct phylink *phylink;
	struct phylink_pcs phylink_pcs;
	struct flow_stats mirror_stats;
	u16 portno;
	/* Ingress default VLAN (pvid) */
	u16 pvid;
	/* Egress default VLAN (vid) */
	u16 vid;
	bool signd_internal;
	bool signd_active_high;
	bool signd_enable;
	bool flow_control;
	enum sparx5_port_max_tags max_vlan_tags;
	enum sparx5_vlan_port_type vlan_type;
	u32 custom_etype;
	bool vlan_aware;
	struct hrtimer inj_timer;
	/* ptp */
	u8 ptp_cmd;
	u16 ts_id;
	struct sk_buff_head tx_skbs;
	bool is_mrouter;
	struct list_head tc_templates; /* list of TC templates on this port */
};

enum sparx5_core_clockfreq {
	SPX5_CORE_CLOCK_DEFAULT,  /* Defaults to the highest supported frequency */
	SPX5_CORE_CLOCK_250MHZ,   /* 250MHZ core clock frequency */
	SPX5_CORE_CLOCK_328MHZ,   /* 328MHZ core clock frequency */
	SPX5_CORE_CLOCK_500MHZ,   /* 500MHZ core clock frequency */
	SPX5_CORE_CLOCK_625MHZ,   /* 625MHZ core clock frequency */
};

struct sparx5_phc {
	struct ptp_clock *clock;
	struct ptp_clock_info info;
	struct kernel_hwtstamp_config hwtstamp_config;
	struct sparx5 *sparx5;
	u8 index;
};

struct sparx5_skb_cb {
	u8 rew_op;
	u8 pdu_type;
	u8 pdu_w16_offset;
	u16 ts_id;
	unsigned long jiffies;
};

struct sparx5_mdb_entry {
	struct list_head list;
	DECLARE_BITMAP(port_mask, SPX5_PORTS);
	unsigned char addr[ETH_ALEN];
	bool cpu_copy;
	u16 vid;
	u16 pgid_idx;
};

struct sparx5_mall_mirror_entry {
	u32 idx;
	struct sparx5_port *port;
};

struct sparx5_mall_entry {
	struct list_head list;
	struct sparx5_port *port;
	unsigned long cookie;
	enum flow_action_id type;
	bool ingress;
	union {
		struct sparx5_mall_mirror_entry mirror;
	};
};

#define SPARX5_PTP_TIMEOUT		msecs_to_jiffies(10)
#define SPARX5_SKB_CB(skb) \
	((struct sparx5_skb_cb *)((skb)->cb))

struct sparx5_regs {
	const unsigned int *tsize;
	const unsigned int *gaddr;
	const unsigned int *gcnt;
	const unsigned int *gsize;
	const unsigned int *raddr;
	const unsigned int *rcnt;
	const unsigned int *fpos;
	const unsigned int *fsize;
};

struct sparx5_consts {
	u32 n_ports;             /* Number of front ports */
	u32 n_ports_all;         /* Number of front ports + internal ports */
	u32 n_hsch_l1_elems;     /* Number of HSCH layer 1 elements */
	u32 n_hsch_queues;       /* Number of HSCH queues */
	u32 n_lb_groups;         /* Number of leacky bucket groupd */
	u32 n_pgids;             /* Number of PGID's */
	u32 n_sio_clks;          /* Number of serial IO clocks */
	u32 n_own_upsids;        /* Number of own UPSID's */
	u32 n_auto_cals;         /* Number of auto calendars */
	u32 n_filters;           /* Number of PSFP filters */
	u32 n_gates;             /* Number of PSFP gates */
	u32 n_sdlbs;             /* Number of service dual leaky buckets */
	u32 n_dsm_cal_taxis;     /* Number of DSM calendar taxis */
	u32 buf_size;            /* Amount of QLIM watermark memory */
	u32 qres_max_prio_idx;   /* Maximum QRES prio index */
	u32 qres_max_colour_idx; /* Maximum QRES colour index */
	u32 tod_pin;             /* PTP TOD pin */
};

struct sparx5_ops {
	bool (*is_port_2g5)(int portno);
	bool (*is_port_5g)(int portno);
	bool (*is_port_10g)(int portno);
	bool (*is_port_25g)(int portno);
	u32  (*get_port_dev_index)(struct sparx5 *sparx5, int port);
	u32  (*get_port_dev_bit)(struct sparx5 *sparx5, int port);
	u32  (*get_hsch_max_group_rate)(int grp);
	struct sparx5_sdlb_group *(*get_sdlb_group)(int idx);
	int (*set_port_mux)(struct sparx5 *sparx5, struct sparx5_port *port,
			    struct sparx5_port_config *conf);

	irqreturn_t (*ptp_irq_handler)(int irq, void *args);
	int (*dsm_calendar_calc)(struct sparx5 *sparx5, u32 taxi,
				 struct sparx5_calendar_data *data);
};

struct sparx5_main_io_resource {
	enum sparx5_target id;
	phys_addr_t offset;
	int range;
};

struct sparx5_match_data {
	const struct sparx5_regs *regs;
	const struct sparx5_consts *consts;
	const struct sparx5_ops *ops;
	const struct sparx5_main_io_resource *iomap;
	int ioranges;
	int iomap_size;
};

struct sparx5 {
	struct platform_device *pdev;
	struct device *dev;
	u32 chip_id;
	enum spx5_target_chiptype target_ct;
	u32 features;
	void __iomem *regs[NUM_TARGETS];
	int port_count;
	struct mutex lock; /* MAC reg lock */
	/* port structures are in net device */
	struct sparx5_port *ports[SPX5_PORTS];
	enum sparx5_core_clockfreq coreclock;
	/* Statistics */
	u32 num_stats;
	u32 num_ethtool_stats;
	const char * const *stats_layout;
	u64 *stats;
	/* Workqueue for reading stats */
	struct mutex queue_stats_lock;
	struct delayed_work stats_work;
	struct workqueue_struct *stats_queue;
	/* Notifiers */
	struct notifier_block netdevice_nb;
	struct notifier_block switchdev_nb;
	struct notifier_block switchdev_blocking_nb;
	/* Switch state */
	u8 base_mac[ETH_ALEN];
	/* Associated bridge device (when bridged) */
	struct net_device *hw_bridge_dev;
	/* Bridged interfaces */
	DECLARE_BITMAP(bridge_mask, SPX5_PORTS);
	DECLARE_BITMAP(bridge_fwd_mask, SPX5_PORTS);
	DECLARE_BITMAP(bridge_lrn_mask, SPX5_PORTS);
	DECLARE_BITMAP(vlan_mask[VLAN_N_VID], SPX5_PORTS);
	/* SW MAC table */
	struct list_head mact_entries;
	/* mac table list (mact_entries) mutex */
	struct mutex mact_lock;
	/* SW MDB table */
	struct list_head mdb_entries;
	/* mdb list mutex */
	struct mutex mdb_lock;
	struct delayed_work mact_work;
	struct workqueue_struct *mact_queue;
	/* Board specifics */
	bool sd_sgpio_remapping;
	/* Register based inj/xtr */
	int xtr_irq;
	/* Frame DMA */
	int fdma_irq;
	spinlock_t tx_lock; /* lock for frame transmission */
	struct sparx5_rx rx;
	struct sparx5_tx tx;
	/* PTP */
	bool ptp;
	struct sparx5_phc phc[SPARX5_PHC_COUNT];
	spinlock_t ptp_clock_lock; /* lock for phc */
	spinlock_t ptp_ts_id_lock; /* lock for ts_id */
	struct mutex ptp_lock; /* lock for ptp interface state */
	u16 ptp_skbs;
	int ptp_irq;
	/* VCAP */
	struct vcap_control *vcap_ctrl;
	/* PGID allocation map */
	u8 pgid_map[PGID_TABLE_SIZE];
	struct list_head mall_entries;
	/* Common root for debugfs */
	struct dentry *debugfs_root;
	const struct sparx5_match_data *data;
};

/* sparx5_main.c */
bool is_sparx5(struct sparx5 *sparx5);
<<<<<<< HEAD
=======
bool sparx5_has_feature(struct sparx5 *sparx5, enum sparx5_feature feature);
>>>>>>> ecf99864

/* sparx5_switchdev.c */
int sparx5_register_notifier_blocks(struct sparx5 *sparx5);
void sparx5_unregister_notifier_blocks(struct sparx5 *sparx5);

/* sparx5_packet.c */
struct frame_info {
	int src_port;
	u32 timestamp;
};

void sparx5_xtr_flush(struct sparx5 *sparx5, u8 grp);
void sparx5_ifh_parse(struct sparx5 *sparx5, u32 *ifh, struct frame_info *info);
irqreturn_t sparx5_xtr_handler(int irq, void *_priv);
netdev_tx_t sparx5_port_xmit_impl(struct sk_buff *skb, struct net_device *dev);
int sparx5_manual_injection_mode(struct sparx5 *sparx5);
void sparx5_port_inj_timer_setup(struct sparx5_port *port);

/* sparx5_fdma.c */
int sparx5_fdma_start(struct sparx5 *sparx5);
int sparx5_fdma_stop(struct sparx5 *sparx5);
int sparx5_fdma_xmit(struct sparx5 *sparx5, u32 *ifh, struct sk_buff *skb);
irqreturn_t sparx5_fdma_handler(int irq, void *args);

/* sparx5_mactable.c */
void sparx5_mact_pull_work(struct work_struct *work);
int sparx5_mact_learn(struct sparx5 *sparx5, int port,
		      const unsigned char mac[ETH_ALEN], u16 vid);
bool sparx5_mact_getnext(struct sparx5 *sparx5,
			 unsigned char mac[ETH_ALEN], u16 *vid, u32 *pcfg2);
int sparx5_mact_find(struct sparx5 *sparx5,
		     const unsigned char mac[ETH_ALEN], u16 vid, u32 *pcfg2);
int sparx5_mact_forget(struct sparx5 *sparx5,
		       const unsigned char mac[ETH_ALEN], u16 vid);
int sparx5_add_mact_entry(struct sparx5 *sparx5,
			  struct net_device *dev,
			  u16 portno,
			  const unsigned char *addr, u16 vid);
int sparx5_del_mact_entry(struct sparx5 *sparx5,
			  const unsigned char *addr,
			  u16 vid);
int sparx5_mc_sync(struct net_device *dev, const unsigned char *addr);
int sparx5_mc_unsync(struct net_device *dev, const unsigned char *addr);
void sparx5_set_ageing(struct sparx5 *sparx5, int msecs);
void sparx5_mact_init(struct sparx5 *sparx5);

/* sparx5_vlan.c */
void sparx5_pgid_update_mask(struct sparx5_port *port, int pgid, bool enable);
void sparx5_pgid_clear(struct sparx5 *spx5, int pgid);
void sparx5_pgid_read_mask(struct sparx5 *sparx5, int pgid, u32 portmask[3]);
void sparx5_update_fwd(struct sparx5 *sparx5);
void sparx5_vlan_init(struct sparx5 *sparx5);
void sparx5_vlan_port_setup(struct sparx5 *sparx5, int portno);
int sparx5_vlan_vid_add(struct sparx5_port *port, u16 vid, bool pvid,
			bool untagged);
int sparx5_vlan_vid_del(struct sparx5_port *port, u16 vid);
void sparx5_vlan_port_apply(struct sparx5 *sparx5, struct sparx5_port *port);

/* sparx5_calendar.c */
int sparx5_config_auto_calendar(struct sparx5 *sparx5);
int sparx5_config_dsm_calendar(struct sparx5 *sparx5);
int sparx5_dsm_calendar_calc(struct sparx5 *sparx5, u32 taxi,
			     struct sparx5_calendar_data *data);
<<<<<<< HEAD
=======
u32 sparx5_cal_speed_to_value(enum sparx5_cal_bw speed);
enum sparx5_cal_bw sparx5_get_port_cal_speed(struct sparx5 *sparx5, u32 portno);
>>>>>>> ecf99864


/* sparx5_ethtool.c */
void sparx5_get_stats64(struct net_device *ndev, struct rtnl_link_stats64 *stats);
int sparx_stats_init(struct sparx5 *sparx5);

/* sparx5_dcb.c */
#ifdef CONFIG_SPARX5_DCB
int sparx5_dcb_init(struct sparx5 *sparx5);
#else
static inline int sparx5_dcb_init(struct sparx5 *sparx5)
{
	return 0;
}
#endif

/* sparx5_netdev.c */
void sparx5_set_port_ifh_timestamp(struct sparx5 *sparx5, void *ifh_hdr,
				   u64 timestamp);
void sparx5_set_port_ifh_rew_op(void *ifh_hdr, u32 rew_op);
<<<<<<< HEAD
void sparx5_set_port_ifh_pdu_type(void *ifh_hdr, u32 pdu_type);
void sparx5_set_port_ifh_pdu_w16_offset(void *ifh_hdr, u32 pdu_w16_offset);
=======
void sparx5_set_port_ifh_pdu_type(struct sparx5 *sparx5, void *ifh_hdr,
				  u32 pdu_type);
void sparx5_set_port_ifh_pdu_w16_offset(struct sparx5 *sparx5, void *ifh_hdr,
					u32 pdu_w16_offset);
>>>>>>> ecf99864
void sparx5_set_port_ifh(struct sparx5 *sparx5, void *ifh_hdr, u16 portno);
bool sparx5_netdevice_check(const struct net_device *dev);
struct net_device *sparx5_create_netdev(struct sparx5 *sparx5, u32 portno);
int sparx5_register_netdevs(struct sparx5 *sparx5);
void sparx5_destroy_netdevs(struct sparx5 *sparx5);
void sparx5_unregister_netdevs(struct sparx5 *sparx5);

/* sparx5_ptp.c */
int sparx5_ptp_init(struct sparx5 *sparx5);
void sparx5_ptp_deinit(struct sparx5 *sparx5);
int sparx5_ptp_hwtstamp_set(struct sparx5_port *port,
			    struct kernel_hwtstamp_config *cfg,
			    struct netlink_ext_ack *extack);
void sparx5_ptp_hwtstamp_get(struct sparx5_port *port,
			     struct kernel_hwtstamp_config *cfg);
void sparx5_ptp_rxtstamp(struct sparx5 *sparx5, struct sk_buff *skb,
			 u64 timestamp);
int sparx5_ptp_txtstamp_request(struct sparx5_port *port,
				struct sk_buff *skb);
void sparx5_ptp_txtstamp_release(struct sparx5_port *port,
				 struct sk_buff *skb);
irqreturn_t sparx5_ptp_irq_handler(int irq, void *args);
int sparx5_ptp_gettime64(struct ptp_clock_info *ptp, struct timespec64 *ts);
void sparx5_get_hwtimestamp(struct sparx5 *sparx5,
			    struct timespec64 *ts,
			    u32 nsec);

/* sparx5_vcap_impl.c */
int sparx5_vcap_init(struct sparx5 *sparx5);
void sparx5_vcap_destroy(struct sparx5 *sparx5);

/* sparx5_pgid.c */
enum sparx5_pgid_type {
	SPX5_PGID_FREE,
	SPX5_PGID_RESERVED,
	SPX5_PGID_MULTICAST,
};

void sparx5_pgid_init(struct sparx5 *spx5);
int sparx5_pgid_alloc_mcast(struct sparx5 *spx5, u16 *idx);
int sparx5_pgid_free(struct sparx5 *spx5, u16 idx);
int sparx5_get_pgid(struct sparx5 *sparx5, int pgid);

/* sparx5_pool.c */
struct sparx5_pool_entry {
	u16 ref_cnt;
	u32 idx; /* tc index */
};

u32 sparx5_pool_idx_to_id(u32 idx);
int sparx5_pool_put(struct sparx5_pool_entry *pool, int size, u32 id);
int sparx5_pool_get(struct sparx5_pool_entry *pool, int size, u32 *id);
int sparx5_pool_get_with_idx(struct sparx5_pool_entry *pool, int size, u32 idx,
			     u32 *id);

/* sparx5_port.c */
int sparx5_port_mux_set(struct sparx5 *sparx5, struct sparx5_port *port,
			struct sparx5_port_config *conf);
int sparx5_get_internal_port(struct sparx5 *sparx5, int port);

/* sparx5_sdlb.c */
#define SPX5_SDLB_PUP_TOKEN_DISABLE 0x1FFF
#define SPX5_SDLB_PUP_TOKEN_MAX (SPX5_SDLB_PUP_TOKEN_DISABLE - 1)
#define SPX5_SDLB_GROUP_RATE_MAX 25000000000ULL
#define SPX5_SDLB_2CYCLES_TYPE2_THRES_OFFSET 13
#define SPX5_SDLB_CNT 4096
#define SPX5_SDLB_GROUP_CNT 10
#define SPX5_CLK_PER_100PS_DEFAULT 16

struct sparx5_sdlb_group {
	u64 max_rate;
	u32 min_burst;
	u32 frame_size;
	u32 pup_interval;
	u32 nsets;
};

extern struct sparx5_sdlb_group sdlb_groups[SPX5_SDLB_GROUP_CNT];
struct sparx5_sdlb_group *sparx5_get_sdlb_group(int idx);
int sparx5_sdlb_pup_token_get(struct sparx5 *sparx5, u32 pup_interval,
			      u64 rate);

u64 sparx5_sdlb_clk_hz_get(struct sparx5 *sparx5);
int sparx5_sdlb_group_get_by_rate(struct sparx5 *sparx5, u32 rate, u32 burst);
int sparx5_sdlb_group_get_by_index(struct sparx5 *sparx5, u32 idx, u32 *group);

int sparx5_sdlb_group_add(struct sparx5 *sparx5, u32 group, u32 idx);
int sparx5_sdlb_group_del(struct sparx5 *sparx5, u32 group, u32 idx);

void sparx5_sdlb_group_init(struct sparx5 *sparx5, u64 max_rate, u32 min_burst,
			    u32 frame_size, u32 idx);

/* sparx5_police.c */
enum {
	/* More policer types will be added later */
	SPX5_POL_SERVICE
};

struct sparx5_policer {
	u32 type;
	u32 idx;
	u64 rate;
	u32 burst;
	u32 group;
	u8 event_mask;
};

int sparx5_policer_conf_set(struct sparx5 *sparx5, struct sparx5_policer *pol);

/* sparx5_psfp.c */
#define SPX5_PSFP_GCE_CNT 4
#define SPX5_PSFP_SG_CNT 1024
#define SPX5_PSFP_SG_MIN_CYCLE_TIME_NS (1 * NSEC_PER_USEC)
#define SPX5_PSFP_SG_MAX_CYCLE_TIME_NS ((1 * NSEC_PER_SEC) - 1)
#define SPX5_PSFP_SG_MAX_IPV (SPX5_PRIOS - 1)
#define SPX5_PSFP_SG_OPEN (SPX5_PSFP_SG_CNT - 1)
#define SPX5_PSFP_SG_CYCLE_TIME_DEFAULT 1000000
#define SPX5_PSFP_SF_MAX_SDU 16383

struct sparx5_psfp_fm {
	struct sparx5_policer pol;
};

struct sparx5_psfp_gce {
	bool gate_state;            /* StreamGateState */
	u32 interval;               /* TimeInterval */
	u32 ipv;                    /* InternalPriorityValue */
	u32 maxoctets;              /* IntervalOctetMax */
};

struct sparx5_psfp_sg {
	bool gate_state;            /* PSFPAdminGateStates */
	bool gate_enabled;          /* PSFPGateEnabled */
	u32 ipv;                    /* PSFPAdminIPV */
	struct timespec64 basetime; /* PSFPAdminBaseTime */
	u32 cycletime;              /* PSFPAdminCycleTime */
	u32 cycletimeext;           /* PSFPAdminCycleTimeExtension */
	u32 num_entries;            /* PSFPAdminControlListLength */
	struct sparx5_psfp_gce gce[SPX5_PSFP_GCE_CNT];
};

struct sparx5_psfp_sf {
	bool sblock_osize_ena;
	bool sblock_osize;
	u32 max_sdu;
	u32 sgid; /* Gate id */
	u32 fmid; /* Flow meter id */
};

int sparx5_psfp_fm_add(struct sparx5 *sparx5, u32 uidx,
		       struct sparx5_psfp_fm *fm, u32 *id);
int sparx5_psfp_fm_del(struct sparx5 *sparx5, u32 id);

int sparx5_psfp_sg_add(struct sparx5 *sparx5, u32 uidx,
		       struct sparx5_psfp_sg *sg, u32 *id);
int sparx5_psfp_sg_del(struct sparx5 *sparx5, u32 id);

int sparx5_psfp_sf_add(struct sparx5 *sparx5, const struct sparx5_psfp_sf *sf,
		       u32 *id);
int sparx5_psfp_sf_del(struct sparx5 *sparx5, u32 id);

u32 sparx5_psfp_isdx_get_sf(struct sparx5 *sparx5, u32 isdx);
u32 sparx5_psfp_isdx_get_fm(struct sparx5 *sparx5, u32 isdx);
u32 sparx5_psfp_sf_get_sg(struct sparx5 *sparx5, u32 sfid);
void sparx5_isdx_conf_set(struct sparx5 *sparx5, u32 isdx, u32 sfid, u32 fmid);

void sparx5_psfp_init(struct sparx5 *sparx5);

/* sparx5_qos.c */
void sparx5_new_base_time(struct sparx5 *sparx5, const u32 cycle_time,
			  const ktime_t org_base_time, ktime_t *new_base_time);

/* sparx5_mirror.c */
int sparx5_mirror_add(struct sparx5_mall_entry *entry);
void sparx5_mirror_del(struct sparx5_mall_entry *entry);
void sparx5_mirror_stats(struct sparx5_mall_entry *entry,
			 struct flow_stats *fstats);

/* Clock period in picoseconds */
static inline u32 sparx5_clk_period(enum sparx5_core_clockfreq cclock)
{
	switch (cclock) {
	case SPX5_CORE_CLOCK_250MHZ:
		return 4000;
	case SPX5_CORE_CLOCK_328MHZ:
		return 3048;
	case SPX5_CORE_CLOCK_500MHZ:
		return 2000;
	case SPX5_CORE_CLOCK_625MHZ:
	default:
		return 1600;
	}
}

static inline bool sparx5_is_baser(phy_interface_t interface)
{
	return interface == PHY_INTERFACE_MODE_5GBASER ||
		   interface == PHY_INTERFACE_MODE_10GBASER ||
		   interface == PHY_INTERFACE_MODE_25GBASER;
}

extern const struct phylink_mac_ops sparx5_phylink_mac_ops;
extern const struct phylink_pcs_ops sparx5_phylink_pcs_ops;
extern const struct ethtool_ops sparx5_ethtool_ops;
extern const struct dcbnl_rtnl_ops sparx5_dcbnl_ops;

/* Calculate raw offset */
static inline __pure int spx5_offset(int id, int tinst, int tcnt,
				     int gbase, int ginst,
				     int gcnt, int gwidth,
				     int raddr, int rinst,
				     int rcnt, int rwidth)
{
	WARN_ON((tinst) >= tcnt);
	WARN_ON((ginst) >= gcnt);
	WARN_ON((rinst) >= rcnt);
	return gbase + ((ginst) * gwidth) +
		raddr + ((rinst) * rwidth);
}

/* Read, Write and modify registers content.
 * The register definition macros start at the id
 */
static inline void __iomem *spx5_addr(void __iomem *base[],
				      int id, int tinst, int tcnt,
				      int gbase, int ginst,
				      int gcnt, int gwidth,
				      int raddr, int rinst,
				      int rcnt, int rwidth)
{
	WARN_ON((tinst) >= tcnt);
	WARN_ON((ginst) >= gcnt);
	WARN_ON((rinst) >= rcnt);
	return base[id + (tinst)] +
		gbase + ((ginst) * gwidth) +
		raddr + ((rinst) * rwidth);
}

static inline void __iomem *spx5_inst_addr(void __iomem *base,
					   int gbase, int ginst,
					   int gcnt, int gwidth,
					   int raddr, int rinst,
					   int rcnt, int rwidth)
{
	WARN_ON((ginst) >= gcnt);
	WARN_ON((rinst) >= rcnt);
	return base +
		gbase + ((ginst) * gwidth) +
		raddr + ((rinst) * rwidth);
}

static inline u32 spx5_rd(struct sparx5 *sparx5, int id, int tinst, int tcnt,
			  int gbase, int ginst, int gcnt, int gwidth,
			  int raddr, int rinst, int rcnt, int rwidth)
{
	return readl(spx5_addr(sparx5->regs, id, tinst, tcnt, gbase, ginst,
			       gcnt, gwidth, raddr, rinst, rcnt, rwidth));
}

static inline u32 spx5_inst_rd(void __iomem *iomem, int id, int tinst, int tcnt,
			       int gbase, int ginst, int gcnt, int gwidth,
			       int raddr, int rinst, int rcnt, int rwidth)
{
	return readl(spx5_inst_addr(iomem, gbase, ginst,
				     gcnt, gwidth, raddr, rinst, rcnt, rwidth));
}

static inline void spx5_wr(u32 val, struct sparx5 *sparx5,
			   int id, int tinst, int tcnt,
			   int gbase, int ginst, int gcnt, int gwidth,
			   int raddr, int rinst, int rcnt, int rwidth)
{
	writel(val, spx5_addr(sparx5->regs, id, tinst, tcnt,
			      gbase, ginst, gcnt, gwidth,
			      raddr, rinst, rcnt, rwidth));
}

static inline void spx5_inst_wr(u32 val, void __iomem *iomem,
				int id, int tinst, int tcnt,
				int gbase, int ginst, int gcnt, int gwidth,
				int raddr, int rinst, int rcnt, int rwidth)
{
	writel(val, spx5_inst_addr(iomem,
				   gbase, ginst, gcnt, gwidth,
				   raddr, rinst, rcnt, rwidth));
}

static inline void spx5_rmw(u32 val, u32 mask, struct sparx5 *sparx5,
			    int id, int tinst, int tcnt,
			    int gbase, int ginst, int gcnt, int gwidth,
			    int raddr, int rinst, int rcnt, int rwidth)
{
	u32 nval;

	nval = readl(spx5_addr(sparx5->regs, id, tinst, tcnt, gbase, ginst,
			       gcnt, gwidth, raddr, rinst, rcnt, rwidth));
	nval = (nval & ~mask) | (val & mask);
	writel(nval, spx5_addr(sparx5->regs, id, tinst, tcnt, gbase, ginst,
			       gcnt, gwidth, raddr, rinst, rcnt, rwidth));
}

static inline void spx5_inst_rmw(u32 val, u32 mask, void __iomem *iomem,
				 int id, int tinst, int tcnt,
				 int gbase, int ginst, int gcnt, int gwidth,
				 int raddr, int rinst, int rcnt, int rwidth)
{
	u32 nval;

	nval = readl(spx5_inst_addr(iomem, gbase, ginst, gcnt, gwidth, raddr,
				    rinst, rcnt, rwidth));
	nval = (nval & ~mask) | (val & mask);
	writel(nval, spx5_inst_addr(iomem, gbase, ginst, gcnt, gwidth, raddr,
				    rinst, rcnt, rwidth));
}

static inline void __iomem *spx5_inst_get(struct sparx5 *sparx5, int id, int tinst)
{
	return sparx5->regs[id + tinst];
}

static inline void __iomem *spx5_reg_get(struct sparx5 *sparx5,
					 int id, int tinst, int tcnt,
					 int gbase, int ginst, int gcnt, int gwidth,
					 int raddr, int rinst, int rcnt, int rwidth)
{
	return spx5_addr(sparx5->regs, id, tinst, tcnt,
			 gbase, ginst, gcnt, gwidth,
			 raddr, rinst, rcnt, rwidth);
}

#endif	/* __SPARX5_MAIN_H__ */<|MERGE_RESOLUTION|>--- conflicted
+++ resolved
@@ -130,12 +130,9 @@
 
 #define SPX5_DSM_CAL_LEN               64
 #define SPX5_DSM_CAL_MAX_DEVS_PER_TAXI 13
-<<<<<<< HEAD
-=======
 #define SPX5_DSM_CAL_EMPTY             0xFFFF
 
 #define SPARX5_MAX_PTP_ID	512
->>>>>>> ecf99864
 
 struct sparx5;
 
@@ -413,10 +410,7 @@
 
 /* sparx5_main.c */
 bool is_sparx5(struct sparx5 *sparx5);
-<<<<<<< HEAD
-=======
 bool sparx5_has_feature(struct sparx5 *sparx5, enum sparx5_feature feature);
->>>>>>> ecf99864
 
 /* sparx5_switchdev.c */
 int sparx5_register_notifier_blocks(struct sparx5 *sparx5);
@@ -480,11 +474,8 @@
 int sparx5_config_dsm_calendar(struct sparx5 *sparx5);
 int sparx5_dsm_calendar_calc(struct sparx5 *sparx5, u32 taxi,
 			     struct sparx5_calendar_data *data);
-<<<<<<< HEAD
-=======
 u32 sparx5_cal_speed_to_value(enum sparx5_cal_bw speed);
 enum sparx5_cal_bw sparx5_get_port_cal_speed(struct sparx5 *sparx5, u32 portno);
->>>>>>> ecf99864
 
 
 /* sparx5_ethtool.c */
@@ -505,15 +496,10 @@
 void sparx5_set_port_ifh_timestamp(struct sparx5 *sparx5, void *ifh_hdr,
 				   u64 timestamp);
 void sparx5_set_port_ifh_rew_op(void *ifh_hdr, u32 rew_op);
-<<<<<<< HEAD
-void sparx5_set_port_ifh_pdu_type(void *ifh_hdr, u32 pdu_type);
-void sparx5_set_port_ifh_pdu_w16_offset(void *ifh_hdr, u32 pdu_w16_offset);
-=======
 void sparx5_set_port_ifh_pdu_type(struct sparx5 *sparx5, void *ifh_hdr,
 				  u32 pdu_type);
 void sparx5_set_port_ifh_pdu_w16_offset(struct sparx5 *sparx5, void *ifh_hdr,
 					u32 pdu_w16_offset);
->>>>>>> ecf99864
 void sparx5_set_port_ifh(struct sparx5 *sparx5, void *ifh_hdr, u16 portno);
 bool sparx5_netdevice_check(const struct net_device *dev);
 struct net_device *sparx5_create_netdev(struct sparx5 *sparx5, u32 portno);
