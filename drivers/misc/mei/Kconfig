# SPDX-License-Identifier: GPL-2.0
# Copyright (c) 2003-2019, Intel Corporation. All rights reserved.
config INTEL_MEI
	tristate "Intel Management Engine Interface"
	depends on X86 && PCI
<<<<<<< HEAD
=======
	default X86_64 || MATOM
>>>>>>> 001a3a0c
	help
	  The Intel Management Engine (Intel ME) provides Manageability,
	  Security and Media services for system containing Intel chipsets.
	  if selected /dev/mei misc device will be created.

	  For more information see
	  <https://software.intel.com/en-us/manageability/>

config INTEL_MEI_ME
	tristate "ME Enabled Intel Chipsets"
	select INTEL_MEI
	depends on X86 && PCI
	help
	  MEI support for ME Enabled Intel chipsets.

	  Supported Chipsets are:
	  7 Series Chipset Family
	  6 Series Chipset Family
	  5 Series Chipset Family
	  4 Series Chipset Family
	  Mobile 4 Series Chipset Family
	  ICH9
	  82946GZ/GL
	  82G35 Express
	  82Q963/Q965
	  82P965/G965
	  Mobile PM965/GM965
	  Mobile GME965/GLE960
	  82Q35 Express
	  82G33/G31/P35/P31 Express
	  82Q33 Express
	  82X38/X48 Express

config INTEL_MEI_TXE
	tristate "Intel Trusted Execution Environment with ME Interface"
	select INTEL_MEI
	depends on X86 && PCI
	help
	  MEI Support for Trusted Execution Environment device on Intel SoCs

	  Supported SoCs:
	  Intel Bay Trail

config INTEL_MEI_GSC
	tristate "Intel MEI GSC embedded device"
	depends on INTEL_MEI
	depends on INTEL_MEI_ME
	depends on X86 && PCI
	depends on DRM_I915
	help
	  Intel auxiliary driver for GSC devices embedded in Intel graphics devices.

	  An MEI device here called GSC can be embedded in an
	  Intel graphics devices, to support a range of chassis
	  tasks such as graphics card firmware update and security
	  tasks.

config INTEL_MEI_VSC_HW
	tristate "Intel visual sensing controller device transport driver"
	depends on INTEL_MEI
	depends on ACPI && SPI
	depends on GPIOLIB || COMPILE_TEST
	help
	  Intel SPI transport driver between host and Intel visual sensing
	  controller (IVSC) device.

	  This driver can also be built as a module. If so, the module
	  will be called mei-vsc-hw.

config INTEL_MEI_VSC
	tristate "Intel visual sensing controller device with ME interface"
	depends on INTEL_MEI_VSC_HW
	depends on INTEL_MEI
	help
	  Intel MEI over SPI driver for Intel visual sensing controller
	  (IVSC) device embedded in IA platform. It supports camera sharing
	  between IVSC for context sensing and IPU for typical media usage.
	  Select this config should enable transport layer for IVSC device.

	  This driver can also be built as a module. If so, the module
	  will be called mei-vsc.

source "drivers/misc/mei/hdcp/Kconfig"
source "drivers/misc/mei/pxp/Kconfig"
source "drivers/misc/mei/gsc_proxy/Kconfig"<|MERGE_RESOLUTION|>--- conflicted
+++ resolved
@@ -3,10 +3,7 @@
 config INTEL_MEI
 	tristate "Intel Management Engine Interface"
 	depends on X86 && PCI
-<<<<<<< HEAD
-=======
 	default X86_64 || MATOM
->>>>>>> 001a3a0c
 	help
 	  The Intel Management Engine (Intel ME) provides Manageability,
 	  Security and Media services for system containing Intel chipsets.
