--- conflicted
+++ resolved
@@ -4334,13 +4334,9 @@
 		 */
 		smp_cond_load_acquire(&p->on_cpu, !VAL);
 
-<<<<<<< HEAD
 		trace_android_rvh_try_to_wake_up(p);
 
-		cpu = select_task_rq(p, p->wake_cpu, wake_flags | WF_TTWU);
-=======
 		cpu = select_task_rq(p, p->wake_cpu, &wake_flags);
->>>>>>> 75b607fa
 		if (task_cpu(p) != cpu) {
 			if (p->in_iowait) {
 				delayacct_blkio_end(p);
