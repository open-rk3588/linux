/* SPDX-License-Identifier: GPL-2.0-or-later */
/*
 * INET		An implementation of the TCP/IP protocol suite for the LINUX
 *		operating system.  INET is implemented using the  BSD Socket
 *		interface as the means of communication with the user level.
 *
 *		Definitions for the TCP module.
 *
 * Version:	@(#)tcp.h	1.0.5	05/23/93
 *
 * Authors:	Ross Biro
 *		Fred N. van Kempen, <waltje@uWalt.NL.Mugnet.ORG>
 */
#ifndef _TCP_H
#define _TCP_H

#define FASTRETRANS_DEBUG 1

#include <linux/list.h>
#include <linux/tcp.h>
#include <linux/bug.h>
#include <linux/slab.h>
#include <linux/cache.h>
#include <linux/percpu.h>
#include <linux/skbuff.h>
#include <linux/kref.h>
#include <linux/ktime.h>
#include <linux/indirect_call_wrapper.h>

#include <net/inet_connection_sock.h>
#include <net/inet_timewait_sock.h>
#include <net/inet_hashtables.h>
#include <net/checksum.h>
#include <net/request_sock.h>
#include <net/sock_reuseport.h>
#include <net/sock.h>
#include <net/snmp.h>
#include <net/ip.h>
#include <net/tcp_states.h>
#include <net/tcp_ao.h>
#include <net/inet_ecn.h>
#include <net/dst.h>
#include <net/mptcp.h>

#include <linux/seq_file.h>
#include <linux/memcontrol.h>
#include <linux/bpf-cgroup.h>
#include <linux/siphash.h>

extern struct inet_hashinfo tcp_hashinfo;

DECLARE_PER_CPU(unsigned int, tcp_orphan_count);
int tcp_orphan_count_sum(void);

DECLARE_PER_CPU(u32, tcp_tw_isn);

void tcp_time_wait(struct sock *sk, int state, int timeo);

#define MAX_TCP_HEADER	L1_CACHE_ALIGN(128 + MAX_HEADER)
#define MAX_TCP_OPTION_SPACE 40
#define TCP_MIN_SND_MSS		48
#define TCP_MIN_GSO_SIZE	(TCP_MIN_SND_MSS - MAX_TCP_OPTION_SPACE)

/*
 * Never offer a window over 32767 without using window scaling. Some
 * poor stacks do signed 16bit maths!
 */
#define MAX_TCP_WINDOW		32767U

/* Minimal accepted MSS. It is (60+60+8) - (20+20). */
#define TCP_MIN_MSS		88U

/* The initial MTU to use for probing */
#define TCP_BASE_MSS		1024

/* probing interval, default to 10 minutes as per RFC4821 */
#define TCP_PROBE_INTERVAL	600

/* Specify interval when tcp mtu probing will stop */
#define TCP_PROBE_THRESHOLD	8

/* After receiving this amount of duplicate ACKs fast retransmit starts. */
#define TCP_FASTRETRANS_THRESH 3

/* Maximal number of ACKs sent quickly to accelerate slow-start. */
#define TCP_MAX_QUICKACKS	16U

/* Maximal number of window scale according to RFC1323 */
#define TCP_MAX_WSCALE		14U

/* urg_data states */
#define TCP_URG_VALID	0x0100
#define TCP_URG_NOTYET	0x0200
#define TCP_URG_READ	0x0400

#define TCP_RETR1	3	/*
				 * This is how many retries it does before it
				 * tries to figure out if the gateway is
				 * down. Minimal RFC value is 3; it corresponds
				 * to ~3sec-8min depending on RTO.
				 */

#define TCP_RETR2	15	/*
				 * This should take at least
				 * 90 minutes to time out.
				 * RFC1122 says that the limit is 100 sec.
				 * 15 is ~13-30min depending on RTO.
				 */

#define TCP_SYN_RETRIES	 6	/* This is how many retries are done
				 * when active opening a connection.
				 * RFC1122 says the minimum retry MUST
				 * be at least 180secs.  Nevertheless
				 * this value is corresponding to
				 * 63secs of retransmission with the
				 * current initial RTO.
				 */

#define TCP_SYNACK_RETRIES 5	/* This is how may retries are done
				 * when passive opening a connection.
				 * This is corresponding to 31secs of
				 * retransmission with the current
				 * initial RTO.
				 */

#define TCP_TIMEWAIT_LEN (60*HZ) /* how long to wait to destroy TIME-WAIT
				  * state, about 60 seconds	*/
#define TCP_FIN_TIMEOUT	TCP_TIMEWAIT_LEN
                                 /* BSD style FIN_WAIT2 deadlock breaker.
				  * It used to be 3min, new value is 60sec,
				  * to combine FIN-WAIT-2 timeout with
				  * TIME-WAIT timer.
				  */
#define TCP_FIN_TIMEOUT_MAX (120 * HZ) /* max TCP_LINGER2 value (two minutes) */

#define TCP_DELACK_MAX	((unsigned)(HZ/5))	/* maximal time to delay before sending an ACK */
static_assert((1 << ATO_BITS) > TCP_DELACK_MAX);

#if HZ >= 100
#define TCP_DELACK_MIN	((unsigned)(HZ/25))	/* minimal time to delay before sending an ACK */
#define TCP_ATO_MIN	((unsigned)(HZ/25))
#else
#define TCP_DELACK_MIN	4U
#define TCP_ATO_MIN	4U
#endif
#define TCP_RTO_MAX	((unsigned)(120*HZ))
#define TCP_RTO_MIN	((unsigned)(HZ/5))
#define TCP_TIMEOUT_MIN	(2U) /* Min timeout for TCP timers in jiffies */

#define TCP_TIMEOUT_MIN_US (2*USEC_PER_MSEC) /* Min TCP timeout in microsecs */

#define TCP_TIMEOUT_INIT ((unsigned)(1*HZ))	/* RFC6298 2.1 initial RTO value	*/
#define TCP_TIMEOUT_FALLBACK ((unsigned)(3*HZ))	/* RFC 1122 initial RTO value, now
						 * used as a fallback RTO for the
						 * initial data transmission if no
						 * valid RTT sample has been acquired,
						 * most likely due to retrans in 3WHS.
						 */

#define TCP_RESOURCE_PROBE_INTERVAL ((unsigned)(HZ/2U)) /* Maximal interval between probes
					                 * for local resources.
					                 */
#define TCP_KEEPALIVE_TIME	(120*60*HZ)	/* two hours */
#define TCP_KEEPALIVE_PROBES	9		/* Max of 9 keepalive probes	*/
#define TCP_KEEPALIVE_INTVL	(75*HZ)

#define MAX_TCP_KEEPIDLE	32767
#define MAX_TCP_KEEPINTVL	32767
#define MAX_TCP_KEEPCNT		127
#define MAX_TCP_SYNCNT		127

/* Ensure that TCP PAWS checks are relaxed after ~2147 seconds
 * to avoid overflows. This assumes a clock smaller than 1 Mhz.
 * Default clock is 1 Khz, tcp_usec_ts uses 1 Mhz.
 */
#define TCP_PAWS_WRAP (INT_MAX / USEC_PER_SEC)

#define TCP_PAWS_MSL	60		/* Per-host timestamps are invalidated
					 * after this time. It should be equal
					 * (or greater than) TCP_TIMEWAIT_LEN
					 * to provide reliability equal to one
					 * provided by timewait state.
					 */
#define TCP_PAWS_WINDOW	1		/* Replay window for per-host
					 * timestamps. It must be less than
					 * minimal timewait lifetime.
					 */
/*
 *	TCP option
 */

#define TCPOPT_NOP		1	/* Padding */
#define TCPOPT_EOL		0	/* End of options */
#define TCPOPT_MSS		2	/* Segment size negotiating */
#define TCPOPT_WINDOW		3	/* Window scaling */
#define TCPOPT_SACK_PERM        4       /* SACK Permitted */
#define TCPOPT_SACK             5       /* SACK Block */
#define TCPOPT_TIMESTAMP	8	/* Better RTT estimations/PAWS */
#define TCPOPT_MD5SIG		19	/* MD5 Signature (RFC2385) */
#define TCPOPT_AO		29	/* Authentication Option (RFC5925) */
#define TCPOPT_MPTCP		30	/* Multipath TCP (RFC6824) */
#define TCPOPT_FASTOPEN		34	/* Fast open (RFC7413) */
#define TCPOPT_EXP		254	/* Experimental */
/* Magic number to be after the option value for sharing TCP
 * experimental options. See draft-ietf-tcpm-experimental-options-00.txt
 */
#define TCPOPT_FASTOPEN_MAGIC	0xF989
#define TCPOPT_SMC_MAGIC	0xE2D4C3D9

/*
 *     TCP option lengths
 */

#define TCPOLEN_MSS            4
#define TCPOLEN_WINDOW         3
#define TCPOLEN_SACK_PERM      2
#define TCPOLEN_TIMESTAMP      10
#define TCPOLEN_MD5SIG         18
#define TCPOLEN_FASTOPEN_BASE  2
#define TCPOLEN_EXP_FASTOPEN_BASE  4
#define TCPOLEN_EXP_SMC_BASE   6

/* But this is what stacks really send out. */
#define TCPOLEN_TSTAMP_ALIGNED		12
#define TCPOLEN_WSCALE_ALIGNED		4
#define TCPOLEN_SACKPERM_ALIGNED	4
#define TCPOLEN_SACK_BASE		2
#define TCPOLEN_SACK_BASE_ALIGNED	4
#define TCPOLEN_SACK_PERBLOCK		8
#define TCPOLEN_MD5SIG_ALIGNED		20
#define TCPOLEN_MSS_ALIGNED		4
#define TCPOLEN_EXP_SMC_BASE_ALIGNED	8

/* Flags in tp->nonagle */
#define TCP_NAGLE_OFF		1	/* Nagle's algo is disabled */
#define TCP_NAGLE_CORK		2	/* Socket is corked	    */
#define TCP_NAGLE_PUSH		4	/* Cork is overridden for already queued data */

/* TCP thin-stream limits */
#define TCP_THIN_LINEAR_RETRIES 6       /* After 6 linear retries, do exp. backoff */

/* TCP initial congestion window as per rfc6928 */
#define TCP_INIT_CWND		10

/* Bit Flags for sysctl_tcp_fastopen */
#define	TFO_CLIENT_ENABLE	1
#define	TFO_SERVER_ENABLE	2
#define	TFO_CLIENT_NO_COOKIE	4	/* Data in SYN w/o cookie option */

/* Accept SYN data w/o any cookie option */
#define	TFO_SERVER_COOKIE_NOT_REQD	0x200

/* Force enable TFO on all listeners, i.e., not requiring the
 * TCP_FASTOPEN socket option.
 */
#define	TFO_SERVER_WO_SOCKOPT1	0x400


/* sysctl variables for tcp */
extern int sysctl_tcp_max_orphans;
extern long sysctl_tcp_mem[3];

#define TCP_RACK_LOSS_DETECTION  0x1 /* Use RACK to detect losses */
#define TCP_RACK_STATIC_REO_WND  0x2 /* Use static RACK reo wnd */
#define TCP_RACK_NO_DUPTHRESH    0x4 /* Do not use DUPACK threshold in RACK */

extern atomic_long_t tcp_memory_allocated;
DECLARE_PER_CPU(int, tcp_memory_per_cpu_fw_alloc);

extern struct percpu_counter tcp_sockets_allocated;
extern unsigned long tcp_memory_pressure;

/* optimized version of sk_under_memory_pressure() for TCP sockets */
static inline bool tcp_under_memory_pressure(const struct sock *sk)
{
	if (mem_cgroup_sockets_enabled && sk->sk_memcg &&
	    mem_cgroup_under_socket_pressure(sk->sk_memcg))
		return true;

	return READ_ONCE(tcp_memory_pressure);
}
/*
 * The next routines deal with comparing 32 bit unsigned ints
 * and worry about wraparound (automatic with unsigned arithmetic).
 */

static inline bool before(__u32 seq1, __u32 seq2)
{
        return (__s32)(seq1-seq2) < 0;
}
#define after(seq2, seq1) 	before(seq1, seq2)

/* is s2<=s1<=s3 ? */
static inline bool between(__u32 seq1, __u32 seq2, __u32 seq3)
{
	return seq3 - seq2 >= seq1 - seq2;
}

static inline void tcp_wmem_free_skb(struct sock *sk, struct sk_buff *skb)
{
	sk_wmem_queued_add(sk, -skb->truesize);
	if (!skb_zcopy_pure(skb))
		sk_mem_uncharge(sk, skb->truesize);
	else
		sk_mem_uncharge(sk, SKB_TRUESIZE(skb_end_offset(skb)));
	__kfree_skb(skb);
}

void sk_forced_mem_schedule(struct sock *sk, int size);

bool tcp_check_oom(const struct sock *sk, int shift);


extern struct proto tcp_prot;

#define TCP_INC_STATS(net, field)	SNMP_INC_STATS((net)->mib.tcp_statistics, field)
#define __TCP_INC_STATS(net, field)	__SNMP_INC_STATS((net)->mib.tcp_statistics, field)
#define TCP_DEC_STATS(net, field)	SNMP_DEC_STATS((net)->mib.tcp_statistics, field)
#define TCP_ADD_STATS(net, field, val)	SNMP_ADD_STATS((net)->mib.tcp_statistics, field, val)

void tcp_tasklet_init(void);

int tcp_v4_err(struct sk_buff *skb, u32);

void tcp_shutdown(struct sock *sk, int how);

int tcp_v4_early_demux(struct sk_buff *skb);
int tcp_v4_rcv(struct sk_buff *skb);

void tcp_remove_empty_skb(struct sock *sk);
int tcp_sendmsg(struct sock *sk, struct msghdr *msg, size_t size);
int tcp_sendmsg_locked(struct sock *sk, struct msghdr *msg, size_t size);
int tcp_sendmsg_fastopen(struct sock *sk, struct msghdr *msg, int *copied,
			 size_t size, struct ubuf_info *uarg);
void tcp_splice_eof(struct socket *sock);
int tcp_send_mss(struct sock *sk, int *size_goal, int flags);
int tcp_wmem_schedule(struct sock *sk, int copy);
void tcp_push(struct sock *sk, int flags, int mss_now, int nonagle,
	      int size_goal);
void tcp_release_cb(struct sock *sk);
void tcp_wfree(struct sk_buff *skb);
void tcp_write_timer_handler(struct sock *sk);
void tcp_delack_timer_handler(struct sock *sk);
int tcp_ioctl(struct sock *sk, int cmd, int *karg);
enum skb_drop_reason tcp_rcv_state_process(struct sock *sk, struct sk_buff *skb);
void tcp_rcv_established(struct sock *sk, struct sk_buff *skb);
void tcp_rcv_space_adjust(struct sock *sk);
int tcp_twsk_unique(struct sock *sk, struct sock *sktw, void *twp);
void tcp_twsk_destructor(struct sock *sk);
void tcp_twsk_purge(struct list_head *net_exit_list);
ssize_t tcp_splice_read(struct socket *sk, loff_t *ppos,
			struct pipe_inode_info *pipe, size_t len,
			unsigned int flags);
struct sk_buff *tcp_stream_alloc_skb(struct sock *sk, gfp_t gfp,
				     bool force_schedule);

static inline void tcp_dec_quickack_mode(struct sock *sk)
{
	struct inet_connection_sock *icsk = inet_csk(sk);

	if (icsk->icsk_ack.quick) {
		/* How many ACKs S/ACKing new data have we sent? */
		const unsigned int pkts = inet_csk_ack_scheduled(sk) ? 1 : 0;

		if (pkts >= icsk->icsk_ack.quick) {
			icsk->icsk_ack.quick = 0;
			/* Leaving quickack mode we deflate ATO. */
			icsk->icsk_ack.ato   = TCP_ATO_MIN;
		} else
			icsk->icsk_ack.quick -= pkts;
	}
}

#define	TCP_ECN_OK		1
#define	TCP_ECN_QUEUE_CWR	2
#define	TCP_ECN_DEMAND_CWR	4
#define	TCP_ECN_SEEN		8

enum tcp_tw_status {
	TCP_TW_SUCCESS = 0,
	TCP_TW_RST = 1,
	TCP_TW_ACK = 2,
	TCP_TW_SYN = 3
};


enum tcp_tw_status tcp_timewait_state_process(struct inet_timewait_sock *tw,
					      struct sk_buff *skb,
					      const struct tcphdr *th,
					      u32 *tw_isn);
struct sock *tcp_check_req(struct sock *sk, struct sk_buff *skb,
			   struct request_sock *req, bool fastopen,
			   bool *lost_race);
enum skb_drop_reason tcp_child_process(struct sock *parent, struct sock *child,
				       struct sk_buff *skb);
void tcp_enter_loss(struct sock *sk);
void tcp_cwnd_reduction(struct sock *sk, int newly_acked_sacked, int newly_lost, int flag);
void tcp_clear_retrans(struct tcp_sock *tp);
void tcp_update_metrics(struct sock *sk);
void tcp_init_metrics(struct sock *sk);
void tcp_metrics_init(void);
bool tcp_peer_is_proven(struct request_sock *req, struct dst_entry *dst);
void __tcp_close(struct sock *sk, long timeout);
void tcp_close(struct sock *sk, long timeout);
void tcp_init_sock(struct sock *sk);
void tcp_init_transfer(struct sock *sk, int bpf_op, struct sk_buff *skb);
__poll_t tcp_poll(struct file *file, struct socket *sock,
		      struct poll_table_struct *wait);
int do_tcp_getsockopt(struct sock *sk, int level,
		      int optname, sockptr_t optval, sockptr_t optlen);
int tcp_getsockopt(struct sock *sk, int level, int optname,
		   char __user *optval, int __user *optlen);
bool tcp_bpf_bypass_getsockopt(int level, int optname);
int do_tcp_setsockopt(struct sock *sk, int level, int optname,
		      sockptr_t optval, unsigned int optlen);
int tcp_setsockopt(struct sock *sk, int level, int optname, sockptr_t optval,
		   unsigned int optlen);
void tcp_set_keepalive(struct sock *sk, int val);
void tcp_syn_ack_timeout(const struct request_sock *req);
int tcp_recvmsg(struct sock *sk, struct msghdr *msg, size_t len,
		int flags, int *addr_len);
int tcp_set_rcvlowat(struct sock *sk, int val);
int tcp_set_window_clamp(struct sock *sk, int val);
void tcp_update_recv_tstamps(struct sk_buff *skb,
			     struct scm_timestamping_internal *tss);
void tcp_recv_timestamp(struct msghdr *msg, const struct sock *sk,
			struct scm_timestamping_internal *tss);
void tcp_data_ready(struct sock *sk);
#ifdef CONFIG_MMU
int tcp_mmap(struct file *file, struct socket *sock,
	     struct vm_area_struct *vma);
#endif
void tcp_parse_options(const struct net *net, const struct sk_buff *skb,
		       struct tcp_options_received *opt_rx,
		       int estab, struct tcp_fastopen_cookie *foc);

/*
 *	BPF SKB-less helpers
 */
u16 tcp_v4_get_syncookie(struct sock *sk, struct iphdr *iph,
			 struct tcphdr *th, u32 *cookie);
u16 tcp_v6_get_syncookie(struct sock *sk, struct ipv6hdr *iph,
			 struct tcphdr *th, u32 *cookie);
u16 tcp_parse_mss_option(const struct tcphdr *th, u16 user_mss);
u16 tcp_get_syncookie_mss(struct request_sock_ops *rsk_ops,
			  const struct tcp_request_sock_ops *af_ops,
			  struct sock *sk, struct tcphdr *th);
/*
 *	TCP v4 functions exported for the inet6 API
 */

void tcp_v4_send_check(struct sock *sk, struct sk_buff *skb);
void tcp_v4_mtu_reduced(struct sock *sk);
void tcp_req_err(struct sock *sk, u32 seq, bool abort);
void tcp_ld_RTO_revert(struct sock *sk, u32 seq);
int tcp_v4_conn_request(struct sock *sk, struct sk_buff *skb);
struct sock *tcp_create_openreq_child(const struct sock *sk,
				      struct request_sock *req,
				      struct sk_buff *skb);
void tcp_ca_openreq_child(struct sock *sk, const struct dst_entry *dst);
struct sock *tcp_v4_syn_recv_sock(const struct sock *sk, struct sk_buff *skb,
				  struct request_sock *req,
				  struct dst_entry *dst,
				  struct request_sock *req_unhash,
				  bool *own_req);
int tcp_v4_do_rcv(struct sock *sk, struct sk_buff *skb);
int tcp_v4_connect(struct sock *sk, struct sockaddr *uaddr, int addr_len);
int tcp_connect(struct sock *sk);
enum tcp_synack_type {
	TCP_SYNACK_NORMAL,
	TCP_SYNACK_FASTOPEN,
	TCP_SYNACK_COOKIE,
};
struct sk_buff *tcp_make_synack(const struct sock *sk, struct dst_entry *dst,
				struct request_sock *req,
				struct tcp_fastopen_cookie *foc,
				enum tcp_synack_type synack_type,
				struct sk_buff *syn_skb);
int tcp_disconnect(struct sock *sk, int flags);

void tcp_finish_connect(struct sock *sk, struct sk_buff *skb);
int tcp_send_rcvq(struct sock *sk, struct msghdr *msg, size_t size);
void inet_sk_rx_dst_set(struct sock *sk, const struct sk_buff *skb);

/* From syncookies.c */
struct sock *tcp_get_cookie_sock(struct sock *sk, struct sk_buff *skb,
				 struct request_sock *req,
				 struct dst_entry *dst);
int __cookie_v4_check(const struct iphdr *iph, const struct tcphdr *th);
struct sock *cookie_v4_check(struct sock *sk, struct sk_buff *skb);
struct request_sock *cookie_tcp_reqsk_alloc(const struct request_sock_ops *ops,
					    struct sock *sk, struct sk_buff *skb,
					    struct tcp_options_received *tcp_opt,
					    int mss, u32 tsoff);

#if IS_ENABLED(CONFIG_BPF)
struct bpf_tcp_req_attrs {
	u32 rcv_tsval;
	u32 rcv_tsecr;
	u16 mss;
	u8 rcv_wscale;
	u8 snd_wscale;
	u8 ecn_ok;
	u8 wscale_ok;
	u8 sack_ok;
	u8 tstamp_ok;
	u8 usec_ts_ok;
	u8 reserved[3];
};
#endif

#ifdef CONFIG_SYN_COOKIES

/* Syncookies use a monotonic timer which increments every 60 seconds.
 * This counter is used both as a hash input and partially encoded into
 * the cookie value.  A cookie is only validated further if the delta
 * between the current counter value and the encoded one is less than this,
 * i.e. a sent cookie is valid only at most for 2*60 seconds (or less if
 * the counter advances immediately after a cookie is generated).
 */
#define MAX_SYNCOOKIE_AGE	2
#define TCP_SYNCOOKIE_PERIOD	(60 * HZ)
#define TCP_SYNCOOKIE_VALID	(MAX_SYNCOOKIE_AGE * TCP_SYNCOOKIE_PERIOD)

/* syncookies: remember time of last synqueue overflow
 * But do not dirty this field too often (once per second is enough)
 * It is racy as we do not hold a lock, but race is very minor.
 */
static inline void tcp_synq_overflow(const struct sock *sk)
{
	unsigned int last_overflow;
	unsigned int now = jiffies;

	if (sk->sk_reuseport) {
		struct sock_reuseport *reuse;

		reuse = rcu_dereference(sk->sk_reuseport_cb);
		if (likely(reuse)) {
			last_overflow = READ_ONCE(reuse->synq_overflow_ts);
			if (!time_between32(now, last_overflow,
					    last_overflow + HZ))
				WRITE_ONCE(reuse->synq_overflow_ts, now);
			return;
		}
	}

	last_overflow = READ_ONCE(tcp_sk(sk)->rx_opt.ts_recent_stamp);
	if (!time_between32(now, last_overflow, last_overflow + HZ))
		WRITE_ONCE(tcp_sk_rw(sk)->rx_opt.ts_recent_stamp, now);
}

/* syncookies: no recent synqueue overflow on this listening socket? */
static inline bool tcp_synq_no_recent_overflow(const struct sock *sk)
{
	unsigned int last_overflow;
	unsigned int now = jiffies;

	if (sk->sk_reuseport) {
		struct sock_reuseport *reuse;

		reuse = rcu_dereference(sk->sk_reuseport_cb);
		if (likely(reuse)) {
			last_overflow = READ_ONCE(reuse->synq_overflow_ts);
			return !time_between32(now, last_overflow - HZ,
					       last_overflow +
					       TCP_SYNCOOKIE_VALID);
		}
	}

	last_overflow = READ_ONCE(tcp_sk(sk)->rx_opt.ts_recent_stamp);

	/* If last_overflow <= jiffies <= last_overflow + TCP_SYNCOOKIE_VALID,
	 * then we're under synflood. However, we have to use
	 * 'last_overflow - HZ' as lower bound. That's because a concurrent
	 * tcp_synq_overflow() could update .ts_recent_stamp after we read
	 * jiffies but before we store .ts_recent_stamp into last_overflow,
	 * which could lead to rejecting a valid syncookie.
	 */
	return !time_between32(now, last_overflow - HZ,
			       last_overflow + TCP_SYNCOOKIE_VALID);
}

static inline u32 tcp_cookie_time(void)
{
	u64 val = get_jiffies_64();

	do_div(val, TCP_SYNCOOKIE_PERIOD);
	return val;
}

/* Convert one nsec 64bit timestamp to ts (ms or usec resolution) */
static inline u64 tcp_ns_to_ts(bool usec_ts, u64 val)
{
	if (usec_ts)
		return div_u64(val, NSEC_PER_USEC);

	return div_u64(val, NSEC_PER_MSEC);
}

u32 __cookie_v4_init_sequence(const struct iphdr *iph, const struct tcphdr *th,
			      u16 *mssp);
__u32 cookie_v4_init_sequence(const struct sk_buff *skb, __u16 *mss);
u64 cookie_init_timestamp(struct request_sock *req, u64 now);
bool cookie_timestamp_decode(const struct net *net,
			     struct tcp_options_received *opt);

static inline bool cookie_ecn_ok(const struct net *net, const struct dst_entry *dst)
{
	return READ_ONCE(net->ipv4.sysctl_tcp_ecn) ||
		dst_feature(dst, RTAX_FEATURE_ECN);
}

#if IS_ENABLED(CONFIG_BPF)
static inline bool cookie_bpf_ok(struct sk_buff *skb)
{
	return skb->sk;
}

struct request_sock *cookie_bpf_check(struct sock *sk, struct sk_buff *skb);
#else
static inline bool cookie_bpf_ok(struct sk_buff *skb)
{
	return false;
}

static inline struct request_sock *cookie_bpf_check(struct net *net, struct sock *sk,
						    struct sk_buff *skb)
{
	return NULL;
}
#endif

/* From net/ipv6/syncookies.c */
int __cookie_v6_check(const struct ipv6hdr *iph, const struct tcphdr *th);
struct sock *cookie_v6_check(struct sock *sk, struct sk_buff *skb);

u32 __cookie_v6_init_sequence(const struct ipv6hdr *iph,
			      const struct tcphdr *th, u16 *mssp);
__u32 cookie_v6_init_sequence(const struct sk_buff *skb, __u16 *mss);
#endif
/* tcp_output.c */

void tcp_skb_entail(struct sock *sk, struct sk_buff *skb);
void tcp_mark_push(struct tcp_sock *tp, struct sk_buff *skb);
void __tcp_push_pending_frames(struct sock *sk, unsigned int cur_mss,
			       int nonagle);
int __tcp_retransmit_skb(struct sock *sk, struct sk_buff *skb, int segs);
int tcp_retransmit_skb(struct sock *sk, struct sk_buff *skb, int segs);
void tcp_retransmit_timer(struct sock *sk);
void tcp_xmit_retransmit_queue(struct sock *);
void tcp_simple_retransmit(struct sock *);
void tcp_enter_recovery(struct sock *sk, bool ece_ack);
int tcp_trim_head(struct sock *, struct sk_buff *, u32);
enum tcp_queue {
	TCP_FRAG_IN_WRITE_QUEUE,
	TCP_FRAG_IN_RTX_QUEUE,
};
int tcp_fragment(struct sock *sk, enum tcp_queue tcp_queue,
		 struct sk_buff *skb, u32 len,
		 unsigned int mss_now, gfp_t gfp);

void tcp_send_probe0(struct sock *);
int tcp_write_wakeup(struct sock *, int mib);
void tcp_send_fin(struct sock *sk);
void tcp_send_active_reset(struct sock *sk, gfp_t priority,
			   enum sk_rst_reason reason);
int tcp_send_synack(struct sock *);
void tcp_push_one(struct sock *, unsigned int mss_now);
void __tcp_send_ack(struct sock *sk, u32 rcv_nxt);
void tcp_send_ack(struct sock *sk);
void tcp_send_delayed_ack(struct sock *sk);
void tcp_send_loss_probe(struct sock *sk);
bool tcp_schedule_loss_probe(struct sock *sk, bool advancing_rto);
void tcp_skb_collapse_tstamp(struct sk_buff *skb,
			     const struct sk_buff *next_skb);

/* tcp_input.c */
void tcp_rearm_rto(struct sock *sk);
void tcp_synack_rtt_meas(struct sock *sk, struct request_sock *req);
void tcp_done_with_error(struct sock *sk, int err);
void tcp_reset(struct sock *sk, struct sk_buff *skb);
void tcp_fin(struct sock *sk);
void tcp_check_space(struct sock *sk);
void tcp_sack_compress_send_ack(struct sock *sk);

/* tcp_timer.c */
void tcp_init_xmit_timers(struct sock *);
static inline void tcp_clear_xmit_timers(struct sock *sk)
{
	if (hrtimer_try_to_cancel(&tcp_sk(sk)->pacing_timer) == 1)
		__sock_put(sk);

	if (hrtimer_try_to_cancel(&tcp_sk(sk)->compressed_ack_timer) == 1)
		__sock_put(sk);

	inet_csk_clear_xmit_timers(sk);
}

unsigned int tcp_sync_mss(struct sock *sk, u32 pmtu);
unsigned int tcp_current_mss(struct sock *sk);
u32 tcp_clamp_probe0_to_user_timeout(const struct sock *sk, u32 when);

/* Bound MSS / TSO packet size with the half of the window */
static inline int tcp_bound_to_half_wnd(struct tcp_sock *tp, int pktsize)
{
	int cutoff;

	/* When peer uses tiny windows, there is no use in packetizing
	 * to sub-MSS pieces for the sake of SWS or making sure there
	 * are enough packets in the pipe for fast recovery.
	 *
	 * On the other hand, for extremely large MSS devices, handling
	 * smaller than MSS windows in this way does make sense.
	 */
	if (tp->max_window > TCP_MSS_DEFAULT)
		cutoff = (tp->max_window >> 1);
	else
		cutoff = tp->max_window;

	if (cutoff && pktsize > cutoff)
		return max_t(int, cutoff, 68U - tp->tcp_header_len);
	else
		return pktsize;
}

/* tcp.c */
void tcp_get_info(struct sock *, struct tcp_info *);

/* Read 'sendfile()'-style from a TCP socket */
int tcp_read_sock(struct sock *sk, read_descriptor_t *desc,
		  sk_read_actor_t recv_actor);
int tcp_read_skb(struct sock *sk, skb_read_actor_t recv_actor);
struct sk_buff *tcp_recv_skb(struct sock *sk, u32 seq, u32 *off);
void tcp_read_done(struct sock *sk, size_t len);

void tcp_initialize_rcv_mss(struct sock *sk);

int tcp_mtu_to_mss(struct sock *sk, int pmtu);
int tcp_mss_to_mtu(struct sock *sk, int mss);
void tcp_mtup_init(struct sock *sk);

static inline void tcp_bound_rto(struct sock *sk)
{
	if (inet_csk(sk)->icsk_rto > TCP_RTO_MAX)
		inet_csk(sk)->icsk_rto = TCP_RTO_MAX;
}

static inline u32 __tcp_set_rto(const struct tcp_sock *tp)
{
	return usecs_to_jiffies((tp->srtt_us >> 3) + tp->rttvar_us);
}

static inline void __tcp_fast_path_on(struct tcp_sock *tp, u32 snd_wnd)
{
	/* mptcp hooks are only on the slow path */
	if (sk_is_mptcp((struct sock *)tp))
		return;

	tp->pred_flags = htonl((tp->tcp_header_len << 26) |
			       ntohl(TCP_FLAG_ACK) |
			       snd_wnd);
}

static inline void tcp_fast_path_on(struct tcp_sock *tp)
{
	__tcp_fast_path_on(tp, tp->snd_wnd >> tp->rx_opt.snd_wscale);
}

static inline void tcp_fast_path_check(struct sock *sk)
{
	struct tcp_sock *tp = tcp_sk(sk);

	if (RB_EMPTY_ROOT(&tp->out_of_order_queue) &&
	    tp->rcv_wnd &&
	    atomic_read(&sk->sk_rmem_alloc) < sk->sk_rcvbuf &&
	    !tp->urg_data)
		tcp_fast_path_on(tp);
}

u32 tcp_delack_max(const struct sock *sk);

/* Compute the actual rto_min value */
static inline u32 tcp_rto_min(const struct sock *sk)
{
	const struct dst_entry *dst = __sk_dst_get(sk);
	u32 rto_min = inet_csk(sk)->icsk_rto_min;

	if (dst && dst_metric_locked(dst, RTAX_RTO_MIN))
		rto_min = dst_metric_rtt(dst, RTAX_RTO_MIN);
	return rto_min;
}

static inline u32 tcp_rto_min_us(const struct sock *sk)
{
	return jiffies_to_usecs(tcp_rto_min(sk));
}

static inline bool tcp_ca_dst_locked(const struct dst_entry *dst)
{
	return dst_metric_locked(dst, RTAX_CC_ALGO);
}

/* Minimum RTT in usec. ~0 means not available. */
static inline u32 tcp_min_rtt(const struct tcp_sock *tp)
{
	return minmax_get(&tp->rtt_min);
}

/* Compute the actual receive window we are currently advertising.
 * Rcv_nxt can be after the window if our peer push more data
 * than the offered window.
 */
static inline u32 tcp_receive_window(const struct tcp_sock *tp)
{
	s32 win = tp->rcv_wup + tp->rcv_wnd - tp->rcv_nxt;

	if (win < 0)
		win = 0;
	return (u32) win;
}

/* Choose a new window, without checks for shrinking, and without
 * scaling applied to the result.  The caller does these things
 * if necessary.  This is a "raw" window selection.
 */
u32 __tcp_select_window(struct sock *sk);

void tcp_send_window_probe(struct sock *sk);

/* TCP uses 32bit jiffies to save some space.
 * Note that this is different from tcp_time_stamp, which
 * historically has been the same until linux-4.13.
 */
#define tcp_jiffies32 ((u32)jiffies)

/*
 * Deliver a 32bit value for TCP timestamp option (RFC 7323)
 * It is no longer tied to jiffies, but to 1 ms clock.
 * Note: double check if you want to use tcp_jiffies32 instead of this.
 */
#define TCP_TS_HZ	1000

static inline u64 tcp_clock_ns(void)
{
	return ktime_get_ns();
}

static inline u64 tcp_clock_us(void)
{
	return div_u64(tcp_clock_ns(), NSEC_PER_USEC);
}

static inline u64 tcp_clock_ms(void)
{
	return div_u64(tcp_clock_ns(), NSEC_PER_MSEC);
}

/* TCP Timestamp included in TS option (RFC 1323) can either use ms
 * or usec resolution. Each socket carries a flag to select one or other
 * resolution, as the route attribute could change anytime.
 * Each flow must stick to initial resolution.
 */
static inline u32 tcp_clock_ts(bool usec_ts)
{
	return usec_ts ? tcp_clock_us() : tcp_clock_ms();
}

static inline u32 tcp_time_stamp_ms(const struct tcp_sock *tp)
{
	return div_u64(tp->tcp_mstamp, USEC_PER_MSEC);
}

static inline u32 tcp_time_stamp_ts(const struct tcp_sock *tp)
{
	if (tp->tcp_usec_ts)
		return tp->tcp_mstamp;
	return tcp_time_stamp_ms(tp);
}

void tcp_mstamp_refresh(struct tcp_sock *tp);

static inline u32 tcp_stamp_us_delta(u64 t1, u64 t0)
{
	return max_t(s64, t1 - t0, 0);
}

/* provide the departure time in us unit */
static inline u64 tcp_skb_timestamp_us(const struct sk_buff *skb)
{
	return div_u64(skb->skb_mstamp_ns, NSEC_PER_USEC);
}

/* Provide skb TSval in usec or ms unit */
static inline u32 tcp_skb_timestamp_ts(bool usec_ts, const struct sk_buff *skb)
{
	if (usec_ts)
		return tcp_skb_timestamp_us(skb);

	return div_u64(skb->skb_mstamp_ns, NSEC_PER_MSEC);
}

static inline u32 tcp_tw_tsval(const struct tcp_timewait_sock *tcptw)
{
	return tcp_clock_ts(tcptw->tw_sk.tw_usec_ts) + tcptw->tw_ts_offset;
}

static inline u32 tcp_rsk_tsval(const struct tcp_request_sock *treq)
{
	return tcp_clock_ts(treq->req_usec_ts) + treq->ts_off;
}

#define tcp_flag_byte(th) (((u_int8_t *)th)[13])

#define TCPHDR_FIN 0x01
#define TCPHDR_SYN 0x02
#define TCPHDR_RST 0x04
#define TCPHDR_PSH 0x08
#define TCPHDR_ACK 0x10
#define TCPHDR_URG 0x20
#define TCPHDR_ECE 0x40
#define TCPHDR_CWR 0x80

#define TCPHDR_SYN_ECN	(TCPHDR_SYN | TCPHDR_ECE | TCPHDR_CWR)

/* State flags for sacked in struct tcp_skb_cb */
enum tcp_skb_cb_sacked_flags {
	TCPCB_SACKED_ACKED	= (1 << 0),	/* SKB ACK'd by a SACK block	*/
	TCPCB_SACKED_RETRANS	= (1 << 1),	/* SKB retransmitted		*/
	TCPCB_LOST		= (1 << 2),	/* SKB is lost			*/
	TCPCB_TAGBITS		= (TCPCB_SACKED_ACKED | TCPCB_SACKED_RETRANS |
				   TCPCB_LOST),	/* All tag bits			*/
	TCPCB_REPAIRED		= (1 << 4),	/* SKB repaired (no skb_mstamp_ns)	*/
	TCPCB_EVER_RETRANS	= (1 << 7),	/* Ever retransmitted frame	*/
	TCPCB_RETRANS		= (TCPCB_SACKED_RETRANS | TCPCB_EVER_RETRANS |
				   TCPCB_REPAIRED),
};

/* This is what the send packet queuing engine uses to pass
 * TCP per-packet control information to the transmission code.
 * We also store the host-order sequence numbers in here too.
 * This is 44 bytes if IPV6 is enabled.
 * If this grows please adjust skbuff.h:skbuff->cb[xxx] size appropriately.
 */
struct tcp_skb_cb {
	__u32		seq;		/* Starting sequence number	*/
	__u32		end_seq;	/* SEQ + FIN + SYN + datalen	*/
	union {
		/* Note :
		 * 	  tcp_gso_segs/size are used in write queue only,
		 *	  cf tcp_skb_pcount()/tcp_skb_mss()
		 */
		struct {
			u16	tcp_gso_segs;
			u16	tcp_gso_size;
		};
	};
	__u8		tcp_flags;	/* TCP header flags. (tcp[13])	*/

	__u8		sacked;		/* State flags for SACK.	*/
	__u8		ip_dsfield;	/* IPv4 tos or IPv6 dsfield	*/
	__u8		txstamp_ack:1,	/* Record TX timestamp for ack? */
			eor:1,		/* Is skb MSG_EOR marked? */
			has_rxtstamp:1,	/* SKB has a RX timestamp	*/
			unused:5;
	__u32		ack_seq;	/* Sequence number ACK'd	*/
	union {
		struct {
#define TCPCB_DELIVERED_CE_MASK ((1U<<20) - 1)
			/* There is space for up to 24 bytes */
			__u32 is_app_limited:1, /* cwnd not fully used? */
			      delivered_ce:20,
			      unused:11;
			/* pkts S/ACKed so far upon tx of skb, incl retrans: */
			__u32 delivered;
			/* start of send pipeline phase */
			u64 first_tx_mstamp;
			/* when we reached the "delivered" count */
			u64 delivered_mstamp;
		} tx;   /* only used for outgoing skbs */
		union {
			struct inet_skb_parm	h4;
#if IS_ENABLED(CONFIG_IPV6)
			struct inet6_skb_parm	h6;
#endif
		} header;	/* For incoming skbs */
	};
};

#define TCP_SKB_CB(__skb)	((struct tcp_skb_cb *)&((__skb)->cb[0]))

extern const struct inet_connection_sock_af_ops ipv4_specific;

#if IS_ENABLED(CONFIG_IPV6)
/* This is the variant of inet6_iif() that must be used by TCP,
 * as TCP moves IP6CB into a different location in skb->cb[]
 */
static inline int tcp_v6_iif(const struct sk_buff *skb)
{
	return TCP_SKB_CB(skb)->header.h6.iif;
}

static inline int tcp_v6_iif_l3_slave(const struct sk_buff *skb)
{
	bool l3_slave = ipv6_l3mdev_skb(TCP_SKB_CB(skb)->header.h6.flags);

	return l3_slave ? skb->skb_iif : TCP_SKB_CB(skb)->header.h6.iif;
}

/* TCP_SKB_CB reference means this can not be used from early demux */
static inline int tcp_v6_sdif(const struct sk_buff *skb)
{
#if IS_ENABLED(CONFIG_NET_L3_MASTER_DEV)
	if (skb && ipv6_l3mdev_skb(TCP_SKB_CB(skb)->header.h6.flags))
		return TCP_SKB_CB(skb)->header.h6.iif;
#endif
	return 0;
}

extern const struct inet_connection_sock_af_ops ipv6_specific;

INDIRECT_CALLABLE_DECLARE(void tcp_v6_send_check(struct sock *sk, struct sk_buff *skb));
INDIRECT_CALLABLE_DECLARE(int tcp_v6_rcv(struct sk_buff *skb));
void tcp_v6_early_demux(struct sk_buff *skb);

#endif

/* TCP_SKB_CB reference means this can not be used from early demux */
static inline int tcp_v4_sdif(struct sk_buff *skb)
{
#if IS_ENABLED(CONFIG_NET_L3_MASTER_DEV)
	if (skb && ipv4_l3mdev_skb(TCP_SKB_CB(skb)->header.h4.flags))
		return TCP_SKB_CB(skb)->header.h4.iif;
#endif
	return 0;
}

/* Due to TSO, an SKB can be composed of multiple actual
 * packets.  To keep these tracked properly, we use this.
 */
static inline int tcp_skb_pcount(const struct sk_buff *skb)
{
	return TCP_SKB_CB(skb)->tcp_gso_segs;
}

static inline void tcp_skb_pcount_set(struct sk_buff *skb, int segs)
{
	TCP_SKB_CB(skb)->tcp_gso_segs = segs;
}

static inline void tcp_skb_pcount_add(struct sk_buff *skb, int segs)
{
	TCP_SKB_CB(skb)->tcp_gso_segs += segs;
}

/* This is valid iff skb is in write queue and tcp_skb_pcount() > 1. */
static inline int tcp_skb_mss(const struct sk_buff *skb)
{
	return TCP_SKB_CB(skb)->tcp_gso_size;
}

static inline bool tcp_skb_can_collapse_to(const struct sk_buff *skb)
{
	return likely(!TCP_SKB_CB(skb)->eor);
}

static inline bool tcp_skb_can_collapse(const struct sk_buff *to,
					const struct sk_buff *from)
{
	/* skb_cmp_decrypted() not needed, use tcp_write_collapse_fence() */
	return likely(tcp_skb_can_collapse_to(to) &&
		      mptcp_skb_can_collapse(to, from) &&
		      skb_pure_zcopy_same(to, from) &&
		      skb_frags_readable(to) == skb_frags_readable(from));
}

static inline bool tcp_skb_can_collapse_rx(const struct sk_buff *to,
					   const struct sk_buff *from)
{
	return likely(mptcp_skb_can_collapse(to, from) &&
		      !skb_cmp_decrypted(to, from));
}

/* Events passed to congestion control interface */
enum tcp_ca_event {
	CA_EVENT_TX_START,	/* first transmit when no packets in flight */
	CA_EVENT_CWND_RESTART,	/* congestion window restart */
	CA_EVENT_COMPLETE_CWR,	/* end of congestion recovery */
	CA_EVENT_LOSS,		/* loss timeout */
	CA_EVENT_ECN_NO_CE,	/* ECT set, but not CE marked */
	CA_EVENT_ECN_IS_CE,	/* received CE marked IP packet */
};

/* Information about inbound ACK, passed to cong_ops->in_ack_event() */
enum tcp_ca_ack_event_flags {
	CA_ACK_SLOWPATH		= (1 << 0),	/* In slow path processing */
	CA_ACK_WIN_UPDATE	= (1 << 1),	/* ACK updated window */
	CA_ACK_ECE		= (1 << 2),	/* ECE bit is set on ack */
};

/*
 * Interface for adding new TCP congestion control handlers
 */
#define TCP_CA_NAME_MAX	16
#define TCP_CA_MAX	128
#define TCP_CA_BUF_MAX	(TCP_CA_NAME_MAX*TCP_CA_MAX)

#define TCP_CA_UNSPEC	0

/* Algorithm can be set on socket without CAP_NET_ADMIN privileges */
#define TCP_CONG_NON_RESTRICTED 0x1
/* Requires ECN/ECT set on all packets */
#define TCP_CONG_NEEDS_ECN	0x2
#define TCP_CONG_MASK	(TCP_CONG_NON_RESTRICTED | TCP_CONG_NEEDS_ECN)

union tcp_cc_info;

struct ack_sample {
	u32 pkts_acked;
	s32 rtt_us;
	u32 in_flight;
};

/* A rate sample measures the number of (original/retransmitted) data
 * packets delivered "delivered" over an interval of time "interval_us".
 * The tcp_rate.c code fills in the rate sample, and congestion
 * control modules that define a cong_control function to run at the end
 * of ACK processing can optionally chose to consult this sample when
 * setting cwnd and pacing rate.
 * A sample is invalid if "delivered" or "interval_us" is negative.
 */
struct rate_sample {
	u64  prior_mstamp; /* starting timestamp for interval */
	u32  prior_delivered;	/* tp->delivered at "prior_mstamp" */
	u32  prior_delivered_ce;/* tp->delivered_ce at "prior_mstamp" */
	s32  delivered;		/* number of packets delivered over interval */
	s32  delivered_ce;	/* number of packets delivered w/ CE marks*/
	long interval_us;	/* time for tp->delivered to incr "delivered" */
	u32 snd_interval_us;	/* snd interval for delivered packets */
	u32 rcv_interval_us;	/* rcv interval for delivered packets */
	long rtt_us;		/* RTT of last (S)ACKed packet (or -1) */
	int  losses;		/* number of packets marked lost upon ACK */
	u32  acked_sacked;	/* number of packets newly (S)ACKed upon ACK */
	u32  prior_in_flight;	/* in flight before this ACK */
	u32  last_end_seq;	/* end_seq of most recently ACKed packet */
	bool is_app_limited;	/* is sample from packet with bubble in pipe? */
	bool is_retrans;	/* is sample from retransmission? */
	bool is_ack_delayed;	/* is this (likely) a delayed ACK? */
};

struct tcp_congestion_ops {
/* fast path fields are put first to fill one cache line */

	/* return slow start threshold (required) */
	u32 (*ssthresh)(struct sock *sk);

	/* do new cwnd calculation (required) */
	void (*cong_avoid)(struct sock *sk, u32 ack, u32 acked);

	/* call before changing ca_state (optional) */
	void (*set_state)(struct sock *sk, u8 new_state);

	/* call when cwnd event occurs (optional) */
	void (*cwnd_event)(struct sock *sk, enum tcp_ca_event ev);

	/* call when ack arrives (optional) */
	void (*in_ack_event)(struct sock *sk, u32 flags);

	/* hook for packet ack accounting (optional) */
	void (*pkts_acked)(struct sock *sk, const struct ack_sample *sample);

	/* override sysctl_tcp_min_tso_segs */
	u32 (*min_tso_segs)(struct sock *sk);

	/* call when packets are delivered to update cwnd and pacing rate,
	 * after all the ca_state processing. (optional)
	 */
	void (*cong_control)(struct sock *sk, u32 ack, int flag, const struct rate_sample *rs);


	/* new value of cwnd after loss (required) */
	u32  (*undo_cwnd)(struct sock *sk);
	/* returns the multiplier used in tcp_sndbuf_expand (optional) */
	u32 (*sndbuf_expand)(struct sock *sk);

/* control/slow paths put last */
	/* get info for inet_diag (optional) */
	size_t (*get_info)(struct sock *sk, u32 ext, int *attr,
			   union tcp_cc_info *info);

	char 			name[TCP_CA_NAME_MAX];
	struct module		*owner;
	struct list_head	list;
	u32			key;
	u32			flags;

	/* initialize private data (optional) */
	void (*init)(struct sock *sk);
	/* cleanup private data  (optional) */
	void (*release)(struct sock *sk);
} ____cacheline_aligned_in_smp;

int tcp_register_congestion_control(struct tcp_congestion_ops *type);
void tcp_unregister_congestion_control(struct tcp_congestion_ops *type);
int tcp_update_congestion_control(struct tcp_congestion_ops *type,
				  struct tcp_congestion_ops *old_type);
int tcp_validate_congestion_control(struct tcp_congestion_ops *ca);

void tcp_assign_congestion_control(struct sock *sk);
void tcp_init_congestion_control(struct sock *sk);
void tcp_cleanup_congestion_control(struct sock *sk);
int tcp_set_default_congestion_control(struct net *net, const char *name);
void tcp_get_default_congestion_control(struct net *net, char *name);
void tcp_get_available_congestion_control(char *buf, size_t len);
void tcp_get_allowed_congestion_control(char *buf, size_t len);
int tcp_set_allowed_congestion_control(char *allowed);
int tcp_set_congestion_control(struct sock *sk, const char *name, bool load,
			       bool cap_net_admin);
u32 tcp_slow_start(struct tcp_sock *tp, u32 acked);
void tcp_cong_avoid_ai(struct tcp_sock *tp, u32 w, u32 acked);

u32 tcp_reno_ssthresh(struct sock *sk);
u32 tcp_reno_undo_cwnd(struct sock *sk);
void tcp_reno_cong_avoid(struct sock *sk, u32 ack, u32 acked);
extern struct tcp_congestion_ops tcp_reno;

struct tcp_congestion_ops *tcp_ca_find(const char *name);
struct tcp_congestion_ops *tcp_ca_find_key(u32 key);
u32 tcp_ca_get_key_by_name(const char *name, bool *ecn_ca);
#ifdef CONFIG_INET
char *tcp_ca_get_name_by_key(u32 key, char *buffer);
#else
static inline char *tcp_ca_get_name_by_key(u32 key, char *buffer)
{
	return NULL;
}
#endif

static inline bool tcp_ca_needs_ecn(const struct sock *sk)
{
	const struct inet_connection_sock *icsk = inet_csk(sk);

	return icsk->icsk_ca_ops->flags & TCP_CONG_NEEDS_ECN;
}

static inline void tcp_ca_event(struct sock *sk, const enum tcp_ca_event event)
{
	const struct inet_connection_sock *icsk = inet_csk(sk);

	if (icsk->icsk_ca_ops->cwnd_event)
		icsk->icsk_ca_ops->cwnd_event(sk, event);
}

/* From tcp_cong.c */
void tcp_set_ca_state(struct sock *sk, const u8 ca_state);

/* From tcp_rate.c */
void tcp_rate_skb_sent(struct sock *sk, struct sk_buff *skb);
void tcp_rate_skb_delivered(struct sock *sk, struct sk_buff *skb,
			    struct rate_sample *rs);
void tcp_rate_gen(struct sock *sk, u32 delivered, u32 lost,
		  bool is_sack_reneg, struct rate_sample *rs);
void tcp_rate_check_app_limited(struct sock *sk);

static inline bool tcp_skb_sent_after(u64 t1, u64 t2, u32 seq1, u32 seq2)
{
	return t1 > t2 || (t1 == t2 && after(seq1, seq2));
}

/* These functions determine how the current flow behaves in respect of SACK
 * handling. SACK is negotiated with the peer, and therefore it can vary
 * between different flows.
 *
 * tcp_is_sack - SACK enabled
 * tcp_is_reno - No SACK
 */
static inline int tcp_is_sack(const struct tcp_sock *tp)
{
	return likely(tp->rx_opt.sack_ok);
}

static inline bool tcp_is_reno(const struct tcp_sock *tp)
{
	return !tcp_is_sack(tp);
}

static inline unsigned int tcp_left_out(const struct tcp_sock *tp)
{
	return tp->sacked_out + tp->lost_out;
}

/* This determines how many packets are "in the network" to the best
 * of our knowledge.  In many cases it is conservative, but where
 * detailed information is available from the receiver (via SACK
 * blocks etc.) we can make more aggressive calculations.
 *
 * Use this for decisions involving congestion control, use just
 * tp->packets_out to determine if the send queue is empty or not.
 *
 * Read this equation as:
 *
 *	"Packets sent once on transmission queue" MINUS
 *	"Packets left network, but not honestly ACKed yet" PLUS
 *	"Packets fast retransmitted"
 */
static inline unsigned int tcp_packets_in_flight(const struct tcp_sock *tp)
{
	return tp->packets_out - tcp_left_out(tp) + tp->retrans_out;
}

#define TCP_INFINITE_SSTHRESH	0x7fffffff

static inline u32 tcp_snd_cwnd(const struct tcp_sock *tp)
{
	return tp->snd_cwnd;
}

static inline void tcp_snd_cwnd_set(struct tcp_sock *tp, u32 val)
{
	WARN_ON_ONCE((int)val <= 0);
	tp->snd_cwnd = val;
}

static inline bool tcp_in_slow_start(const struct tcp_sock *tp)
{
	return tcp_snd_cwnd(tp) < tp->snd_ssthresh;
}

static inline bool tcp_in_initial_slowstart(const struct tcp_sock *tp)
{
	return tp->snd_ssthresh >= TCP_INFINITE_SSTHRESH;
}

static inline bool tcp_in_cwnd_reduction(const struct sock *sk)
{
	return (TCPF_CA_CWR | TCPF_CA_Recovery) &
	       (1 << inet_csk(sk)->icsk_ca_state);
}

/* If cwnd > ssthresh, we may raise ssthresh to be half-way to cwnd.
 * The exception is cwnd reduction phase, when cwnd is decreasing towards
 * ssthresh.
 */
static inline __u32 tcp_current_ssthresh(const struct sock *sk)
{
	const struct tcp_sock *tp = tcp_sk(sk);

	if (tcp_in_cwnd_reduction(sk))
		return tp->snd_ssthresh;
	else
		return max(tp->snd_ssthresh,
			   ((tcp_snd_cwnd(tp) >> 1) +
			    (tcp_snd_cwnd(tp) >> 2)));
}

/* Use define here intentionally to get WARN_ON location shown at the caller */
#define tcp_verify_left_out(tp)	WARN_ON(tcp_left_out(tp) > tp->packets_out)

void tcp_enter_cwr(struct sock *sk);
__u32 tcp_init_cwnd(const struct tcp_sock *tp, const struct dst_entry *dst);

/* The maximum number of MSS of available cwnd for which TSO defers
 * sending if not using sysctl_tcp_tso_win_divisor.
 */
static inline __u32 tcp_max_tso_deferred_mss(const struct tcp_sock *tp)
{
	return 3;
}

/* Returns end sequence number of the receiver's advertised window */
static inline u32 tcp_wnd_end(const struct tcp_sock *tp)
{
	return tp->snd_una + tp->snd_wnd;
}

/* We follow the spirit of RFC2861 to validate cwnd but implement a more
 * flexible approach. The RFC suggests cwnd should not be raised unless
 * it was fully used previously. And that's exactly what we do in
 * congestion avoidance mode. But in slow start we allow cwnd to grow
 * as long as the application has used half the cwnd.
 * Example :
 *    cwnd is 10 (IW10), but application sends 9 frames.
 *    We allow cwnd to reach 18 when all frames are ACKed.
 * This check is safe because it's as aggressive as slow start which already
 * risks 100% overshoot. The advantage is that we discourage application to
 * either send more filler packets or data to artificially blow up the cwnd
 * usage, and allow application-limited process to probe bw more aggressively.
 */
static inline bool tcp_is_cwnd_limited(const struct sock *sk)
{
	const struct tcp_sock *tp = tcp_sk(sk);

	if (tp->is_cwnd_limited)
		return true;

	/* If in slow start, ensure cwnd grows to twice what was ACKed. */
	if (tcp_in_slow_start(tp))
		return tcp_snd_cwnd(tp) < 2 * tp->max_packets_out;

	return false;
}

/* BBR congestion control needs pacing.
 * Same remark for SO_MAX_PACING_RATE.
 * sch_fq packet scheduler is efficiently handling pacing,
 * but is not always installed/used.
 * Return true if TCP stack should pace packets itself.
 */
static inline bool tcp_needs_internal_pacing(const struct sock *sk)
{
	return smp_load_acquire(&sk->sk_pacing_status) == SK_PACING_NEEDED;
}

/* Estimates in how many jiffies next packet for this flow can be sent.
 * Scheduling a retransmit timer too early would be silly.
 */
static inline unsigned long tcp_pacing_delay(const struct sock *sk)
{
	s64 delay = tcp_sk(sk)->tcp_wstamp_ns - tcp_sk(sk)->tcp_clock_cache;

	return delay > 0 ? nsecs_to_jiffies(delay) : 0;
}

static inline void tcp_reset_xmit_timer(struct sock *sk,
					const int what,
					unsigned long when,
					const unsigned long max_when)
{
	inet_csk_reset_xmit_timer(sk, what, when + tcp_pacing_delay(sk),
				  max_when);
}

/* Something is really bad, we could not queue an additional packet,
 * because qdisc is full or receiver sent a 0 window, or we are paced.
 * We do not want to add fuel to the fire, or abort too early,
 * so make sure the timer we arm now is at least 200ms in the future,
 * regardless of current icsk_rto value (as it could be ~2ms)
 */
static inline unsigned long tcp_probe0_base(const struct sock *sk)
{
	return max_t(unsigned long, inet_csk(sk)->icsk_rto, TCP_RTO_MIN);
}

/* Variant of inet_csk_rto_backoff() used for zero window probes */
static inline unsigned long tcp_probe0_when(const struct sock *sk,
					    unsigned long max_when)
{
	u8 backoff = min_t(u8, ilog2(TCP_RTO_MAX / TCP_RTO_MIN) + 1,
			   inet_csk(sk)->icsk_backoff);
	u64 when = (u64)tcp_probe0_base(sk) << backoff;

	return (unsigned long)min_t(u64, when, max_when);
}

static inline void tcp_check_probe_timer(struct sock *sk)
{
	if (!tcp_sk(sk)->packets_out && !inet_csk(sk)->icsk_pending)
		tcp_reset_xmit_timer(sk, ICSK_TIME_PROBE0,
				     tcp_probe0_base(sk), TCP_RTO_MAX);
}

static inline void tcp_init_wl(struct tcp_sock *tp, u32 seq)
{
	tp->snd_wl1 = seq;
}

static inline void tcp_update_wl(struct tcp_sock *tp, u32 seq)
{
	tp->snd_wl1 = seq;
}

/*
 * Calculate(/check) TCP checksum
 */
static inline __sum16 tcp_v4_check(int len, __be32 saddr,
				   __be32 daddr, __wsum base)
{
	return csum_tcpudp_magic(saddr, daddr, len, IPPROTO_TCP, base);
}

static inline bool tcp_checksum_complete(struct sk_buff *skb)
{
	return !skb_csum_unnecessary(skb) &&
		__skb_checksum_complete(skb);
}

bool tcp_add_backlog(struct sock *sk, struct sk_buff *skb,
		     enum skb_drop_reason *reason);


int tcp_filter(struct sock *sk, struct sk_buff *skb);
void tcp_set_state(struct sock *sk, int state);
void tcp_done(struct sock *sk);
int tcp_abort(struct sock *sk, int err);

static inline void tcp_sack_reset(struct tcp_options_received *rx_opt)
{
	rx_opt->dsack = 0;
	rx_opt->num_sacks = 0;
}

void tcp_cwnd_restart(struct sock *sk, s32 delta);

static inline void tcp_slow_start_after_idle_check(struct sock *sk)
{
	const struct tcp_congestion_ops *ca_ops = inet_csk(sk)->icsk_ca_ops;
	struct tcp_sock *tp = tcp_sk(sk);
	s32 delta;

	if (!READ_ONCE(sock_net(sk)->ipv4.sysctl_tcp_slow_start_after_idle) ||
	    tp->packets_out || ca_ops->cong_control)
		return;
	delta = tcp_jiffies32 - tp->lsndtime;
	if (delta > inet_csk(sk)->icsk_rto)
		tcp_cwnd_restart(sk, delta);
}

/* Determine a window scaling and initial window to offer. */
void tcp_select_initial_window(const struct sock *sk, int __space,
			       __u32 mss, __u32 *rcv_wnd,
			       __u32 *window_clamp, int wscale_ok,
			       __u8 *rcv_wscale, __u32 init_rcv_wnd);

static inline int __tcp_win_from_space(u8 scaling_ratio, int space)
{
	s64 scaled_space = (s64)space * scaling_ratio;

	return scaled_space >> TCP_RMEM_TO_WIN_SCALE;
}

static inline int tcp_win_from_space(const struct sock *sk, int space)
{
	return __tcp_win_from_space(tcp_sk(sk)->scaling_ratio, space);
}

/* inverse of __tcp_win_from_space() */
static inline int __tcp_space_from_win(u8 scaling_ratio, int win)
{
	u64 val = (u64)win << TCP_RMEM_TO_WIN_SCALE;

	do_div(val, scaling_ratio);
	return val;
}

static inline int tcp_space_from_win(const struct sock *sk, int win)
{
	return __tcp_space_from_win(tcp_sk(sk)->scaling_ratio, win);
}

/* Assume a 50% default for skb->len/skb->truesize ratio.
 * This may be adjusted later in tcp_measure_rcv_mss().
 */
#define TCP_DEFAULT_SCALING_RATIO (1 << (TCP_RMEM_TO_WIN_SCALE - 1))

static inline void tcp_scaling_ratio_init(struct sock *sk)
{
	tcp_sk(sk)->scaling_ratio = TCP_DEFAULT_SCALING_RATIO;
}

/* Note: caller must be prepared to deal with negative returns */
static inline int tcp_space(const struct sock *sk)
{
	return tcp_win_from_space(sk, READ_ONCE(sk->sk_rcvbuf) -
				  READ_ONCE(sk->sk_backlog.len) -
				  atomic_read(&sk->sk_rmem_alloc));
}

static inline int tcp_full_space(const struct sock *sk)
{
	return tcp_win_from_space(sk, READ_ONCE(sk->sk_rcvbuf));
}

static inline void __tcp_adjust_rcv_ssthresh(struct sock *sk, u32 new_ssthresh)
{
	int unused_mem = sk_unused_reserved_mem(sk);
	struct tcp_sock *tp = tcp_sk(sk);

	tp->rcv_ssthresh = min(tp->rcv_ssthresh, new_ssthresh);
	if (unused_mem)
		tp->rcv_ssthresh = max_t(u32, tp->rcv_ssthresh,
					 tcp_win_from_space(sk, unused_mem));
}

static inline void tcp_adjust_rcv_ssthresh(struct sock *sk)
{
	__tcp_adjust_rcv_ssthresh(sk, 4U * tcp_sk(sk)->advmss);
}

void tcp_cleanup_rbuf(struct sock *sk, int copied);
void __tcp_cleanup_rbuf(struct sock *sk, int copied);


/* We provision sk_rcvbuf around 200% of sk_rcvlowat.
 * If 87.5 % (7/8) of the space has been consumed, we want to override
 * SO_RCVLOWAT constraint, since we are receiving skbs with too small
 * len/truesize ratio.
 */
static inline bool tcp_rmem_pressure(const struct sock *sk)
{
	int rcvbuf, threshold;

	if (tcp_under_memory_pressure(sk))
		return true;

	rcvbuf = READ_ONCE(sk->sk_rcvbuf);
	threshold = rcvbuf - (rcvbuf >> 3);

	return atomic_read(&sk->sk_rmem_alloc) > threshold;
}

static inline bool tcp_epollin_ready(const struct sock *sk, int target)
{
	const struct tcp_sock *tp = tcp_sk(sk);
	int avail = READ_ONCE(tp->rcv_nxt) - READ_ONCE(tp->copied_seq);

	if (avail <= 0)
		return false;

	return (avail >= target) || tcp_rmem_pressure(sk) ||
	       (tcp_receive_window(tp) <= inet_csk(sk)->icsk_ack.rcv_mss);
}

extern void tcp_openreq_init_rwin(struct request_sock *req,
				  const struct sock *sk_listener,
				  const struct dst_entry *dst);

void tcp_enter_memory_pressure(struct sock *sk);
void tcp_leave_memory_pressure(struct sock *sk);

static inline int keepalive_intvl_when(const struct tcp_sock *tp)
{
	struct net *net = sock_net((struct sock *)tp);
	int val;

	/* Paired with WRITE_ONCE() in tcp_sock_set_keepintvl()
	 * and do_tcp_setsockopt().
	 */
	val = READ_ONCE(tp->keepalive_intvl);

	return val ? : READ_ONCE(net->ipv4.sysctl_tcp_keepalive_intvl);
}

static inline int keepalive_time_when(const struct tcp_sock *tp)
{
	struct net *net = sock_net((struct sock *)tp);
	int val;

	/* Paired with WRITE_ONCE() in tcp_sock_set_keepidle_locked() */
	val = READ_ONCE(tp->keepalive_time);

	return val ? : READ_ONCE(net->ipv4.sysctl_tcp_keepalive_time);
}

static inline int keepalive_probes(const struct tcp_sock *tp)
{
	struct net *net = sock_net((struct sock *)tp);
	int val;

	/* Paired with WRITE_ONCE() in tcp_sock_set_keepcnt()
	 * and do_tcp_setsockopt().
	 */
	val = READ_ONCE(tp->keepalive_probes);

	return val ? : READ_ONCE(net->ipv4.sysctl_tcp_keepalive_probes);
}

static inline u32 keepalive_time_elapsed(const struct tcp_sock *tp)
{
	const struct inet_connection_sock *icsk = &tp->inet_conn;

	return min_t(u32, tcp_jiffies32 - icsk->icsk_ack.lrcvtime,
			  tcp_jiffies32 - tp->rcv_tstamp);
}

static inline int tcp_fin_time(const struct sock *sk)
{
	int fin_timeout = tcp_sk(sk)->linger2 ? :
		READ_ONCE(sock_net(sk)->ipv4.sysctl_tcp_fin_timeout);
	const int rto = inet_csk(sk)->icsk_rto;

	if (fin_timeout < (rto << 2) - (rto >> 1))
		fin_timeout = (rto << 2) - (rto >> 1);

	return fin_timeout;
}

static inline bool tcp_paws_check(const struct tcp_options_received *rx_opt,
				  int paws_win)
{
	if ((s32)(rx_opt->ts_recent - rx_opt->rcv_tsval) <= paws_win)
		return true;
	if (unlikely(!time_before32(ktime_get_seconds(),
				    rx_opt->ts_recent_stamp + TCP_PAWS_WRAP)))
		return true;
	/*
	 * Some OSes send SYN and SYNACK messages with tsval=0 tsecr=0,
	 * then following tcp messages have valid values. Ignore 0 value,
	 * or else 'negative' tsval might forbid us to accept their packets.
	 */
	if (!rx_opt->ts_recent)
		return true;
	return false;
}

static inline bool tcp_paws_reject(const struct tcp_options_received *rx_opt,
				   int rst)
{
	if (tcp_paws_check(rx_opt, 0))
		return false;

	/* RST segments are not recommended to carry timestamp,
	   and, if they do, it is recommended to ignore PAWS because
	   "their cleanup function should take precedence over timestamps."
	   Certainly, it is mistake. It is necessary to understand the reasons
	   of this constraint to relax it: if peer reboots, clock may go
	   out-of-sync and half-open connections will not be reset.
	   Actually, the problem would be not existing if all
	   the implementations followed draft about maintaining clock
	   via reboots. Linux-2.2 DOES NOT!

	   However, we can relax time bounds for RST segments to MSL.
	 */
	if (rst && !time_before32(ktime_get_seconds(),
				  rx_opt->ts_recent_stamp + TCP_PAWS_MSL))
		return false;
	return true;
}

bool tcp_oow_rate_limited(struct net *net, const struct sk_buff *skb,
			  int mib_idx, u32 *last_oow_ack_time);

static inline void tcp_mib_init(struct net *net)
{
	/* See RFC 2012 */
	TCP_ADD_STATS(net, TCP_MIB_RTOALGORITHM, 1);
	TCP_ADD_STATS(net, TCP_MIB_RTOMIN, TCP_RTO_MIN*1000/HZ);
	TCP_ADD_STATS(net, TCP_MIB_RTOMAX, TCP_RTO_MAX*1000/HZ);
	TCP_ADD_STATS(net, TCP_MIB_MAXCONN, -1);
}

/* from STCP */
static inline void tcp_clear_retrans_hints_partial(struct tcp_sock *tp)
{
	tp->lost_skb_hint = NULL;
}

static inline void tcp_clear_all_retrans_hints(struct tcp_sock *tp)
{
	tcp_clear_retrans_hints_partial(tp);
	tp->retransmit_skb_hint = NULL;
}

#define tcp_md5_addr tcp_ao_addr

/* - key database */
struct tcp_md5sig_key {
	struct hlist_node	node;
	u8			keylen;
	u8			family; /* AF_INET or AF_INET6 */
	u8			prefixlen;
	u8			flags;
	union tcp_md5_addr	addr;
	int			l3index; /* set if key added with L3 scope */
	u8			key[TCP_MD5SIG_MAXKEYLEN];
	struct rcu_head		rcu;
};

/* - sock block */
struct tcp_md5sig_info {
	struct hlist_head	head;
	struct rcu_head		rcu;
};

/* - pseudo header */
struct tcp4_pseudohdr {
	__be32		saddr;
	__be32		daddr;
	__u8		pad;
	__u8		protocol;
	__be16		len;
};

struct tcp6_pseudohdr {
	struct in6_addr	saddr;
	struct in6_addr daddr;
	__be32		len;
	__be32		protocol;	/* including padding */
};

union tcp_md5sum_block {
	struct tcp4_pseudohdr ip4;
#if IS_ENABLED(CONFIG_IPV6)
	struct tcp6_pseudohdr ip6;
#endif
};

/*
 * struct tcp_sigpool - per-CPU pool of ahash_requests
 * @scratch: per-CPU temporary area, that can be used between
 *	     tcp_sigpool_start() and tcp_sigpool_end() to perform
 *	     crypto request
 * @req: pre-allocated ahash request
 */
struct tcp_sigpool {
	void *scratch;
	struct ahash_request *req;
};

int tcp_sigpool_alloc_ahash(const char *alg, size_t scratch_size);
void tcp_sigpool_get(unsigned int id);
void tcp_sigpool_release(unsigned int id);
int tcp_sigpool_hash_skb_data(struct tcp_sigpool *hp,
			      const struct sk_buff *skb,
			      unsigned int header_len);

/**
 * tcp_sigpool_start - disable bh and start using tcp_sigpool_ahash
 * @id: tcp_sigpool that was previously allocated by tcp_sigpool_alloc_ahash()
 * @c: returned tcp_sigpool for usage (uninitialized on failure)
 *
 * Returns 0 on success, error otherwise.
 */
int tcp_sigpool_start(unsigned int id, struct tcp_sigpool *c);
/**
 * tcp_sigpool_end - enable bh and stop using tcp_sigpool
 * @c: tcp_sigpool context that was returned by tcp_sigpool_start()
 */
void tcp_sigpool_end(struct tcp_sigpool *c);
size_t tcp_sigpool_algo(unsigned int id, char *buf, size_t buf_len);
/* - functions */
int tcp_v4_md5_hash_skb(char *md5_hash, const struct tcp_md5sig_key *key,
			const struct sock *sk, const struct sk_buff *skb);
int tcp_md5_do_add(struct sock *sk, const union tcp_md5_addr *addr,
		   int family, u8 prefixlen, int l3index, u8 flags,
		   const u8 *newkey, u8 newkeylen);
int tcp_md5_key_copy(struct sock *sk, const union tcp_md5_addr *addr,
		     int family, u8 prefixlen, int l3index,
		     struct tcp_md5sig_key *key);

int tcp_md5_do_del(struct sock *sk, const union tcp_md5_addr *addr,
		   int family, u8 prefixlen, int l3index, u8 flags);
void tcp_clear_md5_list(struct sock *sk);
struct tcp_md5sig_key *tcp_v4_md5_lookup(const struct sock *sk,
					 const struct sock *addr_sk);

#ifdef CONFIG_TCP_MD5SIG
struct tcp_md5sig_key *__tcp_md5_do_lookup(const struct sock *sk, int l3index,
					   const union tcp_md5_addr *addr,
					   int family, bool any_l3index);
static inline struct tcp_md5sig_key *
tcp_md5_do_lookup(const struct sock *sk, int l3index,
		  const union tcp_md5_addr *addr, int family)
{
	if (!static_branch_unlikely(&tcp_md5_needed.key))
		return NULL;
	return __tcp_md5_do_lookup(sk, l3index, addr, family, false);
}

static inline struct tcp_md5sig_key *
tcp_md5_do_lookup_any_l3index(const struct sock *sk,
			      const union tcp_md5_addr *addr, int family)
{
	if (!static_branch_unlikely(&tcp_md5_needed.key))
		return NULL;
	return __tcp_md5_do_lookup(sk, 0, addr, family, true);
}

#define tcp_twsk_md5_key(twsk)	((twsk)->tw_md5_key)
#else
static inline struct tcp_md5sig_key *
tcp_md5_do_lookup(const struct sock *sk, int l3index,
		  const union tcp_md5_addr *addr, int family)
{
	return NULL;
}

static inline struct tcp_md5sig_key *
tcp_md5_do_lookup_any_l3index(const struct sock *sk,
			      const union tcp_md5_addr *addr, int family)
{
	return NULL;
}

#define tcp_twsk_md5_key(twsk)	NULL
#endif

int tcp_md5_alloc_sigpool(void);
void tcp_md5_release_sigpool(void);
void tcp_md5_add_sigpool(void);
extern int tcp_md5_sigpool_id;

int tcp_md5_hash_key(struct tcp_sigpool *hp,
		     const struct tcp_md5sig_key *key);

/* From tcp_fastopen.c */
void tcp_fastopen_cache_get(struct sock *sk, u16 *mss,
			    struct tcp_fastopen_cookie *cookie);
void tcp_fastopen_cache_set(struct sock *sk, u16 mss,
			    struct tcp_fastopen_cookie *cookie, bool syn_lost,
			    u16 try_exp);
struct tcp_fastopen_request {
	/* Fast Open cookie. Size 0 means a cookie request */
	struct tcp_fastopen_cookie	cookie;
	struct msghdr			*data;  /* data in MSG_FASTOPEN */
	size_t				size;
	int				copied;	/* queued in tcp_connect() */
	struct ubuf_info		*uarg;
};
void tcp_free_fastopen_req(struct tcp_sock *tp);
void tcp_fastopen_destroy_cipher(struct sock *sk);
void tcp_fastopen_ctx_destroy(struct net *net);
int tcp_fastopen_reset_cipher(struct net *net, struct sock *sk,
			      void *primary_key, void *backup_key);
int tcp_fastopen_get_cipher(struct net *net, struct inet_connection_sock *icsk,
			    u64 *key);
void tcp_fastopen_add_skb(struct sock *sk, struct sk_buff *skb);
struct sock *tcp_try_fastopen(struct sock *sk, struct sk_buff *skb,
			      struct request_sock *req,
			      struct tcp_fastopen_cookie *foc,
			      const struct dst_entry *dst);
void tcp_fastopen_init_key_once(struct net *net);
bool tcp_fastopen_cookie_check(struct sock *sk, u16 *mss,
			     struct tcp_fastopen_cookie *cookie);
bool tcp_fastopen_defer_connect(struct sock *sk, int *err);
#define TCP_FASTOPEN_KEY_LENGTH sizeof(siphash_key_t)
#define TCP_FASTOPEN_KEY_MAX 2
#define TCP_FASTOPEN_KEY_BUF_LENGTH \
	(TCP_FASTOPEN_KEY_LENGTH * TCP_FASTOPEN_KEY_MAX)

/* Fastopen key context */
struct tcp_fastopen_context {
	siphash_key_t	key[TCP_FASTOPEN_KEY_MAX];
	int		num;
	struct rcu_head	rcu;
};

void tcp_fastopen_active_disable(struct sock *sk);
bool tcp_fastopen_active_should_disable(struct sock *sk);
void tcp_fastopen_active_disable_ofo_check(struct sock *sk);
void tcp_fastopen_active_detect_blackhole(struct sock *sk, bool expired);

/* Caller needs to wrap with rcu_read_(un)lock() */
static inline
struct tcp_fastopen_context *tcp_fastopen_get_ctx(const struct sock *sk)
{
	struct tcp_fastopen_context *ctx;

	ctx = rcu_dereference(inet_csk(sk)->icsk_accept_queue.fastopenq.ctx);
	if (!ctx)
		ctx = rcu_dereference(sock_net(sk)->ipv4.tcp_fastopen_ctx);
	return ctx;
}

static inline
bool tcp_fastopen_cookie_match(const struct tcp_fastopen_cookie *foc,
			       const struct tcp_fastopen_cookie *orig)
{
	if (orig->len == TCP_FASTOPEN_COOKIE_SIZE &&
	    orig->len == foc->len &&
	    !memcmp(orig->val, foc->val, foc->len))
		return true;
	return false;
}

static inline
int tcp_fastopen_context_len(const struct tcp_fastopen_context *ctx)
{
	return ctx->num;
}

/* Latencies incurred by various limits for a sender. They are
 * chronograph-like stats that are mutually exclusive.
 */
enum tcp_chrono {
	TCP_CHRONO_UNSPEC,
	TCP_CHRONO_BUSY, /* Actively sending data (non-empty write queue) */
	TCP_CHRONO_RWND_LIMITED, /* Stalled by insufficient receive window */
	TCP_CHRONO_SNDBUF_LIMITED, /* Stalled by insufficient send buffer */
	__TCP_CHRONO_MAX,
};

void tcp_chrono_start(struct sock *sk, const enum tcp_chrono type);
void tcp_chrono_stop(struct sock *sk, const enum tcp_chrono type);

/* This helper is needed, because skb->tcp_tsorted_anchor uses
 * the same memory storage than skb->destructor/_skb_refdst
 */
static inline void tcp_skb_tsorted_anchor_cleanup(struct sk_buff *skb)
{
	skb->destructor = NULL;
	skb->_skb_refdst = 0UL;
}

#define tcp_skb_tsorted_save(skb) {		\
	unsigned long _save = skb->_skb_refdst;	\
	skb->_skb_refdst = 0UL;

#define tcp_skb_tsorted_restore(skb)		\
	skb->_skb_refdst = _save;		\
}

void tcp_write_queue_purge(struct sock *sk);

static inline struct sk_buff *tcp_rtx_queue_head(const struct sock *sk)
{
	return skb_rb_first(&sk->tcp_rtx_queue);
}

static inline struct sk_buff *tcp_rtx_queue_tail(const struct sock *sk)
{
	return skb_rb_last(&sk->tcp_rtx_queue);
}

static inline struct sk_buff *tcp_write_queue_tail(const struct sock *sk)
{
	return skb_peek_tail(&sk->sk_write_queue);
}

#define tcp_for_write_queue_from_safe(skb, tmp, sk)			\
	skb_queue_walk_from_safe(&(sk)->sk_write_queue, skb, tmp)

static inline struct sk_buff *tcp_send_head(const struct sock *sk)
{
	return skb_peek(&sk->sk_write_queue);
}

static inline bool tcp_skb_is_last(const struct sock *sk,
				   const struct sk_buff *skb)
{
	return skb_queue_is_last(&sk->sk_write_queue, skb);
}

/**
 * tcp_write_queue_empty - test if any payload (or FIN) is available in write queue
 * @sk: socket
 *
 * Since the write queue can have a temporary empty skb in it,
 * we must not use "return skb_queue_empty(&sk->sk_write_queue)"
 */
static inline bool tcp_write_queue_empty(const struct sock *sk)
{
	const struct tcp_sock *tp = tcp_sk(sk);

	return tp->write_seq == tp->snd_nxt;
}

static inline bool tcp_rtx_queue_empty(const struct sock *sk)
{
	return RB_EMPTY_ROOT(&sk->tcp_rtx_queue);
}

static inline bool tcp_rtx_and_write_queues_empty(const struct sock *sk)
{
	return tcp_rtx_queue_empty(sk) && tcp_write_queue_empty(sk);
}

static inline void tcp_add_write_queue_tail(struct sock *sk, struct sk_buff *skb)
{
	__skb_queue_tail(&sk->sk_write_queue, skb);

	/* Queue it, remembering where we must start sending. */
	if (sk->sk_write_queue.next == skb)
		tcp_chrono_start(sk, TCP_CHRONO_BUSY);
}

/* Insert new before skb on the write queue of sk.  */
static inline void tcp_insert_write_queue_before(struct sk_buff *new,
						  struct sk_buff *skb,
						  struct sock *sk)
{
	__skb_queue_before(&sk->sk_write_queue, skb, new);
}

static inline void tcp_unlink_write_queue(struct sk_buff *skb, struct sock *sk)
{
	tcp_skb_tsorted_anchor_cleanup(skb);
	__skb_unlink(skb, &sk->sk_write_queue);
}

void tcp_rbtree_insert(struct rb_root *root, struct sk_buff *skb);

static inline void tcp_rtx_queue_unlink(struct sk_buff *skb, struct sock *sk)
{
	tcp_skb_tsorted_anchor_cleanup(skb);
	rb_erase(&skb->rbnode, &sk->tcp_rtx_queue);
}

static inline void tcp_rtx_queue_unlink_and_free(struct sk_buff *skb, struct sock *sk)
{
	list_del(&skb->tcp_tsorted_anchor);
	tcp_rtx_queue_unlink(skb, sk);
	tcp_wmem_free_skb(sk, skb);
}

static inline void tcp_write_collapse_fence(struct sock *sk)
{
	struct sk_buff *skb = tcp_write_queue_tail(sk);

	if (skb)
		TCP_SKB_CB(skb)->eor = 1;
}

static inline void tcp_push_pending_frames(struct sock *sk)
{
	if (tcp_send_head(sk)) {
		struct tcp_sock *tp = tcp_sk(sk);

		__tcp_push_pending_frames(sk, tcp_current_mss(sk), tp->nonagle);
	}
}

/* Start sequence of the skb just after the highest skb with SACKed
 * bit, valid only if sacked_out > 0 or when the caller has ensured
 * validity by itself.
 */
static inline u32 tcp_highest_sack_seq(struct tcp_sock *tp)
{
	if (!tp->sacked_out)
		return tp->snd_una;

	if (tp->highest_sack == NULL)
		return tp->snd_nxt;

	return TCP_SKB_CB(tp->highest_sack)->seq;
}

static inline void tcp_advance_highest_sack(struct sock *sk, struct sk_buff *skb)
{
	tcp_sk(sk)->highest_sack = skb_rb_next(skb);
}

static inline struct sk_buff *tcp_highest_sack(struct sock *sk)
{
	return tcp_sk(sk)->highest_sack;
}

static inline void tcp_highest_sack_reset(struct sock *sk)
{
	tcp_sk(sk)->highest_sack = tcp_rtx_queue_head(sk);
}

/* Called when old skb is about to be deleted and replaced by new skb */
static inline void tcp_highest_sack_replace(struct sock *sk,
					    struct sk_buff *old,
					    struct sk_buff *new)
{
	if (old == tcp_highest_sack(sk))
		tcp_sk(sk)->highest_sack = new;
}

/* This helper checks if socket has IP_TRANSPARENT set */
static inline bool inet_sk_transparent(const struct sock *sk)
{
	switch (sk->sk_state) {
	case TCP_TIME_WAIT:
		return inet_twsk(sk)->tw_transparent;
	case TCP_NEW_SYN_RECV:
		return inet_rsk(inet_reqsk(sk))->no_srccheck;
	}
	return inet_test_bit(TRANSPARENT, sk);
}

/* Determines whether this is a thin stream (which may suffer from
 * increased latency). Used to trigger latency-reducing mechanisms.
 */
static inline bool tcp_stream_is_thin(struct tcp_sock *tp)
{
	return tp->packets_out < 4 && !tcp_in_initial_slowstart(tp);
}

/* /proc */
enum tcp_seq_states {
	TCP_SEQ_STATE_LISTENING,
	TCP_SEQ_STATE_ESTABLISHED,
};

void *tcp_seq_start(struct seq_file *seq, loff_t *pos);
void *tcp_seq_next(struct seq_file *seq, void *v, loff_t *pos);
void tcp_seq_stop(struct seq_file *seq, void *v);

struct tcp_seq_afinfo {
	sa_family_t			family;
};

struct tcp_iter_state {
	struct seq_net_private	p;
	enum tcp_seq_states	state;
	struct sock		*syn_wait_sk;
	int			bucket, offset, sbucket, num;
	loff_t			last_pos;
};

extern struct request_sock_ops tcp_request_sock_ops;
extern struct request_sock_ops tcp6_request_sock_ops;

void tcp_v4_destroy_sock(struct sock *sk);

struct sk_buff *tcp_gso_segment(struct sk_buff *skb,
				netdev_features_t features);
struct tcphdr *tcp_gro_pull_header(struct sk_buff *skb);
struct sk_buff *tcp_gro_lookup(struct list_head *head, struct tcphdr *th);
struct sk_buff *tcp_gro_receive(struct list_head *head, struct sk_buff *skb,
				struct tcphdr *th);
INDIRECT_CALLABLE_DECLARE(int tcp4_gro_complete(struct sk_buff *skb, int thoff));
INDIRECT_CALLABLE_DECLARE(struct sk_buff *tcp4_gro_receive(struct list_head *head, struct sk_buff *skb));
INDIRECT_CALLABLE_DECLARE(int tcp6_gro_complete(struct sk_buff *skb, int thoff));
INDIRECT_CALLABLE_DECLARE(struct sk_buff *tcp6_gro_receive(struct list_head *head, struct sk_buff *skb));
#ifdef CONFIG_INET
void tcp_gro_complete(struct sk_buff *skb);
#else
static inline void tcp_gro_complete(struct sk_buff *skb) { }
#endif

void __tcp_v4_send_check(struct sk_buff *skb, __be32 saddr, __be32 daddr);

static inline u32 tcp_notsent_lowat(const struct tcp_sock *tp)
{
	struct net *net = sock_net((struct sock *)tp);
	u32 val;

	val = READ_ONCE(tp->notsent_lowat);

	return val ?: READ_ONCE(net->ipv4.sysctl_tcp_notsent_lowat);
}

bool tcp_stream_memory_free(const struct sock *sk, int wake);

#ifdef CONFIG_PROC_FS
int tcp4_proc_init(void);
void tcp4_proc_exit(void);
#endif

int tcp_rtx_synack(const struct sock *sk, struct request_sock *req);
int tcp_conn_request(struct request_sock_ops *rsk_ops,
		     const struct tcp_request_sock_ops *af_ops,
		     struct sock *sk, struct sk_buff *skb);

/* TCP af-specific functions */
struct tcp_sock_af_ops {
#ifdef CONFIG_TCP_MD5SIG
	struct tcp_md5sig_key	*(*md5_lookup) (const struct sock *sk,
						const struct sock *addr_sk);
	int		(*calc_md5_hash)(char *location,
					 const struct tcp_md5sig_key *md5,
					 const struct sock *sk,
					 const struct sk_buff *skb);
	int		(*md5_parse)(struct sock *sk,
				     int optname,
				     sockptr_t optval,
				     int optlen);
#endif
#ifdef CONFIG_TCP_AO
	int (*ao_parse)(struct sock *sk, int optname, sockptr_t optval, int optlen);
	struct tcp_ao_key *(*ao_lookup)(const struct sock *sk,
					struct sock *addr_sk,
					int sndid, int rcvid);
	int (*ao_calc_key_sk)(struct tcp_ao_key *mkt, u8 *key,
			      const struct sock *sk,
			      __be32 sisn, __be32 disn, bool send);
	int (*calc_ao_hash)(char *location, struct tcp_ao_key *ao,
			    const struct sock *sk, const struct sk_buff *skb,
			    const u8 *tkey, int hash_offset, u32 sne);
#endif
};

struct tcp_request_sock_ops {
	u16 mss_clamp;
#ifdef CONFIG_TCP_MD5SIG
	struct tcp_md5sig_key *(*req_md5_lookup)(const struct sock *sk,
						 const struct sock *addr_sk);
	int		(*calc_md5_hash) (char *location,
					  const struct tcp_md5sig_key *md5,
					  const struct sock *sk,
					  const struct sk_buff *skb);
#endif
#ifdef CONFIG_TCP_AO
	struct tcp_ao_key *(*ao_lookup)(const struct sock *sk,
					struct request_sock *req,
					int sndid, int rcvid);
	int (*ao_calc_key)(struct tcp_ao_key *mkt, u8 *key, struct request_sock *sk);
	int (*ao_synack_hash)(char *ao_hash, struct tcp_ao_key *mkt,
			      struct request_sock *req, const struct sk_buff *skb,
			      int hash_offset, u32 sne);
#endif
#ifdef CONFIG_SYN_COOKIES
	__u32 (*cookie_init_seq)(const struct sk_buff *skb,
				 __u16 *mss);
#endif
	struct dst_entry *(*route_req)(const struct sock *sk,
				       struct sk_buff *skb,
				       struct flowi *fl,
				       struct request_sock *req,
				       u32 tw_isn);
	u32 (*init_seq)(const struct sk_buff *skb);
	u32 (*init_ts_off)(const struct net *net, const struct sk_buff *skb);
	int (*send_synack)(const struct sock *sk, struct dst_entry *dst,
			   struct flowi *fl, struct request_sock *req,
			   struct tcp_fastopen_cookie *foc,
			   enum tcp_synack_type synack_type,
			   struct sk_buff *syn_skb);
};

extern const struct tcp_request_sock_ops tcp_request_sock_ipv4_ops;
#if IS_ENABLED(CONFIG_IPV6)
extern const struct tcp_request_sock_ops tcp_request_sock_ipv6_ops;
#endif

#ifdef CONFIG_SYN_COOKIES
static inline __u32 cookie_init_sequence(const struct tcp_request_sock_ops *ops,
					 const struct sock *sk, struct sk_buff *skb,
					 __u16 *mss)
{
	tcp_synq_overflow(sk);
	__NET_INC_STATS(sock_net(sk), LINUX_MIB_SYNCOOKIESSENT);
	return ops->cookie_init_seq(skb, mss);
}
#else
static inline __u32 cookie_init_sequence(const struct tcp_request_sock_ops *ops,
					 const struct sock *sk, struct sk_buff *skb,
					 __u16 *mss)
{
	return 0;
}
#endif

struct tcp_key {
	union {
		struct {
			struct tcp_ao_key *ao_key;
			char *traffic_key;
			u32 sne;
			u8 rcv_next;
		};
		struct tcp_md5sig_key *md5_key;
	};
	enum {
		TCP_KEY_NONE = 0,
		TCP_KEY_MD5,
		TCP_KEY_AO,
	} type;
};

static inline void tcp_get_current_key(const struct sock *sk,
				       struct tcp_key *out)
{
#if defined(CONFIG_TCP_AO) || defined(CONFIG_TCP_MD5SIG)
	const struct tcp_sock *tp = tcp_sk(sk);
#endif

#ifdef CONFIG_TCP_AO
	if (static_branch_unlikely(&tcp_ao_needed.key)) {
		struct tcp_ao_info *ao;

		ao = rcu_dereference_protected(tp->ao_info,
					       lockdep_sock_is_held(sk));
		if (ao) {
			out->ao_key = READ_ONCE(ao->current_key);
			out->type = TCP_KEY_AO;
			return;
		}
	}
#endif
#ifdef CONFIG_TCP_MD5SIG
	if (static_branch_unlikely(&tcp_md5_needed.key) &&
	    rcu_access_pointer(tp->md5sig_info)) {
		out->md5_key = tp->af_specific->md5_lookup(sk, sk);
		if (out->md5_key) {
			out->type = TCP_KEY_MD5;
			return;
		}
	}
#endif
	out->type = TCP_KEY_NONE;
}

static inline bool tcp_key_is_md5(const struct tcp_key *key)
{
	if (static_branch_tcp_md5())
		return key->type == TCP_KEY_MD5;
	return false;
}

static inline bool tcp_key_is_ao(const struct tcp_key *key)
{
	if (static_branch_tcp_ao())
		return key->type == TCP_KEY_AO;
	return false;
}

int tcpv4_offload_init(void);

void tcp_v4_init(void);
void tcp_init(void);

/* tcp_recovery.c */
void tcp_mark_skb_lost(struct sock *sk, struct sk_buff *skb);
void tcp_newreno_mark_lost(struct sock *sk, bool snd_una_advanced);
extern s32 tcp_rack_skb_timeout(struct tcp_sock *tp, struct sk_buff *skb,
				u32 reo_wnd);
extern bool tcp_rack_mark_lost(struct sock *sk);
extern void tcp_rack_advance(struct tcp_sock *tp, u8 sacked, u32 end_seq,
			     u64 xmit_time);
extern void tcp_rack_reo_timeout(struct sock *sk);
extern void tcp_rack_update_reo_wnd(struct sock *sk, struct rate_sample *rs);

/* tcp_plb.c */

/*
 * Scaling factor for fractions in PLB. For example, tcp_plb_update_state
 * expects cong_ratio which represents fraction of traffic that experienced
 * congestion over a single RTT. In order to avoid floating point operations,
 * this fraction should be mapped to (1 << TCP_PLB_SCALE) and passed in.
 */
#define TCP_PLB_SCALE 8

/* State for PLB (Protective Load Balancing) for a single TCP connection. */
struct tcp_plb_state {
	u8	consec_cong_rounds:5, /* consecutive congested rounds */
		unused:3;
	u32	pause_until; /* jiffies32 when PLB can resume rerouting */
};

static inline void tcp_plb_init(const struct sock *sk,
				struct tcp_plb_state *plb)
{
	plb->consec_cong_rounds = 0;
	plb->pause_until = 0;
}
void tcp_plb_update_state(const struct sock *sk, struct tcp_plb_state *plb,
			  const int cong_ratio);
void tcp_plb_check_rehash(struct sock *sk, struct tcp_plb_state *plb);
void tcp_plb_update_state_upon_rto(struct sock *sk, struct tcp_plb_state *plb);

static inline void tcp_warn_once(const struct sock *sk, bool cond, const char *str)
{
	WARN_ONCE(cond,
		  "%scwn:%u out:%u sacked:%u lost:%u retrans:%u tlp_high_seq:%u sk_state:%u ca_state:%u advmss:%u mss_cache:%u pmtu:%u\n",
		  str,
		  tcp_snd_cwnd(tcp_sk(sk)),
		  tcp_sk(sk)->packets_out, tcp_sk(sk)->sacked_out,
		  tcp_sk(sk)->lost_out, tcp_sk(sk)->retrans_out,
		  tcp_sk(sk)->tlp_high_seq, sk->sk_state,
		  inet_csk(sk)->icsk_ca_state,
		  tcp_sk(sk)->advmss, tcp_sk(sk)->mss_cache,
		  inet_csk(sk)->icsk_pmtu_cookie);
}

/* At how many usecs into the future should the RTO fire? */
static inline s64 tcp_rto_delta_us(const struct sock *sk)
{
	const struct sk_buff *skb = tcp_rtx_queue_head(sk);
	u32 rto = inet_csk(sk)->icsk_rto;

	if (likely(skb)) {
		u64 rto_time_stamp_us = tcp_skb_timestamp_us(skb) + jiffies_to_usecs(rto);

		return rto_time_stamp_us - tcp_sk(sk)->tcp_mstamp;
	} else {
<<<<<<< HEAD
		WARN_ONCE(1,
			"rtx queue empty: "
			"out:%u sacked:%u lost:%u retrans:%u "
			"tlp_high_seq:%u sk_state:%u ca_state:%u "
			"advmss:%u mss_cache:%u pmtu:%u\n",
			tcp_sk(sk)->packets_out, tcp_sk(sk)->sacked_out,
			tcp_sk(sk)->lost_out, tcp_sk(sk)->retrans_out,
			tcp_sk(sk)->tlp_high_seq, sk->sk_state,
			inet_csk(sk)->icsk_ca_state,
			tcp_sk(sk)->advmss, tcp_sk(sk)->mss_cache,
			inet_csk(sk)->icsk_pmtu_cookie);
=======
		tcp_warn_once(sk, 1, "rtx queue empty: ");
>>>>>>> ecf99864
		return jiffies_to_usecs(rto);
	}

}

/*
 * Save and compile IPv4 options, return a pointer to it
 */
static inline struct ip_options_rcu *tcp_v4_save_options(struct net *net,
							 struct sk_buff *skb)
{
	const struct ip_options *opt = &TCP_SKB_CB(skb)->header.h4.opt;
	struct ip_options_rcu *dopt = NULL;

	if (opt->optlen) {
		int opt_size = sizeof(*dopt) + opt->optlen;

		dopt = kmalloc(opt_size, GFP_ATOMIC);
		if (dopt && __ip_options_echo(net, &dopt->opt, skb, opt)) {
			kfree(dopt);
			dopt = NULL;
		}
	}
	return dopt;
}

/* locally generated TCP pure ACKs have skb->truesize == 2
 * (check tcp_send_ack() in net/ipv4/tcp_output.c )
 * This is much faster than dissecting the packet to find out.
 * (Think of GRE encapsulations, IPv4, IPv6, ...)
 */
static inline bool skb_is_tcp_pure_ack(const struct sk_buff *skb)
{
	return skb->truesize == 2;
}

static inline void skb_set_tcp_pure_ack(struct sk_buff *skb)
{
	skb->truesize = 2;
}

static inline int tcp_inq(struct sock *sk)
{
	struct tcp_sock *tp = tcp_sk(sk);
	int answ;

	if ((1 << sk->sk_state) & (TCPF_SYN_SENT | TCPF_SYN_RECV)) {
		answ = 0;
	} else if (sock_flag(sk, SOCK_URGINLINE) ||
		   !tp->urg_data ||
		   before(tp->urg_seq, tp->copied_seq) ||
		   !before(tp->urg_seq, tp->rcv_nxt)) {

		answ = tp->rcv_nxt - tp->copied_seq;

		/* Subtract 1, if FIN was received */
		if (answ && sock_flag(sk, SOCK_DONE))
			answ--;
	} else {
		answ = tp->urg_seq - tp->copied_seq;
	}

	return answ;
}

int tcp_peek_len(struct socket *sock);

static inline void tcp_segs_in(struct tcp_sock *tp, const struct sk_buff *skb)
{
	u16 segs_in;

	segs_in = max_t(u16, 1, skb_shinfo(skb)->gso_segs);

	/* We update these fields while other threads might
	 * read them from tcp_get_info()
	 */
	WRITE_ONCE(tp->segs_in, tp->segs_in + segs_in);
	if (skb->len > tcp_hdrlen(skb))
		WRITE_ONCE(tp->data_segs_in, tp->data_segs_in + segs_in);
}

/*
 * TCP listen path runs lockless.
 * We forced "struct sock" to be const qualified to make sure
 * we don't modify one of its field by mistake.
 * Here, we increment sk_drops which is an atomic_t, so we can safely
 * make sock writable again.
 */
static inline void tcp_listendrop(const struct sock *sk)
{
	atomic_inc(&((struct sock *)sk)->sk_drops);
	__NET_INC_STATS(sock_net(sk), LINUX_MIB_LISTENDROPS);
}

enum hrtimer_restart tcp_pace_kick(struct hrtimer *timer);

/*
 * Interface for adding Upper Level Protocols over TCP
 */

#define TCP_ULP_NAME_MAX	16
#define TCP_ULP_MAX		128
#define TCP_ULP_BUF_MAX		(TCP_ULP_NAME_MAX*TCP_ULP_MAX)

struct tcp_ulp_ops {
	struct list_head	list;

	/* initialize ulp */
	int (*init)(struct sock *sk);
	/* update ulp */
	void (*update)(struct sock *sk, struct proto *p,
		       void (*write_space)(struct sock *sk));
	/* cleanup ulp */
	void (*release)(struct sock *sk);
	/* diagnostic */
	int (*get_info)(struct sock *sk, struct sk_buff *skb);
	size_t (*get_info_size)(const struct sock *sk);
	/* clone ulp */
	void (*clone)(const struct request_sock *req, struct sock *newsk,
		      const gfp_t priority);

	char		name[TCP_ULP_NAME_MAX];
	struct module	*owner;
};
int tcp_register_ulp(struct tcp_ulp_ops *type);
void tcp_unregister_ulp(struct tcp_ulp_ops *type);
int tcp_set_ulp(struct sock *sk, const char *name);
void tcp_get_available_ulp(char *buf, size_t len);
void tcp_cleanup_ulp(struct sock *sk);
void tcp_update_ulp(struct sock *sk, struct proto *p,
		    void (*write_space)(struct sock *sk));

#define MODULE_ALIAS_TCP_ULP(name)				\
	__MODULE_INFO(alias, alias_userspace, name);		\
	__MODULE_INFO(alias, alias_tcp_ulp, "tcp-ulp-" name)

#ifdef CONFIG_NET_SOCK_MSG
struct sk_msg;
struct sk_psock;

#ifdef CONFIG_BPF_SYSCALL
int tcp_bpf_update_proto(struct sock *sk, struct sk_psock *psock, bool restore);
void tcp_bpf_clone(const struct sock *sk, struct sock *newsk);
#endif /* CONFIG_BPF_SYSCALL */

#ifdef CONFIG_INET
void tcp_eat_skb(struct sock *sk, struct sk_buff *skb);
#else
static inline void tcp_eat_skb(struct sock *sk, struct sk_buff *skb)
{
}
#endif

int tcp_bpf_sendmsg_redir(struct sock *sk, bool ingress,
			  struct sk_msg *msg, u32 bytes, int flags);
#endif /* CONFIG_NET_SOCK_MSG */

#if !defined(CONFIG_BPF_SYSCALL) || !defined(CONFIG_NET_SOCK_MSG)
static inline void tcp_bpf_clone(const struct sock *sk, struct sock *newsk)
{
}
#endif

#ifdef CONFIG_CGROUP_BPF
static inline void bpf_skops_init_skb(struct bpf_sock_ops_kern *skops,
				      struct sk_buff *skb,
				      unsigned int end_offset)
{
	skops->skb = skb;
	skops->skb_data_end = skb->data + end_offset;
}
#else
static inline void bpf_skops_init_skb(struct bpf_sock_ops_kern *skops,
				      struct sk_buff *skb,
				      unsigned int end_offset)
{
}
#endif

/* Call BPF_SOCK_OPS program that returns an int. If the return value
 * is < 0, then the BPF op failed (for example if the loaded BPF
 * program does not support the chosen operation or there is no BPF
 * program loaded).
 */
#ifdef CONFIG_BPF
static inline int tcp_call_bpf(struct sock *sk, int op, u32 nargs, u32 *args)
{
	struct bpf_sock_ops_kern sock_ops;
	int ret;

	memset(&sock_ops, 0, offsetof(struct bpf_sock_ops_kern, temp));
	if (sk_fullsock(sk)) {
		sock_ops.is_fullsock = 1;
		sock_owned_by_me(sk);
	}

	sock_ops.sk = sk;
	sock_ops.op = op;
	if (nargs > 0)
		memcpy(sock_ops.args, args, nargs * sizeof(*args));

	ret = BPF_CGROUP_RUN_PROG_SOCK_OPS(&sock_ops);
	if (ret == 0)
		ret = sock_ops.reply;
	else
		ret = -1;
	return ret;
}

static inline int tcp_call_bpf_2arg(struct sock *sk, int op, u32 arg1, u32 arg2)
{
	u32 args[2] = {arg1, arg2};

	return tcp_call_bpf(sk, op, 2, args);
}

static inline int tcp_call_bpf_3arg(struct sock *sk, int op, u32 arg1, u32 arg2,
				    u32 arg3)
{
	u32 args[3] = {arg1, arg2, arg3};

	return tcp_call_bpf(sk, op, 3, args);
}

#else
static inline int tcp_call_bpf(struct sock *sk, int op, u32 nargs, u32 *args)
{
	return -EPERM;
}

static inline int tcp_call_bpf_2arg(struct sock *sk, int op, u32 arg1, u32 arg2)
{
	return -EPERM;
}

static inline int tcp_call_bpf_3arg(struct sock *sk, int op, u32 arg1, u32 arg2,
				    u32 arg3)
{
	return -EPERM;
}

#endif

static inline u32 tcp_timeout_init(struct sock *sk)
{
	int timeout;

	timeout = tcp_call_bpf(sk, BPF_SOCK_OPS_TIMEOUT_INIT, 0, NULL);

	if (timeout <= 0)
		timeout = TCP_TIMEOUT_INIT;
	return min_t(int, timeout, TCP_RTO_MAX);
}

static inline u32 tcp_rwnd_init_bpf(struct sock *sk)
{
	int rwnd;

	rwnd = tcp_call_bpf(sk, BPF_SOCK_OPS_RWND_INIT, 0, NULL);

	if (rwnd < 0)
		rwnd = 0;
	return rwnd;
}

static inline bool tcp_bpf_ca_needs_ecn(struct sock *sk)
{
	return (tcp_call_bpf(sk, BPF_SOCK_OPS_NEEDS_ECN, 0, NULL) == 1);
}

static inline void tcp_bpf_rtt(struct sock *sk, long mrtt, u32 srtt)
{
	if (BPF_SOCK_OPS_TEST_FLAG(tcp_sk(sk), BPF_SOCK_OPS_RTT_CB_FLAG))
		tcp_call_bpf_2arg(sk, BPF_SOCK_OPS_RTT_CB, mrtt, srtt);
}

#if IS_ENABLED(CONFIG_SMC)
extern struct static_key_false tcp_have_smc;
#endif

#if IS_ENABLED(CONFIG_TLS_DEVICE)
void clean_acked_data_enable(struct inet_connection_sock *icsk,
			     void (*cad)(struct sock *sk, u32 ack_seq));
void clean_acked_data_disable(struct inet_connection_sock *icsk);
void clean_acked_data_flush(void);
#endif

DECLARE_STATIC_KEY_FALSE(tcp_tx_delay_enabled);
static inline void tcp_add_tx_delay(struct sk_buff *skb,
				    const struct tcp_sock *tp)
{
	if (static_branch_unlikely(&tcp_tx_delay_enabled))
		skb->skb_mstamp_ns += (u64)tp->tcp_tx_delay * NSEC_PER_USEC;
}

/* Compute Earliest Departure Time for some control packets
 * like ACK or RST for TIME_WAIT or non ESTABLISHED sockets.
 */
static inline u64 tcp_transmit_time(const struct sock *sk)
{
	if (static_branch_unlikely(&tcp_tx_delay_enabled)) {
		u32 delay = (sk->sk_state == TCP_TIME_WAIT) ?
			tcp_twsk(sk)->tw_tx_delay : tcp_sk(sk)->tcp_tx_delay;

		return tcp_clock_ns() + (u64)delay * NSEC_PER_USEC;
	}
	return 0;
}

static inline int tcp_parse_auth_options(const struct tcphdr *th,
		const u8 **md5_hash, const struct tcp_ao_hdr **aoh)
{
	const u8 *md5_tmp, *ao_tmp;
	int ret;

	ret = tcp_do_parse_auth_options(th, &md5_tmp, &ao_tmp);
	if (ret)
		return ret;

	if (md5_hash)
		*md5_hash = md5_tmp;

	if (aoh) {
		if (!ao_tmp)
			*aoh = NULL;
		else
			*aoh = (struct tcp_ao_hdr *)(ao_tmp - 2);
	}

	return 0;
}

static inline bool tcp_ao_required(struct sock *sk, const void *saddr,
				   int family, int l3index, bool stat_inc)
{
#ifdef CONFIG_TCP_AO
	struct tcp_ao_info *ao_info;
	struct tcp_ao_key *ao_key;

	if (!static_branch_unlikely(&tcp_ao_needed.key))
		return false;

	ao_info = rcu_dereference_check(tcp_sk(sk)->ao_info,
					lockdep_sock_is_held(sk));
	if (!ao_info)
		return false;

	ao_key = tcp_ao_do_lookup(sk, l3index, saddr, family, -1, -1);
	if (ao_info->ao_required || ao_key) {
		if (stat_inc) {
			NET_INC_STATS(sock_net(sk), LINUX_MIB_TCPAOREQUIRED);
			atomic64_inc(&ao_info->counters.ao_required);
		}
		return true;
	}
#endif
	return false;
}

enum skb_drop_reason tcp_inbound_hash(struct sock *sk,
		const struct request_sock *req, const struct sk_buff *skb,
		const void *saddr, const void *daddr,
		int family, int dif, int sdif);

#endif	/* _TCP_H */<|MERGE_RESOLUTION|>--- conflicted
+++ resolved
@@ -2455,21 +2455,7 @@
 
 		return rto_time_stamp_us - tcp_sk(sk)->tcp_mstamp;
 	} else {
-<<<<<<< HEAD
-		WARN_ONCE(1,
-			"rtx queue empty: "
-			"out:%u sacked:%u lost:%u retrans:%u "
-			"tlp_high_seq:%u sk_state:%u ca_state:%u "
-			"advmss:%u mss_cache:%u pmtu:%u\n",
-			tcp_sk(sk)->packets_out, tcp_sk(sk)->sacked_out,
-			tcp_sk(sk)->lost_out, tcp_sk(sk)->retrans_out,
-			tcp_sk(sk)->tlp_high_seq, sk->sk_state,
-			inet_csk(sk)->icsk_ca_state,
-			tcp_sk(sk)->advmss, tcp_sk(sk)->mss_cache,
-			inet_csk(sk)->icsk_pmtu_cookie);
-=======
 		tcp_warn_once(sk, 1, "rtx queue empty: ");
->>>>>>> ecf99864
 		return jiffies_to_usecs(rto);
 	}
 
