--- conflicted
+++ resolved
@@ -944,7 +944,6 @@
 {
 	struct mei_cl_cb *cb, *next;
 	struct list_head *list;
-<<<<<<< HEAD
 
 	list = &dev->write_list.list;
 	list_for_each_entry_safe(cb, next, list, list) {
@@ -952,15 +951,6 @@
 		mei_io_cb_free(cb);
 	}
 
-=======
-
-	list = &dev->write_list.list;
-	list_for_each_entry_safe(cb, next, list, list) {
-		list_del(&cb->list);
-		mei_io_cb_free(cb);
-	}
-
->>>>>>> 28b19111
 	list = &dev->write_waiting_list.list;
 	list_for_each_entry_safe(cb, next, list, list) {
 		list_del(&cb->list);
