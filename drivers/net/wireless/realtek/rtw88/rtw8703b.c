--- conflicted
+++ resolved
@@ -1889,11 +1889,8 @@
 };
 
 static const struct rtw_chip_ops rtw8703b_ops = {
-<<<<<<< HEAD
-=======
 	.power_on		= rtw_power_on,
 	.power_off		= rtw_power_off,
->>>>>>> fcc79e17
 	.mac_init		= rtw8723x_mac_init,
 	.dump_fw_crash		= NULL,
 	.shutdown		= NULL,
