// SPDX-License-Identifier: GPL-2.0-only
/*
 * Copyright (C) 2012 ARM Ltd.
 * Author: Catalin Marinas <catalin.marinas@arm.com>
 */

#include <linux/gfp.h>
#include <linux/cache.h>
#include <linux/dma-map-ops.h>
#include <xen/xen.h>
#include <trace/hooks/iommu.h>

#include <asm/cacheflush.h>
#include <asm/xen/xen-ops.h>

void arch_sync_dma_for_device(phys_addr_t paddr, size_t size,
			      enum dma_data_direction dir)
{
	unsigned long start = (unsigned long)phys_to_virt(paddr);

	dcache_clean_poc(start, start + size);
}

void arch_sync_dma_for_cpu(phys_addr_t paddr, size_t size,
			   enum dma_data_direction dir)
{
	unsigned long start = (unsigned long)phys_to_virt(paddr);

	if (dir == DMA_TO_DEVICE)
		return;

	dcache_inval_poc(start, start + size);
}

void arch_dma_prep_coherent(struct page *page, size_t size)
{
	unsigned long start = (unsigned long)page_address(page);

	dcache_clean_poc(start, start + size);
}

void arch_setup_dma_ops(struct device *dev, bool coherent)
{
	int cls = cache_line_size_of_cpu();

	WARN_TAINT(!coherent && cls > ARCH_DMA_MINALIGN,
		   TAINT_CPU_OUT_OF_SPEC,
		   "%s %s: ARCH_DMA_MINALIGN smaller than CTR_EL0.CWG (%d < %d)",
		   dev_driver_string(dev), dev_name(dev),
		   ARCH_DMA_MINALIGN, cls);

	dev->dma_coherent = coherent;
<<<<<<< HEAD
	if (device_iommu_mapped(dev)) {
		iommu_setup_dma_ops(dev, dma_base, dma_base + size - 1);
		trace_android_rvh_iommu_setup_dma_ops(dev, dma_base, dma_base + size - 1);
	}
=======
>>>>>>> 1613e604

	xen_setup_dma_ops(dev);
}<|MERGE_RESOLUTION|>--- conflicted
+++ resolved
@@ -50,13 +50,6 @@
 		   ARCH_DMA_MINALIGN, cls);
 
 	dev->dma_coherent = coherent;
-<<<<<<< HEAD
-	if (device_iommu_mapped(dev)) {
-		iommu_setup_dma_ops(dev, dma_base, dma_base + size - 1);
-		trace_android_rvh_iommu_setup_dma_ops(dev, dma_base, dma_base + size - 1);
-	}
-=======
->>>>>>> 1613e604
 
 	xen_setup_dma_ops(dev);
 }