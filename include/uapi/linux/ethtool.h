--- conflicted
+++ resolved
@@ -2511,26 +2511,6 @@
  *	autonegotiation; 0 if unknown or not applicable.  Read-only.
  */
 struct ethtool_link_settings {
-<<<<<<< HEAD
-	/* New members MUST be added within the __struct_group() macro below. */
-	__struct_group(ethtool_link_settings_hdr, hdr, /* no attrs */,
-		__u32	cmd;
-		__u32	speed;
-		__u8	duplex;
-		__u8	port;
-		__u8	phy_address;
-		__u8	autoneg;
-		__u8	mdio_support;
-		__u8	eth_tp_mdix;
-		__u8	eth_tp_mdix_ctrl;
-		__s8	link_mode_masks_nwords;
-		__u8	transceiver;
-		__u8	master_slave_cfg;
-		__u8	master_slave_state;
-		__u8	rate_matching;
-		__u32	reserved[7];
-	);
-=======
 	__u32	cmd;
 	__u32	speed;
 	__u8	duplex;
@@ -2552,7 +2532,6 @@
 	 * userspace for now, and when userspace wants to start using
 	 * -Wfamnae, we'll need a new solution.
 	 */
->>>>>>> fcc79e17
 	__u32	link_mode_masks[];
 	/* layout of link_mode_masks fields:
 	 * __u32 map_supported[link_mode_masks_nwords];
