#!/usr/bin/env python3
# SPDX-License-Identifier: GPL-2.0

import datetime
import random
from lib.py import ksft_run, ksft_pr, ksft_exit, ksft_eq, ksft_ne, ksft_ge, ksft_lt
from lib.py import NetDrvEpEnv
from lib.py import EthtoolFamily, NetdevFamily
from lib.py import KsftSkipEx, KsftFailEx
from lib.py import rand_port
from lib.py import ethtool, ip, defer, GenerateTraffic, CmdExitFailure


def _rss_key_str(key):
    return ":".join(["{:02x}".format(x) for x in key])


def _rss_key_rand(length):
    return [random.randint(0, 255) for _ in range(length)]


def _rss_key_check(cfg, data=None, context=0):
    if data is None:
        data = get_rss(cfg, context=context)
    if 'rss-hash-key' not in data:
        return
    non_zero = [x for x in data['rss-hash-key'] if x != 0]
    ksft_eq(bool(non_zero), True, comment=f"RSS key is all zero {data['rss-hash-key']}")


def get_rss(cfg, context=0):
    return ethtool(f"-x {cfg.ifname} context {context}", json=True)[0]


def get_drop_err_sum(cfg):
    stats = ip("-s -s link show dev " + cfg.ifname, json=True)[0]
    cnt = 0
    for key in ['errors', 'dropped', 'over_errors', 'fifo_errors',
                'length_errors', 'crc_errors', 'missed_errors',
                'frame_errors']:
        cnt += stats["stats64"]["rx"][key]
    return cnt, stats["stats64"]["tx"]["carrier_changes"]


def ethtool_create(cfg, act, opts):
    output = ethtool(f"{act} {cfg.ifname} {opts}").stdout
    # Output will be something like: "New RSS context is 1" or
    # "Added rule with ID 7", we want the integer from the end
    return int(output.split()[-1])


def require_ntuple(cfg):
    features = ethtool(f"-k {cfg.ifname}", json=True)[0]
    if not features["ntuple-filters"]["active"]:
        # ntuple is more of a capability than a config knob, don't bother
        # trying to enable it (until some driver actually needs it).
        raise KsftSkipEx("Ntuple filters not enabled on the device: " + str(features["ntuple-filters"]))


# Get Rx packet counts for all queues, as a simple list of integers
# if @prev is specified the prev counts will be subtracted
def _get_rx_cnts(cfg, prev=None):
    cfg.wait_hw_stats_settle()
    data = cfg.netdevnl.qstats_get({"ifindex": cfg.ifindex, "scope": ["queue"]}, dump=True)
    data = [x for x in data if x['queue-type'] == "rx"]
    max_q = max([x["queue-id"] for x in data])
    queue_stats = [0] * (max_q + 1)
    for q in data:
        queue_stats[q["queue-id"]] = q["rx-packets"]
        if prev and q["queue-id"] < len(prev):
            queue_stats[q["queue-id"]] -= prev[q["queue-id"]]
    return queue_stats


def _send_traffic_check(cfg, port, name, params):
    # params is a dict with 3 possible keys:
    #  - "target": required, which queues we expect to get iperf traffic
    #  - "empty": optional, which queues should see no traffic at all
    #  - "noise": optional, which queues we expect to see low traffic;
    #             used for queues of the main context, since some background
    #             OS activity may use those queues while we're testing
    # the value for each is a list, or some other iterable containing queue ids.

    cnts = _get_rx_cnts(cfg)
    GenerateTraffic(cfg, port=port).wait_pkts_and_stop(20000)
    cnts = _get_rx_cnts(cfg, prev=cnts)

    directed = sum(cnts[i] for i in params['target'])

    ksft_ge(directed, 20000, f"traffic on {name}: " + str(cnts))
    if params.get('noise'):
        ksft_lt(sum(cnts[i] for i in params['noise']), directed / 2,
                f"traffic on other queues ({name})':" + str(cnts))
    if params.get('empty'):
        ksft_eq(sum(cnts[i] for i in params['empty']), 0,
                f"traffic on inactive queues ({name}): " + str(cnts))


def test_rss_key_indir(cfg):
    """Test basics like updating the main RSS key and indirection table."""

    qcnt = len(_get_rx_cnts(cfg))
    if qcnt < 3:
        KsftSkipEx("Device has fewer than 3 queues (or doesn't support queue stats)")

    data = get_rss(cfg)
    want_keys = ['rss-hash-key', 'rss-hash-function', 'rss-indirection-table']
    for k in want_keys:
        if k not in data:
            raise KsftFailEx("ethtool results missing key: " + k)
        if not data[k]:
            raise KsftFailEx(f"ethtool results empty for '{k}': {data[k]}")

    _rss_key_check(cfg, data=data)
    key_len = len(data['rss-hash-key'])

    # Set the key
    key = _rss_key_rand(key_len)
    ethtool(f"-X {cfg.ifname} hkey " + _rss_key_str(key))

    data = get_rss(cfg)
    ksft_eq(key, data['rss-hash-key'])

    # Set the indirection table and the key together
    key = _rss_key_rand(key_len)
    ethtool(f"-X {cfg.ifname} equal 3 hkey " + _rss_key_str(key))
    reset_indir = defer(ethtool, f"-X {cfg.ifname} default")

    data = get_rss(cfg)
    _rss_key_check(cfg, data=data)
    ksft_eq(0, min(data['rss-indirection-table']))
    ksft_eq(2, max(data['rss-indirection-table']))

    # Reset indirection table and set the key
    key = _rss_key_rand(key_len)
    ethtool(f"-X {cfg.ifname} default hkey " + _rss_key_str(key))
    data = get_rss(cfg)
    _rss_key_check(cfg, data=data)
    ksft_eq(0, min(data['rss-indirection-table']))
    ksft_eq(qcnt - 1, max(data['rss-indirection-table']))

    # Set the indirection table
    ethtool(f"-X {cfg.ifname} equal 2")
    data = get_rss(cfg)
    ksft_eq(0, min(data['rss-indirection-table']))
    ksft_eq(1, max(data['rss-indirection-table']))

    # Check we only get traffic on the first 2 queues
    cnts = _get_rx_cnts(cfg)
    GenerateTraffic(cfg).wait_pkts_and_stop(20000)
    cnts = _get_rx_cnts(cfg, prev=cnts)
    # 2 queues, 20k packets, must be at least 5k per queue
    ksft_ge(cnts[0], 5000, "traffic on main context (1/2): " + str(cnts))
    ksft_ge(cnts[1], 5000, "traffic on main context (2/2): " + str(cnts))
    # The other queues should be unused
    ksft_eq(sum(cnts[2:]), 0, "traffic on unused queues: " + str(cnts))

    # Restore, and check traffic gets spread again
    reset_indir.exec()

    cnts = _get_rx_cnts(cfg)
    GenerateTraffic(cfg).wait_pkts_and_stop(20000)
    cnts = _get_rx_cnts(cfg, prev=cnts)
    # First two queues get less traffic than all the rest
    ksft_lt(sum(cnts[:2]), sum(cnts[2:]), "traffic distributed: " + str(cnts))


def test_rss_queue_reconfigure(cfg, main_ctx=True):
    """Make sure queue changes can't override requested RSS config.

    By default main RSS table should change to include all queues.
    When user sets a specific RSS config the driver should preserve it,
    even when queue count changes. Driver should refuse to deactivate
    queues used in the user-set RSS config.
    """

    if not main_ctx:
        require_ntuple(cfg)

    # Start with 4 queues, an arbitrary known number.
    try:
        qcnt = len(_get_rx_cnts(cfg))
        ethtool(f"-L {cfg.ifname} combined 4")
        defer(ethtool, f"-L {cfg.ifname} combined {qcnt}")
    except:
        raise KsftSkipEx("Not enough queues for the test or qstat not supported")

    if main_ctx:
        ctx_id = 0
        ctx_ref = ""
    else:
        ctx_id = ethtool_create(cfg, "-X", "context new")
        ctx_ref = f"context {ctx_id}"
        defer(ethtool, f"-X {cfg.ifname} {ctx_ref} delete")

    # Indirection table should be distributing to all queues.
    data = get_rss(cfg, context=ctx_id)
    ksft_eq(0, min(data['rss-indirection-table']))
    ksft_eq(3, max(data['rss-indirection-table']))

    # Increase queues, indirection table should be distributing to all queues.
    # It's unclear whether tables of additional contexts should be reset, too.
    if main_ctx:
        ethtool(f"-L {cfg.ifname} combined 5")
        data = get_rss(cfg)
        ksft_eq(0, min(data['rss-indirection-table']))
        ksft_eq(4, max(data['rss-indirection-table']))
        ethtool(f"-L {cfg.ifname} combined 4")

    # Configure the table explicitly
    port = rand_port()
    ethtool(f"-X {cfg.ifname} {ctx_ref} weight 1 0 0 1")
    if main_ctx:
        other_key = 'empty'
        defer(ethtool, f"-X {cfg.ifname} default")
    else:
        other_key = 'noise'
        flow = f"flow-type tcp{cfg.addr_ipver} dst-ip {cfg.addr} dst-port {port} context {ctx_id}"
        ntuple = ethtool_create(cfg, "-N", flow)
        defer(ethtool, f"-N {cfg.ifname} delete {ntuple}")

    _send_traffic_check(cfg, port, ctx_ref, { 'target': (0, 3),
                                              other_key: (1, 2) })

    # We should be able to increase queues, but table should be left untouched
    ethtool(f"-L {cfg.ifname} combined 5")
    data = get_rss(cfg, context=ctx_id)
    ksft_eq({0, 3}, set(data['rss-indirection-table']))

    _send_traffic_check(cfg, port, ctx_ref, { 'target': (0, 3),
                                              other_key: (1, 2, 4) })

    # Setting queue count to 3 should fail, queue 3 is used
    try:
        ethtool(f"-L {cfg.ifname} combined 3")
    except CmdExitFailure:
        pass
    else:
        raise Exception(f"Driver didn't prevent us from deactivating a used queue (context {ctx_id})")

    if not main_ctx:
        ethtool(f"-L {cfg.ifname} combined 4")
        flow = f"flow-type tcp{cfg.addr_ipver} dst-ip {cfg.addr} dst-port {port} context {ctx_id} action 1"
        try:
            # this targets queue 4, which doesn't exist
            ntuple2 = ethtool_create(cfg, "-N", flow)
        except CmdExitFailure:
            pass
        else:
            raise Exception(f"Driver didn't prevent us from targeting a nonexistent queue (context {ctx_id})")
        # change the table to target queues 0 and 2
        ethtool(f"-X {cfg.ifname} {ctx_ref} weight 1 0 1 0")
        # ntuple rule therefore targets queues 1 and 3
        ntuple2 = ethtool_create(cfg, "-N", flow)
        # should replace existing filter
        ksft_eq(ntuple, ntuple2)
        _send_traffic_check(cfg, port, ctx_ref, { 'target': (1, 3),
                                                  'noise' : (0, 2) })
        # Setting queue count to 3 should fail, queue 3 is used
        try:
            ethtool(f"-L {cfg.ifname} combined 3")
        except CmdExitFailure:
            pass
        else:
            raise Exception(f"Driver didn't prevent us from deactivating a used queue (context {ctx_id})")


def test_rss_resize(cfg):
    """Test resizing of the RSS table.

    Some devices dynamically increase and decrease the size of the RSS
    indirection table based on the number of enabled queues.
    When that happens driver must maintain the balance of entries
    (preferably duplicating the smaller table).
    """

    channels = cfg.ethnl.channels_get({'header': {'dev-index': cfg.ifindex}})
    ch_max = channels['combined-max']
    qcnt = channels['combined-count']

    if ch_max < 2:
        raise KsftSkipEx(f"Not enough queues for the test: {ch_max}")

    ethtool(f"-L {cfg.ifname} combined 2")
    defer(ethtool, f"-L {cfg.ifname} combined {qcnt}")

    ethtool(f"-X {cfg.ifname} weight 1 7")
    defer(ethtool, f"-X {cfg.ifname} default")

    ethtool(f"-L {cfg.ifname} combined {ch_max}")
    data = get_rss(cfg)
    ksft_eq(0, min(data['rss-indirection-table']))
    ksft_eq(1, max(data['rss-indirection-table']))

    ksft_eq(7,
            data['rss-indirection-table'].count(1) /
            data['rss-indirection-table'].count(0),
            f"Table imbalance after resize: {data['rss-indirection-table']}")


def test_hitless_key_update(cfg):
    """Test that flows may be rehashed without impacting traffic.

    Some workloads may want to rehash the flows in response to an imbalance.
    Most effective way to do that is changing the RSS key. Check that changing
    the key does not cause link flaps or traffic disruption.

    Disrupting traffic for key update is not a bug, but makes the key
    update unusable for rehashing under load.
    """
    data = get_rss(cfg)
    key_len = len(data['rss-hash-key'])

    key = _rss_key_rand(key_len)

    tgen = GenerateTraffic(cfg)
    try:
        errors0, carrier0 = get_drop_err_sum(cfg)
        t0 = datetime.datetime.now()
        ethtool(f"-X {cfg.ifname} hkey " + _rss_key_str(key))
        t1 = datetime.datetime.now()
        errors1, carrier1 = get_drop_err_sum(cfg)
    finally:
        tgen.wait_pkts_and_stop(5000)

    ksft_lt((t1 - t0).total_seconds(), 0.2)
    ksft_eq(errors1 - errors1, 0)
    ksft_eq(carrier1 - carrier0, 0)


def test_rss_context_dump(cfg):
    """
    Test dumping RSS contexts. This tests mostly exercises the kernel APIs.
    """

    # Get a random key of the right size
    data = get_rss(cfg)
    if 'rss-hash-key' in data:
        key_data = _rss_key_rand(len(data['rss-hash-key']))
        key = _rss_key_str(key_data)
    else:
        key_data = []
        key = "ba:ad"

    ids = []
    try:
        ids.append(ethtool_create(cfg, "-X", f"context new"))
        defer(ethtool, f"-X {cfg.ifname} context {ids[-1]} delete")

        ids.append(ethtool_create(cfg, "-X", f"context new weight 1 1"))
        defer(ethtool, f"-X {cfg.ifname} context {ids[-1]} delete")

        ids.append(ethtool_create(cfg, "-X", f"context new hkey {key}"))
        defer(ethtool, f"-X {cfg.ifname} context {ids[-1]} delete")
    except CmdExitFailure:
        if not ids:
            raise KsftSkipEx("Unable to add any contexts")
        ksft_pr(f"Added only {len(ids)} out of 3 contexts")

    expect_tuples = set([(cfg.ifname, -1)] + [(cfg.ifname, ctx_id) for ctx_id in ids])

    # Dump all
    ctxs = cfg.ethnl.rss_get({}, dump=True)
    tuples = [(c['header']['dev-name'], c.get('context', -1)) for c in ctxs]
    ksft_eq(len(tuples), len(set(tuples)), "duplicates in context dump")
    ctx_tuples = set([ctx for ctx in tuples if ctx[0] == cfg.ifname])
    ksft_eq(expect_tuples, ctx_tuples)

    # Sanity-check the results
    for data in ctxs:
        ksft_ne(set(data['indir']), {0}, "indir table is all zero")
        ksft_ne(set(data.get('hkey', [1])), {0}, "key is all zero")

        # More specific checks
        if len(ids) > 1 and data.get('context') == ids[1]:
            ksft_eq(set(data['indir']), {0, 1},
                    "ctx1 - indir table mismatch")
        if len(ids) > 2 and data.get('context') == ids[2]:
            ksft_eq(data['hkey'], bytes(key_data), "ctx2 - key mismatch")

    # Ifindex filter
    ctxs = cfg.ethnl.rss_get({'header': {'dev-name': cfg.ifname}}, dump=True)
    tuples = [(c['header']['dev-name'], c.get('context', -1)) for c in ctxs]
    ctx_tuples = set(tuples)
    ksft_eq(len(tuples), len(ctx_tuples), "duplicates in context dump")
    ksft_eq(expect_tuples, ctx_tuples)

    # Skip ctx 0
    expect_tuples.remove((cfg.ifname, -1))

    ctxs = cfg.ethnl.rss_get({'start-context': 1}, dump=True)
    tuples = [(c['header']['dev-name'], c.get('context', -1)) for c in ctxs]
    ksft_eq(len(tuples), len(set(tuples)), "duplicates in context dump")
    ctx_tuples = set([ctx for ctx in tuples if ctx[0] == cfg.ifname])
    ksft_eq(expect_tuples, ctx_tuples)

    # And finally both with ifindex and skip main
    ctxs = cfg.ethnl.rss_get({'header': {'dev-name': cfg.ifname}, 'start-context': 1}, dump=True)
    ctx_tuples = set([(c['header']['dev-name'], c.get('context', -1)) for c in ctxs])
    ksft_eq(expect_tuples, ctx_tuples)


def test_rss_context(cfg, ctx_cnt=1, create_with_cfg=None):
    """
    Test separating traffic into RSS contexts.
    The queues will be allocated 2 for each context:
     ctx0  ctx1  ctx2  ctx3
    [0 1] [2 3] [4 5] [6 7] ...
    """

    require_ntuple(cfg)

    requested_ctx_cnt = ctx_cnt

    # Try to allocate more queues when necessary
    qcnt = len(_get_rx_cnts(cfg))
    if qcnt < 2 + 2 * ctx_cnt:
        try:
            ksft_pr(f"Increasing queue count {qcnt} -> {2 + 2 * ctx_cnt}")
            ethtool(f"-L {cfg.ifname} combined {2 + 2 * ctx_cnt}")
            defer(ethtool, f"-L {cfg.ifname} combined {qcnt}")
        except:
            raise KsftSkipEx("Not enough queues for the test")

    ports = []

    # Use queues 0 and 1 for normal traffic
    ethtool(f"-X {cfg.ifname} equal 2")
    defer(ethtool, f"-X {cfg.ifname} default")

    for i in range(ctx_cnt):
        want_cfg = f"start {2 + i * 2} equal 2"
        create_cfg = want_cfg if create_with_cfg else ""

        try:
            ctx_id = ethtool_create(cfg, "-X", f"context new {create_cfg}")
            defer(ethtool, f"-X {cfg.ifname} context {ctx_id} delete")
        except CmdExitFailure:
            # try to carry on and skip at the end
            if i == 0:
                raise
            ksft_pr(f"Failed to create context {i + 1}, trying to test what we got")
            ctx_cnt = i
            break

        _rss_key_check(cfg, context=ctx_id)

        if not create_with_cfg:
            ethtool(f"-X {cfg.ifname} context {ctx_id} {want_cfg}")
            _rss_key_check(cfg, context=ctx_id)

        # Sanity check the context we just created
        data = get_rss(cfg, ctx_id)
        ksft_eq(min(data['rss-indirection-table']), 2 + i * 2, "Unexpected context cfg: " + str(data))
        ksft_eq(max(data['rss-indirection-table']), 2 + i * 2 + 1, "Unexpected context cfg: " + str(data))

        ports.append(rand_port())
        flow = f"flow-type tcp{cfg.addr_ipver} dst-ip {cfg.addr} dst-port {ports[i]} context {ctx_id}"
        ntuple = ethtool_create(cfg, "-N", flow)
        defer(ethtool, f"-N {cfg.ifname} delete {ntuple}")

    for i in range(ctx_cnt):
        _send_traffic_check(cfg, ports[i], f"context {i}",
                            { 'target': (2+i*2, 3+i*2),
                              'noise': (0, 1),
                              'empty': list(range(2, 2+i*2)) + list(range(4+i*2, 2+2*ctx_cnt)) })

    if requested_ctx_cnt != ctx_cnt:
        raise KsftSkipEx(f"Tested only {ctx_cnt} contexts, wanted {requested_ctx_cnt}")


def test_rss_context4(cfg):
    test_rss_context(cfg, 4)


def test_rss_context32(cfg):
    test_rss_context(cfg, 32)


def test_rss_context4_create_with_cfg(cfg):
    test_rss_context(cfg, 4, create_with_cfg=True)


def test_rss_context_queue_reconfigure(cfg):
    test_rss_queue_reconfigure(cfg, main_ctx=False)


def test_rss_context_out_of_order(cfg, ctx_cnt=4):
    """
    Test separating traffic into RSS contexts.
    Contexts are removed in semi-random order, and steering re-tested
    to make sure removal doesn't break steering to surviving contexts.
    Test requires 3 contexts to work.
    """

    require_ntuple(cfg)

    requested_ctx_cnt = ctx_cnt

    # Try to allocate more queues when necessary
    qcnt = len(_get_rx_cnts(cfg))
    if qcnt < 2 + 2 * ctx_cnt:
        try:
            ksft_pr(f"Increasing queue count {qcnt} -> {2 + 2 * ctx_cnt}")
            ethtool(f"-L {cfg.ifname} combined {2 + 2 * ctx_cnt}")
            defer(ethtool, f"-L {cfg.ifname} combined {qcnt}")
        except:
            raise KsftSkipEx("Not enough queues for the test")

    ntuple = []
    ctx = []
    ports = []

    def remove_ctx(idx):
        ntuple[idx].exec()
        ntuple[idx] = None
        ctx[idx].exec()
        ctx[idx] = None

    def check_traffic():
        for i in range(ctx_cnt):
            if ctx[i]:
                expected = {
                    'target': (2+i*2, 3+i*2),
                    'noise': (0, 1),
                    'empty': list(range(2, 2+i*2)) + list(range(4+i*2, 2+2*ctx_cnt))
                }
            else:
                expected = {
                    'target': (0, 1),
                    'empty':  range(2, 2+2*ctx_cnt)
                }

            _send_traffic_check(cfg, ports[i], f"context {i}", expected)

    # Use queues 0 and 1 for normal traffic
    ethtool(f"-X {cfg.ifname} equal 2")
    defer(ethtool, f"-X {cfg.ifname} default")

    for i in range(ctx_cnt):
        ctx_id = ethtool_create(cfg, "-X", f"context new start {2 + i * 2} equal 2")
        ctx.append(defer(ethtool, f"-X {cfg.ifname} context {ctx_id} delete"))

        ports.append(rand_port())
        flow = f"flow-type tcp{cfg.addr_ipver} dst-ip {cfg.addr} dst-port {ports[i]} context {ctx_id}"
        ntuple_id = ethtool_create(cfg, "-N", flow)
        ntuple.append(defer(ethtool, f"-N {cfg.ifname} delete {ntuple_id}"))

    check_traffic()

    # Remove middle context
    remove_ctx(ctx_cnt // 2)
    check_traffic()

    # Remove first context
    remove_ctx(0)
    check_traffic()

    # Remove last context
    remove_ctx(-1)
    check_traffic()

    if requested_ctx_cnt != ctx_cnt:
        raise KsftSkipEx(f"Tested only {ctx_cnt} contexts, wanted {requested_ctx_cnt}")


def test_rss_context_overlap(cfg, other_ctx=0):
    """
    Test contexts overlapping with each other.
    Use 4 queues for the main context, but only queues 2 and 3 for context 1.
    """

    require_ntuple(cfg)

    queue_cnt = len(_get_rx_cnts(cfg))
    if queue_cnt < 4:
        try:
            ksft_pr(f"Increasing queue count {queue_cnt} -> 4")
            ethtool(f"-L {cfg.ifname} combined 4")
            defer(ethtool, f"-L {cfg.ifname} combined {queue_cnt}")
        except:
            raise KsftSkipEx("Not enough queues for the test")

    if other_ctx == 0:
        ethtool(f"-X {cfg.ifname} equal 4")
        defer(ethtool, f"-X {cfg.ifname} default")
    else:
        other_ctx = ethtool_create(cfg, "-X", "context new")
        ethtool(f"-X {cfg.ifname} context {other_ctx} equal 4")
        defer(ethtool, f"-X {cfg.ifname} context {other_ctx} delete")

    ctx_id = ethtool_create(cfg, "-X", "context new")
    ethtool(f"-X {cfg.ifname} context {ctx_id} start 2 equal 2")
    defer(ethtool, f"-X {cfg.ifname} context {ctx_id} delete")

    port = rand_port()
    if other_ctx:
        flow = f"flow-type tcp{cfg.addr_ipver} dst-ip {cfg.addr} dst-port {port} context {other_ctx}"
        ntuple_id = ethtool_create(cfg, "-N", flow)
        ntuple = defer(ethtool, f"-N {cfg.ifname} delete {ntuple_id}")

    # Test the main context
    cnts = _get_rx_cnts(cfg)
    GenerateTraffic(cfg, port=port).wait_pkts_and_stop(20000)
    cnts = _get_rx_cnts(cfg, prev=cnts)

    ksft_ge(sum(cnts[ :4]), 20000, "traffic on main context: " + str(cnts))
    ksft_ge(sum(cnts[ :2]),  7000, "traffic on main context (1/2): " + str(cnts))
    ksft_ge(sum(cnts[2:4]),  7000, "traffic on main context (2/2): " + str(cnts))
    if other_ctx == 0:
        ksft_eq(sum(cnts[4: ]),     0, "traffic on other queues: " + str(cnts))

    # Now create a rule for context 1 and make sure traffic goes to a subset
    if other_ctx:
        ntuple.exec()
    flow = f"flow-type tcp{cfg.addr_ipver} dst-ip {cfg.addr} dst-port {port} context {ctx_id}"
    ntuple_id = ethtool_create(cfg, "-N", flow)
    defer(ethtool, f"-N {cfg.ifname} delete {ntuple_id}")

    cnts = _get_rx_cnts(cfg)
    GenerateTraffic(cfg, port=port).wait_pkts_and_stop(20000)
    cnts = _get_rx_cnts(cfg, prev=cnts)

    directed = sum(cnts[2:4])
    ksft_lt(sum(cnts[ :2]), directed / 2, "traffic on main context: " + str(cnts))
    ksft_ge(directed, 20000, "traffic on extra context: " + str(cnts))
    if other_ctx == 0:
        ksft_eq(sum(cnts[4: ]),     0, "traffic on other queues: " + str(cnts))


def test_rss_context_overlap2(cfg):
    test_rss_context_overlap(cfg, True)


def test_delete_rss_context_busy(cfg):
    """
    Test that deletion returns -EBUSY when an rss context is being used
    by an ntuple filter.
    """

    require_ntuple(cfg)

    # create additional rss context
    ctx_id = ethtool_create(cfg, "-X", "context new")
    ctx_deleter = defer(ethtool, f"-X {cfg.ifname} context {ctx_id} delete")

    # utilize context from ntuple filter
    port = rand_port()
<<<<<<< HEAD
    flow = f"flow-type tcp{cfg.addr_ipver} dst-port {port} context {ctx_id}"
=======
    flow = f"flow-type tcp{cfg.addr_ipver} dst-ip {cfg.addr} dst-port {port} context {ctx_id}"
>>>>>>> fcc79e17
    ntuple_id = ethtool_create(cfg, "-N", flow)
    defer(ethtool, f"-N {cfg.ifname} delete {ntuple_id}")

    # attempt to delete in-use context
    try:
        ctx_deleter.exec_only()
        ctx_deleter.cancel()
        raise KsftFailEx(f"deleted context {ctx_id} used by rule {ntuple_id}")
    except CmdExitFailure:
        pass


<<<<<<< HEAD
=======
def test_rss_ntuple_addition(cfg):
    """
    Test that the queue offset (ring_cookie) of an ntuple rule is added
    to the queue number read from the indirection table.
    """

    require_ntuple(cfg)

    queue_cnt = len(_get_rx_cnts(cfg))
    if queue_cnt < 4:
        try:
            ksft_pr(f"Increasing queue count {queue_cnt} -> 4")
            ethtool(f"-L {cfg.ifname} combined 4")
            defer(ethtool, f"-L {cfg.ifname} combined {queue_cnt}")
        except:
            raise KsftSkipEx("Not enough queues for the test")

    # Use queue 0 for normal traffic
    ethtool(f"-X {cfg.ifname} equal 1")
    defer(ethtool, f"-X {cfg.ifname} default")

    # create additional rss context
    ctx_id = ethtool_create(cfg, "-X", "context new equal 2")
    defer(ethtool, f"-X {cfg.ifname} context {ctx_id} delete")

    # utilize context from ntuple filter
    port = rand_port()
    flow = f"flow-type tcp{cfg.addr_ipver} dst-ip {cfg.addr} dst-port {port} context {ctx_id} action 2"
    try:
        ntuple_id = ethtool_create(cfg, "-N", flow)
    except CmdExitFailure:
        raise KsftSkipEx("Ntuple filter with RSS and nonzero action not supported")
    defer(ethtool, f"-N {cfg.ifname} delete {ntuple_id}")

    _send_traffic_check(cfg, port, f"context {ctx_id}", { 'target': (2, 3),
                                                          'empty' : (1,),
                                                          'noise' : (0,) })


>>>>>>> fcc79e17
def main() -> None:
    with NetDrvEpEnv(__file__, nsim_test=False) as cfg:
        cfg.ethnl = EthtoolFamily()
        cfg.netdevnl = NetdevFamily()

        ksft_run([test_rss_key_indir, test_rss_queue_reconfigure,
                  test_rss_resize, test_hitless_key_update,
                  test_rss_context, test_rss_context4, test_rss_context32,
                  test_rss_context_dump, test_rss_context_queue_reconfigure,
                  test_rss_context_overlap, test_rss_context_overlap2,
                  test_rss_context_out_of_order, test_rss_context4_create_with_cfg,
<<<<<<< HEAD
                  test_delete_rss_context_busy],
=======
                  test_delete_rss_context_busy, test_rss_ntuple_addition],
>>>>>>> fcc79e17
                 args=(cfg, ))
    ksft_exit()


if __name__ == "__main__":
    main()<|MERGE_RESOLUTION|>--- conflicted
+++ resolved
@@ -646,11 +646,7 @@
 
     # utilize context from ntuple filter
     port = rand_port()
-<<<<<<< HEAD
-    flow = f"flow-type tcp{cfg.addr_ipver} dst-port {port} context {ctx_id}"
-=======
     flow = f"flow-type tcp{cfg.addr_ipver} dst-ip {cfg.addr} dst-port {port} context {ctx_id}"
->>>>>>> fcc79e17
     ntuple_id = ethtool_create(cfg, "-N", flow)
     defer(ethtool, f"-N {cfg.ifname} delete {ntuple_id}")
 
@@ -663,8 +659,6 @@
         pass
 
 
-<<<<<<< HEAD
-=======
 def test_rss_ntuple_addition(cfg):
     """
     Test that the queue offset (ring_cookie) of an ntuple rule is added
@@ -704,7 +698,6 @@
                                                           'noise' : (0,) })
 
 
->>>>>>> fcc79e17
 def main() -> None:
     with NetDrvEpEnv(__file__, nsim_test=False) as cfg:
         cfg.ethnl = EthtoolFamily()
@@ -716,11 +709,7 @@
                   test_rss_context_dump, test_rss_context_queue_reconfigure,
                   test_rss_context_overlap, test_rss_context_overlap2,
                   test_rss_context_out_of_order, test_rss_context4_create_with_cfg,
-<<<<<<< HEAD
-                  test_delete_rss_context_busy],
-=======
                   test_delete_rss_context_busy, test_rss_ntuple_addition],
->>>>>>> fcc79e17
                  args=(cfg, ))
     ksft_exit()
 
