--- conflicted
+++ resolved
@@ -5,11 +5,7 @@
 #include "policycap.h"
 
 /* Policy capability names */
-<<<<<<< HEAD
-const char *selinux_policycap_names[__POLICYDB_CAP_MAX] = {
-=======
 const char *const selinux_policycap_names[__POLICYDB_CAP_MAX] = {
->>>>>>> 88084a3d
 	"network_peer_controls",
 	"open_perms",
 	"extended_socket_class",
