/* SPDX-License-Identifier: BSD-3-Clause OR GPL-2.0 */
/******************************************************************************
 *
 * Name: acpixf.h - External interfaces to the ACPI subsystem
 *
 * Copyright (C) 2000 - 2023, Intel Corp.
 *
 *****************************************************************************/

#ifndef __ACXFACE_H__
#define __ACXFACE_H__

/* Current ACPICA subsystem version in YYYYMMDD format */

<<<<<<< HEAD
#define ACPI_CA_VERSION                 0x20230628
=======
#define ACPI_CA_VERSION                 0x20240322
>>>>>>> 0c383648

#include <acpi/acconfig.h>
#include <acpi/actypes.h>
#include <acpi/actbl.h>
#include <acpi/acbuffer.h>

/*****************************************************************************
 *
 * Macros used for ACPICA globals and configuration
 *
 ****************************************************************************/

/*
 * Ensure that global variables are defined and initialized only once.
 *
 * The use of these macros allows for a single list of globals (here)
 * in order to simplify maintenance of the code.
 */
#ifdef DEFINE_ACPI_GLOBALS
#define ACPI_GLOBAL(type,name) \
	extern type name; \
	type name

#define ACPI_INIT_GLOBAL(type,name,value) \
	type name=value

#else
#ifndef ACPI_GLOBAL
#define ACPI_GLOBAL(type,name) \
	extern type name
#endif

#ifndef ACPI_INIT_GLOBAL
#define ACPI_INIT_GLOBAL(type,name,value) \
	extern type name
#endif
#endif

/*
 * These macros configure the various ACPICA interfaces. They are
 * useful for generating stub inline functions for features that are
 * configured out of the current kernel or ACPICA application.
 */
#ifndef ACPI_EXTERNAL_RETURN_STATUS
#define ACPI_EXTERNAL_RETURN_STATUS(prototype) \
	prototype;
#endif

#ifndef ACPI_EXTERNAL_RETURN_OK
#define ACPI_EXTERNAL_RETURN_OK(prototype) \
	prototype;
#endif

#ifndef ACPI_EXTERNAL_RETURN_VOID
#define ACPI_EXTERNAL_RETURN_VOID(prototype) \
	prototype;
#endif

#ifndef ACPI_EXTERNAL_RETURN_UINT32
#define ACPI_EXTERNAL_RETURN_UINT32(prototype) \
	prototype;
#endif

#ifndef ACPI_EXTERNAL_RETURN_PTR
#define ACPI_EXTERNAL_RETURN_PTR(prototype) \
	prototype;
#endif

/*****************************************************************************
 *
 * Public globals and runtime configuration options
 *
 ****************************************************************************/

/*
 * Enable "slack mode" of the AML interpreter?  Default is FALSE, and the
 * interpreter strictly follows the ACPI specification. Setting to TRUE
 * allows the interpreter to ignore certain errors and/or bad AML constructs.
 *
 * Currently, these features are enabled by this flag:
 *
 * 1) Allow "implicit return" of last value in a control method
 * 2) Allow access beyond the end of an operation region
 * 3) Allow access to uninitialized locals/args (auto-init to integer 0)
 * 4) Allow ANY object type to be a source operand for the Store() operator
 * 5) Allow unresolved references (invalid target name) in package objects
 * 6) Enable warning messages for behavior that is not ACPI spec compliant
 */
ACPI_INIT_GLOBAL(u8, acpi_gbl_enable_interpreter_slack, FALSE);

/*
 * Automatically serialize all methods that create named objects? Default
 * is TRUE, meaning that all non_serialized methods are scanned once at
 * table load time to determine those that create named objects. Methods
 * that create named objects are marked Serialized in order to prevent
 * possible run-time problems if they are entered by more than one thread.
 */
ACPI_INIT_GLOBAL(u8, acpi_gbl_auto_serialize_methods, TRUE);

/*
 * Create the predefined _OSI method in the namespace? Default is TRUE
 * because ACPICA is fully compatible with other ACPI implementations.
 * Changing this will revert ACPICA (and machine ASL) to pre-OSI behavior.
 */
ACPI_INIT_GLOBAL(u8, acpi_gbl_create_osi_method, TRUE);

/*
 * Optionally use default values for the ACPI register widths. Set this to
 * TRUE to use the defaults, if an FADT contains incorrect widths/lengths.
 */
ACPI_INIT_GLOBAL(u8, acpi_gbl_use_default_register_widths, TRUE);

/*
 * Whether or not to validate (map) an entire table to verify
 * checksum/duplication in early stage before install. Set this to TRUE to
 * allow early table validation before install it to the table manager.
 * Note that enabling this option causes errors to happen in some OSPMs
 * during early initialization stages. Default behavior is to allow such
 * validation.
 */
ACPI_INIT_GLOBAL(u8, acpi_gbl_enable_table_validation, TRUE);

/*
 * Optionally enable output from the AML Debug Object.
 */
ACPI_INIT_GLOBAL(u8, acpi_gbl_enable_aml_debug_object, FALSE);

/*
 * Optionally copy the entire DSDT to local memory (instead of simply
 * mapping it.) There are some BIOSs that corrupt or replace the original
 * DSDT, creating the need for this option. Default is FALSE, do not copy
 * the DSDT.
 */
ACPI_INIT_GLOBAL(u8, acpi_gbl_copy_dsdt_locally, FALSE);

/*
 * Optionally ignore an XSDT if present and use the RSDT instead.
 * Although the ACPI specification requires that an XSDT be used instead
 * of the RSDT, the XSDT has been found to be corrupt or ill-formed on
 * some machines. Default behavior is to use the XSDT if present.
 */
ACPI_INIT_GLOBAL(u8, acpi_gbl_do_not_use_xsdt, FALSE);

/*
 * Optionally use 32-bit FADT addresses if and when there is a conflict
 * (address mismatch) between the 32-bit and 64-bit versions of the
 * address. Although ACPICA adheres to the ACPI specification which
 * requires the use of the corresponding 64-bit address if it is non-zero,
 * some machines have been found to have a corrupted non-zero 64-bit
 * address. Default is FALSE, do not favor the 32-bit addresses.
 */
ACPI_INIT_GLOBAL(u8, acpi_gbl_use32_bit_fadt_addresses, FALSE);

/*
 * Optionally use 32-bit FACS table addresses.
 * It is reported that some platforms fail to resume from system suspending
 * if 64-bit FACS table address is selected:
 * https://bugzilla.kernel.org/show_bug.cgi?id=74021
 * Default is TRUE, favor the 32-bit addresses.
 */
ACPI_INIT_GLOBAL(u8, acpi_gbl_use32_bit_facs_addresses, TRUE);

/*
 * Optionally truncate I/O addresses to 16 bits. Provides compatibility
 * with other ACPI implementations. NOTE: During ACPICA initialization,
 * this value is set to TRUE if any Windows OSI strings have been
 * requested by the BIOS.
 */
ACPI_INIT_GLOBAL(u8, acpi_gbl_truncate_io_addresses, FALSE);

/*
 * Disable runtime checking and repair of values returned by control methods.
 * Use only if the repair is causing a problem on a particular machine.
 */
ACPI_INIT_GLOBAL(u8, acpi_gbl_disable_auto_repair, FALSE);

/*
 * Optionally do not install any SSDTs from the RSDT/XSDT during initialization.
 * This can be useful for debugging ACPI problems on some machines.
 */
ACPI_INIT_GLOBAL(u8, acpi_gbl_disable_ssdt_table_install, FALSE);

/*
 * Optionally enable runtime namespace override.
 */
ACPI_INIT_GLOBAL(u8, acpi_gbl_runtime_namespace_override, TRUE);

/*
 * We keep track of the latest version of Windows that has been requested by
 * the BIOS. ACPI 5.0.
 */
ACPI_INIT_GLOBAL(u8, acpi_gbl_osi_data, 0);

/*
 * ACPI 5.0 introduces the concept of a "reduced hardware platform", meaning
 * that the ACPI hardware is no longer required. A flag in the FADT indicates
 * a reduced HW machine, and that flag is duplicated here for convenience.
 */
ACPI_INIT_GLOBAL(u8, acpi_gbl_reduced_hardware, FALSE);

/*
 * Maximum timeout for While() loop iterations before forced method abort.
 * This mechanism is intended to prevent infinite loops during interpreter
 * execution within a host kernel.
 */
ACPI_INIT_GLOBAL(u32, acpi_gbl_max_loop_iterations, ACPI_MAX_LOOP_TIMEOUT);

/*
 * Optionally ignore AE_NOT_FOUND errors from named reference package elements
 * during DSDT/SSDT table loading. This reduces error "noise" in platforms
 * whose firmware is carrying around a bunch of unused package objects that
 * refer to non-existent named objects. However, If the AML actually tries to
 * use such a package, the unresolved element(s) will be replaced with NULL
 * elements.
 */
ACPI_INIT_GLOBAL(u8, acpi_gbl_ignore_package_resolution_errors, FALSE);

/*
 * This mechanism is used to trace a specified AML method. The method is
 * traced each time it is executed.
 */
ACPI_INIT_GLOBAL(u32, acpi_gbl_trace_flags, 0);
ACPI_INIT_GLOBAL(const char *, acpi_gbl_trace_method_name, NULL);
ACPI_INIT_GLOBAL(u32, acpi_gbl_trace_dbg_level, ACPI_TRACE_LEVEL_DEFAULT);
ACPI_INIT_GLOBAL(u32, acpi_gbl_trace_dbg_layer, ACPI_TRACE_LAYER_DEFAULT);

/*
 * Runtime configuration of debug output control masks. We want the debug
 * switches statically initialized so they are already set when the debugger
 * is entered.
 */
ACPI_INIT_GLOBAL(u32, acpi_dbg_level, ACPI_DEBUG_DEFAULT);
ACPI_INIT_GLOBAL(u32, acpi_dbg_layer, 0);

/* Optionally enable timer output with Debug Object output */

ACPI_INIT_GLOBAL(u8, acpi_gbl_display_debug_timer, FALSE);

/*
 * Debugger command handshake globals. Host OSes need to access these
 * variables to implement their own command handshake mechanism.
 */
#ifdef ACPI_DEBUGGER
ACPI_INIT_GLOBAL(u8, acpi_gbl_method_executing, FALSE);
ACPI_GLOBAL(char, acpi_gbl_db_line_buf[ACPI_DB_LINE_BUFFER_SIZE]);
#endif

/*
 * Other miscellaneous globals
 */
ACPI_GLOBAL(struct acpi_table_fadt, acpi_gbl_FADT);
ACPI_GLOBAL(u32, acpi_current_gpe_count);
ACPI_GLOBAL(u8, acpi_gbl_system_awake_and_running);

/*****************************************************************************
 *
 * ACPICA public interface configuration.
 *
 * Interfaces that are configured out of the ACPICA build are replaced
 * by inlined stubs by default.
 *
 ****************************************************************************/

/*
 * Hardware-reduced prototypes (default: Not hardware reduced).
 *
 * All ACPICA hardware-related interfaces that use these macros will be
 * configured out of the ACPICA build if the ACPI_REDUCED_HARDWARE flag
 * is set to TRUE.
 *
 * Note: This static build option for reduced hardware is intended to
 * reduce ACPICA code size if desired or necessary. However, even if this
 * option is not specified, the runtime behavior of ACPICA is dependent
 * on the actual FADT reduced hardware flag (HW_REDUCED_ACPI). If set,
 * the flag will enable similar behavior -- ACPICA will not attempt
 * to access any ACPI-relate hardware (SCI, GPEs, Fixed Events, etc.)
 */
#if (!ACPI_REDUCED_HARDWARE)
#define ACPI_HW_DEPENDENT_RETURN_STATUS(prototype) \
	ACPI_EXTERNAL_RETURN_STATUS(prototype)

#define ACPI_HW_DEPENDENT_RETURN_OK(prototype) \
	ACPI_EXTERNAL_RETURN_OK(prototype)

#define ACPI_HW_DEPENDENT_RETURN_UINT32(prototype) \
	ACPI_EXTERNAL_RETURN_UINT32(prototype)

#define ACPI_HW_DEPENDENT_RETURN_VOID(prototype) \
	ACPI_EXTERNAL_RETURN_VOID(prototype)

#else
#define ACPI_HW_DEPENDENT_RETURN_STATUS(prototype) \
	static ACPI_INLINE prototype {return(AE_NOT_CONFIGURED);}

#define ACPI_HW_DEPENDENT_RETURN_OK(prototype) \
	static ACPI_INLINE prototype {return(AE_OK);}

#define ACPI_HW_DEPENDENT_RETURN_UINT32(prototype) \
	static ACPI_INLINE prototype {return(0);}

#define ACPI_HW_DEPENDENT_RETURN_VOID(prototype) \
	static ACPI_INLINE prototype {return;}

#endif				/* !ACPI_REDUCED_HARDWARE */

/*
 * Error message prototypes (default: error messages enabled).
 *
 * All interfaces related to error and warning messages
 * will be configured out of the ACPICA build if the
 * ACPI_NO_ERROR_MESSAGE flag is defined.
 */
#ifndef ACPI_NO_ERROR_MESSAGES
#define ACPI_MSG_DEPENDENT_RETURN_VOID(prototype) \
	prototype;

#else
#define ACPI_MSG_DEPENDENT_RETURN_VOID(prototype) \
	static ACPI_INLINE prototype {return;}

#endif				/* ACPI_NO_ERROR_MESSAGES */

/*
 * Debugging output prototypes (default: no debug output).
 *
 * All interfaces related to debug output messages
 * will be configured out of the ACPICA build unless the
 * ACPI_DEBUG_OUTPUT flag is defined.
 */
#ifdef ACPI_DEBUG_OUTPUT
#define ACPI_DBG_DEPENDENT_RETURN_VOID(prototype) \
	prototype;

#else
#define ACPI_DBG_DEPENDENT_RETURN_VOID(prototype) \
	static ACPI_INLINE prototype {return;}

#endif				/* ACPI_DEBUG_OUTPUT */

/*
 * Application prototypes
 *
 * All interfaces used by application will be configured
 * out of the ACPICA build unless the ACPI_APPLICATION
 * flag is defined.
 */
#ifdef ACPI_APPLICATION
#define ACPI_APP_DEPENDENT_RETURN_VOID(prototype) \
	prototype;

#else
#define ACPI_APP_DEPENDENT_RETURN_VOID(prototype) \
	static ACPI_INLINE prototype {return;}

#endif				/* ACPI_APPLICATION */

/*
 * Debugger prototypes
 *
 * All interfaces used by debugger will be configured
 * out of the ACPICA build unless the ACPI_DEBUGGER
 * flag is defined.
 */
#ifdef ACPI_DEBUGGER
#define ACPI_DBR_DEPENDENT_RETURN_OK(prototype) \
	ACPI_EXTERNAL_RETURN_OK(prototype)

#define ACPI_DBR_DEPENDENT_RETURN_VOID(prototype) \
	ACPI_EXTERNAL_RETURN_VOID(prototype)

#else
#define ACPI_DBR_DEPENDENT_RETURN_OK(prototype) \
	static ACPI_INLINE prototype {return(AE_OK);}

#define ACPI_DBR_DEPENDENT_RETURN_VOID(prototype) \
	static ACPI_INLINE prototype {return;}

#endif				/* ACPI_DEBUGGER */

/*****************************************************************************
 *
 * ACPICA public interface prototypes
 *
 ****************************************************************************/

/*
 * Initialization
 */
ACPI_EXTERNAL_RETURN_STATUS(acpi_status ACPI_INIT_FUNCTION
			    acpi_initialize_tables(struct acpi_table_desc
						   *initial_storage,
						   u32 initial_table_count,
						   u8 allow_resize))
ACPI_EXTERNAL_RETURN_STATUS(acpi_status ACPI_INIT_FUNCTION
			     acpi_initialize_subsystem(void))
ACPI_EXTERNAL_RETURN_STATUS(acpi_status ACPI_INIT_FUNCTION
			     acpi_enable_subsystem(u32 flags))
ACPI_EXTERNAL_RETURN_STATUS(acpi_status ACPI_INIT_FUNCTION
			     acpi_initialize_objects(u32 flags))
ACPI_EXTERNAL_RETURN_STATUS(acpi_status ACPI_INIT_FUNCTION
			     acpi_terminate(void))

/*
 * Miscellaneous global interfaces
 */
ACPI_HW_DEPENDENT_RETURN_STATUS(acpi_status acpi_enable(void))
ACPI_HW_DEPENDENT_RETURN_STATUS(acpi_status acpi_disable(void))
ACPI_EXTERNAL_RETURN_STATUS(acpi_status acpi_subsystem_status(void))

ACPI_EXTERNAL_RETURN_STATUS(acpi_status
			    acpi_get_system_info(struct acpi_buffer
						 *ret_buffer))
ACPI_EXTERNAL_RETURN_STATUS(acpi_status
			     acpi_get_statistics(struct acpi_statistics *stats))
ACPI_EXTERNAL_RETURN_PTR(const char
			  *acpi_format_exception(acpi_status exception))
ACPI_EXTERNAL_RETURN_STATUS(acpi_status acpi_purge_cached_objects(void))

ACPI_EXTERNAL_RETURN_STATUS(acpi_status
			    acpi_install_interface(acpi_string interface_name))

ACPI_EXTERNAL_RETURN_STATUS(acpi_status
			    acpi_remove_interface(acpi_string interface_name))
ACPI_EXTERNAL_RETURN_STATUS(acpi_status acpi_update_interfaces(u8 action))

ACPI_EXTERNAL_RETURN_UINT32(u32
			    acpi_check_address_range(acpi_adr_space_type
						     space_id,
						     acpi_physical_address
						     address, acpi_size length,
						     u8 warn))
ACPI_EXTERNAL_RETURN_STATUS(acpi_status
			     acpi_decode_pld_buffer(u8 *in_buffer,
						    acpi_size length,
						    struct acpi_pld_info
						    **return_buffer))

/*
 * ACPI table load/unload interfaces
 */
ACPI_EXTERNAL_RETURN_STATUS(acpi_status ACPI_INIT_FUNCTION
			    acpi_install_table(struct acpi_table_header *table))

ACPI_EXTERNAL_RETURN_STATUS(acpi_status ACPI_INIT_FUNCTION
			    acpi_install_physical_table(acpi_physical_address
							address))
ACPI_EXTERNAL_RETURN_STATUS(acpi_status
			    acpi_load_table(struct acpi_table_header *table,
					    u32 *table_idx))

ACPI_EXTERNAL_RETURN_STATUS(acpi_status
			    acpi_unload_table(u32 table_index))

ACPI_EXTERNAL_RETURN_STATUS(acpi_status
			    acpi_unload_parent_table(acpi_handle object))

ACPI_EXTERNAL_RETURN_STATUS(acpi_status ACPI_INIT_FUNCTION
			    acpi_load_tables(void))

/*
 * ACPI table manipulation interfaces
 */
ACPI_EXTERNAL_RETURN_STATUS(acpi_status ACPI_INIT_FUNCTION
			    acpi_reallocate_root_table(void))

ACPI_EXTERNAL_RETURN_STATUS(acpi_status ACPI_INIT_FUNCTION
			    acpi_find_root_pointer(acpi_physical_address
						   *rsdp_address))
ACPI_EXTERNAL_RETURN_STATUS(acpi_status
			     acpi_get_table_header(acpi_string signature,
						   u32 instance,
						   struct acpi_table_header
						   *out_table_header))
ACPI_EXTERNAL_RETURN_STATUS(acpi_status
			     acpi_get_table(acpi_string signature, u32 instance,
					    struct acpi_table_header
					    **out_table))
ACPI_EXTERNAL_RETURN_VOID(void acpi_put_table(struct acpi_table_header *table))

ACPI_EXTERNAL_RETURN_STATUS(acpi_status
			    acpi_get_table_by_index(u32 table_index,
						    struct acpi_table_header
						    **out_table))
ACPI_EXTERNAL_RETURN_STATUS(acpi_status
			     acpi_install_table_handler(acpi_table_handler
							handler, void *context))
ACPI_EXTERNAL_RETURN_STATUS(acpi_status
			     acpi_remove_table_handler(acpi_table_handler
						       handler))

/*
 * Namespace and name interfaces
 */
ACPI_EXTERNAL_RETURN_STATUS(acpi_status
			    acpi_walk_namespace(acpi_object_type type,
						acpi_handle start_object,
						u32 max_depth,
						acpi_walk_callback
						descending_callback,
						acpi_walk_callback
						ascending_callback,
						void *context,
						void **return_value))
ACPI_EXTERNAL_RETURN_STATUS(acpi_status
			     acpi_get_devices(const char *HID,
					      acpi_walk_callback user_function,
					      void *context,
					      void **return_value))
ACPI_EXTERNAL_RETURN_STATUS(acpi_status
			     acpi_get_name(acpi_handle object, u32 name_type,
					   struct acpi_buffer *ret_path_ptr))
ACPI_EXTERNAL_RETURN_STATUS(acpi_status
			     acpi_get_handle(acpi_handle parent,
					     const char *pathname,
					     acpi_handle *ret_handle))
ACPI_EXTERNAL_RETURN_STATUS(acpi_status
			     acpi_attach_data(acpi_handle object,
					      acpi_object_handler handler,
					      void *data))
ACPI_EXTERNAL_RETURN_STATUS(acpi_status
			     acpi_detach_data(acpi_handle object,
					      acpi_object_handler handler))
ACPI_EXTERNAL_RETURN_STATUS(acpi_status
			     acpi_get_data(acpi_handle object,
					   acpi_object_handler handler,
					   void **data))
ACPI_EXTERNAL_RETURN_STATUS(acpi_status
			     acpi_debug_trace(const char *name, u32 debug_level,
					      u32 debug_layer, u32 flags))

/*
 * Object manipulation and enumeration
 */
ACPI_EXTERNAL_RETURN_STATUS(acpi_status
			    acpi_evaluate_object(acpi_handle object,
						 acpi_string pathname,
						 struct acpi_object_list
						 *parameter_objects,
						 struct acpi_buffer
						 *return_object_buffer))
ACPI_EXTERNAL_RETURN_STATUS(acpi_status
			     acpi_evaluate_object_typed(acpi_handle object,
							acpi_string pathname,
							struct acpi_object_list
							*external_params,
							struct acpi_buffer
							*return_buffer,
							acpi_object_type
							return_type))
ACPI_EXTERNAL_RETURN_STATUS(acpi_status
			     acpi_get_object_info(acpi_handle object,
						  struct acpi_device_info
						  **return_buffer))
ACPI_EXTERNAL_RETURN_STATUS(acpi_status acpi_install_method(u8 *buffer))

ACPI_EXTERNAL_RETURN_STATUS(acpi_status
			    acpi_get_next_object(acpi_object_type type,
						 acpi_handle parent,
						 acpi_handle child,
						 acpi_handle *out_handle))

ACPI_EXTERNAL_RETURN_STATUS(acpi_status
			    acpi_get_type(acpi_handle object,
					  acpi_object_type *out_type))

ACPI_EXTERNAL_RETURN_STATUS(acpi_status
			    acpi_get_parent(acpi_handle object,
					    acpi_handle *out_handle))

/*
 * Handler interfaces
 */
ACPI_EXTERNAL_RETURN_STATUS(acpi_status
			    acpi_install_initialization_handler
			    (acpi_init_handler handler, u32 function))
ACPI_HW_DEPENDENT_RETURN_STATUS(acpi_status
				acpi_install_sci_handler(acpi_sci_handler
							 address,
							 void *context))
ACPI_HW_DEPENDENT_RETURN_STATUS(acpi_status
				acpi_remove_sci_handler(acpi_sci_handler
							address))
ACPI_HW_DEPENDENT_RETURN_STATUS(acpi_status
				acpi_install_global_event_handler
				(acpi_gbl_event_handler handler,
				 void *context))
ACPI_HW_DEPENDENT_RETURN_STATUS(acpi_status
				acpi_install_fixed_event_handler(u32
								 acpi_event,
								 acpi_event_handler
								 handler,
								 void
								 *context))
ACPI_HW_DEPENDENT_RETURN_STATUS(acpi_status
				acpi_remove_fixed_event_handler(u32 acpi_event,
								acpi_event_handler
								handler))
ACPI_HW_DEPENDENT_RETURN_STATUS(acpi_status
				acpi_install_gpe_handler(acpi_handle
							 gpe_device,
							 u32 gpe_number,
							 u32 type,
							 acpi_gpe_handler
							 address,
							 void *context))
ACPI_HW_DEPENDENT_RETURN_STATUS(acpi_status
				acpi_install_gpe_raw_handler(acpi_handle
							     gpe_device,
							     u32 gpe_number,
							     u32 type,
							     acpi_gpe_handler
							     address,
							     void *context))
ACPI_HW_DEPENDENT_RETURN_STATUS(acpi_status
				acpi_remove_gpe_handler(acpi_handle gpe_device,
							u32 gpe_number,
							acpi_gpe_handler
							address))
ACPI_EXTERNAL_RETURN_STATUS(acpi_status
			    acpi_install_notify_handler(acpi_handle device,
							u32 handler_type,
							acpi_notify_handler
							handler,
							void *context))
ACPI_EXTERNAL_RETURN_STATUS(acpi_status
			    acpi_remove_notify_handler(acpi_handle device,
						       u32 handler_type,
						       acpi_notify_handler
						       handler))
ACPI_EXTERNAL_RETURN_STATUS(acpi_status
			    acpi_install_address_space_handler(acpi_handle
							       device,
							       acpi_adr_space_type
							       space_id,
							       acpi_adr_space_handler
							       handler,
							       acpi_adr_space_setup
							       setup,
							       void *context))
ACPI_EXTERNAL_RETURN_STATUS(acpi_status
			    acpi_install_address_space_handler_no_reg
			    (acpi_handle device, acpi_adr_space_type space_id,
			     acpi_adr_space_handler handler,
			     acpi_adr_space_setup setup,
			     void *context))
ACPI_EXTERNAL_RETURN_STATUS(acpi_status
			    acpi_execute_reg_methods(acpi_handle device,
						     acpi_adr_space_type
						     space_id))
ACPI_EXTERNAL_RETURN_STATUS(acpi_status
			    acpi_execute_orphan_reg_method(acpi_handle device,
							   acpi_adr_space_type
							   space_id))
ACPI_EXTERNAL_RETURN_STATUS(acpi_status
			    acpi_remove_address_space_handler(acpi_handle
							      device,
							      acpi_adr_space_type
							      space_id,
							      acpi_adr_space_handler
							      handler))
ACPI_EXTERNAL_RETURN_STATUS(acpi_status
			    acpi_install_exception_handler
			    (acpi_exception_handler handler))
ACPI_EXTERNAL_RETURN_STATUS(acpi_status
			    acpi_install_interface_handler
			    (acpi_interface_handler handler))

/*
 * Global Lock interfaces
 */
ACPI_HW_DEPENDENT_RETURN_STATUS(acpi_status
				acpi_acquire_global_lock(u16 timeout,
							 u32 *handle))

ACPI_HW_DEPENDENT_RETURN_STATUS(acpi_status
				acpi_release_global_lock(u32 handle))

/*
 * Interfaces to AML mutex objects
 */
ACPI_EXTERNAL_RETURN_STATUS(acpi_status
			    acpi_acquire_mutex(acpi_handle handle,
					       acpi_string pathname,
					       u16 timeout))

ACPI_EXTERNAL_RETURN_STATUS(acpi_status
			    acpi_release_mutex(acpi_handle handle,
					       acpi_string pathname))

/*
 * Fixed Event interfaces
 */
ACPI_HW_DEPENDENT_RETURN_STATUS(acpi_status
				acpi_enable_event(u32 event, u32 flags))

ACPI_HW_DEPENDENT_RETURN_STATUS(acpi_status
				acpi_disable_event(u32 event, u32 flags))
ACPI_HW_DEPENDENT_RETURN_STATUS(acpi_status acpi_clear_event(u32 event))

ACPI_HW_DEPENDENT_RETURN_STATUS(acpi_status
				acpi_get_event_status(u32 event,
						      acpi_event_status
						      *event_status))

/*
 * General Purpose Event (GPE) Interfaces
 */
ACPI_HW_DEPENDENT_RETURN_STATUS(acpi_status acpi_update_all_gpes(void))

ACPI_HW_DEPENDENT_RETURN_STATUS(acpi_status
				acpi_enable_gpe(acpi_handle gpe_device,
						u32 gpe_number))

ACPI_HW_DEPENDENT_RETURN_STATUS(acpi_status
				acpi_disable_gpe(acpi_handle gpe_device,
						 u32 gpe_number))

ACPI_HW_DEPENDENT_RETURN_STATUS(acpi_status
				acpi_clear_gpe(acpi_handle gpe_device,
					       u32 gpe_number))

ACPI_HW_DEPENDENT_RETURN_STATUS(acpi_status
				acpi_set_gpe(acpi_handle gpe_device,
					     u32 gpe_number, u8 action))

ACPI_HW_DEPENDENT_RETURN_STATUS(acpi_status
				acpi_finish_gpe(acpi_handle gpe_device,
						u32 gpe_number))

ACPI_HW_DEPENDENT_RETURN_STATUS(acpi_status
				acpi_mask_gpe(acpi_handle gpe_device,
					      u32 gpe_number, u8 is_masked))

ACPI_HW_DEPENDENT_RETURN_STATUS(acpi_status
				acpi_mark_gpe_for_wake(acpi_handle gpe_device,
						       u32 gpe_number))

ACPI_HW_DEPENDENT_RETURN_STATUS(acpi_status
				acpi_setup_gpe_for_wake(acpi_handle
							parent_device,
							acpi_handle gpe_device,
							u32 gpe_number))
ACPI_HW_DEPENDENT_RETURN_STATUS(acpi_status
				 acpi_set_gpe_wake_mask(acpi_handle gpe_device,
							u32 gpe_number,
							u8 action))
ACPI_HW_DEPENDENT_RETURN_STATUS(acpi_status
				 acpi_get_gpe_status(acpi_handle gpe_device,
						     u32 gpe_number,
						     acpi_event_status
						     *event_status))
ACPI_HW_DEPENDENT_RETURN_UINT32(u32 acpi_dispatch_gpe(acpi_handle gpe_device, u32 gpe_number))
ACPI_HW_DEPENDENT_RETURN_STATUS(acpi_status acpi_hw_disable_all_gpes(void))
ACPI_HW_DEPENDENT_RETURN_STATUS(acpi_status acpi_disable_all_gpes(void))
ACPI_HW_DEPENDENT_RETURN_STATUS(acpi_status acpi_enable_all_runtime_gpes(void))
ACPI_HW_DEPENDENT_RETURN_STATUS(acpi_status acpi_enable_all_wakeup_gpes(void))
ACPI_HW_DEPENDENT_RETURN_UINT32(u32 acpi_any_gpe_status_set(u32 gpe_skip_number))
ACPI_HW_DEPENDENT_RETURN_UINT32(u32 acpi_any_fixed_event_status_set(void))

ACPI_HW_DEPENDENT_RETURN_STATUS(acpi_status
				acpi_get_gpe_device(u32 gpe_index,
						    acpi_handle *gpe_device))

ACPI_HW_DEPENDENT_RETURN_STATUS(acpi_status
				acpi_install_gpe_block(acpi_handle gpe_device,
						       struct
						       acpi_generic_address
						       *gpe_block_address,
						       u32 register_count,
						       u32 interrupt_number))
ACPI_HW_DEPENDENT_RETURN_STATUS(acpi_status
				 acpi_remove_gpe_block(acpi_handle gpe_device))

/*
 * Resource interfaces
 */
typedef
acpi_status (*acpi_walk_resource_callback) (struct acpi_resource * resource,
					    void *context);

ACPI_EXTERNAL_RETURN_STATUS(acpi_status
			    acpi_get_vendor_resource(acpi_handle device,
						     char *name,
						     struct acpi_vendor_uuid
						     *uuid,
						     struct acpi_buffer
						     *ret_buffer))
ACPI_EXTERNAL_RETURN_STATUS(acpi_status
			     acpi_get_current_resources(acpi_handle device,
							struct acpi_buffer
							*ret_buffer))
ACPI_EXTERNAL_RETURN_STATUS(acpi_status
			     acpi_get_possible_resources(acpi_handle device,
							 struct acpi_buffer
							 *ret_buffer))
ACPI_EXTERNAL_RETURN_STATUS(acpi_status
			     acpi_get_event_resources(acpi_handle device_handle,
						      struct acpi_buffer
						      *ret_buffer))
ACPI_EXTERNAL_RETURN_STATUS(acpi_status
			     acpi_walk_resource_buffer(struct acpi_buffer
						       *buffer,
						       acpi_walk_resource_callback
						       user_function,
						       void *context))
ACPI_EXTERNAL_RETURN_STATUS(acpi_status
			     acpi_walk_resources(acpi_handle device, char *name,
						 acpi_walk_resource_callback
						 user_function, void *context))
ACPI_EXTERNAL_RETURN_STATUS(acpi_status
			     acpi_set_current_resources(acpi_handle device,
							struct acpi_buffer
							*in_buffer))
ACPI_EXTERNAL_RETURN_STATUS(acpi_status
			     acpi_get_irq_routing_table(acpi_handle device,
							struct acpi_buffer
							*ret_buffer))
ACPI_EXTERNAL_RETURN_STATUS(acpi_status
			     acpi_resource_to_address64(struct acpi_resource
							*resource,
							struct
							acpi_resource_address64
							*out))
ACPI_EXTERNAL_RETURN_STATUS(acpi_status
			     acpi_buffer_to_resource(u8 *aml_buffer,
						     u16 aml_buffer_length,
						     struct acpi_resource
						     **resource_ptr))

/*
 * Hardware (ACPI device) interfaces
 */
ACPI_EXTERNAL_RETURN_STATUS(acpi_status acpi_reset(void))

ACPI_EXTERNAL_RETURN_STATUS(acpi_status
			    acpi_read(u64 *value,
				      struct acpi_generic_address *reg))

ACPI_EXTERNAL_RETURN_STATUS(acpi_status
			    acpi_write(u64 value,
				       struct acpi_generic_address *reg))

ACPI_HW_DEPENDENT_RETURN_STATUS(acpi_status
				acpi_read_bit_register(u32 register_id,
						       u32 *return_value))

ACPI_HW_DEPENDENT_RETURN_STATUS(acpi_status
				acpi_write_bit_register(u32 register_id,
							u32 value))

/*
 * Sleep/Wake interfaces
 */
ACPI_EXTERNAL_RETURN_STATUS(acpi_status
			    acpi_get_sleep_type_data(u8 sleep_state,
						     u8 *slp_typ_a,
						     u8 *slp_typ_b))

ACPI_EXTERNAL_RETURN_STATUS(acpi_status
			    acpi_enter_sleep_state_prep(u8 sleep_state))
ACPI_EXTERNAL_RETURN_STATUS(acpi_status acpi_enter_sleep_state(u8 sleep_state))

ACPI_HW_DEPENDENT_RETURN_STATUS(acpi_status acpi_enter_sleep_state_s4bios(void))

ACPI_EXTERNAL_RETURN_STATUS(acpi_status
			    acpi_leave_sleep_state_prep(u8 sleep_state))
ACPI_EXTERNAL_RETURN_STATUS(acpi_status acpi_leave_sleep_state(u8 sleep_state))

ACPI_HW_DEPENDENT_RETURN_STATUS(acpi_status
				acpi_set_firmware_waking_vector
				(acpi_physical_address physical_address,
				 acpi_physical_address physical_address64))
/*
 * ACPI Timer interfaces
 */
ACPI_HW_DEPENDENT_RETURN_STATUS(acpi_status
				acpi_get_timer_resolution(u32 *resolution))
ACPI_HW_DEPENDENT_RETURN_STATUS(acpi_status acpi_get_timer(u32 *ticks))

ACPI_HW_DEPENDENT_RETURN_STATUS(acpi_status
				acpi_get_timer_duration(u32 start_ticks,
							u32 end_ticks,
							u32 *time_elapsed))

/*
 * Error/Warning output
 */
ACPI_MSG_DEPENDENT_RETURN_VOID(ACPI_PRINTF_LIKE(3)
			       void ACPI_INTERNAL_VAR_XFACE
			       acpi_error(const char *module_name,
					  u32 line_number,
					  const char *format, ...))
ACPI_MSG_DEPENDENT_RETURN_VOID(ACPI_PRINTF_LIKE(4)
				void ACPI_INTERNAL_VAR_XFACE
				acpi_exception(const char *module_name,
					       u32 line_number,
					       acpi_status status,
					       const char *format, ...))
ACPI_MSG_DEPENDENT_RETURN_VOID(ACPI_PRINTF_LIKE(3)
				void ACPI_INTERNAL_VAR_XFACE
				acpi_warning(const char *module_name,
					     u32 line_number,
					     const char *format, ...))
ACPI_MSG_DEPENDENT_RETURN_VOID(ACPI_PRINTF_LIKE(1)
				void ACPI_INTERNAL_VAR_XFACE
				acpi_info(const char *format, ...))
ACPI_MSG_DEPENDENT_RETURN_VOID(ACPI_PRINTF_LIKE(3)
				void ACPI_INTERNAL_VAR_XFACE
				acpi_bios_error(const char *module_name,
						u32 line_number,
						const char *format, ...))
ACPI_MSG_DEPENDENT_RETURN_VOID(ACPI_PRINTF_LIKE(4)
				void ACPI_INTERNAL_VAR_XFACE
				acpi_bios_exception(const char *module_name,
						    u32 line_number,
						    acpi_status status,
						    const char *format, ...))
ACPI_MSG_DEPENDENT_RETURN_VOID(ACPI_PRINTF_LIKE(3)
				void ACPI_INTERNAL_VAR_XFACE
				acpi_bios_warning(const char *module_name,
						  u32 line_number,
						  const char *format, ...))

/*
 * Debug output
 */
ACPI_DBG_DEPENDENT_RETURN_VOID(ACPI_PRINTF_LIKE(6)
			       void ACPI_INTERNAL_VAR_XFACE
			       acpi_debug_print(u32 requested_debug_level,
						u32 line_number,
						const char *function_name,
						const char *module_name,
						u32 component_id,
						const char *format, ...))
ACPI_DBG_DEPENDENT_RETURN_VOID(ACPI_PRINTF_LIKE(6)
				void ACPI_INTERNAL_VAR_XFACE
				acpi_debug_print_raw(u32 requested_debug_level,
						     u32 line_number,
						     const char *function_name,
						     const char *module_name,
						     u32 component_id,
						     const char *format, ...))

ACPI_DBG_DEPENDENT_RETURN_VOID(void
			       acpi_trace_point(acpi_trace_event_type type,
						u8 begin,
						u8 *aml, char *pathname))

acpi_status acpi_initialize_debugger(void);

void acpi_terminate_debugger(void);

/*
 * Divergences
 */
ACPI_EXTERNAL_RETURN_STATUS(acpi_status
			    acpi_get_data_full(acpi_handle object,
					       acpi_object_handler handler,
					       void **data,
					       void (*callback)(void *)))

void acpi_set_debugger_thread_id(acpi_thread_id thread_id);

#endif				/* __ACXFACE_H__ */<|MERGE_RESOLUTION|>--- conflicted
+++ resolved
@@ -12,11 +12,7 @@
 
 /* Current ACPICA subsystem version in YYYYMMDD format */
 
-<<<<<<< HEAD
-#define ACPI_CA_VERSION                 0x20230628
-=======
 #define ACPI_CA_VERSION                 0x20240322
->>>>>>> 0c383648
 
 #include <acpi/acconfig.h>
 #include <acpi/actypes.h>
