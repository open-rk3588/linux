# SPDX-License-Identifier: GPL-2.0
# ==========================================================================
# Installing modules
# ==========================================================================

PHONY := __modinst
__modinst:

include $(objtree)/include/config/auto.conf
include $(srctree)/scripts/Kbuild.include

install-y :=

ifeq ($(KBUILD_EXTMOD)$(sign-only),)

# remove the old directory and symlink
$(shell rm -fr $(MODLIB)/kernel $(MODLIB)/build)

install-$(CONFIG_MODULES) += $(addprefix $(MODLIB)/, build modules.order)

$(MODLIB)/build: FORCE
	$(call cmd,symlink)

quiet_cmd_symlink = SYMLINK $@
      cmd_symlink = ln -s $(CURDIR) $@

$(MODLIB)/modules.order: modules.order FORCE
	$(call cmd,install_modorder)

quiet_cmd_install_modorder = INSTALL $@
      cmd_install_modorder = sed 's:^\(.*\)\.o$$:kernel/\1.ko:' $< > $@

# Install modules.builtin(.modinfo,.ranges) even when CONFIG_MODULES is disabled.
install-y += $(addprefix $(MODLIB)/, modules.builtin modules.builtin.modinfo)

install-$(CONFIG_BUILTIN_MODULE_RANGES) += $(MODLIB)/modules.builtin.ranges

$(addprefix $(MODLIB)/, modules.builtin modules.builtin.modinfo modules.builtin.ranges): $(MODLIB)/%: $(mixed-build-prefix)% FORCE
	$(call cmd,install)

endif

modules := $(call read-file, modules.order)

ifeq ($(KBUILD_EXTMOD),)
dst := $(MODLIB)/kernel
else
INSTALL_MOD_DIR ?= updates
dst := $(MODLIB)/$(INSTALL_MOD_DIR)
endif

$(foreach x, % :, $(if $(findstring $x, $(dst)), \
	$(error module installation path cannot contain '$x')))

suffix-y				:=
ifdef CONFIG_MODULE_COMPRESS_ALL
suffix-$(CONFIG_MODULE_COMPRESS_GZIP)	:= .gz
suffix-$(CONFIG_MODULE_COMPRESS_XZ)	:= .xz
suffix-$(CONFIG_MODULE_COMPRESS_ZSTD)	:= .zst
endif

<<<<<<< HEAD
modules := $(patsubst $(extmod_prefix)%.o, $(dst)/%.ko$(suffix-y), $(modules))
ifneq ($(KBUILD_EXTMOD),)
extmod_suffix := $(shell echo "${KBUILD_EXTMOD}" | md5sum | cut -d " " -f 1)
modules += $(dst)/modules.order.$(extmod_suffix)
endif
=======
modules := $(patsubst %.o, $(dst)/%.ko$(suffix-y), $(modules))
>>>>>>> 6a34dfa1
install-$(CONFIG_MODULES) += $(modules)

__modinst: $(install-y)
	@:

#
# Installation
#
quiet_cmd_install = INSTALL $@
      cmd_install = cp $< $@

# Strip
#
# INSTALL_MOD_STRIP, if defined, will cause modules to be stripped after they
# are installed. If INSTALL_MOD_STRIP is '1', then the default option
# --strip-debug will be used. Otherwise, INSTALL_MOD_STRIP value will be used
# as the options to the strip command.
ifdef INSTALL_MOD_STRIP

ifeq ($(INSTALL_MOD_STRIP),1)
strip-option := --strip-debug
else
strip-option := $(INSTALL_MOD_STRIP)
endif

quiet_cmd_strip = STRIP   $@
      cmd_strip = $(STRIP) $(strip-option) $@

else

quiet_cmd_strip =
      cmd_strip = :

endif

#
# Signing
# Don't stop modules_install even if we can't sign external modules.
#
ifeq ($(filter pkcs11:%, $(CONFIG_MODULE_SIG_KEY)),)
sig-key := $(if $(wildcard $(CONFIG_MODULE_SIG_KEY)),,$(srctree)/)$(CONFIG_MODULE_SIG_KEY)
else
sig-key := $(CONFIG_MODULE_SIG_KEY)
endif
quiet_cmd_sign = SIGN    $@
      cmd_sign = scripts/sign-file $(CONFIG_MODULE_SIG_HASH) "$(sig-key)" certs/signing_key.x509 $@ \
                 $(if $(KBUILD_EXTMOD),|| true)

ifeq ($(sign-only),)

# During modules_install, modules are signed only when CONFIG_MODULE_SIG_ALL=y.
ifndef CONFIG_MODULE_SIG_ALL
quiet_cmd_sign :=
      cmd_sign := :
endif

# Create necessary directories
$(foreach dir, $(sort $(dir $(install-y))), $(shell mkdir -p $(dir)))

$(dst)/%.ko: %.ko FORCE
	$(call cmd,install)
	$(call cmd,strip)
	$(call cmd,sign)

ifneq ($(KBUILD_EXTMOD),)
$(dst)/modules.order.$(extmod_suffix): $(MODORDER) FORCE
	$(call cmd,install)
	@sed -e "s:^$(KBUILD_EXTMOD):$(INSTALL_MOD_DIR):g" \
	     -e 's:^\(.*\)\.o$$:\1.ko:' \
	     -i $@
endif

ifdef CONFIG_MODULES
__modinst: depmod

PHONY += depmod
depmod: $(install-y)
	$(call cmd,depmod)

quiet_cmd_depmod = DEPMOD  $(MODLIB)
      cmd_depmod = $(srctree)/scripts/depmod.sh $(KERNELRELEASE) $(mixed-build-prefix)
endif

else

$(dst)/%.ko: FORCE
	$(call cmd,sign)

endif

#
# Compression
#
quiet_cmd_gzip = GZIP    $@
      cmd_gzip = $(KGZIP) -n -f $<
quiet_cmd_xz = XZ      $@
      cmd_xz = $(XZ) --check=crc32 --lzma2=dict=1MiB -f $<
quiet_cmd_zstd = ZSTD    $@
      cmd_zstd = $(ZSTD) --rm -f -q $<

$(dst)/%.ko.gz: $(dst)/%.ko FORCE
	$(call cmd,gzip)

$(dst)/%.ko.xz: $(dst)/%.ko FORCE
	$(call cmd,xz)

$(dst)/%.ko.zst: $(dst)/%.ko FORCE
	$(call cmd,zstd)

PHONY += FORCE
FORCE:

.PHONY: $(PHONY)<|MERGE_RESOLUTION|>--- conflicted
+++ resolved
@@ -59,15 +59,11 @@
 suffix-$(CONFIG_MODULE_COMPRESS_ZSTD)	:= .zst
 endif
 
-<<<<<<< HEAD
-modules := $(patsubst $(extmod_prefix)%.o, $(dst)/%.ko$(suffix-y), $(modules))
+modules := $(patsubst %.o, $(dst)/%.ko$(suffix-y), $(modules))
 ifneq ($(KBUILD_EXTMOD),)
 extmod_suffix := $(shell echo "${KBUILD_EXTMOD}" | md5sum | cut -d " " -f 1)
 modules += $(dst)/modules.order.$(extmod_suffix)
 endif
-=======
-modules := $(patsubst %.o, $(dst)/%.ko$(suffix-y), $(modules))
->>>>>>> 6a34dfa1
 install-$(CONFIG_MODULES) += $(modules)
 
 __modinst: $(install-y)
