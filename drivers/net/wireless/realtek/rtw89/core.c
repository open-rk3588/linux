--- conflicted
+++ resolved
@@ -348,43 +348,17 @@
 	const struct rtw89_chip_info *chip = rtwdev->chip;
 	bool entity_active;
 
-<<<<<<< HEAD
-	mode = rtw89_get_entity_mode(rtwdev);
-	switch (mode) {
-	case RTW89_ENTITY_MODE_SCC:
-	case RTW89_ENTITY_MODE_MCC:
-		chanctx_idx = RTW89_CHANCTX_0;
-		break;
-	case RTW89_ENTITY_MODE_MCC_PREPARE:
-		chanctx_idx = RTW89_CHANCTX_1;
-		break;
-	default:
-		WARN(1, "Invalid ent mode: %d\n", mode);
-		return;
-	}
-=======
 	entity_active = rtw89_get_entity_state(rtwdev, phy_idx);
 	if (!entity_active)
 		return;
 
 	chip->ops->set_txpwr(rtwdev, chan, phy_idx);
 }
->>>>>>> fcc79e17
 
 void rtw89_core_set_chip_txpwr(struct rtw89_dev *rtwdev)
 {
 	const struct rtw89_chan *chan;
 
-<<<<<<< HEAD
-	phy_idx = RTW89_PHY_0;
-
-	entity_active = rtw89_get_entity_state(rtwdev, phy_idx);
-	if (!entity_active)
-		return;
-
-	chan = rtw89_chan_get(rtwdev, chanctx_idx);
-	chip->ops->set_txpwr(rtwdev, chan, phy_idx);
-=======
 	chan = rtw89_mgnt_chan_get(rtwdev, 0);
 	__rtw89_core_set_chip_txpwr(rtwdev, chan, RTW89_PHY_0);
 
@@ -393,7 +367,6 @@
 
 	chan = rtw89_mgnt_chan_get(rtwdev, 1);
 	__rtw89_core_set_chip_txpwr(rtwdev, chan, RTW89_PHY_1);
->>>>>>> fcc79e17
 }
 
 static void __rtw89_set_channel(struct rtw89_dev *rtwdev,
@@ -406,37 +379,9 @@
 	struct rtw89_channel_help_params bak;
 	bool entity_active;
 
-<<<<<<< HEAD
-	mode = rtw89_entity_recalc(rtwdev);
-	switch (mode) {
-	case RTW89_ENTITY_MODE_SCC:
-	case RTW89_ENTITY_MODE_MCC:
-		chanctx_idx = RTW89_CHANCTX_0;
-		break;
-	case RTW89_ENTITY_MODE_MCC_PREPARE:
-		chanctx_idx = RTW89_CHANCTX_1;
-		break;
-	default:
-		WARN(1, "Invalid ent mode: %d\n", mode);
-		return -EINVAL;
-	}
-
-	roc_idx = atomic_read(&hal->roc_chanctx_idx);
-	if (roc_idx != RTW89_CHANCTX_IDLE)
-		chanctx_idx = roc_idx;
-
-	mac_idx = RTW89_MAC_0;
-	phy_idx = RTW89_PHY_0;
-
 	entity_active = rtw89_get_entity_state(rtwdev, phy_idx);
 
-	chan = rtw89_chan_get(rtwdev, chanctx_idx);
-	chan_rcd = rtw89_chan_rcd_get(rtwdev, chanctx_idx);
-=======
-	entity_active = rtw89_get_entity_state(rtwdev, phy_idx);
-
 	chan_rcd = rtw89_chan_rcd_get_by_chan(chan);
->>>>>>> fcc79e17
 
 	rtw89_chip_set_channel_prepare(rtwdev, &bak, chan, mac_idx, phy_idx);
 
@@ -452,11 +397,6 @@
 	}
 
 	rtw89_set_entity_state(rtwdev, phy_idx, true);
-<<<<<<< HEAD
-	return 0;
-}
-
-=======
 }
 
 int rtw89_set_channel(struct rtw89_dev *rtwdev)
@@ -482,7 +422,6 @@
 	return 0;
 }
 
->>>>>>> fcc79e17
 static enum rtw89_core_tx_type
 rtw89_core_get_tx_type(struct rtw89_dev *rtwdev,
 		       struct sk_buff *skb)
@@ -769,20 +708,7 @@
 		return false;
 
 	if (!rtwsta_link)
-<<<<<<< HEAD
-=======
 		return false;
-
-	rcu_read_lock();
-
-	link_sta = rtw89_sta_rcu_dereference_link(rtwsta_link, false);
-	if (!link_sta->he_cap.has_he) {
-		rcu_read_unlock();
->>>>>>> fcc79e17
-		return false;
-	}
-
-	rcu_read_unlock();
 
 	rcu_read_lock();
 
@@ -2626,19 +2552,11 @@
 	 */
 	rtwsta_link = rtw89_sta_get_link_inst(rtwsta, 0);
 	if (unlikely(!rtwsta_link))
-<<<<<<< HEAD
 		return;
 
 	if (mac_id != rtwsta_link->mac_id)
 		return;
 
-=======
-		return;
-
-	if (mac_id != rtwsta_link->mac_id)
-		return;
-
->>>>>>> fcc79e17
 	rtwsta_link->rx_status = *rx_status;
 	rtwsta_link->rx_hw_rate = desc_info->data_rate;
 }
@@ -3044,7 +2962,6 @@
 	struct rtw89_txq *rtwtxq = (struct rtw89_txq *)txq->drv_priv;
 	struct rtw89_sta *rtwsta = sta_to_rtwsta_safe(txq->sta);
 	struct rtw89_sta_link *rtwsta_link;
-<<<<<<< HEAD
 
 	if (!rtwsta)
 		return false;
@@ -3055,18 +2972,6 @@
 		return false;
 	}
 
-=======
-
-	if (!rtwsta)
-		return false;
-
-	rtwsta_link = rtw89_sta_get_link_inst(rtwsta, 0);
-	if (unlikely(!rtwsta_link)) {
-		rtw89_err(rtwdev, "agg wait: find no link on HW-0\n");
-		return false;
-	}
-
->>>>>>> fcc79e17
 	if (rtwsta_link->max_agg_wait <= 0)
 		return false;
 
@@ -3194,15 +3099,9 @@
 	rtw89_vif_for_each_link(rtwvif, rtwvif_link, link_id)
 		if (rtwvif_link->chanctx_idx == target->chanctx_idx)
 			goto bottom;
-<<<<<<< HEAD
 
 	return;
 
-=======
-
-	return;
-
->>>>>>> fcc79e17
 bottom:
 	if (skb_queue_len(&rtwsta->roc_queue) == 0)
 		return;
@@ -3290,16 +3189,10 @@
 	rtw89_leave_ips_by_hwflags(rtwdev);
 	rtw89_leave_lps(rtwdev);
 
-<<<<<<< HEAD
-	rtwvif_link = rtw89_vif_get_link_inst(rtwvif, 0);
-	if (unlikely(!rtwvif_link)) {
-		rtw89_err(rtwdev, "roc start: find no link on HW-0\n");
-=======
 	rtwvif_link = rtw89_vif_get_link_inst(rtwvif, RTW89_ROC_BY_LINK_INDEX);
 	if (unlikely(!rtwvif_link)) {
 		rtw89_err(rtwdev, "roc start: find no link on HW-%u\n",
 			  RTW89_ROC_BY_LINK_INDEX);
->>>>>>> fcc79e17
 		return;
 	}
 
@@ -3352,16 +3245,10 @@
 	rtw89_leave_ips_by_hwflags(rtwdev);
 	rtw89_leave_lps(rtwdev);
 
-<<<<<<< HEAD
-	rtwvif_link = rtw89_vif_get_link_inst(rtwvif, 0);
-	if (unlikely(!rtwvif_link)) {
-		rtw89_err(rtwdev, "roc end: find no link on HW-0\n");
-=======
 	rtwvif_link = rtw89_vif_get_link_inst(rtwvif, RTW89_ROC_BY_LINK_INDEX);
 	if (unlikely(!rtwvif_link)) {
 		rtw89_err(rtwdev, "roc end: find no link on HW-%u\n",
 			  RTW89_ROC_BY_LINK_INDEX);
->>>>>>> fcc79e17
 		return;
 	}
 
@@ -3495,7 +3382,6 @@
 	struct rtw89_vif_link *rtwvif_link;
 	struct rtw89_vif *rtwvif;
 	unsigned int link_id;
-<<<<<<< HEAD
 
 	rtw89_for_each_rtwvif(rtwdev, rtwvif) {
 		if (rtwvif->tdls_peer)
@@ -3507,19 +3393,6 @@
 		    rtwvif->stats.rx_tfc_lv != RTW89_TFC_IDLE)
 			continue;
 
-=======
-
-	rtw89_for_each_rtwvif(rtwdev, rtwvif) {
-		if (rtwvif->tdls_peer)
-			continue;
-		if (rtwvif->offchan)
-			continue;
-
-		if (rtwvif->stats.tx_tfc_lv != RTW89_TFC_IDLE ||
-		    rtwvif->stats.rx_tfc_lv != RTW89_TFC_IDLE)
-			continue;
-
->>>>>>> fcc79e17
 		rtw89_vif_for_each_link(rtwvif, rtwvif_link, link_id)
 			rtw89_vif_enter_lps(rtwdev, rtwvif_link);
 	}
