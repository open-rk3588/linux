/*
 * Copyright (c) 2015, Mellanox Technologies. All rights reserved.
 *
 * This software is available to you under a choice of one of two
 * licenses.  You may choose to be licensed under the terms of the GNU
 * General Public License (GPL) Version 2, available from the file
 * COPYING in the main directory of this source tree, or the
 * OpenIB.org BSD license below:
 *
 *     Redistribution and use in source and binary forms, with or
 *     without modification, are permitted provided that the following
 *     conditions are met:
 *
 *      - Redistributions of source code must retain the above
 *        copyright notice, this list of conditions and the following
 *        disclaimer.
 *
 *      - Redistributions in binary form must reproduce the above
 *        copyright notice, this list of conditions and the following
 *        disclaimer in the documentation and/or other materials
 *        provided with the distribution.
 *
 * THE SOFTWARE IS PROVIDED "AS IS", WITHOUT WARRANTY OF ANY KIND,
 * EXPRESS OR IMPLIED, INCLUDING BUT NOT LIMITED TO THE WARRANTIES OF
 * MERCHANTABILITY, FITNESS FOR A PARTICULAR PURPOSE AND
 * NONINFRINGEMENT. IN NO EVENT SHALL THE AUTHORS OR COPYRIGHT HOLDERS
 * BE LIABLE FOR ANY CLAIM, DAMAGES OR OTHER LIABILITY, WHETHER IN AN
 * ACTION OF CONTRACT, TORT OR OTHERWISE, ARISING FROM, OUT OF OR IN
 * CONNECTION WITH THE SOFTWARE OR THE USE OR OTHER DEALINGS IN THE
 * SOFTWARE.
 */

#include <linux/etherdevice.h>
#include <linux/debugfs.h>
#include <linux/mlx5/driver.h>
#include <linux/mlx5/mlx5_ifc.h>
#include <linux/mlx5/vport.h>
#include <linux/mlx5/fs.h>
#include <linux/mlx5/mpfs.h>
#include "esw/acl/lgcy.h"
#include "esw/legacy.h"
#include "esw/qos.h"
#include "mlx5_core.h"
#include "lib/eq.h"
#include "lag/lag.h"
#include "eswitch.h"
#include "fs_core.h"
#include "devlink.h"
#include "ecpf.h"
#include "en/mod_hdr.h"
#include "en_accel/ipsec.h"

enum {
	MLX5_ACTION_NONE = 0,
	MLX5_ACTION_ADD  = 1,
	MLX5_ACTION_DEL  = 2,
};

/* Vport UC/MC hash node */
struct vport_addr {
	struct l2addr_node     node;
	u8                     action;
	u16                    vport;
	struct mlx5_flow_handle *flow_rule;
	bool mpfs; /* UC MAC was added to MPFs */
	/* A flag indicating that mac was added due to mc promiscuous vport */
	bool mc_promisc;
};

static int mlx5_eswitch_check(const struct mlx5_core_dev *dev)
{
	if (MLX5_CAP_GEN(dev, port_type) != MLX5_CAP_PORT_TYPE_ETH)
		return -EOPNOTSUPP;

	if (!MLX5_ESWITCH_MANAGER(dev))
		return -EOPNOTSUPP;

	return 0;
}

static struct mlx5_eswitch *__mlx5_devlink_eswitch_get(struct devlink *devlink, bool check)
{
	struct mlx5_core_dev *dev = devlink_priv(devlink);
	int err;

	if (check) {
		err = mlx5_eswitch_check(dev);
		if (err)
			return ERR_PTR(err);
	}

	return dev->priv.eswitch;
}

struct mlx5_eswitch *__must_check
mlx5_devlink_eswitch_get(struct devlink *devlink)
{
	return __mlx5_devlink_eswitch_get(devlink, true);
}

struct mlx5_eswitch *mlx5_devlink_eswitch_nocheck_get(struct devlink *devlink)
{
	return __mlx5_devlink_eswitch_get(devlink, false);
}

struct mlx5_vport *__must_check
mlx5_eswitch_get_vport(struct mlx5_eswitch *esw, u16 vport_num)
{
	struct mlx5_vport *vport;

	if (!esw)
		return ERR_PTR(-EPERM);

	vport = xa_load(&esw->vports, vport_num);
	if (!vport) {
		esw_debug(esw->dev, "vport out of range: num(0x%x)\n", vport_num);
		return ERR_PTR(-EINVAL);
	}
	return vport;
}

static int arm_vport_context_events_cmd(struct mlx5_core_dev *dev, u16 vport,
					u32 events_mask)
{
	u32 in[MLX5_ST_SZ_DW(modify_nic_vport_context_in)] = {};
	void *nic_vport_ctx;

	MLX5_SET(modify_nic_vport_context_in, in,
		 opcode, MLX5_CMD_OP_MODIFY_NIC_VPORT_CONTEXT);
	MLX5_SET(modify_nic_vport_context_in, in, field_select.change_event, 1);
	MLX5_SET(modify_nic_vport_context_in, in, vport_number, vport);
	if (vport || mlx5_core_is_ecpf(dev))
		MLX5_SET(modify_nic_vport_context_in, in, other_vport, 1);
	nic_vport_ctx = MLX5_ADDR_OF(modify_nic_vport_context_in,
				     in, nic_vport_context);

	MLX5_SET(nic_vport_context, nic_vport_ctx, arm_change_event, 1);

	if (events_mask & MLX5_VPORT_UC_ADDR_CHANGE)
		MLX5_SET(nic_vport_context, nic_vport_ctx,
			 event_on_uc_address_change, 1);
	if (events_mask & MLX5_VPORT_MC_ADDR_CHANGE)
		MLX5_SET(nic_vport_context, nic_vport_ctx,
			 event_on_mc_address_change, 1);
	if (events_mask & MLX5_VPORT_PROMISC_CHANGE)
		MLX5_SET(nic_vport_context, nic_vport_ctx,
			 event_on_promisc_change, 1);

	return mlx5_cmd_exec_in(dev, modify_nic_vport_context, in);
}

/* E-Switch vport context HW commands */
int mlx5_eswitch_modify_esw_vport_context(struct mlx5_core_dev *dev, u16 vport,
					  bool other_vport, void *in)
{
	MLX5_SET(modify_esw_vport_context_in, in, opcode,
		 MLX5_CMD_OP_MODIFY_ESW_VPORT_CONTEXT);
	MLX5_SET(modify_esw_vport_context_in, in, vport_number, vport);
	MLX5_SET(modify_esw_vport_context_in, in, other_vport, other_vport);
	return mlx5_cmd_exec_in(dev, modify_esw_vport_context, in);
}

static int modify_esw_vport_cvlan(struct mlx5_core_dev *dev, u16 vport,
				  u16 vlan, u8 qos, u8 set_flags)
{
	u32 in[MLX5_ST_SZ_DW(modify_esw_vport_context_in)] = {};

	if (!MLX5_CAP_ESW(dev, vport_cvlan_strip) ||
	    !MLX5_CAP_ESW(dev, vport_cvlan_insert_if_not_exist))
		return -EOPNOTSUPP;

	esw_debug(dev, "Set Vport[%d] VLAN %d qos %d set=%x\n",
		  vport, vlan, qos, set_flags);

	if (set_flags & SET_VLAN_STRIP)
		MLX5_SET(modify_esw_vport_context_in, in,
			 esw_vport_context.vport_cvlan_strip, 1);

	if (set_flags & SET_VLAN_INSERT) {
		if (MLX5_CAP_ESW(dev, vport_cvlan_insert_always)) {
			/* insert either if vlan exist in packet or not */
			MLX5_SET(modify_esw_vport_context_in, in,
				 esw_vport_context.vport_cvlan_insert,
				 MLX5_VPORT_CVLAN_INSERT_ALWAYS);
		} else {
			/* insert only if no vlan in packet */
			MLX5_SET(modify_esw_vport_context_in, in,
				 esw_vport_context.vport_cvlan_insert,
				 MLX5_VPORT_CVLAN_INSERT_WHEN_NO_CVLAN);
		}
		MLX5_SET(modify_esw_vport_context_in, in,
			 esw_vport_context.cvlan_pcp, qos);
		MLX5_SET(modify_esw_vport_context_in, in,
			 esw_vport_context.cvlan_id, vlan);
	}

	MLX5_SET(modify_esw_vport_context_in, in,
		 field_select.vport_cvlan_strip, 1);
	MLX5_SET(modify_esw_vport_context_in, in,
		 field_select.vport_cvlan_insert, 1);

	return mlx5_eswitch_modify_esw_vport_context(dev, vport, true, in);
}

/* E-Switch FDB */
static struct mlx5_flow_handle *
__esw_fdb_set_vport_rule(struct mlx5_eswitch *esw, u16 vport, bool rx_rule,
			 u8 mac_c[ETH_ALEN], u8 mac_v[ETH_ALEN])
{
	int match_header = (is_zero_ether_addr(mac_c) ? 0 :
			    MLX5_MATCH_OUTER_HEADERS);
	struct mlx5_flow_handle *flow_rule = NULL;
	struct mlx5_flow_act flow_act = {0};
	struct mlx5_flow_destination dest = {};
	struct mlx5_flow_spec *spec;
	void *mv_misc = NULL;
	void *mc_misc = NULL;
	u8 *dmac_v = NULL;
	u8 *dmac_c = NULL;

	if (rx_rule)
		match_header |= MLX5_MATCH_MISC_PARAMETERS;

	spec = kvzalloc(sizeof(*spec), GFP_KERNEL);
	if (!spec)
		return NULL;

	dmac_v = MLX5_ADDR_OF(fte_match_param, spec->match_value,
			      outer_headers.dmac_47_16);
	dmac_c = MLX5_ADDR_OF(fte_match_param, spec->match_criteria,
			      outer_headers.dmac_47_16);

	if (match_header & MLX5_MATCH_OUTER_HEADERS) {
		ether_addr_copy(dmac_v, mac_v);
		ether_addr_copy(dmac_c, mac_c);
	}

	if (match_header & MLX5_MATCH_MISC_PARAMETERS) {
		mv_misc  = MLX5_ADDR_OF(fte_match_param, spec->match_value,
					misc_parameters);
		mc_misc  = MLX5_ADDR_OF(fte_match_param, spec->match_criteria,
					misc_parameters);
		MLX5_SET(fte_match_set_misc, mv_misc, source_port, MLX5_VPORT_UPLINK);
		MLX5_SET_TO_ONES(fte_match_set_misc, mc_misc, source_port);
	}

	dest.type = MLX5_FLOW_DESTINATION_TYPE_VPORT;
	dest.vport.num = vport;

	esw_debug(esw->dev,
		  "\tFDB add rule dmac_v(%pM) dmac_c(%pM) -> vport(%d)\n",
		  dmac_v, dmac_c, vport);
	spec->match_criteria_enable = match_header;
	flow_act.action =  MLX5_FLOW_CONTEXT_ACTION_FWD_DEST;
	flow_rule =
		mlx5_add_flow_rules(esw->fdb_table.legacy.fdb, spec,
				    &flow_act, &dest, 1);
	if (IS_ERR(flow_rule)) {
		esw_warn(esw->dev,
			 "FDB: Failed to add flow rule: dmac_v(%pM) dmac_c(%pM) -> vport(%d), err(%ld)\n",
			 dmac_v, dmac_c, vport, PTR_ERR(flow_rule));
		flow_rule = NULL;
	}

	kvfree(spec);
	return flow_rule;
}

static struct mlx5_flow_handle *
esw_fdb_set_vport_rule(struct mlx5_eswitch *esw, u8 mac[ETH_ALEN], u16 vport)
{
	u8 mac_c[ETH_ALEN];

	eth_broadcast_addr(mac_c);
	return __esw_fdb_set_vport_rule(esw, vport, false, mac_c, mac);
}

static struct mlx5_flow_handle *
esw_fdb_set_vport_allmulti_rule(struct mlx5_eswitch *esw, u16 vport)
{
	u8 mac_c[ETH_ALEN];
	u8 mac_v[ETH_ALEN];

	eth_zero_addr(mac_c);
	eth_zero_addr(mac_v);
	mac_c[0] = 0x01;
	mac_v[0] = 0x01;
	return __esw_fdb_set_vport_rule(esw, vport, false, mac_c, mac_v);
}

static struct mlx5_flow_handle *
esw_fdb_set_vport_promisc_rule(struct mlx5_eswitch *esw, u16 vport)
{
	u8 mac_c[ETH_ALEN];
	u8 mac_v[ETH_ALEN];

	eth_zero_addr(mac_c);
	eth_zero_addr(mac_v);
	return __esw_fdb_set_vport_rule(esw, vport, true, mac_c, mac_v);
}

/* E-Switch vport UC/MC lists management */
typedef int (*vport_addr_action)(struct mlx5_eswitch *esw,
				 struct vport_addr *vaddr);

static int esw_add_uc_addr(struct mlx5_eswitch *esw, struct vport_addr *vaddr)
{
	u8 *mac = vaddr->node.addr;
	u16 vport = vaddr->vport;
	int err;

	/* Skip mlx5_mpfs_add_mac for eswitch_managers,
	 * it is already done by its netdev in mlx5e_execute_l2_action
	 */
	if (mlx5_esw_is_manager_vport(esw, vport))
		goto fdb_add;

	err = mlx5_mpfs_add_mac(esw->dev, mac);
	if (err) {
		esw_warn(esw->dev,
			 "Failed to add L2 table mac(%pM) for vport(0x%x), err(%d)\n",
			 mac, vport, err);
		return err;
	}
	vaddr->mpfs = true;

fdb_add:
	/* SRIOV is enabled: Forward UC MAC to vport */
	if (esw->fdb_table.legacy.fdb && esw->mode == MLX5_ESWITCH_LEGACY) {
		vaddr->flow_rule = esw_fdb_set_vport_rule(esw, mac, vport);

		esw_debug(esw->dev, "\tADDED UC MAC: vport[%d] %pM fr(%p)\n",
			  vport, mac, vaddr->flow_rule);
	}

	return 0;
}

static int esw_del_uc_addr(struct mlx5_eswitch *esw, struct vport_addr *vaddr)
{
	u8 *mac = vaddr->node.addr;
	u16 vport = vaddr->vport;
	int err = 0;

	/* Skip mlx5_mpfs_del_mac for eswitch managers,
	 * it is already done by its netdev in mlx5e_execute_l2_action
	 */
	if (!vaddr->mpfs || mlx5_esw_is_manager_vport(esw, vport))
		goto fdb_del;

	err = mlx5_mpfs_del_mac(esw->dev, mac);
	if (err)
		esw_warn(esw->dev,
			 "Failed to del L2 table mac(%pM) for vport(%d), err(%d)\n",
			 mac, vport, err);
	vaddr->mpfs = false;

fdb_del:
	if (vaddr->flow_rule)
		mlx5_del_flow_rules(vaddr->flow_rule);
	vaddr->flow_rule = NULL;

	return 0;
}

static void update_allmulti_vports(struct mlx5_eswitch *esw,
				   struct vport_addr *vaddr,
				   struct esw_mc_addr *esw_mc)
{
	u8 *mac = vaddr->node.addr;
	struct mlx5_vport *vport;
	unsigned long i;
	u16 vport_num;

	mlx5_esw_for_each_vport(esw, i, vport) {
		struct hlist_head *vport_hash = vport->mc_list;
		struct vport_addr *iter_vaddr =
					l2addr_hash_find(vport_hash,
							 mac,
							 struct vport_addr);
		vport_num = vport->vport;
		if (IS_ERR_OR_NULL(vport->allmulti_rule) ||
		    vaddr->vport == vport_num)
			continue;
		switch (vaddr->action) {
		case MLX5_ACTION_ADD:
			if (iter_vaddr)
				continue;
			iter_vaddr = l2addr_hash_add(vport_hash, mac,
						     struct vport_addr,
						     GFP_KERNEL);
			if (!iter_vaddr) {
				esw_warn(esw->dev,
					 "ALL-MULTI: Failed to add MAC(%pM) to vport[%d] DB\n",
					 mac, vport_num);
				continue;
			}
			iter_vaddr->vport = vport_num;
			iter_vaddr->flow_rule =
					esw_fdb_set_vport_rule(esw,
							       mac,
							       vport_num);
			iter_vaddr->mc_promisc = true;
			break;
		case MLX5_ACTION_DEL:
			if (!iter_vaddr)
				continue;
			mlx5_del_flow_rules(iter_vaddr->flow_rule);
			l2addr_hash_del(iter_vaddr);
			break;
		}
	}
}

static int esw_add_mc_addr(struct mlx5_eswitch *esw, struct vport_addr *vaddr)
{
	struct hlist_head *hash = esw->mc_table;
	struct esw_mc_addr *esw_mc;
	u8 *mac = vaddr->node.addr;
	u16 vport = vaddr->vport;

	if (!esw->fdb_table.legacy.fdb)
		return 0;

	esw_mc = l2addr_hash_find(hash, mac, struct esw_mc_addr);
	if (esw_mc)
		goto add;

	esw_mc = l2addr_hash_add(hash, mac, struct esw_mc_addr, GFP_KERNEL);
	if (!esw_mc)
		return -ENOMEM;

	esw_mc->uplink_rule = /* Forward MC MAC to Uplink */
		esw_fdb_set_vport_rule(esw, mac, MLX5_VPORT_UPLINK);

	/* Add this multicast mac to all the mc promiscuous vports */
	update_allmulti_vports(esw, vaddr, esw_mc);

add:
	/* If the multicast mac is added as a result of mc promiscuous vport,
	 * don't increment the multicast ref count
	 */
	if (!vaddr->mc_promisc)
		esw_mc->refcnt++;

	/* Forward MC MAC to vport */
	vaddr->flow_rule = esw_fdb_set_vport_rule(esw, mac, vport);
	esw_debug(esw->dev,
		  "\tADDED MC MAC: vport[%d] %pM fr(%p) refcnt(%d) uplinkfr(%p)\n",
		  vport, mac, vaddr->flow_rule,
		  esw_mc->refcnt, esw_mc->uplink_rule);
	return 0;
}

static int esw_del_mc_addr(struct mlx5_eswitch *esw, struct vport_addr *vaddr)
{
	struct hlist_head *hash = esw->mc_table;
	struct esw_mc_addr *esw_mc;
	u8 *mac = vaddr->node.addr;
	u16 vport = vaddr->vport;

	if (!esw->fdb_table.legacy.fdb)
		return 0;

	esw_mc = l2addr_hash_find(hash, mac, struct esw_mc_addr);
	if (!esw_mc) {
		esw_warn(esw->dev,
			 "Failed to find eswitch MC addr for MAC(%pM) vport(%d)",
			 mac, vport);
		return -EINVAL;
	}
	esw_debug(esw->dev,
		  "\tDELETE MC MAC: vport[%d] %pM fr(%p) refcnt(%d) uplinkfr(%p)\n",
		  vport, mac, vaddr->flow_rule, esw_mc->refcnt,
		  esw_mc->uplink_rule);

	if (vaddr->flow_rule)
		mlx5_del_flow_rules(vaddr->flow_rule);
	vaddr->flow_rule = NULL;

	/* If the multicast mac is added as a result of mc promiscuous vport,
	 * don't decrement the multicast ref count.
	 */
	if (vaddr->mc_promisc || (--esw_mc->refcnt > 0))
		return 0;

	/* Remove this multicast mac from all the mc promiscuous vports */
	update_allmulti_vports(esw, vaddr, esw_mc);

	if (esw_mc->uplink_rule)
		mlx5_del_flow_rules(esw_mc->uplink_rule);

	l2addr_hash_del(esw_mc);
	return 0;
}

/* Apply vport UC/MC list to HW l2 table and FDB table */
static void esw_apply_vport_addr_list(struct mlx5_eswitch *esw,
				      struct mlx5_vport *vport, int list_type)
{
	bool is_uc = list_type == MLX5_NVPRT_LIST_TYPE_UC;
	vport_addr_action vport_addr_add;
	vport_addr_action vport_addr_del;
	struct vport_addr *addr;
	struct l2addr_node *node;
	struct hlist_head *hash;
	struct hlist_node *tmp;
	int hi;

	vport_addr_add = is_uc ? esw_add_uc_addr :
				 esw_add_mc_addr;
	vport_addr_del = is_uc ? esw_del_uc_addr :
				 esw_del_mc_addr;

	hash = is_uc ? vport->uc_list : vport->mc_list;
	for_each_l2hash_node(node, tmp, hash, hi) {
		addr = container_of(node, struct vport_addr, node);
		switch (addr->action) {
		case MLX5_ACTION_ADD:
			vport_addr_add(esw, addr);
			addr->action = MLX5_ACTION_NONE;
			break;
		case MLX5_ACTION_DEL:
			vport_addr_del(esw, addr);
			l2addr_hash_del(addr);
			break;
		}
	}
}

/* Sync vport UC/MC list from vport context */
static void esw_update_vport_addr_list(struct mlx5_eswitch *esw,
				       struct mlx5_vport *vport, int list_type)
{
	bool is_uc = list_type == MLX5_NVPRT_LIST_TYPE_UC;
	u8 (*mac_list)[ETH_ALEN];
	struct l2addr_node *node;
	struct vport_addr *addr;
	struct hlist_head *hash;
	struct hlist_node *tmp;
	int size;
	int err;
	int hi;
	int i;

	size = is_uc ? MLX5_MAX_UC_PER_VPORT(esw->dev) :
		       MLX5_MAX_MC_PER_VPORT(esw->dev);

	mac_list = kcalloc(size, ETH_ALEN, GFP_KERNEL);
	if (!mac_list)
		return;

	hash = is_uc ? vport->uc_list : vport->mc_list;

	for_each_l2hash_node(node, tmp, hash, hi) {
		addr = container_of(node, struct vport_addr, node);
		addr->action = MLX5_ACTION_DEL;
	}

	if (!vport->enabled)
		goto out;

	err = mlx5_query_nic_vport_mac_list(esw->dev, vport->vport, list_type,
					    mac_list, &size);
	if (err)
		goto out;
	esw_debug(esw->dev, "vport[%d] context update %s list size (%d)\n",
		  vport->vport, is_uc ? "UC" : "MC", size);

	for (i = 0; i < size; i++) {
		if (is_uc && !is_valid_ether_addr(mac_list[i]))
			continue;

		if (!is_uc && !is_multicast_ether_addr(mac_list[i]))
			continue;

		addr = l2addr_hash_find(hash, mac_list[i], struct vport_addr);
		if (addr) {
			addr->action = MLX5_ACTION_NONE;
			/* If this mac was previously added because of allmulti
			 * promiscuous rx mode, its now converted to be original
			 * vport mac.
			 */
			if (addr->mc_promisc) {
				struct esw_mc_addr *esw_mc =
					l2addr_hash_find(esw->mc_table,
							 mac_list[i],
							 struct esw_mc_addr);
				if (!esw_mc) {
					esw_warn(esw->dev,
						 "Failed to MAC(%pM) in mcast DB\n",
						 mac_list[i]);
					continue;
				}
				esw_mc->refcnt++;
				addr->mc_promisc = false;
			}
			continue;
		}

		addr = l2addr_hash_add(hash, mac_list[i], struct vport_addr,
				       GFP_KERNEL);
		if (!addr) {
			esw_warn(esw->dev,
				 "Failed to add MAC(%pM) to vport[%d] DB\n",
				 mac_list[i], vport->vport);
			continue;
		}
		addr->vport = vport->vport;
		addr->action = MLX5_ACTION_ADD;
	}
out:
	kfree(mac_list);
}

/* Sync vport UC/MC list from vport context
 * Must be called after esw_update_vport_addr_list
 */
static void esw_update_vport_mc_promisc(struct mlx5_eswitch *esw,
					struct mlx5_vport *vport)
{
	struct l2addr_node *node;
	struct vport_addr *addr;
	struct hlist_head *hash;
	struct hlist_node *tmp;
	int hi;

	hash = vport->mc_list;

	for_each_l2hash_node(node, tmp, esw->mc_table, hi) {
		u8 *mac = node->addr;

		addr = l2addr_hash_find(hash, mac, struct vport_addr);
		if (addr) {
			if (addr->action == MLX5_ACTION_DEL)
				addr->action = MLX5_ACTION_NONE;
			continue;
		}
		addr = l2addr_hash_add(hash, mac, struct vport_addr,
				       GFP_KERNEL);
		if (!addr) {
			esw_warn(esw->dev,
				 "Failed to add allmulti MAC(%pM) to vport[%d] DB\n",
				 mac, vport->vport);
			continue;
		}
		addr->vport = vport->vport;
		addr->action = MLX5_ACTION_ADD;
		addr->mc_promisc = true;
	}
}

/* Apply vport rx mode to HW FDB table */
static void esw_apply_vport_rx_mode(struct mlx5_eswitch *esw,
				    struct mlx5_vport *vport,
				    bool promisc, bool mc_promisc)
{
	struct esw_mc_addr *allmulti_addr = &esw->mc_promisc;

	if (IS_ERR_OR_NULL(vport->allmulti_rule) != mc_promisc)
		goto promisc;

	if (mc_promisc) {
		vport->allmulti_rule =
			esw_fdb_set_vport_allmulti_rule(esw, vport->vport);
		if (!allmulti_addr->uplink_rule)
			allmulti_addr->uplink_rule =
				esw_fdb_set_vport_allmulti_rule(esw,
								MLX5_VPORT_UPLINK);
		allmulti_addr->refcnt++;
	} else if (vport->allmulti_rule) {
		mlx5_del_flow_rules(vport->allmulti_rule);
		vport->allmulti_rule = NULL;

		if (--allmulti_addr->refcnt > 0)
			goto promisc;

		if (allmulti_addr->uplink_rule)
			mlx5_del_flow_rules(allmulti_addr->uplink_rule);
		allmulti_addr->uplink_rule = NULL;
	}

promisc:
	if (IS_ERR_OR_NULL(vport->promisc_rule) != promisc)
		return;

	if (promisc) {
		vport->promisc_rule =
			esw_fdb_set_vport_promisc_rule(esw, vport->vport);
	} else if (vport->promisc_rule) {
		mlx5_del_flow_rules(vport->promisc_rule);
		vport->promisc_rule = NULL;
	}
}

/* Sync vport rx mode from vport context */
static void esw_update_vport_rx_mode(struct mlx5_eswitch *esw,
				     struct mlx5_vport *vport)
{
	int promisc_all = 0;
	int promisc_uc = 0;
	int promisc_mc = 0;
	int err;

	err = mlx5_query_nic_vport_promisc(esw->dev,
					   vport->vport,
					   &promisc_uc,
					   &promisc_mc,
					   &promisc_all);
	if (err)
		return;
	esw_debug(esw->dev, "vport[%d] context update rx mode promisc_all=%d, all_multi=%d\n",
		  vport->vport, promisc_all, promisc_mc);

	if (!vport->info.trusted || !vport->enabled) {
		promisc_uc = 0;
		promisc_mc = 0;
		promisc_all = 0;
	}

	esw_apply_vport_rx_mode(esw, vport, promisc_all,
				(promisc_all || promisc_mc));
}

void esw_vport_change_handle_locked(struct mlx5_vport *vport)
{
	struct mlx5_core_dev *dev = vport->dev;
	struct mlx5_eswitch *esw = dev->priv.eswitch;
	u8 mac[ETH_ALEN];

	if (!MLX5_CAP_GEN(dev, log_max_l2_table))
		return;

	mlx5_query_nic_vport_mac_address(dev, vport->vport, true, mac);
	esw_debug(dev, "vport[%d] Context Changed: perm mac: %pM\n",
		  vport->vport, mac);

	if (vport->enabled_events & MLX5_VPORT_UC_ADDR_CHANGE) {
		esw_update_vport_addr_list(esw, vport, MLX5_NVPRT_LIST_TYPE_UC);
		esw_apply_vport_addr_list(esw, vport, MLX5_NVPRT_LIST_TYPE_UC);
	}

	if (vport->enabled_events & MLX5_VPORT_MC_ADDR_CHANGE)
		esw_update_vport_addr_list(esw, vport, MLX5_NVPRT_LIST_TYPE_MC);

	if (vport->enabled_events & MLX5_VPORT_PROMISC_CHANGE) {
		esw_update_vport_rx_mode(esw, vport);
		if (!IS_ERR_OR_NULL(vport->allmulti_rule))
			esw_update_vport_mc_promisc(esw, vport);
	}

	if (vport->enabled_events & (MLX5_VPORT_PROMISC_CHANGE | MLX5_VPORT_MC_ADDR_CHANGE))
		esw_apply_vport_addr_list(esw, vport, MLX5_NVPRT_LIST_TYPE_MC);

	esw_debug(esw->dev, "vport[%d] Context Changed: Done\n", vport->vport);
	if (vport->enabled)
		arm_vport_context_events_cmd(dev, vport->vport,
					     vport->enabled_events);
}

static void esw_vport_change_handler(struct work_struct *work)
{
	struct mlx5_vport *vport =
		container_of(work, struct mlx5_vport, vport_change_handler);
	struct mlx5_eswitch *esw = vport->dev->priv.eswitch;

	mutex_lock(&esw->state_lock);
	esw_vport_change_handle_locked(vport);
	mutex_unlock(&esw->state_lock);
}

static void node_guid_gen_from_mac(u64 *node_guid, const u8 *mac)
{
	((u8 *)node_guid)[7] = mac[0];
	((u8 *)node_guid)[6] = mac[1];
	((u8 *)node_guid)[5] = mac[2];
	((u8 *)node_guid)[4] = 0xff;
	((u8 *)node_guid)[3] = 0xfe;
	((u8 *)node_guid)[2] = mac[3];
	((u8 *)node_guid)[1] = mac[4];
	((u8 *)node_guid)[0] = mac[5];
}

static int esw_vport_setup_acl(struct mlx5_eswitch *esw,
			       struct mlx5_vport *vport)
{
	if (esw->mode == MLX5_ESWITCH_LEGACY)
		return esw_legacy_vport_acl_setup(esw, vport);
	else
		return esw_vport_create_offloads_acl_tables(esw, vport);
}

static void esw_vport_cleanup_acl(struct mlx5_eswitch *esw,
				  struct mlx5_vport *vport)
{
	if (esw->mode == MLX5_ESWITCH_LEGACY)
		esw_legacy_vport_acl_cleanup(esw, vport);
	else
		esw_vport_destroy_offloads_acl_tables(esw, vport);
}

static int mlx5_esw_vport_caps_get(struct mlx5_eswitch *esw, struct mlx5_vport *vport)
{
	int query_out_sz = MLX5_ST_SZ_BYTES(query_hca_cap_out);
	void *query_ctx;
	void *hca_caps;
	int err;

	if (!MLX5_CAP_GEN(esw->dev, vhca_resource_manager))
		return 0;

	query_ctx = kzalloc(query_out_sz, GFP_KERNEL);
	if (!query_ctx)
		return -ENOMEM;

	err = mlx5_vport_get_other_func_cap(esw->dev, vport->vport, query_ctx,
					    MLX5_CAP_GENERAL);
	if (err)
		goto out_free;

	hca_caps = MLX5_ADDR_OF(query_hca_cap_out, query_ctx, capability);
	vport->info.roce_enabled = MLX5_GET(cmd_hca_cap, hca_caps, roce);

	if (!MLX5_CAP_GEN_MAX(esw->dev, hca_cap_2))
		goto out_free;

	memset(query_ctx, 0, query_out_sz);
	err = mlx5_vport_get_other_func_cap(esw->dev, vport->vport, query_ctx,
					    MLX5_CAP_GENERAL_2);
	if (err)
		goto out_free;

	hca_caps = MLX5_ADDR_OF(query_hca_cap_out, query_ctx, capability);
	vport->info.mig_enabled = MLX5_GET(cmd_hca_cap_2, hca_caps, migratable);

	err = mlx5_esw_ipsec_vf_offload_get(esw->dev, vport);
out_free:
	kfree(query_ctx);
	return err;
}

static int esw_vport_setup(struct mlx5_eswitch *esw, struct mlx5_vport *vport)
{
	bool vst_mode_steering = esw_vst_mode_is_steering(esw);
	u16 vport_num = vport->vport;
	int flags;
	int err;

	err = esw_vport_setup_acl(esw, vport);
	if (err)
		return err;

	if (mlx5_esw_is_manager_vport(esw, vport_num))
		return 0;

	err = mlx5_esw_vport_caps_get(esw, vport);
	if (err)
		goto err_caps;

	mlx5_modify_vport_admin_state(esw->dev,
				      MLX5_VPORT_STATE_OP_MOD_ESW_VPORT,
				      vport_num, 1,
				      vport->info.link_state);

	/* Host PF has its own mac/guid. */
	if (vport_num) {
		mlx5_modify_nic_vport_mac_address(esw->dev, vport_num,
						  vport->info.mac);
		mlx5_modify_nic_vport_node_guid(esw->dev, vport_num,
						vport->info.node_guid);
	}

	flags = (vport->info.vlan || vport->info.qos) ?
		SET_VLAN_STRIP | SET_VLAN_INSERT : 0;
	if (esw->mode == MLX5_ESWITCH_OFFLOADS || !vst_mode_steering)
		modify_esw_vport_cvlan(esw->dev, vport_num, vport->info.vlan,
				       vport->info.qos, flags);

	return 0;

err_caps:
	esw_vport_cleanup_acl(esw, vport);
	return err;
}

/* Don't cleanup vport->info, it's needed to restore vport configuration */
static void esw_vport_cleanup(struct mlx5_eswitch *esw, struct mlx5_vport *vport)
{
	u16 vport_num = vport->vport;

	if (!mlx5_esw_is_manager_vport(esw, vport_num))
		mlx5_modify_vport_admin_state(esw->dev,
					      MLX5_VPORT_STATE_OP_MOD_ESW_VPORT,
					      vport_num, 1,
					      MLX5_VPORT_ADMIN_STATE_DOWN);

	mlx5_esw_qos_vport_disable(vport);
	esw_vport_cleanup_acl(esw, vport);
}

int mlx5_esw_vport_enable(struct mlx5_eswitch *esw, struct mlx5_vport *vport,
			  enum mlx5_eswitch_vport_event enabled_events)
{
	u16 vport_num = vport->vport;
	int ret;

	mutex_lock(&esw->state_lock);
	WARN_ON(vport->enabled);

	esw_debug(esw->dev, "Enabling VPORT(%d)\n", vport_num);

	ret = esw_vport_setup(esw, vport);
	if (ret)
		goto done;

	/* Sync with current vport context */
	vport->enabled_events = enabled_events;
	vport->enabled = true;
	if (vport->vport != MLX5_VPORT_PF &&
	    (vport->info.ipsec_crypto_enabled || vport->info.ipsec_packet_enabled))
		esw->enabled_ipsec_vf_count++;

	/* Esw manager is trusted by default. Host PF (vport 0) is trusted as well
	 * in smartNIC as it's a vport group manager.
	 */
	if (mlx5_esw_is_manager_vport(esw, vport_num) ||
	    (!vport_num && mlx5_core_is_ecpf(esw->dev)))
		vport->info.trusted = true;

	if (!mlx5_esw_is_manager_vport(esw, vport_num) &&
	    MLX5_CAP_GEN(esw->dev, vhca_resource_manager)) {
		ret = mlx5_esw_vport_vhca_id_set(esw, vport_num);
		if (ret)
			goto err_vhca_mapping;
	}

	/* External controller host PF has factory programmed MAC.
	 * Read it from the device.
	 */
	if (mlx5_core_is_ecpf(esw->dev) && vport_num == MLX5_VPORT_PF)
		mlx5_query_nic_vport_mac_address(esw->dev, vport_num, true, vport->info.mac);

	esw_vport_change_handle_locked(vport);

	esw->enabled_vports++;
	esw_debug(esw->dev, "Enabled VPORT(%d)\n", vport_num);
done:
	mutex_unlock(&esw->state_lock);
	return ret;

err_vhca_mapping:
	esw_vport_cleanup(esw, vport);
	mutex_unlock(&esw->state_lock);
	return ret;
}

void mlx5_esw_vport_disable(struct mlx5_eswitch *esw, struct mlx5_vport *vport)
{
	u16 vport_num = vport->vport;

	mutex_lock(&esw->state_lock);

	if (!vport->enabled)
		goto done;

	esw_debug(esw->dev, "Disabling vport(%d)\n", vport_num);
	/* Mark this vport as disabled to discard new events */
	vport->enabled = false;

	/* Disable events from this vport */
	if (MLX5_CAP_GEN(esw->dev, log_max_l2_table))
		arm_vport_context_events_cmd(esw->dev, vport_num, 0);

	if (!mlx5_esw_is_manager_vport(esw, vport_num) &&
	    MLX5_CAP_GEN(esw->dev, vhca_resource_manager))
		mlx5_esw_vport_vhca_id_clear(esw, vport_num);

	if (vport->vport != MLX5_VPORT_PF &&
	    (vport->info.ipsec_crypto_enabled || vport->info.ipsec_packet_enabled))
		esw->enabled_ipsec_vf_count--;

	/* We don't assume VFs will cleanup after themselves.
	 * Calling vport change handler while vport is disabled will cleanup
	 * the vport resources.
	 */
	esw_vport_change_handle_locked(vport);
	vport->enabled_events = 0;
	esw_apply_vport_rx_mode(esw, vport, false, false);
	esw_vport_cleanup(esw, vport);
	esw->enabled_vports--;

done:
	mutex_unlock(&esw->state_lock);
}

static int eswitch_vport_event(struct notifier_block *nb,
			       unsigned long type, void *data)
{
	struct mlx5_eswitch *esw = mlx5_nb_cof(nb, struct mlx5_eswitch, nb);
	struct mlx5_eqe *eqe = data;
	struct mlx5_vport *vport;
	u16 vport_num;

	vport_num = be16_to_cpu(eqe->data.vport_change.vport_num);
	vport = mlx5_eswitch_get_vport(esw, vport_num);
	if (!IS_ERR(vport))
		queue_work(esw->work_queue, &vport->vport_change_handler);
	return NOTIFY_OK;
}

/**
 * mlx5_esw_query_functions - Returns raw output about functions state
 * @dev:	Pointer to device to query
 *
 * mlx5_esw_query_functions() allocates and returns functions changed
 * raw output memory pointer from device on success. Otherwise returns ERR_PTR.
 * Caller must free the memory using kvfree() when valid pointer is returned.
 */
const u32 *mlx5_esw_query_functions(struct mlx5_core_dev *dev)
{
	int outlen = MLX5_ST_SZ_BYTES(query_esw_functions_out);
	u32 in[MLX5_ST_SZ_DW(query_esw_functions_in)] = {};
	u32 *out;
	int err;

	out = kvzalloc(outlen, GFP_KERNEL);
	if (!out)
		return ERR_PTR(-ENOMEM);

	MLX5_SET(query_esw_functions_in, in, opcode,
		 MLX5_CMD_OP_QUERY_ESW_FUNCTIONS);

	err = mlx5_cmd_exec(dev, in, sizeof(in), out, outlen);
	if (!err)
		return out;

	kvfree(out);
	return ERR_PTR(err);
}

static void mlx5_eswitch_event_handler_register(struct mlx5_eswitch *esw)
{
	if (esw->mode == MLX5_ESWITCH_OFFLOADS && mlx5_eswitch_is_funcs_handler(esw->dev)) {
		MLX5_NB_INIT(&esw->esw_funcs.nb, mlx5_esw_funcs_changed_handler,
			     ESW_FUNCTIONS_CHANGED);
		mlx5_eq_notifier_register(esw->dev, &esw->esw_funcs.nb);
	}
}

static void mlx5_eswitch_event_handler_unregister(struct mlx5_eswitch *esw)
{
	if (esw->mode == MLX5_ESWITCH_OFFLOADS && mlx5_eswitch_is_funcs_handler(esw->dev))
		mlx5_eq_notifier_unregister(esw->dev, &esw->esw_funcs.nb);

	flush_workqueue(esw->work_queue);
}

static void mlx5_eswitch_clear_vf_vports_info(struct mlx5_eswitch *esw)
{
	struct mlx5_vport *vport;
	unsigned long i;

	mlx5_esw_for_each_vf_vport(esw, i, vport, esw->esw_funcs.num_vfs) {
<<<<<<< HEAD
		kfree(vport->qos.sched_node);
		memset(&vport->qos, 0, sizeof(vport->qos));
=======
		mlx5_esw_qos_vport_qos_free(vport);
>>>>>>> fcc79e17
		memset(&vport->info, 0, sizeof(vport->info));
		vport->info.link_state = MLX5_VPORT_ADMIN_STATE_AUTO;
	}
}

static void mlx5_eswitch_clear_ec_vf_vports_info(struct mlx5_eswitch *esw)
{
	struct mlx5_vport *vport;
	unsigned long i;

	mlx5_esw_for_each_ec_vf_vport(esw, i, vport, esw->esw_funcs.num_ec_vfs) {
<<<<<<< HEAD
		kfree(vport->qos.sched_node);
		memset(&vport->qos, 0, sizeof(vport->qos));
=======
		mlx5_esw_qos_vport_qos_free(vport);
>>>>>>> fcc79e17
		memset(&vport->info, 0, sizeof(vport->info));
		vport->info.link_state = MLX5_VPORT_ADMIN_STATE_AUTO;
	}
}

static int mlx5_eswitch_load_vport(struct mlx5_eswitch *esw, struct mlx5_vport *vport,
				   enum mlx5_eswitch_vport_event enabled_events)
{
	int err;

	err = mlx5_esw_vport_enable(esw, vport, enabled_events);
	if (err)
		return err;

	err = mlx5_esw_offloads_load_rep(esw, vport);
	if (err)
		goto err_rep;

	return err;

err_rep:
	mlx5_esw_vport_disable(esw, vport);
	return err;
}

static void mlx5_eswitch_unload_vport(struct mlx5_eswitch *esw, struct mlx5_vport *vport)
{
	mlx5_esw_offloads_unload_rep(esw, vport);
	mlx5_esw_vport_disable(esw, vport);
}

static int mlx5_eswitch_load_pf_vf_vport(struct mlx5_eswitch *esw, u16 vport_num,
					 enum mlx5_eswitch_vport_event enabled_events)
{
	struct mlx5_vport *vport;
	int err;

	vport = mlx5_eswitch_get_vport(esw, vport_num);
	if (IS_ERR(vport))
		return PTR_ERR(vport);

	err = mlx5_esw_offloads_init_pf_vf_rep(esw, vport);
	if (err)
		return err;

	err = mlx5_eswitch_load_vport(esw, vport, enabled_events);
	if (err)
		goto err_load;
	return 0;

err_load:
	mlx5_esw_offloads_cleanup_pf_vf_rep(esw, vport);
	return err;
}

static void mlx5_eswitch_unload_pf_vf_vport(struct mlx5_eswitch *esw, u16 vport_num)
{
	struct mlx5_vport *vport;

	vport = mlx5_eswitch_get_vport(esw, vport_num);
	if (IS_ERR(vport))
		return;

	mlx5_eswitch_unload_vport(esw, vport);
	mlx5_esw_offloads_cleanup_pf_vf_rep(esw, vport);
}

int mlx5_eswitch_load_sf_vport(struct mlx5_eswitch *esw, u16 vport_num,
			       enum mlx5_eswitch_vport_event enabled_events,
			       struct mlx5_devlink_port *dl_port, u32 controller, u32 sfnum)
{
	struct mlx5_vport *vport;
	int err;

	vport = mlx5_eswitch_get_vport(esw, vport_num);
	if (IS_ERR(vport))
		return PTR_ERR(vport);

	err = mlx5_esw_offloads_init_sf_rep(esw, vport, dl_port, controller, sfnum);
	if (err)
		return err;

	err = mlx5_eswitch_load_vport(esw, vport, enabled_events);
	if (err)
		goto err_load;

	return 0;

err_load:
	mlx5_esw_offloads_cleanup_sf_rep(esw, vport);
	return err;
}

void mlx5_eswitch_unload_sf_vport(struct mlx5_eswitch *esw, u16 vport_num)
{
	struct mlx5_vport *vport;

	vport = mlx5_eswitch_get_vport(esw, vport_num);
	if (IS_ERR(vport))
		return;

	mlx5_eswitch_unload_vport(esw, vport);
	mlx5_esw_offloads_cleanup_sf_rep(esw, vport);
}

void mlx5_eswitch_unload_vf_vports(struct mlx5_eswitch *esw, u16 num_vfs)
{
	struct mlx5_vport *vport;
	unsigned long i;

	mlx5_esw_for_each_vf_vport(esw, i, vport, num_vfs) {
		if (!vport->enabled)
			continue;
		mlx5_eswitch_unload_pf_vf_vport(esw, vport->vport);
	}
}

static void mlx5_eswitch_unload_ec_vf_vports(struct mlx5_eswitch *esw,
					     u16 num_ec_vfs)
{
	struct mlx5_vport *vport;
	unsigned long i;

	mlx5_esw_for_each_ec_vf_vport(esw, i, vport, num_ec_vfs) {
		if (!vport->enabled)
			continue;
		mlx5_eswitch_unload_pf_vf_vport(esw, vport->vport);
	}
}

int mlx5_eswitch_load_vf_vports(struct mlx5_eswitch *esw, u16 num_vfs,
				enum mlx5_eswitch_vport_event enabled_events)
{
	struct mlx5_vport *vport;
	unsigned long i;
	int err;

	mlx5_esw_for_each_vf_vport(esw, i, vport, num_vfs) {
		err = mlx5_eswitch_load_pf_vf_vport(esw, vport->vport, enabled_events);
		if (err)
			goto vf_err;
	}

	return 0;

vf_err:
	mlx5_eswitch_unload_vf_vports(esw, num_vfs);
	return err;
}

static int mlx5_eswitch_load_ec_vf_vports(struct mlx5_eswitch *esw, u16 num_ec_vfs,
					  enum mlx5_eswitch_vport_event enabled_events)
{
	struct mlx5_vport *vport;
	unsigned long i;
	int err;

	mlx5_esw_for_each_ec_vf_vport(esw, i, vport, num_ec_vfs) {
		err = mlx5_eswitch_load_pf_vf_vport(esw, vport->vport, enabled_events);
		if (err)
			goto vf_err;
	}

	return 0;

vf_err:
	mlx5_eswitch_unload_ec_vf_vports(esw, num_ec_vfs);
	return err;
}

static int host_pf_enable_hca(struct mlx5_core_dev *dev)
{
	if (!mlx5_core_is_ecpf(dev))
		return 0;

	/* Once vport and representor are ready, take out the external host PF
	 * out of initializing state. Enabling HCA clears the iser->initializing
	 * bit and host PF driver loading can progress.
	 */
	return mlx5_cmd_host_pf_enable_hca(dev);
}

static void host_pf_disable_hca(struct mlx5_core_dev *dev)
{
	if (!mlx5_core_is_ecpf(dev))
		return;

	mlx5_cmd_host_pf_disable_hca(dev);
}

/* mlx5_eswitch_enable_pf_vf_vports() enables vports of PF, ECPF and VFs
 * whichever are present on the eswitch.
 */
int
mlx5_eswitch_enable_pf_vf_vports(struct mlx5_eswitch *esw,
				 enum mlx5_eswitch_vport_event enabled_events)
{
	bool pf_needed;
	int ret;

	pf_needed = mlx5_core_is_ecpf_esw_manager(esw->dev) ||
		    esw->mode == MLX5_ESWITCH_LEGACY;

	/* Enable PF vport */
	if (pf_needed) {
		ret = mlx5_eswitch_load_pf_vf_vport(esw, MLX5_VPORT_PF,
						    enabled_events);
		if (ret)
			return ret;
	}

	/* Enable external host PF HCA */
	ret = host_pf_enable_hca(esw->dev);
	if (ret)
		goto pf_hca_err;

	/* Enable ECPF vport */
	if (mlx5_ecpf_vport_exists(esw->dev)) {
		ret = mlx5_eswitch_load_pf_vf_vport(esw, MLX5_VPORT_ECPF, enabled_events);
		if (ret)
			goto ecpf_err;
		if (mlx5_core_ec_sriov_enabled(esw->dev)) {
			ret = mlx5_eswitch_load_ec_vf_vports(esw, esw->esw_funcs.num_ec_vfs,
							     enabled_events);
			if (ret)
				goto ec_vf_err;
		}
	}

	/* Enable VF vports */
	ret = mlx5_eswitch_load_vf_vports(esw, esw->esw_funcs.num_vfs,
					  enabled_events);
	if (ret)
		goto vf_err;
	return 0;

vf_err:
	if (mlx5_core_ec_sriov_enabled(esw->dev))
		mlx5_eswitch_unload_ec_vf_vports(esw, esw->esw_funcs.num_ec_vfs);
ec_vf_err:
	if (mlx5_ecpf_vport_exists(esw->dev))
		mlx5_eswitch_unload_pf_vf_vport(esw, MLX5_VPORT_ECPF);
ecpf_err:
	host_pf_disable_hca(esw->dev);
pf_hca_err:
	if (pf_needed)
		mlx5_eswitch_unload_pf_vf_vport(esw, MLX5_VPORT_PF);
	return ret;
}

/* mlx5_eswitch_disable_pf_vf_vports() disables vports of PF, ECPF and VFs
 * whichever are previously enabled on the eswitch.
 */
void mlx5_eswitch_disable_pf_vf_vports(struct mlx5_eswitch *esw)
{
	mlx5_eswitch_unload_vf_vports(esw, esw->esw_funcs.num_vfs);

	if (mlx5_ecpf_vport_exists(esw->dev)) {
		if (mlx5_core_ec_sriov_enabled(esw->dev))
			mlx5_eswitch_unload_ec_vf_vports(esw, esw->esw_funcs.num_vfs);
		mlx5_eswitch_unload_pf_vf_vport(esw, MLX5_VPORT_ECPF);
	}

	host_pf_disable_hca(esw->dev);

	if (mlx5_core_is_ecpf_esw_manager(esw->dev) ||
	    esw->mode == MLX5_ESWITCH_LEGACY)
		mlx5_eswitch_unload_pf_vf_vport(esw, MLX5_VPORT_PF);
}

static void mlx5_eswitch_get_devlink_param(struct mlx5_eswitch *esw)
{
	struct devlink *devlink = priv_to_devlink(esw->dev);
	union devlink_param_value val;
	int err;

	err = devl_param_driverinit_value_get(devlink,
					      MLX5_DEVLINK_PARAM_ID_ESW_LARGE_GROUP_NUM,
					      &val);
	if (!err) {
		esw->params.large_group_num = val.vu32;
	} else {
		esw_warn(esw->dev,
			 "Devlink can't get param fdb_large_groups, uses default (%d).\n",
			 ESW_OFFLOADS_DEFAULT_NUM_GROUPS);
		esw->params.large_group_num = ESW_OFFLOADS_DEFAULT_NUM_GROUPS;
	}
}

static void
mlx5_eswitch_update_num_of_vfs(struct mlx5_eswitch *esw, int num_vfs)
{
	const u32 *out;

	if (num_vfs < 0)
		return;

	if (!mlx5_core_is_ecpf_esw_manager(esw->dev)) {
		esw->esw_funcs.num_vfs = num_vfs;
		return;
	}

	out = mlx5_esw_query_functions(esw->dev);
	if (IS_ERR(out))
		return;

	esw->esw_funcs.num_vfs = MLX5_GET(query_esw_functions_out, out,
					  host_params_context.host_num_of_vfs);
	if (mlx5_core_ec_sriov_enabled(esw->dev))
		esw->esw_funcs.num_ec_vfs = num_vfs;

	kvfree(out);
}

static void mlx5_esw_mode_change_notify(struct mlx5_eswitch *esw, u16 mode)
{
	struct mlx5_esw_event_info info = {};

	info.new_mode = mode;

	blocking_notifier_call_chain(&esw->n_head, 0, &info);
}

static int mlx5_esw_acls_ns_init(struct mlx5_eswitch *esw)
{
	struct mlx5_core_dev *dev = esw->dev;
	int total_vports;
	int err;

	if (esw->flags & MLX5_ESWITCH_VPORT_ACL_NS_CREATED)
		return 0;

	total_vports = mlx5_eswitch_get_total_vports(dev);

	if (MLX5_CAP_ESW_EGRESS_ACL(dev, ft_support)) {
		err = mlx5_fs_egress_acls_init(dev, total_vports);
		if (err)
			return err;
	} else {
		esw_warn(dev, "egress ACL is not supported by FW\n");
	}

	if (MLX5_CAP_ESW_INGRESS_ACL(dev, ft_support)) {
		err = mlx5_fs_ingress_acls_init(dev, total_vports);
		if (err)
			goto err;
	} else {
		esw_warn(dev, "ingress ACL is not supported by FW\n");
	}
	esw->flags |= MLX5_ESWITCH_VPORT_ACL_NS_CREATED;
	return 0;

err:
	if (MLX5_CAP_ESW_EGRESS_ACL(dev, ft_support))
		mlx5_fs_egress_acls_cleanup(dev);
	return err;
}

static void mlx5_esw_acls_ns_cleanup(struct mlx5_eswitch *esw)
{
	struct mlx5_core_dev *dev = esw->dev;

	esw->flags &= ~MLX5_ESWITCH_VPORT_ACL_NS_CREATED;
	if (MLX5_CAP_ESW_INGRESS_ACL(dev, ft_support))
		mlx5_fs_ingress_acls_cleanup(dev);
	if (MLX5_CAP_ESW_EGRESS_ACL(dev, ft_support))
		mlx5_fs_egress_acls_cleanup(dev);
}

/**
 * mlx5_eswitch_enable_locked - Enable eswitch
 * @esw:	Pointer to eswitch
 * @num_vfs:	Enable eswitch for given number of VFs. This is optional.
 *		Valid value are 0, > 0 and MLX5_ESWITCH_IGNORE_NUM_VFS.
 *		Caller should pass num_vfs > 0 when enabling eswitch for
 *		vf vports. Caller should pass num_vfs = 0, when eswitch
 *		is enabled without sriov VFs or when caller
 *		is unaware of the sriov state of the host PF on ECPF based
 *		eswitch. Caller should pass < 0 when num_vfs should be
 *		completely ignored. This is typically the case when eswitch
 *		is enabled without sriov regardless of PF/ECPF system.
 * mlx5_eswitch_enable_locked() Enables eswitch in either legacy or offloads
 * mode. If num_vfs >=0 is provided, it setup VF related eswitch vports.
 * It returns 0 on success or error code on failure.
 */
int mlx5_eswitch_enable_locked(struct mlx5_eswitch *esw, int num_vfs)
{
	int err;

	devl_assert_locked(priv_to_devlink(esw->dev));

	if (!MLX5_CAP_ESW_FLOWTABLE_FDB(esw->dev, ft_support)) {
		esw_warn(esw->dev, "FDB is not supported, aborting ...\n");
		return -EOPNOTSUPP;
	}

	mlx5_eswitch_get_devlink_param(esw);

	err = mlx5_esw_acls_ns_init(esw);
	if (err)
		return err;

	mlx5_eswitch_update_num_of_vfs(esw, num_vfs);

	MLX5_NB_INIT(&esw->nb, eswitch_vport_event, NIC_VPORT_CHANGE);
	mlx5_eq_notifier_register(esw->dev, &esw->nb);

	err = mlx5_esw_qos_init(esw);
	if (err)
		goto err_esw_init;

	if (esw->mode == MLX5_ESWITCH_LEGACY) {
		err = esw_legacy_enable(esw);
	} else {
		err = esw_offloads_enable(esw);
	}

	if (err)
		goto err_esw_init;

	esw->fdb_table.flags |= MLX5_ESW_FDB_CREATED;

	mlx5_eswitch_event_handler_register(esw);

	esw_info(esw->dev, "Enable: mode(%s), nvfs(%d), necvfs(%d), active vports(%d)\n",
		 esw->mode == MLX5_ESWITCH_LEGACY ? "LEGACY" : "OFFLOADS",
		 esw->esw_funcs.num_vfs, esw->esw_funcs.num_ec_vfs, esw->enabled_vports);

	mlx5_esw_mode_change_notify(esw, esw->mode);

	return 0;

err_esw_init:
	mlx5_eq_notifier_unregister(esw->dev, &esw->nb);
	mlx5_esw_acls_ns_cleanup(esw);
	return err;
}

/**
 * mlx5_eswitch_enable - Enable eswitch
 * @esw:	Pointer to eswitch
 * @num_vfs:	Enable eswitch switch for given number of VFs.
 *		Caller must pass num_vfs > 0 when enabling eswitch for
 *		vf vports.
 * mlx5_eswitch_enable() returns 0 on success or error code on failure.
 */
int mlx5_eswitch_enable(struct mlx5_eswitch *esw, int num_vfs)
{
	bool toggle_lag;
	int ret = 0;

	if (!mlx5_esw_allowed(esw))
		return 0;

	devl_assert_locked(priv_to_devlink(esw->dev));

	toggle_lag = !mlx5_esw_is_fdb_created(esw);

	if (toggle_lag)
		mlx5_lag_disable_change(esw->dev);

	if (!mlx5_esw_is_fdb_created(esw)) {
		ret = mlx5_eswitch_enable_locked(esw, num_vfs);
	} else {
		enum mlx5_eswitch_vport_event vport_events;

		vport_events = (esw->mode == MLX5_ESWITCH_LEGACY) ?
					MLX5_LEGACY_SRIOV_VPORT_EVENTS : MLX5_VPORT_UC_ADDR_CHANGE;
		/* If this is the ECPF the number of host VFs is managed via the
		 * eswitch function change event handler, and any num_vfs provided
		 * here are intended to be EC VFs.
		 */
		if (!mlx5_core_is_ecpf(esw->dev)) {
			ret = mlx5_eswitch_load_vf_vports(esw, num_vfs, vport_events);
			if (!ret)
				esw->esw_funcs.num_vfs = num_vfs;
		} else if (mlx5_core_ec_sriov_enabled(esw->dev)) {
			ret = mlx5_eswitch_load_ec_vf_vports(esw, num_vfs, vport_events);
			if (!ret)
				esw->esw_funcs.num_ec_vfs = num_vfs;
		}
	}

	if (toggle_lag)
		mlx5_lag_enable_change(esw->dev);

	return ret;
}

/* When disabling sriov, free driver level resources. */
void mlx5_eswitch_disable_sriov(struct mlx5_eswitch *esw, bool clear_vf)
{
	if (!mlx5_esw_allowed(esw))
		return;

	devl_assert_locked(priv_to_devlink(esw->dev));
	/* If driver is unloaded, this function is called twice by remove_one()
	 * and mlx5_unload(). Prevent the second call.
	 */
	if (!esw->esw_funcs.num_vfs && !esw->esw_funcs.num_ec_vfs && !clear_vf)
		return;

	esw_info(esw->dev, "Unload vfs: mode(%s), nvfs(%d), necvfs(%d), active vports(%d)\n",
		 esw->mode == MLX5_ESWITCH_LEGACY ? "LEGACY" : "OFFLOADS",
		 esw->esw_funcs.num_vfs, esw->esw_funcs.num_ec_vfs, esw->enabled_vports);

	if (!mlx5_core_is_ecpf(esw->dev)) {
		mlx5_eswitch_unload_vf_vports(esw, esw->esw_funcs.num_vfs);
		if (clear_vf)
			mlx5_eswitch_clear_vf_vports_info(esw);
	} else if (mlx5_core_ec_sriov_enabled(esw->dev)) {
		mlx5_eswitch_unload_ec_vf_vports(esw, esw->esw_funcs.num_ec_vfs);
		if (clear_vf)
			mlx5_eswitch_clear_ec_vf_vports_info(esw);
	}

	if (esw->mode == MLX5_ESWITCH_OFFLOADS) {
		struct devlink *devlink = priv_to_devlink(esw->dev);

		devl_rate_nodes_destroy(devlink);
	}
	/* Destroy legacy fdb when disabling sriov in legacy mode. */
	if (esw->mode == MLX5_ESWITCH_LEGACY)
		mlx5_eswitch_disable_locked(esw);

	if (!mlx5_core_is_ecpf(esw->dev))
		esw->esw_funcs.num_vfs = 0;
	else
		esw->esw_funcs.num_ec_vfs = 0;
}

/* Free resources for corresponding eswitch mode. It is called by devlink
 * when changing eswitch mode or modprobe when unloading driver.
 */
void mlx5_eswitch_disable_locked(struct mlx5_eswitch *esw)
{
	struct devlink *devlink = priv_to_devlink(esw->dev);

	/* Notify eswitch users that it is exiting from current mode.
	 * So that it can do necessary cleanup before the eswitch is disabled.
	 */
	mlx5_esw_mode_change_notify(esw, MLX5_ESWITCH_LEGACY);

	mlx5_eq_notifier_unregister(esw->dev, &esw->nb);
	mlx5_eswitch_event_handler_unregister(esw);

	esw_info(esw->dev, "Disable: mode(%s), nvfs(%d), necvfs(%d), active vports(%d)\n",
		 esw->mode == MLX5_ESWITCH_LEGACY ? "LEGACY" : "OFFLOADS",
		 esw->esw_funcs.num_vfs, esw->esw_funcs.num_ec_vfs, esw->enabled_vports);

	if (esw->fdb_table.flags & MLX5_ESW_FDB_CREATED) {
		esw->fdb_table.flags &= ~MLX5_ESW_FDB_CREATED;
		if (esw->mode == MLX5_ESWITCH_OFFLOADS)
			esw_offloads_disable(esw);
		else if (esw->mode == MLX5_ESWITCH_LEGACY)
			esw_legacy_disable(esw);
		mlx5_esw_acls_ns_cleanup(esw);
	}

	if (esw->mode == MLX5_ESWITCH_OFFLOADS)
		devl_rate_nodes_destroy(devlink);
}

void mlx5_eswitch_disable(struct mlx5_eswitch *esw)
{
	if (!mlx5_esw_allowed(esw))
		return;

	devl_assert_locked(priv_to_devlink(esw->dev));
	mlx5_lag_disable_change(esw->dev);
	mlx5_eswitch_disable_locked(esw);
	esw->mode = MLX5_ESWITCH_LEGACY;
	mlx5_lag_enable_change(esw->dev);
}

static int mlx5_query_hca_cap_host_pf(struct mlx5_core_dev *dev, void *out)
{
	u16 opmod = (MLX5_CAP_GENERAL << 1) | (HCA_CAP_OPMOD_GET_MAX & 0x01);
	u8 in[MLX5_ST_SZ_BYTES(query_hca_cap_in)] = {};

	MLX5_SET(query_hca_cap_in, in, opcode, MLX5_CMD_OP_QUERY_HCA_CAP);
	MLX5_SET(query_hca_cap_in, in, op_mod, opmod);
	MLX5_SET(query_hca_cap_in, in, function_id, MLX5_VPORT_PF);
	MLX5_SET(query_hca_cap_in, in, other_function, true);
	return mlx5_cmd_exec_inout(dev, query_hca_cap, in, out);
}

int mlx5_esw_sf_max_hpf_functions(struct mlx5_core_dev *dev, u16 *max_sfs, u16 *sf_base_id)

{
	int query_out_sz = MLX5_ST_SZ_BYTES(query_hca_cap_out);
	void *query_ctx;
	void *hca_caps;
	int err;

	if (!mlx5_core_is_ecpf(dev)) {
		*max_sfs = 0;
		return 0;
	}

	query_ctx = kzalloc(query_out_sz, GFP_KERNEL);
	if (!query_ctx)
		return -ENOMEM;

	err = mlx5_query_hca_cap_host_pf(dev, query_ctx);
	if (err)
		goto out_free;

	hca_caps = MLX5_ADDR_OF(query_hca_cap_out, query_ctx, capability);
	*max_sfs = MLX5_GET(cmd_hca_cap, hca_caps, max_num_sf);
	*sf_base_id = MLX5_GET(cmd_hca_cap, hca_caps, sf_base_id);

out_free:
	kfree(query_ctx);
	return err;
}

static int mlx5_esw_vport_alloc(struct mlx5_eswitch *esw,
				int index, u16 vport_num)
{
	struct mlx5_vport *vport;
	int err;

	vport = kzalloc(sizeof(*vport), GFP_KERNEL);
	if (!vport)
		return -ENOMEM;

	vport->dev = esw->dev;
	vport->vport = vport_num;
	vport->index = index;
	vport->info.link_state = MLX5_VPORT_ADMIN_STATE_AUTO;
	INIT_WORK(&vport->vport_change_handler, esw_vport_change_handler);
	err = xa_insert(&esw->vports, vport_num, vport, GFP_KERNEL);
	if (err)
		goto insert_err;

	esw->total_vports++;
	return 0;

insert_err:
	kfree(vport);
	return err;
}

static void mlx5_esw_vport_free(struct mlx5_eswitch *esw, struct mlx5_vport *vport)
{
	xa_erase(&esw->vports, vport->vport);
	kfree(vport);
}

static void mlx5_esw_vports_cleanup(struct mlx5_eswitch *esw)
{
	struct mlx5_vport *vport;
	unsigned long i;

	mlx5_esw_for_each_vport(esw, i, vport)
		mlx5_esw_vport_free(esw, vport);
	xa_destroy(&esw->vports);
}

static int mlx5_esw_vports_init(struct mlx5_eswitch *esw)
{
	struct mlx5_core_dev *dev = esw->dev;
	u16 max_host_pf_sfs;
	u16 base_sf_num;
	int idx = 0;
	int err;
	int i;

	xa_init(&esw->vports);

	err = mlx5_esw_vport_alloc(esw, idx, MLX5_VPORT_PF);
	if (err)
		goto err;
	if (esw->first_host_vport == MLX5_VPORT_PF)
		xa_set_mark(&esw->vports, idx, MLX5_ESW_VPT_HOST_FN);
	idx++;

	for (i = 0; i < mlx5_core_max_vfs(dev); i++) {
		err = mlx5_esw_vport_alloc(esw, idx, idx);
		if (err)
			goto err;
		xa_set_mark(&esw->vports, idx, MLX5_ESW_VPT_VF);
		xa_set_mark(&esw->vports, idx, MLX5_ESW_VPT_HOST_FN);
		idx++;
	}
	base_sf_num = mlx5_sf_start_function_id(dev);
	for (i = 0; i < mlx5_sf_max_functions(dev); i++) {
		err = mlx5_esw_vport_alloc(esw, idx, base_sf_num + i);
		if (err)
			goto err;
		xa_set_mark(&esw->vports, base_sf_num + i, MLX5_ESW_VPT_SF);
		idx++;
	}

	err = mlx5_esw_sf_max_hpf_functions(dev, &max_host_pf_sfs, &base_sf_num);
	if (err)
		goto err;
	for (i = 0; i < max_host_pf_sfs; i++) {
		err = mlx5_esw_vport_alloc(esw, idx, base_sf_num + i);
		if (err)
			goto err;
		xa_set_mark(&esw->vports, base_sf_num + i, MLX5_ESW_VPT_SF);
		idx++;
	}

	if (mlx5_core_ec_sriov_enabled(esw->dev)) {
		int ec_vf_base_num = mlx5_core_ec_vf_vport_base(dev);

		for (i = 0; i < mlx5_core_max_ec_vfs(esw->dev); i++) {
			err = mlx5_esw_vport_alloc(esw, idx, ec_vf_base_num + i);
			if (err)
				goto err;
			idx++;
		}
	}

	if (mlx5_ecpf_vport_exists(dev) ||
	    mlx5_core_is_ecpf_esw_manager(dev)) {
		err = mlx5_esw_vport_alloc(esw, idx, MLX5_VPORT_ECPF);
		if (err)
			goto err;
		idx++;
	}
	err = mlx5_esw_vport_alloc(esw, idx, MLX5_VPORT_UPLINK);
	if (err)
		goto err;
	return 0;

err:
	mlx5_esw_vports_cleanup(esw);
	return err;
}

static int mlx5_devlink_esw_multiport_set(struct devlink *devlink, u32 id,
					  struct devlink_param_gset_ctx *ctx,
					  struct netlink_ext_ack *extack)
{
	struct mlx5_core_dev *dev = devlink_priv(devlink);

	if (!MLX5_ESWITCH_MANAGER(dev))
		return -EOPNOTSUPP;

	if (ctx->val.vbool)
		return mlx5_lag_mpesw_enable(dev);

	mlx5_lag_mpesw_disable(dev);
	return 0;
}

static int mlx5_devlink_esw_multiport_get(struct devlink *devlink, u32 id,
					  struct devlink_param_gset_ctx *ctx)
{
	struct mlx5_core_dev *dev = devlink_priv(devlink);

	ctx->val.vbool = mlx5_lag_is_mpesw(dev);
	return 0;
}

static const struct devlink_param mlx5_eswitch_params[] = {
	DEVLINK_PARAM_DRIVER(MLX5_DEVLINK_PARAM_ID_ESW_MULTIPORT,
			     "esw_multiport", DEVLINK_PARAM_TYPE_BOOL,
			     BIT(DEVLINK_PARAM_CMODE_RUNTIME),
			     mlx5_devlink_esw_multiport_get,
			     mlx5_devlink_esw_multiport_set, NULL),
};

int mlx5_eswitch_init(struct mlx5_core_dev *dev)
{
	struct mlx5_eswitch *esw;
	int err;

	if (!MLX5_VPORT_MANAGER(dev) && !MLX5_ESWITCH_MANAGER(dev))
		return 0;

	esw = kzalloc(sizeof(*esw), GFP_KERNEL);
	if (!esw)
		return -ENOMEM;

	err = devl_params_register(priv_to_devlink(dev), mlx5_eswitch_params,
				   ARRAY_SIZE(mlx5_eswitch_params));
	if (err)
		goto free_esw;

	esw->dev = dev;
	esw->manager_vport = mlx5_eswitch_manager_vport(dev);
	esw->first_host_vport = mlx5_eswitch_first_host_vport_num(dev);

	esw->debugfs_root = debugfs_create_dir("esw", mlx5_debugfs_get_dev_root(dev));
	esw->work_queue = create_singlethread_workqueue("mlx5_esw_wq");
	if (!esw->work_queue) {
		err = -ENOMEM;
		goto abort;
	}

	err = mlx5_esw_vports_init(esw);
	if (err)
		goto abort;

	dev->priv.eswitch = esw;
	err = esw_offloads_init(esw);
	if (err)
		goto reps_err;

	esw->mode = MLX5_ESWITCH_LEGACY;
	err = mlx5_esw_qos_init(esw);
	if (err)
		goto reps_err;

	mutex_init(&esw->offloads.encap_tbl_lock);
	hash_init(esw->offloads.encap_tbl);
	mutex_init(&esw->offloads.decap_tbl_lock);
	hash_init(esw->offloads.decap_tbl);
	mlx5e_mod_hdr_tbl_init(&esw->offloads.mod_hdr);
	atomic64_set(&esw->offloads.num_flows, 0);
	ida_init(&esw->offloads.vport_metadata_ida);
	xa_init_flags(&esw->offloads.vhca_map, XA_FLAGS_ALLOC);
	mutex_init(&esw->state_lock);
	init_rwsem(&esw->mode_lock);
	refcount_set(&esw->qos.refcnt, 0);

	esw->enabled_vports = 0;
	esw->offloads.inline_mode = MLX5_INLINE_MODE_NONE;
	if (MLX5_CAP_ESW_FLOWTABLE_FDB(dev, reformat) &&
	    MLX5_CAP_ESW_FLOWTABLE_FDB(dev, decap))
		esw->offloads.encap = DEVLINK_ESWITCH_ENCAP_MODE_BASIC;
	else
		esw->offloads.encap = DEVLINK_ESWITCH_ENCAP_MODE_NONE;
	BLOCKING_INIT_NOTIFIER_HEAD(&esw->n_head);

	esw_info(dev,
		 "Total vports %d, per vport: max uc(%d) max mc(%d)\n",
		 esw->total_vports,
		 MLX5_MAX_UC_PER_VPORT(dev),
		 MLX5_MAX_MC_PER_VPORT(dev));
	return 0;

reps_err:
	mlx5_esw_vports_cleanup(esw);
	dev->priv.eswitch = NULL;
abort:
	if (esw->work_queue)
		destroy_workqueue(esw->work_queue);
	debugfs_remove_recursive(esw->debugfs_root);
	devl_params_unregister(priv_to_devlink(dev), mlx5_eswitch_params,
			       ARRAY_SIZE(mlx5_eswitch_params));
free_esw:
	kfree(esw);
	return err;
}

void mlx5_eswitch_cleanup(struct mlx5_eswitch *esw)
{
	if (!esw)
		return;

	esw_info(esw->dev, "cleanup\n");

	mlx5_esw_qos_cleanup(esw);
	destroy_workqueue(esw->work_queue);
	WARN_ON(refcount_read(&esw->qos.refcnt));
	mutex_destroy(&esw->state_lock);
	WARN_ON(!xa_empty(&esw->offloads.vhca_map));
	xa_destroy(&esw->offloads.vhca_map);
	ida_destroy(&esw->offloads.vport_metadata_ida);
	mlx5e_mod_hdr_tbl_destroy(&esw->offloads.mod_hdr);
	mutex_destroy(&esw->offloads.encap_tbl_lock);
	mutex_destroy(&esw->offloads.decap_tbl_lock);
	esw_offloads_cleanup(esw);
	esw->dev->priv.eswitch = NULL;
	mlx5_esw_vports_cleanup(esw);
	debugfs_remove_recursive(esw->debugfs_root);
	devl_params_unregister(priv_to_devlink(esw->dev), mlx5_eswitch_params,
			       ARRAY_SIZE(mlx5_eswitch_params));
	kfree(esw);
}

/* Vport Administration */
static int
mlx5_esw_set_vport_mac_locked(struct mlx5_eswitch *esw,
			      struct mlx5_vport *evport, const u8 *mac)
{
	u16 vport_num = evport->vport;
	u64 node_guid;
	int err = 0;

	if (is_multicast_ether_addr(mac))
		return -EINVAL;

	if (evport->info.spoofchk && !is_valid_ether_addr(mac))
		mlx5_core_warn(esw->dev,
			       "Set invalid MAC while spoofchk is on, vport(%d)\n",
			       vport_num);

	err = mlx5_modify_nic_vport_mac_address(esw->dev, vport_num, mac);
	if (err) {
		mlx5_core_warn(esw->dev,
			       "Failed to mlx5_modify_nic_vport_mac vport(%d) err=(%d)\n",
			       vport_num, err);
		return err;
	}

	node_guid_gen_from_mac(&node_guid, mac);
	err = mlx5_modify_nic_vport_node_guid(esw->dev, vport_num, node_guid);
	if (err)
		mlx5_core_warn(esw->dev,
			       "Failed to set vport %d node guid, err = %d. RDMA_CM will not function properly for this VF.\n",
			       vport_num, err);

	ether_addr_copy(evport->info.mac, mac);
	evport->info.node_guid = node_guid;
	if (evport->enabled && esw->mode == MLX5_ESWITCH_LEGACY)
		err = esw_acl_ingress_lgcy_setup(esw, evport);

	return err;
}

int mlx5_eswitch_set_vport_mac(struct mlx5_eswitch *esw,
			       u16 vport, const u8 *mac)
{
	struct mlx5_vport *evport = mlx5_eswitch_get_vport(esw, vport);
	int err = 0;

	if (IS_ERR(evport))
		return PTR_ERR(evport);

	mutex_lock(&esw->state_lock);
	err = mlx5_esw_set_vport_mac_locked(esw, evport, mac);
	mutex_unlock(&esw->state_lock);
	return err;
}

static bool mlx5_esw_check_port_type(struct mlx5_eswitch *esw, u16 vport_num, xa_mark_t mark)
{
	return xa_get_mark(&esw->vports, vport_num, mark);
}

bool mlx5_eswitch_is_vf_vport(struct mlx5_eswitch *esw, u16 vport_num)
{
	return mlx5_esw_check_port_type(esw, vport_num, MLX5_ESW_VPT_VF);
}

bool mlx5_eswitch_is_pf_vf_vport(struct mlx5_eswitch *esw, u16 vport_num)
{
	return vport_num == MLX5_VPORT_PF ||
		mlx5_eswitch_is_vf_vport(esw, vport_num);
}

bool mlx5_esw_is_sf_vport(struct mlx5_eswitch *esw, u16 vport_num)
{
	return mlx5_esw_check_port_type(esw, vport_num, MLX5_ESW_VPT_SF);
}

int mlx5_eswitch_set_vport_state(struct mlx5_eswitch *esw,
				 u16 vport, int link_state)
{
	struct mlx5_vport *evport = mlx5_eswitch_get_vport(esw, vport);
	int opmod = MLX5_VPORT_STATE_OP_MOD_ESW_VPORT;
	int other_vport = 1;
	int err = 0;

	if (!mlx5_esw_allowed(esw))
		return -EPERM;
	if (IS_ERR(evport))
		return PTR_ERR(evport);

	if (vport == MLX5_VPORT_UPLINK) {
		opmod = MLX5_VPORT_STATE_OP_MOD_UPLINK;
		other_vport = 0;
		vport = 0;
	}
	mutex_lock(&esw->state_lock);
	if (esw->mode != MLX5_ESWITCH_LEGACY) {
		err = -EOPNOTSUPP;
		goto unlock;
	}

	err = mlx5_modify_vport_admin_state(esw->dev, opmod, vport, other_vport, link_state);
	if (err) {
		mlx5_core_warn(esw->dev, "Failed to set vport %d link state, opmod = %d, err = %d",
			       vport, opmod, err);
		goto unlock;
	}

	evport->info.link_state = link_state;

unlock:
	mutex_unlock(&esw->state_lock);
	return err;
}

int mlx5_eswitch_get_vport_config(struct mlx5_eswitch *esw,
				  u16 vport, struct ifla_vf_info *ivi)
{
	struct mlx5_vport *evport = mlx5_eswitch_get_vport(esw, vport);
	u32 max_rate, min_rate;

	if (IS_ERR(evport))
		return PTR_ERR(evport);

	memset(ivi, 0, sizeof(*ivi));
	ivi->vf = vport - 1;

	mutex_lock(&esw->state_lock);
	ether_addr_copy(ivi->mac, evport->info.mac);
	ivi->linkstate = evport->info.link_state;
	ivi->vlan = evport->info.vlan;
	ivi->qos = evport->info.qos;
	ivi->spoofchk = evport->info.spoofchk;
	ivi->trusted = evport->info.trusted;

	if (mlx5_esw_qos_get_vport_rate(evport, &max_rate, &min_rate)) {
		ivi->max_tx_rate = max_rate;
		ivi->min_tx_rate = min_rate;
	}
	mutex_unlock(&esw->state_lock);

	return 0;
}

int __mlx5_eswitch_set_vport_vlan(struct mlx5_eswitch *esw,
				  u16 vport, u16 vlan, u8 qos, u8 set_flags)
{
	struct mlx5_vport *evport = mlx5_eswitch_get_vport(esw, vport);
	bool vst_mode_steering = esw_vst_mode_is_steering(esw);
	int err = 0;

	if (IS_ERR(evport))
		return PTR_ERR(evport);
	if (vlan > 4095 || qos > 7)
		return -EINVAL;

	if (esw->mode == MLX5_ESWITCH_OFFLOADS || !vst_mode_steering) {
		err = modify_esw_vport_cvlan(esw->dev, vport, vlan, qos, set_flags);
		if (err)
			return err;
	}

	evport->info.vlan = vlan;
	evport->info.qos = qos;
	if (evport->enabled && esw->mode == MLX5_ESWITCH_LEGACY) {
		err = esw_acl_ingress_lgcy_setup(esw, evport);
		if (err)
			return err;
		err = esw_acl_egress_lgcy_setup(esw, evport);
	}

	return err;
}

int mlx5_eswitch_get_vport_stats(struct mlx5_eswitch *esw,
				 u16 vport_num,
				 struct ifla_vf_stats *vf_stats)
{
	struct mlx5_vport *vport = mlx5_eswitch_get_vport(esw, vport_num);
	int outlen = MLX5_ST_SZ_BYTES(query_vport_counter_out);
	u32 in[MLX5_ST_SZ_DW(query_vport_counter_in)] = {};
	struct mlx5_vport_drop_stats stats = {};
	int err = 0;
	u32 *out;

	if (IS_ERR(vport))
		return PTR_ERR(vport);

	out = kvzalloc(outlen, GFP_KERNEL);
	if (!out)
		return -ENOMEM;

	MLX5_SET(query_vport_counter_in, in, opcode,
		 MLX5_CMD_OP_QUERY_VPORT_COUNTER);
	MLX5_SET(query_vport_counter_in, in, op_mod, 0);
	MLX5_SET(query_vport_counter_in, in, vport_number, vport->vport);
	MLX5_SET(query_vport_counter_in, in, other_vport, 1);

	err = mlx5_cmd_exec_inout(esw->dev, query_vport_counter, in, out);
	if (err)
		goto free_out;

	#define MLX5_GET_CTR(p, x) \
		MLX5_GET64(query_vport_counter_out, p, x)

	memset(vf_stats, 0, sizeof(*vf_stats));
	vf_stats->rx_packets =
		MLX5_GET_CTR(out, received_eth_unicast.packets) +
		MLX5_GET_CTR(out, received_ib_unicast.packets) +
		MLX5_GET_CTR(out, received_eth_multicast.packets) +
		MLX5_GET_CTR(out, received_ib_multicast.packets) +
		MLX5_GET_CTR(out, received_eth_broadcast.packets);

	vf_stats->rx_bytes =
		MLX5_GET_CTR(out, received_eth_unicast.octets) +
		MLX5_GET_CTR(out, received_ib_unicast.octets) +
		MLX5_GET_CTR(out, received_eth_multicast.octets) +
		MLX5_GET_CTR(out, received_ib_multicast.octets) +
		MLX5_GET_CTR(out, received_eth_broadcast.octets);

	vf_stats->tx_packets =
		MLX5_GET_CTR(out, transmitted_eth_unicast.packets) +
		MLX5_GET_CTR(out, transmitted_ib_unicast.packets) +
		MLX5_GET_CTR(out, transmitted_eth_multicast.packets) +
		MLX5_GET_CTR(out, transmitted_ib_multicast.packets) +
		MLX5_GET_CTR(out, transmitted_eth_broadcast.packets);

	vf_stats->tx_bytes =
		MLX5_GET_CTR(out, transmitted_eth_unicast.octets) +
		MLX5_GET_CTR(out, transmitted_ib_unicast.octets) +
		MLX5_GET_CTR(out, transmitted_eth_multicast.octets) +
		MLX5_GET_CTR(out, transmitted_ib_multicast.octets) +
		MLX5_GET_CTR(out, transmitted_eth_broadcast.octets);

	vf_stats->multicast =
		MLX5_GET_CTR(out, received_eth_multicast.packets) +
		MLX5_GET_CTR(out, received_ib_multicast.packets);

	vf_stats->broadcast =
		MLX5_GET_CTR(out, received_eth_broadcast.packets);

	err = mlx5_esw_query_vport_drop_stats(esw->dev, vport, &stats);
	if (err)
		goto free_out;
	vf_stats->rx_dropped = stats.rx_dropped;
	vf_stats->tx_dropped = stats.tx_dropped;

free_out:
	kvfree(out);
	return err;
}

u8 mlx5_eswitch_mode(const struct mlx5_core_dev *dev)
{
	struct mlx5_eswitch *esw = dev->priv.eswitch;

	return mlx5_esw_allowed(esw) ? esw->mode : MLX5_ESWITCH_LEGACY;
}
EXPORT_SYMBOL_GPL(mlx5_eswitch_mode);

enum devlink_eswitch_encap_mode
mlx5_eswitch_get_encap_mode(const struct mlx5_core_dev *dev)
{
	struct mlx5_eswitch *esw;

	esw = dev->priv.eswitch;
	return (mlx5_eswitch_mode(dev) == MLX5_ESWITCH_OFFLOADS)  ? esw->offloads.encap :
		DEVLINK_ESWITCH_ENCAP_MODE_NONE;
}
EXPORT_SYMBOL(mlx5_eswitch_get_encap_mode);

bool mlx5_esw_multipath_prereq(struct mlx5_core_dev *dev0,
			       struct mlx5_core_dev *dev1)
{
	return (dev0->priv.eswitch->mode == MLX5_ESWITCH_OFFLOADS &&
		dev1->priv.eswitch->mode == MLX5_ESWITCH_OFFLOADS);
}

int mlx5_esw_event_notifier_register(struct mlx5_eswitch *esw, struct notifier_block *nb)
{
	return blocking_notifier_chain_register(&esw->n_head, nb);
}

void mlx5_esw_event_notifier_unregister(struct mlx5_eswitch *esw, struct notifier_block *nb)
{
	blocking_notifier_chain_unregister(&esw->n_head, nb);
}

/**
 * mlx5_esw_hold() - Try to take a read lock on esw mode lock.
 * @mdev: mlx5 core device.
 *
 * Should be called by esw resources callers.
 *
 * Return: true on success or false.
 */
bool mlx5_esw_hold(struct mlx5_core_dev *mdev)
{
	struct mlx5_eswitch *esw = mdev->priv.eswitch;

	/* e.g. VF doesn't have eswitch so nothing to do */
	if (!mlx5_esw_allowed(esw))
		return true;

	if (down_read_trylock(&esw->mode_lock) != 0) {
		if (esw->eswitch_operation_in_progress) {
			up_read(&esw->mode_lock);
			return false;
		}
		return true;
	}

	return false;
}

/**
 * mlx5_esw_release() - Release a read lock on esw mode lock.
 * @mdev: mlx5 core device.
 */
void mlx5_esw_release(struct mlx5_core_dev *mdev)
{
	struct mlx5_eswitch *esw = mdev->priv.eswitch;

	if (mlx5_esw_allowed(esw))
		up_read(&esw->mode_lock);
}

/**
 * mlx5_esw_get() - Increase esw user count.
 * @mdev: mlx5 core device.
 */
void mlx5_esw_get(struct mlx5_core_dev *mdev)
{
	struct mlx5_eswitch *esw = mdev->priv.eswitch;

	if (mlx5_esw_allowed(esw))
		atomic64_inc(&esw->user_count);
}

/**
 * mlx5_esw_put() - Decrease esw user count.
 * @mdev: mlx5 core device.
 */
void mlx5_esw_put(struct mlx5_core_dev *mdev)
{
	struct mlx5_eswitch *esw = mdev->priv.eswitch;

	if (mlx5_esw_allowed(esw))
		atomic64_dec_if_positive(&esw->user_count);
}

/**
 * mlx5_esw_try_lock() - Take a write lock on esw mode lock.
 * @esw: eswitch device.
 *
 * Should be called by esw mode change routine.
 *
 * Return:
 * * 0       - esw mode if successfully locked and refcount is 0.
 * * -EBUSY  - refcount is not 0.
 * * -EINVAL - In the middle of switching mode or lock is already held.
 */
int mlx5_esw_try_lock(struct mlx5_eswitch *esw)
{
	if (down_write_trylock(&esw->mode_lock) == 0)
		return -EINVAL;

	if (esw->eswitch_operation_in_progress ||
	    atomic64_read(&esw->user_count) > 0) {
		up_write(&esw->mode_lock);
		return -EBUSY;
	}

	return esw->mode;
}

int mlx5_esw_lock(struct mlx5_eswitch *esw)
{
	down_write(&esw->mode_lock);

	if (esw->eswitch_operation_in_progress) {
		up_write(&esw->mode_lock);
		return -EBUSY;
	}

	return 0;
}

/**
 * mlx5_esw_unlock() - Release write lock on esw mode lock
 * @esw: eswitch device.
 */
void mlx5_esw_unlock(struct mlx5_eswitch *esw)
{
	up_write(&esw->mode_lock);
}

/**
 * mlx5_eswitch_get_total_vports - Get total vports of the eswitch
 *
 * @dev: Pointer to core device
 *
 * mlx5_eswitch_get_total_vports returns total number of eswitch vports.
 */
u16 mlx5_eswitch_get_total_vports(const struct mlx5_core_dev *dev)
{
	struct mlx5_eswitch *esw;

	esw = dev->priv.eswitch;
	return mlx5_esw_allowed(esw) ? esw->total_vports : 0;
}
EXPORT_SYMBOL_GPL(mlx5_eswitch_get_total_vports);

/**
 * mlx5_eswitch_get_core_dev - Get the mdev device
 * @esw : eswitch device.
 *
 * Return the mellanox core device which manages the eswitch.
 */
struct mlx5_core_dev *mlx5_eswitch_get_core_dev(struct mlx5_eswitch *esw)
{
	return mlx5_esw_allowed(esw) ? esw->dev : NULL;
}
EXPORT_SYMBOL(mlx5_eswitch_get_core_dev);

bool mlx5_eswitch_block_ipsec(struct mlx5_core_dev *dev)
{
	struct mlx5_eswitch *esw = dev->priv.eswitch;

	if (!mlx5_esw_allowed(esw))
		return true;

	mutex_lock(&esw->state_lock);
	if (esw->enabled_ipsec_vf_count) {
		mutex_unlock(&esw->state_lock);
		return false;
	}

	dev->num_ipsec_offloads++;
	mutex_unlock(&esw->state_lock);
	return true;
}

void mlx5_eswitch_unblock_ipsec(struct mlx5_core_dev *dev)
{
	struct mlx5_eswitch *esw = dev->priv.eswitch;

	if (!mlx5_esw_allowed(esw))
		/* Failure means no eswitch => core dev is not a PF */
		return;

	mutex_lock(&esw->state_lock);
	dev->num_ipsec_offloads--;
	mutex_unlock(&esw->state_lock);
}<|MERGE_RESOLUTION|>--- conflicted
+++ resolved
@@ -1061,12 +1061,7 @@
 	unsigned long i;
 
 	mlx5_esw_for_each_vf_vport(esw, i, vport, esw->esw_funcs.num_vfs) {
-<<<<<<< HEAD
-		kfree(vport->qos.sched_node);
-		memset(&vport->qos, 0, sizeof(vport->qos));
-=======
 		mlx5_esw_qos_vport_qos_free(vport);
->>>>>>> fcc79e17
 		memset(&vport->info, 0, sizeof(vport->info));
 		vport->info.link_state = MLX5_VPORT_ADMIN_STATE_AUTO;
 	}
@@ -1078,12 +1073,7 @@
 	unsigned long i;
 
 	mlx5_esw_for_each_ec_vf_vport(esw, i, vport, esw->esw_funcs.num_ec_vfs) {
-<<<<<<< HEAD
-		kfree(vport->qos.sched_node);
-		memset(&vport->qos, 0, sizeof(vport->qos));
-=======
 		mlx5_esw_qos_vport_qos_free(vport);
->>>>>>> fcc79e17
 		memset(&vport->info, 0, sizeof(vport->info));
 		vport->info.link_state = MLX5_VPORT_ADMIN_STATE_AUTO;
 	}
