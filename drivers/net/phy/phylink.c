// SPDX-License-Identifier: GPL-2.0
/*
 * phylink models the MAC to optional PHY connection, supporting
 * technologies such as SFP cages where the PHY is hot-pluggable.
 *
 * Copyright (C) 2015 Russell King
 */
#include <linux/acpi.h>
#include <linux/ethtool.h>
#include <linux/export.h>
#include <linux/gpio/consumer.h>
#include <linux/netdevice.h>
#include <linux/of.h>
#include <linux/of_mdio.h>
#include <linux/phy.h>
#include <linux/phy_fixed.h>
#include <linux/phylink.h>
#include <linux/rtnetlink.h>
#include <linux/spinlock.h>
#include <linux/timer.h>
#include <linux/workqueue.h>

#include "sfp.h"
#include "swphy.h"

#define SUPPORTED_INTERFACES \
	(SUPPORTED_TP | SUPPORTED_MII | SUPPORTED_FIBRE | \
	 SUPPORTED_BNC | SUPPORTED_AUI | SUPPORTED_Backplane)
#define ADVERTISED_INTERFACES \
	(ADVERTISED_TP | ADVERTISED_MII | ADVERTISED_FIBRE | \
	 ADVERTISED_BNC | ADVERTISED_AUI | ADVERTISED_Backplane)

enum {
	PHYLINK_DISABLE_STOPPED,
	PHYLINK_DISABLE_LINK,
	PHYLINK_DISABLE_MAC_WOL,

	PCS_STATE_DOWN = 0,
	PCS_STATE_STARTING,
	PCS_STATE_STARTED,
};

/**
 * struct phylink - internal data type for phylink
 */
struct phylink {
	/* private: */
	struct net_device *netdev;
	const struct phylink_mac_ops *mac_ops;
	struct phylink_config *config;
	struct phylink_pcs *pcs;
	struct device *dev;
	unsigned int old_link_state:1;

	unsigned long phylink_disable_state; /* bitmask of disables */
	struct phy_device *phydev;
	phy_interface_t link_interface;	/* PHY_INTERFACE_xxx */
	u8 cfg_link_an_mode;		/* MLO_AN_xxx */
	u8 cur_link_an_mode;
	u8 link_port;			/* The current non-phy ethtool port */
	__ETHTOOL_DECLARE_LINK_MODE_MASK(supported);

	/* The link configuration settings */
	struct phylink_link_state link_config;

	/* The current settings */
	phy_interface_t cur_interface;

	struct gpio_desc *link_gpio;
	unsigned int link_irq;
	struct timer_list link_poll;
	void (*get_fixed_state)(struct net_device *dev,
				struct phylink_link_state *s);

	struct mutex state_mutex;
	struct phylink_link_state phy_state;
	struct work_struct resolve;
	unsigned int pcs_neg_mode;
	unsigned int pcs_state;

<<<<<<< HEAD
	bool link_failed;
	bool using_mac_select_pcs;
=======
	bool mac_link_dropped;
>>>>>>> ecf99864

	struct sfp_bus *sfp_bus;
	bool sfp_may_have_phy;
	DECLARE_PHY_INTERFACE_MASK(sfp_interfaces);
	__ETHTOOL_DECLARE_LINK_MODE_MASK(sfp_support);
	u8 sfp_port;
};

#define phylink_printk(level, pl, fmt, ...) \
	do { \
		if ((pl)->config->type == PHYLINK_NETDEV) \
			netdev_printk(level, (pl)->netdev, fmt, ##__VA_ARGS__); \
		else if ((pl)->config->type == PHYLINK_DEV) \
			dev_printk(level, (pl)->dev, fmt, ##__VA_ARGS__); \
	} while (0)

#define phylink_err(pl, fmt, ...) \
	phylink_printk(KERN_ERR, pl, fmt, ##__VA_ARGS__)
#define phylink_warn(pl, fmt, ...) \
	phylink_printk(KERN_WARNING, pl, fmt, ##__VA_ARGS__)
#define phylink_info(pl, fmt, ...) \
	phylink_printk(KERN_INFO, pl, fmt, ##__VA_ARGS__)
#if defined(CONFIG_DYNAMIC_DEBUG)
#define phylink_dbg(pl, fmt, ...) \
do {									\
	if ((pl)->config->type == PHYLINK_NETDEV)			\
		netdev_dbg((pl)->netdev, fmt, ##__VA_ARGS__);		\
	else if ((pl)->config->type == PHYLINK_DEV)			\
		dev_dbg((pl)->dev, fmt, ##__VA_ARGS__);			\
} while (0)
#elif defined(DEBUG)
#define phylink_dbg(pl, fmt, ...)					\
	phylink_printk(KERN_DEBUG, pl, fmt, ##__VA_ARGS__)
#else
#define phylink_dbg(pl, fmt, ...)					\
({									\
	if (0)								\
		phylink_printk(KERN_DEBUG, pl, fmt, ##__VA_ARGS__);	\
})
#endif

static const phy_interface_t phylink_sfp_interface_preference[] = {
	PHY_INTERFACE_MODE_25GBASER,
	PHY_INTERFACE_MODE_USXGMII,
	PHY_INTERFACE_MODE_10GBASER,
	PHY_INTERFACE_MODE_5GBASER,
	PHY_INTERFACE_MODE_2500BASEX,
	PHY_INTERFACE_MODE_SGMII,
	PHY_INTERFACE_MODE_1000BASEX,
	PHY_INTERFACE_MODE_100BASEX,
};

static DECLARE_PHY_INTERFACE_MASK(phylink_sfp_interfaces);

/**
 * phylink_set_port_modes() - set the port type modes in the ethtool mask
 * @mask: ethtool link mode mask
 *
 * Sets all the port type modes in the ethtool mask.  MAC drivers should
 * use this in their 'validate' callback.
 */
void phylink_set_port_modes(unsigned long *mask)
{
	phylink_set(mask, TP);
	phylink_set(mask, AUI);
	phylink_set(mask, MII);
	phylink_set(mask, FIBRE);
	phylink_set(mask, BNC);
	phylink_set(mask, Backplane);
}
EXPORT_SYMBOL_GPL(phylink_set_port_modes);

static int phylink_is_empty_linkmode(const unsigned long *linkmode)
{
	__ETHTOOL_DECLARE_LINK_MODE_MASK(tmp) = { 0, };

	phylink_set_port_modes(tmp);
	phylink_set(tmp, Autoneg);
	phylink_set(tmp, Pause);
	phylink_set(tmp, Asym_Pause);

	return linkmode_subset(linkmode, tmp);
}

static const char *phylink_an_mode_str(unsigned int mode)
{
	static const char *modestr[] = {
		[MLO_AN_PHY] = "phy",
		[MLO_AN_FIXED] = "fixed",
		[MLO_AN_INBAND] = "inband",
	};

	return mode < ARRAY_SIZE(modestr) ? modestr[mode] : "unknown";
}

static unsigned int phylink_interface_signal_rate(phy_interface_t interface)
{
	switch (interface) {
	case PHY_INTERFACE_MODE_SGMII:
	case PHY_INTERFACE_MODE_1000BASEX: /* 1.25Mbd */
		return 1250;
	case PHY_INTERFACE_MODE_2500BASEX: /* 3.125Mbd */
		return 3125;
	case PHY_INTERFACE_MODE_5GBASER: /* 5.15625Mbd */
		return 5156;
	case PHY_INTERFACE_MODE_10GBASER: /* 10.3125Mbd */
		return 10313;
	default:
		return 0;
	}
}

/**
 * phylink_interface_max_speed() - get the maximum speed of a phy interface
 * @interface: phy interface mode defined by &typedef phy_interface_t
 *
 * Determine the maximum speed of a phy interface. This is intended to help
 * determine the correct speed to pass to the MAC when the phy is performing
 * rate matching.
 *
 * Return: The maximum speed of @interface
 */
static int phylink_interface_max_speed(phy_interface_t interface)
{
	switch (interface) {
	case PHY_INTERFACE_MODE_100BASEX:
	case PHY_INTERFACE_MODE_REVRMII:
	case PHY_INTERFACE_MODE_RMII:
	case PHY_INTERFACE_MODE_SMII:
	case PHY_INTERFACE_MODE_REVMII:
	case PHY_INTERFACE_MODE_MII:
		return SPEED_100;

	case PHY_INTERFACE_MODE_TBI:
	case PHY_INTERFACE_MODE_MOCA:
	case PHY_INTERFACE_MODE_RTBI:
	case PHY_INTERFACE_MODE_1000BASEX:
	case PHY_INTERFACE_MODE_1000BASEKX:
	case PHY_INTERFACE_MODE_TRGMII:
	case PHY_INTERFACE_MODE_RGMII_TXID:
	case PHY_INTERFACE_MODE_RGMII_RXID:
	case PHY_INTERFACE_MODE_RGMII_ID:
	case PHY_INTERFACE_MODE_RGMII:
	case PHY_INTERFACE_MODE_PSGMII:
	case PHY_INTERFACE_MODE_QSGMII:
	case PHY_INTERFACE_MODE_QUSGMII:
	case PHY_INTERFACE_MODE_SGMII:
	case PHY_INTERFACE_MODE_GMII:
		return SPEED_1000;

	case PHY_INTERFACE_MODE_2500BASEX:
	case PHY_INTERFACE_MODE_10G_QXGMII:
		return SPEED_2500;

	case PHY_INTERFACE_MODE_5GBASER:
		return SPEED_5000;

	case PHY_INTERFACE_MODE_XGMII:
	case PHY_INTERFACE_MODE_RXAUI:
	case PHY_INTERFACE_MODE_XAUI:
	case PHY_INTERFACE_MODE_10GBASER:
	case PHY_INTERFACE_MODE_10GKR:
	case PHY_INTERFACE_MODE_USXGMII:
		return SPEED_10000;

	case PHY_INTERFACE_MODE_25GBASER:
		return SPEED_25000;

	case PHY_INTERFACE_MODE_XLGMII:
		return SPEED_40000;

	case PHY_INTERFACE_MODE_INTERNAL:
	case PHY_INTERFACE_MODE_NA:
	case PHY_INTERFACE_MODE_MAX:
		/* No idea! Garbage in, unknown out */
		return SPEED_UNKNOWN;
	}

	/* If we get here, someone forgot to add an interface mode above */
	WARN_ON_ONCE(1);
	return SPEED_UNKNOWN;
}

/**
 * phylink_caps_to_linkmodes() - Convert capabilities to ethtool link modes
 * @linkmodes: ethtool linkmode mask (must be already initialised)
 * @caps: bitmask of MAC capabilities
 *
 * Set all possible pause, speed and duplex linkmodes in @linkmodes that are
 * supported by the @caps. @linkmodes must have been initialised previously.
 */
static void phylink_caps_to_linkmodes(unsigned long *linkmodes,
				      unsigned long caps)
{
	if (caps & MAC_SYM_PAUSE)
		__set_bit(ETHTOOL_LINK_MODE_Pause_BIT, linkmodes);

	if (caps & MAC_ASYM_PAUSE)
		__set_bit(ETHTOOL_LINK_MODE_Asym_Pause_BIT, linkmodes);

	if (caps & MAC_10HD) {
		__set_bit(ETHTOOL_LINK_MODE_10baseT_Half_BIT, linkmodes);
		__set_bit(ETHTOOL_LINK_MODE_10baseT1S_Half_BIT, linkmodes);
		__set_bit(ETHTOOL_LINK_MODE_10baseT1S_P2MP_Half_BIT, linkmodes);
	}

	if (caps & MAC_10FD) {
		__set_bit(ETHTOOL_LINK_MODE_10baseT_Full_BIT, linkmodes);
		__set_bit(ETHTOOL_LINK_MODE_10baseT1L_Full_BIT, linkmodes);
		__set_bit(ETHTOOL_LINK_MODE_10baseT1S_Full_BIT, linkmodes);
	}

	if (caps & MAC_100HD) {
		__set_bit(ETHTOOL_LINK_MODE_100baseT_Half_BIT, linkmodes);
		__set_bit(ETHTOOL_LINK_MODE_100baseFX_Half_BIT, linkmodes);
	}

	if (caps & MAC_100FD) {
		__set_bit(ETHTOOL_LINK_MODE_100baseT_Full_BIT, linkmodes);
		__set_bit(ETHTOOL_LINK_MODE_100baseT1_Full_BIT, linkmodes);
		__set_bit(ETHTOOL_LINK_MODE_100baseFX_Full_BIT, linkmodes);
	}

	if (caps & MAC_1000HD)
		__set_bit(ETHTOOL_LINK_MODE_1000baseT_Half_BIT, linkmodes);

	if (caps & MAC_1000FD) {
		__set_bit(ETHTOOL_LINK_MODE_1000baseT_Full_BIT, linkmodes);
		__set_bit(ETHTOOL_LINK_MODE_1000baseKX_Full_BIT, linkmodes);
		__set_bit(ETHTOOL_LINK_MODE_1000baseX_Full_BIT, linkmodes);
		__set_bit(ETHTOOL_LINK_MODE_1000baseT1_Full_BIT, linkmodes);
	}

	if (caps & MAC_2500FD) {
		__set_bit(ETHTOOL_LINK_MODE_2500baseT_Full_BIT, linkmodes);
		__set_bit(ETHTOOL_LINK_MODE_2500baseX_Full_BIT, linkmodes);
	}

	if (caps & MAC_5000FD)
		__set_bit(ETHTOOL_LINK_MODE_5000baseT_Full_BIT, linkmodes);

	if (caps & MAC_10000FD) {
		__set_bit(ETHTOOL_LINK_MODE_10000baseT_Full_BIT, linkmodes);
		__set_bit(ETHTOOL_LINK_MODE_10000baseKX4_Full_BIT, linkmodes);
		__set_bit(ETHTOOL_LINK_MODE_10000baseKR_Full_BIT, linkmodes);
		__set_bit(ETHTOOL_LINK_MODE_10000baseR_FEC_BIT, linkmodes);
		__set_bit(ETHTOOL_LINK_MODE_10000baseCR_Full_BIT, linkmodes);
		__set_bit(ETHTOOL_LINK_MODE_10000baseSR_Full_BIT, linkmodes);
		__set_bit(ETHTOOL_LINK_MODE_10000baseLR_Full_BIT, linkmodes);
		__set_bit(ETHTOOL_LINK_MODE_10000baseLRM_Full_BIT, linkmodes);
		__set_bit(ETHTOOL_LINK_MODE_10000baseER_Full_BIT, linkmodes);
	}

	if (caps & MAC_25000FD) {
		__set_bit(ETHTOOL_LINK_MODE_25000baseCR_Full_BIT, linkmodes);
		__set_bit(ETHTOOL_LINK_MODE_25000baseKR_Full_BIT, linkmodes);
		__set_bit(ETHTOOL_LINK_MODE_25000baseSR_Full_BIT, linkmodes);
	}

	if (caps & MAC_40000FD) {
		__set_bit(ETHTOOL_LINK_MODE_40000baseKR4_Full_BIT, linkmodes);
		__set_bit(ETHTOOL_LINK_MODE_40000baseCR4_Full_BIT, linkmodes);
		__set_bit(ETHTOOL_LINK_MODE_40000baseSR4_Full_BIT, linkmodes);
		__set_bit(ETHTOOL_LINK_MODE_40000baseLR4_Full_BIT, linkmodes);
	}

	if (caps & MAC_50000FD) {
		__set_bit(ETHTOOL_LINK_MODE_50000baseCR2_Full_BIT, linkmodes);
		__set_bit(ETHTOOL_LINK_MODE_50000baseKR2_Full_BIT, linkmodes);
		__set_bit(ETHTOOL_LINK_MODE_50000baseSR2_Full_BIT, linkmodes);
		__set_bit(ETHTOOL_LINK_MODE_50000baseKR_Full_BIT, linkmodes);
		__set_bit(ETHTOOL_LINK_MODE_50000baseSR_Full_BIT, linkmodes);
		__set_bit(ETHTOOL_LINK_MODE_50000baseCR_Full_BIT, linkmodes);
		__set_bit(ETHTOOL_LINK_MODE_50000baseLR_ER_FR_Full_BIT,
			  linkmodes);
		__set_bit(ETHTOOL_LINK_MODE_50000baseDR_Full_BIT, linkmodes);
	}

	if (caps & MAC_56000FD) {
		__set_bit(ETHTOOL_LINK_MODE_56000baseKR4_Full_BIT, linkmodes);
		__set_bit(ETHTOOL_LINK_MODE_56000baseCR4_Full_BIT, linkmodes);
		__set_bit(ETHTOOL_LINK_MODE_56000baseSR4_Full_BIT, linkmodes);
		__set_bit(ETHTOOL_LINK_MODE_56000baseLR4_Full_BIT, linkmodes);
	}

	if (caps & MAC_100000FD) {
		__set_bit(ETHTOOL_LINK_MODE_100000baseKR4_Full_BIT, linkmodes);
		__set_bit(ETHTOOL_LINK_MODE_100000baseSR4_Full_BIT, linkmodes);
		__set_bit(ETHTOOL_LINK_MODE_100000baseCR4_Full_BIT, linkmodes);
		__set_bit(ETHTOOL_LINK_MODE_100000baseLR4_ER4_Full_BIT,
			  linkmodes);
		__set_bit(ETHTOOL_LINK_MODE_100000baseKR2_Full_BIT, linkmodes);
		__set_bit(ETHTOOL_LINK_MODE_100000baseSR2_Full_BIT, linkmodes);
		__set_bit(ETHTOOL_LINK_MODE_100000baseCR2_Full_BIT, linkmodes);
		__set_bit(ETHTOOL_LINK_MODE_100000baseLR2_ER2_FR2_Full_BIT,
			  linkmodes);
		__set_bit(ETHTOOL_LINK_MODE_100000baseDR2_Full_BIT, linkmodes);
		__set_bit(ETHTOOL_LINK_MODE_100000baseKR_Full_BIT, linkmodes);
		__set_bit(ETHTOOL_LINK_MODE_100000baseSR_Full_BIT, linkmodes);
		__set_bit(ETHTOOL_LINK_MODE_100000baseLR_ER_FR_Full_BIT,
			  linkmodes);
		__set_bit(ETHTOOL_LINK_MODE_100000baseCR_Full_BIT, linkmodes);
		__set_bit(ETHTOOL_LINK_MODE_100000baseDR_Full_BIT, linkmodes);
	}

	if (caps & MAC_200000FD) {
		__set_bit(ETHTOOL_LINK_MODE_200000baseKR4_Full_BIT, linkmodes);
		__set_bit(ETHTOOL_LINK_MODE_200000baseSR4_Full_BIT, linkmodes);
		__set_bit(ETHTOOL_LINK_MODE_200000baseLR4_ER4_FR4_Full_BIT,
			  linkmodes);
		__set_bit(ETHTOOL_LINK_MODE_200000baseDR4_Full_BIT, linkmodes);
		__set_bit(ETHTOOL_LINK_MODE_200000baseCR4_Full_BIT, linkmodes);
		__set_bit(ETHTOOL_LINK_MODE_200000baseKR2_Full_BIT, linkmodes);
		__set_bit(ETHTOOL_LINK_MODE_200000baseSR2_Full_BIT, linkmodes);
		__set_bit(ETHTOOL_LINK_MODE_200000baseLR2_ER2_FR2_Full_BIT,
			  linkmodes);
		__set_bit(ETHTOOL_LINK_MODE_200000baseDR2_Full_BIT, linkmodes);
		__set_bit(ETHTOOL_LINK_MODE_200000baseCR2_Full_BIT, linkmodes);
	}

	if (caps & MAC_400000FD) {
		__set_bit(ETHTOOL_LINK_MODE_400000baseKR8_Full_BIT, linkmodes);
		__set_bit(ETHTOOL_LINK_MODE_400000baseSR8_Full_BIT, linkmodes);
		__set_bit(ETHTOOL_LINK_MODE_400000baseLR8_ER8_FR8_Full_BIT,
			  linkmodes);
		__set_bit(ETHTOOL_LINK_MODE_400000baseDR8_Full_BIT, linkmodes);
		__set_bit(ETHTOOL_LINK_MODE_400000baseCR8_Full_BIT, linkmodes);
		__set_bit(ETHTOOL_LINK_MODE_400000baseKR4_Full_BIT, linkmodes);
		__set_bit(ETHTOOL_LINK_MODE_400000baseSR4_Full_BIT, linkmodes);
		__set_bit(ETHTOOL_LINK_MODE_400000baseLR4_ER4_FR4_Full_BIT,
			  linkmodes);
		__set_bit(ETHTOOL_LINK_MODE_400000baseDR4_Full_BIT, linkmodes);
		__set_bit(ETHTOOL_LINK_MODE_400000baseCR4_Full_BIT, linkmodes);
	}
}

static struct {
	unsigned long mask;
	int speed;
	unsigned int duplex;
} phylink_caps_params[] = {
	{ MAC_400000FD, SPEED_400000, DUPLEX_FULL },
	{ MAC_200000FD, SPEED_200000, DUPLEX_FULL },
	{ MAC_100000FD, SPEED_100000, DUPLEX_FULL },
	{ MAC_56000FD,  SPEED_56000,  DUPLEX_FULL },
	{ MAC_50000FD,  SPEED_50000,  DUPLEX_FULL },
	{ MAC_40000FD,  SPEED_40000,  DUPLEX_FULL },
	{ MAC_25000FD,  SPEED_25000,  DUPLEX_FULL },
	{ MAC_20000FD,  SPEED_20000,  DUPLEX_FULL },
	{ MAC_10000FD,  SPEED_10000,  DUPLEX_FULL },
	{ MAC_5000FD,   SPEED_5000,   DUPLEX_FULL },
	{ MAC_2500FD,   SPEED_2500,   DUPLEX_FULL },
	{ MAC_1000FD,   SPEED_1000,   DUPLEX_FULL },
	{ MAC_1000HD,   SPEED_1000,   DUPLEX_HALF },
	{ MAC_100FD,    SPEED_100,    DUPLEX_FULL },
	{ MAC_100HD,    SPEED_100,    DUPLEX_HALF },
	{ MAC_10FD,     SPEED_10,     DUPLEX_FULL },
	{ MAC_10HD,     SPEED_10,     DUPLEX_HALF },
};

/**
 * phylink_limit_mac_speed - limit the phylink_config to a maximum speed
 * @config: pointer to a &struct phylink_config
 * @max_speed: maximum speed
 *
 * Mask off MAC capabilities for speeds higher than the @max_speed parameter.
 * Any further motifications of config.mac_capabilities will override this.
 */
void phylink_limit_mac_speed(struct phylink_config *config, u32 max_speed)
{
	int i;

	for (i = 0; i < ARRAY_SIZE(phylink_caps_params) &&
		    phylink_caps_params[i].speed > max_speed; i++)
		config->mac_capabilities &= ~phylink_caps_params[i].mask;
}
EXPORT_SYMBOL_GPL(phylink_limit_mac_speed);

/**
 * phylink_cap_from_speed_duplex - Get mac capability from speed/duplex
 * @speed: the speed to search for
 * @duplex: the duplex to search for
 *
 * Find the mac capability for a given speed and duplex.
 *
 * Return: A mask with the mac capability patching @speed and @duplex, or 0 if
 *         there were no matches.
 */
static unsigned long phylink_cap_from_speed_duplex(int speed,
						   unsigned int duplex)
{
	int i;

	for (i = 0; i < ARRAY_SIZE(phylink_caps_params); i++) {
		if (speed == phylink_caps_params[i].speed &&
		    duplex == phylink_caps_params[i].duplex)
			return phylink_caps_params[i].mask;
	}

	return 0;
}

/**
 * phylink_get_capabilities() - get capabilities for a given MAC
 * @interface: phy interface mode defined by &typedef phy_interface_t
 * @mac_capabilities: bitmask of MAC capabilities
 * @rate_matching: type of rate matching being performed
 *
 * Get the MAC capabilities that are supported by the @interface mode and
 * @mac_capabilities.
 */
static unsigned long phylink_get_capabilities(phy_interface_t interface,
					      unsigned long mac_capabilities,
					      int rate_matching)
{
	int max_speed = phylink_interface_max_speed(interface);
	unsigned long caps = MAC_SYM_PAUSE | MAC_ASYM_PAUSE;
	unsigned long matched_caps = 0;

	switch (interface) {
	case PHY_INTERFACE_MODE_USXGMII:
		caps |= MAC_10000FD | MAC_5000FD;
		fallthrough;

	case PHY_INTERFACE_MODE_10G_QXGMII:
		caps |= MAC_2500FD;
		fallthrough;

	case PHY_INTERFACE_MODE_RGMII_TXID:
	case PHY_INTERFACE_MODE_RGMII_RXID:
	case PHY_INTERFACE_MODE_RGMII_ID:
	case PHY_INTERFACE_MODE_RGMII:
	case PHY_INTERFACE_MODE_PSGMII:
	case PHY_INTERFACE_MODE_QSGMII:
	case PHY_INTERFACE_MODE_QUSGMII:
	case PHY_INTERFACE_MODE_SGMII:
	case PHY_INTERFACE_MODE_GMII:
		caps |= MAC_1000HD | MAC_1000FD;
		fallthrough;

	case PHY_INTERFACE_MODE_REVRMII:
	case PHY_INTERFACE_MODE_RMII:
	case PHY_INTERFACE_MODE_SMII:
	case PHY_INTERFACE_MODE_REVMII:
	case PHY_INTERFACE_MODE_MII:
		caps |= MAC_10HD | MAC_10FD;
		fallthrough;

	case PHY_INTERFACE_MODE_100BASEX:
		caps |= MAC_100HD | MAC_100FD;
		break;

	case PHY_INTERFACE_MODE_TBI:
	case PHY_INTERFACE_MODE_MOCA:
	case PHY_INTERFACE_MODE_RTBI:
	case PHY_INTERFACE_MODE_1000BASEX:
		caps |= MAC_1000HD;
		fallthrough;
	case PHY_INTERFACE_MODE_1000BASEKX:
	case PHY_INTERFACE_MODE_TRGMII:
		caps |= MAC_1000FD;
		break;

	case PHY_INTERFACE_MODE_2500BASEX:
		caps |= MAC_2500FD;
		break;

	case PHY_INTERFACE_MODE_5GBASER:
		caps |= MAC_5000FD;
		break;

	case PHY_INTERFACE_MODE_XGMII:
	case PHY_INTERFACE_MODE_RXAUI:
	case PHY_INTERFACE_MODE_XAUI:
	case PHY_INTERFACE_MODE_10GBASER:
	case PHY_INTERFACE_MODE_10GKR:
		caps |= MAC_10000FD;
		break;

	case PHY_INTERFACE_MODE_25GBASER:
		caps |= MAC_25000FD;
		break;

	case PHY_INTERFACE_MODE_XLGMII:
		caps |= MAC_40000FD;
		break;

	case PHY_INTERFACE_MODE_INTERNAL:
		caps |= ~0;
		break;

	case PHY_INTERFACE_MODE_NA:
	case PHY_INTERFACE_MODE_MAX:
		break;
	}

	switch (rate_matching) {
	case RATE_MATCH_OPEN_LOOP:
		/* TODO */
		fallthrough;
	case RATE_MATCH_NONE:
		matched_caps = 0;
		break;
	case RATE_MATCH_PAUSE: {
		/* The MAC must support asymmetric pause towards the local
		 * device for this. We could allow just symmetric pause, but
		 * then we might have to renegotiate if the link partner
		 * doesn't support pause. This is because there's no way to
		 * accept pause frames without transmitting them if we only
		 * support symmetric pause.
		 */
		if (!(mac_capabilities & MAC_SYM_PAUSE) ||
		    !(mac_capabilities & MAC_ASYM_PAUSE))
			break;

		/* We can't adapt if the MAC doesn't support the interface's
		 * max speed at full duplex.
		 */
		if (mac_capabilities &
		    phylink_cap_from_speed_duplex(max_speed, DUPLEX_FULL))
			matched_caps = GENMASK(__fls(caps), __fls(MAC_10HD));
		break;
	}
	case RATE_MATCH_CRS:
		/* The MAC must support half duplex at the interface's max
		 * speed.
		 */
		if (mac_capabilities &
		    phylink_cap_from_speed_duplex(max_speed, DUPLEX_HALF)) {
			matched_caps = GENMASK(__fls(caps), __fls(MAC_10HD));
			matched_caps &= mac_capabilities;
		}
		break;
	}

	return (caps & mac_capabilities) | matched_caps;
}

/**
 * phylink_validate_mask_caps() - Restrict link modes based on caps
 * @supported: ethtool bitmask for supported link modes.
 * @state: pointer to a &struct phylink_link_state.
 * @mac_capabilities: bitmask of MAC capabilities
 *
 * Calculate the supported link modes based on @mac_capabilities, and restrict
 * @supported and @state based on that. Use this function if your capabiliies
 * aren't constant, such as if they vary depending on the interface.
 */
static void phylink_validate_mask_caps(unsigned long *supported,
				       struct phylink_link_state *state,
				       unsigned long mac_capabilities)
{
	__ETHTOOL_DECLARE_LINK_MODE_MASK(mask) = { 0, };
	unsigned long caps;

	phylink_set_port_modes(mask);
	phylink_set(mask, Autoneg);
	caps = phylink_get_capabilities(state->interface, mac_capabilities,
					state->rate_matching);
	phylink_caps_to_linkmodes(mask, caps);

	linkmode_and(supported, supported, mask);
	linkmode_and(state->advertising, state->advertising, mask);
}

static int phylink_validate_mac_and_pcs(struct phylink *pl,
					unsigned long *supported,
					struct phylink_link_state *state)
{
	struct phylink_pcs *pcs = NULL;
	unsigned long capabilities;
	int ret;

	/* Get the PCS for this interface mode */
	if (pl->mac_ops->mac_select_pcs) {
		pcs = pl->mac_ops->mac_select_pcs(pl->config, state->interface);
		if (IS_ERR(pcs))
			return PTR_ERR(pcs);
	}

	if (pcs) {
		/* The PCS, if present, must be setup before phylink_create()
		 * has been called. If the ops is not initialised, print an
		 * error and backtrace rather than oopsing the kernel.
		 */
		if (!pcs->ops) {
			phylink_err(pl, "interface %s: uninitialised PCS\n",
				    phy_modes(state->interface));
			dump_stack();
			return -EINVAL;
		}

		/* Validate the link parameters with the PCS */
		if (pcs->ops->pcs_validate) {
			ret = pcs->ops->pcs_validate(pcs, supported, state);
			if (ret < 0 || phylink_is_empty_linkmode(supported))
				return -EINVAL;

			/* Ensure the advertising mask is a subset of the
			 * supported mask.
			 */
			linkmode_and(state->advertising, state->advertising,
				     supported);
		}
	}

	/* Then validate the link parameters with the MAC */
	if (pl->mac_ops->mac_get_caps)
		capabilities = pl->mac_ops->mac_get_caps(pl->config,
							 state->interface);
	else
		capabilities = pl->config->mac_capabilities;

	phylink_validate_mask_caps(supported, state, capabilities);

	return phylink_is_empty_linkmode(supported) ? -EINVAL : 0;
}

static void phylink_validate_one(struct phylink *pl, struct phy_device *phy,
				 const unsigned long *supported,
				 const struct phylink_link_state *state,
				 phy_interface_t interface,
				 unsigned long *accum_supported,
				 unsigned long *accum_advertising)
{
	__ETHTOOL_DECLARE_LINK_MODE_MASK(tmp_supported);
	struct phylink_link_state tmp_state;

	linkmode_copy(tmp_supported, supported);

	tmp_state = *state;
	tmp_state.interface = interface;

	if (phy)
		tmp_state.rate_matching = phy_get_rate_matching(phy, interface);

	if (!phylink_validate_mac_and_pcs(pl, tmp_supported, &tmp_state)) {
		phylink_dbg(pl, " interface %u (%s) rate match %s supports %*pbl\n",
			    interface, phy_modes(interface),
			    phy_rate_matching_to_str(tmp_state.rate_matching),
			    __ETHTOOL_LINK_MODE_MASK_NBITS, tmp_supported);

		linkmode_or(accum_supported, accum_supported, tmp_supported);
		linkmode_or(accum_advertising, accum_advertising,
			    tmp_state.advertising);
	}
}

static int phylink_validate_mask(struct phylink *pl, struct phy_device *phy,
				 unsigned long *supported,
				 struct phylink_link_state *state,
				 const unsigned long *interfaces)
{
	__ETHTOOL_DECLARE_LINK_MODE_MASK(all_adv) = { 0, };
	__ETHTOOL_DECLARE_LINK_MODE_MASK(all_s) = { 0, };
	int interface;

	for_each_set_bit(interface, interfaces, PHY_INTERFACE_MODE_MAX)
		phylink_validate_one(pl, phy, supported, state, interface,
				     all_s, all_adv);

	linkmode_copy(supported, all_s);
	linkmode_copy(state->advertising, all_adv);

	return phylink_is_empty_linkmode(supported) ? -EINVAL : 0;
}

static int phylink_validate(struct phylink *pl, unsigned long *supported,
			    struct phylink_link_state *state)
{
	const unsigned long *interfaces = pl->config->supported_interfaces;

	if (state->interface == PHY_INTERFACE_MODE_NA)
		return phylink_validate_mask(pl, NULL, supported, state,
					     interfaces);

	if (!test_bit(state->interface, interfaces))
		return -EINVAL;

	return phylink_validate_mac_and_pcs(pl, supported, state);
}

static int phylink_parse_fixedlink(struct phylink *pl,
				   const struct fwnode_handle *fwnode)
{
	__ETHTOOL_DECLARE_LINK_MODE_MASK(mask) = { 0, };
	struct fwnode_handle *fixed_node;
	const struct phy_setting *s;
	struct gpio_desc *desc;
	u32 speed;
	int ret;

	fixed_node = fwnode_get_named_child_node(fwnode, "fixed-link");
	if (fixed_node) {
		ret = fwnode_property_read_u32(fixed_node, "speed", &speed);

		pl->link_config.speed = speed;
		pl->link_config.duplex = DUPLEX_HALF;

		if (fwnode_property_read_bool(fixed_node, "full-duplex"))
			pl->link_config.duplex = DUPLEX_FULL;

		/* We treat the "pause" and "asym-pause" terminology as
		 * defining the link partner's ability.
		 */
		if (fwnode_property_read_bool(fixed_node, "pause"))
			__set_bit(ETHTOOL_LINK_MODE_Pause_BIT,
				  pl->link_config.lp_advertising);
		if (fwnode_property_read_bool(fixed_node, "asym-pause"))
			__set_bit(ETHTOOL_LINK_MODE_Asym_Pause_BIT,
				  pl->link_config.lp_advertising);

		if (ret == 0) {
			desc = fwnode_gpiod_get_index(fixed_node, "link", 0,
						      GPIOD_IN, "?");

			if (!IS_ERR(desc))
				pl->link_gpio = desc;
			else if (desc == ERR_PTR(-EPROBE_DEFER))
				ret = -EPROBE_DEFER;
		}
		fwnode_handle_put(fixed_node);

		if (ret)
			return ret;
	} else {
		u32 prop[5];

		ret = fwnode_property_read_u32_array(fwnode, "fixed-link",
						     NULL, 0);
		if (ret != ARRAY_SIZE(prop)) {
			phylink_err(pl, "broken fixed-link?\n");
			return -EINVAL;
		}

		ret = fwnode_property_read_u32_array(fwnode, "fixed-link",
						     prop, ARRAY_SIZE(prop));
		if (!ret) {
			pl->link_config.duplex = prop[1] ?
						DUPLEX_FULL : DUPLEX_HALF;
			pl->link_config.speed = prop[2];
			if (prop[3])
				__set_bit(ETHTOOL_LINK_MODE_Pause_BIT,
					  pl->link_config.lp_advertising);
			if (prop[4])
				__set_bit(ETHTOOL_LINK_MODE_Asym_Pause_BIT,
					  pl->link_config.lp_advertising);
		}
	}

	if (pl->link_config.speed > SPEED_1000 &&
	    pl->link_config.duplex != DUPLEX_FULL)
		phylink_warn(pl, "fixed link specifies half duplex for %dMbps link?\n",
			     pl->link_config.speed);

	linkmode_fill(pl->supported);
	linkmode_copy(pl->link_config.advertising, pl->supported);
	phylink_validate(pl, pl->supported, &pl->link_config);

	s = phy_lookup_setting(pl->link_config.speed, pl->link_config.duplex,
			       pl->supported, true);

	linkmode_set_bit(ETHTOOL_LINK_MODE_Pause_BIT, mask);
	linkmode_set_bit(ETHTOOL_LINK_MODE_Asym_Pause_BIT, mask);
	linkmode_set_bit(ETHTOOL_LINK_MODE_Autoneg_BIT, mask);
	linkmode_and(pl->supported, pl->supported, mask);

	phylink_set(pl->supported, MII);

	if (s) {
		__set_bit(s->bit, pl->supported);
		__set_bit(s->bit, pl->link_config.lp_advertising);
	} else {
		phylink_warn(pl, "fixed link %s duplex %dMbps not recognised\n",
			     pl->link_config.duplex == DUPLEX_FULL ? "full" : "half",
			     pl->link_config.speed);
	}

	linkmode_and(pl->link_config.advertising, pl->link_config.advertising,
		     pl->supported);

	pl->link_config.link = 1;
	pl->link_config.an_complete = 1;

	return 0;
}

static int phylink_parse_mode(struct phylink *pl,
			      const struct fwnode_handle *fwnode)
{
	struct fwnode_handle *dn;
	const char *managed;
	unsigned long caps;

	if (pl->config->default_an_inband)
		pl->cfg_link_an_mode = MLO_AN_INBAND;

	dn = fwnode_get_named_child_node(fwnode, "fixed-link");
	if (dn || fwnode_property_present(fwnode, "fixed-link"))
		pl->cfg_link_an_mode = MLO_AN_FIXED;
	fwnode_handle_put(dn);

	if ((fwnode_property_read_string(fwnode, "managed", &managed) == 0 &&
	     strcmp(managed, "in-band-status") == 0)) {
		if (pl->cfg_link_an_mode == MLO_AN_FIXED) {
			phylink_err(pl,
				    "can't use both fixed-link and in-band-status\n");
			return -EINVAL;
		}

		pl->cfg_link_an_mode = MLO_AN_INBAND;
	}

	if (pl->cfg_link_an_mode == MLO_AN_INBAND) {
		linkmode_zero(pl->supported);
		phylink_set(pl->supported, MII);
		phylink_set(pl->supported, Autoneg);
		phylink_set(pl->supported, Asym_Pause);
		phylink_set(pl->supported, Pause);

		switch (pl->link_config.interface) {
		case PHY_INTERFACE_MODE_SGMII:
		case PHY_INTERFACE_MODE_PSGMII:
		case PHY_INTERFACE_MODE_QSGMII:
		case PHY_INTERFACE_MODE_QUSGMII:
		case PHY_INTERFACE_MODE_RGMII:
		case PHY_INTERFACE_MODE_RGMII_ID:
		case PHY_INTERFACE_MODE_RGMII_RXID:
		case PHY_INTERFACE_MODE_RGMII_TXID:
		case PHY_INTERFACE_MODE_RTBI:
		case PHY_INTERFACE_MODE_1000BASEX:
		case PHY_INTERFACE_MODE_2500BASEX:
		case PHY_INTERFACE_MODE_5GBASER:
		case PHY_INTERFACE_MODE_25GBASER:
		case PHY_INTERFACE_MODE_USXGMII:
		case PHY_INTERFACE_MODE_10G_QXGMII:
		case PHY_INTERFACE_MODE_10GKR:
		case PHY_INTERFACE_MODE_10GBASER:
		case PHY_INTERFACE_MODE_XLGMII:
			caps = ~(MAC_SYM_PAUSE | MAC_ASYM_PAUSE);
			caps = phylink_get_capabilities(pl->link_config.interface, caps,
							RATE_MATCH_NONE);
			phylink_caps_to_linkmodes(pl->supported, caps);
			break;

		default:
			phylink_err(pl,
				    "incorrect link mode %s for in-band status\n",
				    phy_modes(pl->link_config.interface));
			return -EINVAL;
		}

		linkmode_copy(pl->link_config.advertising, pl->supported);

		if (phylink_validate(pl, pl->supported, &pl->link_config)) {
			phylink_err(pl,
				    "failed to validate link configuration for in-band status\n");
			return -EINVAL;
		}
	}

	return 0;
}

static void phylink_apply_manual_flow(struct phylink *pl,
				      struct phylink_link_state *state)
{
	/* If autoneg is disabled, pause AN is also disabled */
	if (!linkmode_test_bit(ETHTOOL_LINK_MODE_Autoneg_BIT,
			       state->advertising))
		state->pause &= ~MLO_PAUSE_AN;

	/* Manual configuration of pause modes */
	if (!(pl->link_config.pause & MLO_PAUSE_AN))
		state->pause = pl->link_config.pause;
}

static void phylink_resolve_an_pause(struct phylink_link_state *state)
{
	bool tx_pause, rx_pause;

	if (state->duplex == DUPLEX_FULL) {
		linkmode_resolve_pause(state->advertising,
				       state->lp_advertising,
				       &tx_pause, &rx_pause);
		if (tx_pause)
			state->pause |= MLO_PAUSE_TX;
		if (rx_pause)
			state->pause |= MLO_PAUSE_RX;
	}
}

static void phylink_pcs_pre_config(struct phylink_pcs *pcs,
				   phy_interface_t interface)
{
	if (pcs && pcs->ops->pcs_pre_config)
		pcs->ops->pcs_pre_config(pcs, interface);
}

static int phylink_pcs_post_config(struct phylink_pcs *pcs,
				   phy_interface_t interface)
{
	int err = 0;

	if (pcs && pcs->ops->pcs_post_config)
		err = pcs->ops->pcs_post_config(pcs, interface);

	return err;
}

static void phylink_pcs_disable(struct phylink_pcs *pcs)
{
	if (pcs && pcs->ops->pcs_disable)
		pcs->ops->pcs_disable(pcs);
}

static int phylink_pcs_enable(struct phylink_pcs *pcs)
{
	int err = 0;

	if (pcs && pcs->ops->pcs_enable)
		err = pcs->ops->pcs_enable(pcs);

	return err;
}

static int phylink_pcs_config(struct phylink_pcs *pcs, unsigned int neg_mode,
			      const struct phylink_link_state *state,
			      bool permit_pause_to_mac)
{
	if (!pcs)
		return 0;

	return pcs->ops->pcs_config(pcs, neg_mode, state->interface,
				    state->advertising, permit_pause_to_mac);
}

static void phylink_pcs_link_up(struct phylink_pcs *pcs, unsigned int neg_mode,
				phy_interface_t interface, int speed,
				int duplex)
{
	if (pcs && pcs->ops->pcs_link_up)
		pcs->ops->pcs_link_up(pcs, neg_mode, interface, speed, duplex);
}

static void phylink_pcs_poll_stop(struct phylink *pl)
{
	if (pl->cfg_link_an_mode == MLO_AN_INBAND)
		del_timer(&pl->link_poll);
}

static void phylink_pcs_poll_start(struct phylink *pl)
{
	if (pl->pcs && pl->pcs->poll && pl->cfg_link_an_mode == MLO_AN_INBAND)
		mod_timer(&pl->link_poll, jiffies + HZ);
}

int phylink_pcs_pre_init(struct phylink *pl, struct phylink_pcs *pcs)
{
	int ret = 0;

	/* Signal to PCS driver that MAC requires RX clock for init */
	if (pl->config->mac_requires_rxc)
		pcs->rxc_always_on = true;

	if (pcs->ops->pcs_pre_init)
		ret = pcs->ops->pcs_pre_init(pcs);

	return ret;
}
EXPORT_SYMBOL_GPL(phylink_pcs_pre_init);

static void phylink_mac_config(struct phylink *pl,
			       const struct phylink_link_state *state)
{
	struct phylink_link_state st = *state;

	/* Stop drivers incorrectly using these */
	linkmode_zero(st.lp_advertising);
	st.speed = SPEED_UNKNOWN;
	st.duplex = DUPLEX_UNKNOWN;
	st.an_complete = false;
	st.link = false;

	phylink_dbg(pl,
		    "%s: mode=%s/%s/%s adv=%*pb pause=%02x\n",
		    __func__, phylink_an_mode_str(pl->cur_link_an_mode),
		    phy_modes(st.interface),
		    phy_rate_matching_to_str(st.rate_matching),
		    __ETHTOOL_LINK_MODE_MASK_NBITS, st.advertising,
		    st.pause);

	pl->mac_ops->mac_config(pl->config, pl->cur_link_an_mode, &st);
}

static void phylink_pcs_an_restart(struct phylink *pl)
{
	if (pl->pcs && linkmode_test_bit(ETHTOOL_LINK_MODE_Autoneg_BIT,
					 pl->link_config.advertising) &&
	    phy_interface_mode_is_8023z(pl->link_config.interface) &&
	    phylink_autoneg_inband(pl->cur_link_an_mode))
		pl->pcs->ops->pcs_an_restart(pl->pcs);
}

/**
 * phylink_pcs_neg_mode() - helper to determine PCS inband mode
 * @mode: one of %MLO_AN_FIXED, %MLO_AN_PHY, %MLO_AN_INBAND.
 * @interface: interface mode to be used
 * @advertising: adertisement ethtool link mode mask
 *
 * Determines the negotiation mode to be used by the PCS, and returns
 * one of:
 *
 * - %PHYLINK_PCS_NEG_NONE: interface mode does not support inband
 * - %PHYLINK_PCS_NEG_OUTBAND: an out of band mode (e.g. reading the PHY)
 *   will be used.
 * - %PHYLINK_PCS_NEG_INBAND_DISABLED: inband mode selected but autoneg
 *   disabled
 * - %PHYLINK_PCS_NEG_INBAND_ENABLED: inband mode selected and autoneg enabled
 *
 * Note: this is for cases where the PCS itself is involved in negotiation
 * (e.g. Clause 37, SGMII and similar) not Clause 73.
 */
static unsigned int phylink_pcs_neg_mode(unsigned int mode,
					 phy_interface_t interface,
					 const unsigned long *advertising)
{
	unsigned int neg_mode;

	switch (interface) {
	case PHY_INTERFACE_MODE_SGMII:
	case PHY_INTERFACE_MODE_QSGMII:
	case PHY_INTERFACE_MODE_QUSGMII:
	case PHY_INTERFACE_MODE_USXGMII:
	case PHY_INTERFACE_MODE_10G_QXGMII:
		/* These protocols are designed for use with a PHY which
		 * communicates its negotiation result back to the MAC via
		 * inband communication. Note: there exist PHYs that run
		 * with SGMII but do not send the inband data.
		 */
		if (!phylink_autoneg_inband(mode))
			neg_mode = PHYLINK_PCS_NEG_OUTBAND;
		else
			neg_mode = PHYLINK_PCS_NEG_INBAND_ENABLED;
		break;

	case PHY_INTERFACE_MODE_1000BASEX:
	case PHY_INTERFACE_MODE_2500BASEX:
		/* 1000base-X is designed for use media-side for Fibre
		 * connections, and thus the Autoneg bit needs to be
		 * taken into account. We also do this for 2500base-X
		 * as well, but drivers may not support this, so may
		 * need to override this.
		 */
		if (!phylink_autoneg_inband(mode))
			neg_mode = PHYLINK_PCS_NEG_OUTBAND;
		else if (linkmode_test_bit(ETHTOOL_LINK_MODE_Autoneg_BIT,
					   advertising))
			neg_mode = PHYLINK_PCS_NEG_INBAND_ENABLED;
		else
			neg_mode = PHYLINK_PCS_NEG_INBAND_DISABLED;
		break;

	default:
		neg_mode = PHYLINK_PCS_NEG_NONE;
		break;
	}

	return neg_mode;
}

static void phylink_major_config(struct phylink *pl, bool restart,
				  const struct phylink_link_state *state)
{
	struct phylink_pcs *pcs = NULL;
	bool pcs_changed = false;
	unsigned int rate_kbd;
	unsigned int neg_mode;
	int err;

	phylink_dbg(pl, "major config %s\n", phy_modes(state->interface));

	pl->pcs_neg_mode = phylink_pcs_neg_mode(pl->cur_link_an_mode,
						state->interface,
						state->advertising);

	if (pl->mac_ops->mac_select_pcs) {
		pcs = pl->mac_ops->mac_select_pcs(pl->config, state->interface);
		if (IS_ERR(pcs)) {
			phylink_err(pl,
				    "mac_select_pcs unexpectedly failed: %pe\n",
				    pcs);
			return;
		}

		pcs_changed = pl->pcs != pcs;
	}

	phylink_pcs_poll_stop(pl);

	if (pl->mac_ops->mac_prepare) {
		err = pl->mac_ops->mac_prepare(pl->config, pl->cur_link_an_mode,
					       state->interface);
		if (err < 0) {
			phylink_err(pl, "mac_prepare failed: %pe\n",
				    ERR_PTR(err));
			return;
		}
	}

	/* If we have a new PCS, switch to the new PCS after preparing the MAC
	 * for the change.
	 */
	if (pcs_changed) {
		phylink_pcs_disable(pl->pcs);

		if (pl->pcs)
			pl->pcs->phylink = NULL;

		pcs->phylink = pl;

		pl->pcs = pcs;
	}

	if (pl->pcs)
		phylink_pcs_pre_config(pl->pcs, state->interface);

	phylink_mac_config(pl, state);

	if (pl->pcs)
		phylink_pcs_post_config(pl->pcs, state->interface);

	if (pl->pcs_state == PCS_STATE_STARTING || pcs_changed)
		phylink_pcs_enable(pl->pcs);

	neg_mode = pl->cur_link_an_mode;
	if (pl->pcs && pl->pcs->neg_mode)
		neg_mode = pl->pcs_neg_mode;

	err = phylink_pcs_config(pl->pcs, neg_mode, state,
				 !!(pl->link_config.pause & MLO_PAUSE_AN));
	if (err < 0)
		phylink_err(pl, "pcs_config failed: %pe\n",
			    ERR_PTR(err));
	else if (err > 0)
		restart = true;

	if (restart)
		phylink_pcs_an_restart(pl);

	if (pl->mac_ops->mac_finish) {
		err = pl->mac_ops->mac_finish(pl->config, pl->cur_link_an_mode,
					      state->interface);
		if (err < 0)
			phylink_err(pl, "mac_finish failed: %pe\n",
				    ERR_PTR(err));
	}

	if (pl->sfp_bus) {
		rate_kbd = phylink_interface_signal_rate(state->interface);
		if (rate_kbd)
			sfp_upstream_set_signal_rate(pl->sfp_bus, rate_kbd);
	}

	phylink_pcs_poll_start(pl);
}

/*
 * Reconfigure for a change of inband advertisement.
 * If we have a separate PCS, we only need to call its pcs_config() method,
 * and then restart AN if it indicates something changed. Otherwise, we do
 * the full MAC reconfiguration.
 */
static int phylink_change_inband_advert(struct phylink *pl)
{
	unsigned int neg_mode;
	int ret;

	if (test_bit(PHYLINK_DISABLE_STOPPED, &pl->phylink_disable_state))
		return 0;

	phylink_dbg(pl, "%s: mode=%s/%s adv=%*pb pause=%02x\n", __func__,
		    phylink_an_mode_str(pl->cur_link_an_mode),
		    phy_modes(pl->link_config.interface),
		    __ETHTOOL_LINK_MODE_MASK_NBITS, pl->link_config.advertising,
		    pl->link_config.pause);

	/* Recompute the PCS neg mode */
	pl->pcs_neg_mode = phylink_pcs_neg_mode(pl->cur_link_an_mode,
					pl->link_config.interface,
					pl->link_config.advertising);

	neg_mode = pl->cur_link_an_mode;
	if (pl->pcs->neg_mode)
		neg_mode = pl->pcs_neg_mode;

	/* Modern PCS-based method; update the advert at the PCS, and
	 * restart negotiation if the pcs_config() helper indicates that
	 * the programmed advertisement has changed.
	 */
	ret = phylink_pcs_config(pl->pcs, neg_mode, &pl->link_config,
				 !!(pl->link_config.pause & MLO_PAUSE_AN));
	if (ret < 0)
		return ret;

	if (ret > 0)
		phylink_pcs_an_restart(pl);

	return 0;
}

static void phylink_mac_pcs_get_state(struct phylink *pl,
				      struct phylink_link_state *state)
{
	linkmode_copy(state->advertising, pl->link_config.advertising);
	linkmode_zero(state->lp_advertising);
	state->interface = pl->link_config.interface;
	state->rate_matching = pl->link_config.rate_matching;
	if (linkmode_test_bit(ETHTOOL_LINK_MODE_Autoneg_BIT,
			      state->advertising)) {
		state->speed = SPEED_UNKNOWN;
		state->duplex = DUPLEX_UNKNOWN;
		state->pause = MLO_PAUSE_NONE;
	} else {
		state->speed =  pl->link_config.speed;
		state->duplex = pl->link_config.duplex;
		state->pause = pl->link_config.pause;
	}
	state->an_complete = 0;
	state->link = 1;

	if (pl->pcs)
		pl->pcs->ops->pcs_get_state(pl->pcs, state);
	else
		state->link = 0;
}

/* The fixed state is... fixed except for the link state,
 * which may be determined by a GPIO or a callback.
 */
static void phylink_get_fixed_state(struct phylink *pl,
				    struct phylink_link_state *state)
{
	*state = pl->link_config;
	if (pl->config->get_fixed_state)
		pl->config->get_fixed_state(pl->config, state);
	else if (pl->link_gpio)
		state->link = !!gpiod_get_value_cansleep(pl->link_gpio);

	state->pause = MLO_PAUSE_NONE;
	phylink_resolve_an_pause(state);
}

static void phylink_mac_initial_config(struct phylink *pl, bool force_restart)
{
	struct phylink_link_state link_state;

	switch (pl->cur_link_an_mode) {
	case MLO_AN_PHY:
		link_state = pl->phy_state;
		break;

	case MLO_AN_FIXED:
		phylink_get_fixed_state(pl, &link_state);
		break;

	case MLO_AN_INBAND:
		link_state = pl->link_config;
		if (link_state.interface == PHY_INTERFACE_MODE_SGMII)
			link_state.pause = MLO_PAUSE_NONE;
		break;

	default: /* can't happen */
		return;
	}

	link_state.link = false;

	phylink_apply_manual_flow(pl, &link_state);
	phylink_major_config(pl, force_restart, &link_state);
}

static const char *phylink_pause_to_str(int pause)
{
	switch (pause & MLO_PAUSE_TXRX_MASK) {
	case MLO_PAUSE_TX | MLO_PAUSE_RX:
		return "rx/tx";
	case MLO_PAUSE_TX:
		return "tx";
	case MLO_PAUSE_RX:
		return "rx";
	default:
		return "off";
	}
}

static void phylink_link_up(struct phylink *pl,
			    struct phylink_link_state link_state)
{
	struct net_device *ndev = pl->netdev;
	unsigned int neg_mode;
	int speed, duplex;
	bool rx_pause;

	speed = link_state.speed;
	duplex = link_state.duplex;
	rx_pause = !!(link_state.pause & MLO_PAUSE_RX);

	switch (link_state.rate_matching) {
	case RATE_MATCH_PAUSE:
		/* The PHY is doing rate matchion from the media rate (in
		 * the link_state) to the interface speed, and will send
		 * pause frames to the MAC to limit its transmission speed.
		 */
		speed = phylink_interface_max_speed(link_state.interface);
		duplex = DUPLEX_FULL;
		rx_pause = true;
		break;

	case RATE_MATCH_CRS:
		/* The PHY is doing rate matchion from the media rate (in
		 * the link_state) to the interface speed, and will cause
		 * collisions to the MAC to limit its transmission speed.
		 */
		speed = phylink_interface_max_speed(link_state.interface);
		duplex = DUPLEX_HALF;
		break;
	}

	pl->cur_interface = link_state.interface;

	neg_mode = pl->cur_link_an_mode;
	if (pl->pcs && pl->pcs->neg_mode)
		neg_mode = pl->pcs_neg_mode;

	phylink_pcs_link_up(pl->pcs, neg_mode, pl->cur_interface, speed,
			    duplex);

	pl->mac_ops->mac_link_up(pl->config, pl->phydev, pl->cur_link_an_mode,
				 pl->cur_interface, speed, duplex,
				 !!(link_state.pause & MLO_PAUSE_TX), rx_pause);

	if (ndev)
		netif_carrier_on(ndev);

	phylink_info(pl,
		     "Link is Up - %s/%s - flow control %s\n",
		     phy_speed_to_str(link_state.speed),
		     phy_duplex_to_str(link_state.duplex),
		     phylink_pause_to_str(link_state.pause));
}

static void phylink_link_down(struct phylink *pl)
{
	struct net_device *ndev = pl->netdev;

	if (ndev)
		netif_carrier_off(ndev);
	pl->mac_ops->mac_link_down(pl->config, pl->cur_link_an_mode,
				   pl->cur_interface);
	phylink_info(pl, "Link is Down\n");
}

static void phylink_resolve(struct work_struct *w)
{
	struct phylink *pl = container_of(w, struct phylink, resolve);
	struct phylink_link_state link_state;
	struct net_device *ndev = pl->netdev;
	bool mac_config = false;
	bool retrigger = false;
	bool cur_link_state;

	mutex_lock(&pl->state_mutex);
	if (pl->netdev)
		cur_link_state = netif_carrier_ok(ndev);
	else
		cur_link_state = pl->old_link_state;

	if (pl->phylink_disable_state) {
		pl->link_failed = false;
		link_state.link = false;
	} else if (pl->link_failed) {
		link_state.link = false;
		retrigger = true;
	} else {
		switch (pl->cur_link_an_mode) {
		case MLO_AN_PHY:
			link_state = pl->phy_state;
			phylink_apply_manual_flow(pl, &link_state);
			mac_config = link_state.link;
			break;

		case MLO_AN_FIXED:
			phylink_get_fixed_state(pl, &link_state);
			mac_config = link_state.link;
			break;

		case MLO_AN_INBAND:
			phylink_mac_pcs_get_state(pl, &link_state);

			/* The PCS may have a latching link-fail indicator.
			 * If the link was up, bring the link down and
			 * re-trigger the resolve. Otherwise, re-read the
			 * PCS state to get the current status of the link.
			 */
			if (!link_state.link) {
				if (cur_link_state)
					retrigger = true;
				else
					phylink_mac_pcs_get_state(pl,
								  &link_state);
			}

			/* If we have a phy, the "up" state is the union of
			 * both the PHY and the MAC
			 */
			if (pl->phydev)
				link_state.link &= pl->phy_state.link;

			/* Only update if the PHY link is up */
			if (pl->phydev && pl->phy_state.link) {
				/* If the interface has changed, force a
				 * link down event if the link isn't already
				 * down, and re-resolve.
				 */
				if (link_state.interface !=
				    pl->phy_state.interface) {
					retrigger = true;
					link_state.link = false;
				}
				link_state.interface = pl->phy_state.interface;

				/* If we are doing rate matching, then the
				 * link speed/duplex comes from the PHY
				 */
				if (pl->phy_state.rate_matching) {
					link_state.rate_matching =
						pl->phy_state.rate_matching;
					link_state.speed = pl->phy_state.speed;
					link_state.duplex =
						pl->phy_state.duplex;
				}

				/* If we have a PHY, we need to update with
				 * the PHY flow control bits.
				 */
				link_state.pause = pl->phy_state.pause;
				mac_config = true;
			}
			phylink_apply_manual_flow(pl, &link_state);
			break;
		}
	}

	if (mac_config) {
		if (link_state.interface != pl->link_config.interface) {
			/* The interface has changed, force the link down and
			 * then reconfigure.
			 */
			if (cur_link_state) {
				phylink_link_down(pl);
				cur_link_state = false;
			}
			phylink_major_config(pl, false, &link_state);
			pl->link_config.interface = link_state.interface;
		}
	}

	if (link_state.link != cur_link_state) {
		pl->old_link_state = link_state.link;
		if (!link_state.link)
			phylink_link_down(pl);
		else
			phylink_link_up(pl, link_state);
	}
	if (!link_state.link && retrigger) {
		pl->link_failed = false;
		queue_work(system_power_efficient_wq, &pl->resolve);
	}
	mutex_unlock(&pl->state_mutex);
}

static void phylink_run_resolve(struct phylink *pl)
{
	if (!pl->phylink_disable_state)
		queue_work(system_power_efficient_wq, &pl->resolve);
}

static void phylink_run_resolve_and_disable(struct phylink *pl, int bit)
{
	unsigned long state = pl->phylink_disable_state;

	set_bit(bit, &pl->phylink_disable_state);
	if (state == 0) {
		queue_work(system_power_efficient_wq, &pl->resolve);
		flush_work(&pl->resolve);
	}
}

static void phylink_enable_and_run_resolve(struct phylink *pl, int bit)
{
	clear_bit(bit, &pl->phylink_disable_state);
	phylink_run_resolve(pl);
}

static void phylink_fixed_poll(struct timer_list *t)
{
	struct phylink *pl = container_of(t, struct phylink, link_poll);

	mod_timer(t, jiffies + HZ);

	phylink_run_resolve(pl);
}

static const struct sfp_upstream_ops sfp_phylink_ops;

static int phylink_register_sfp(struct phylink *pl,
				const struct fwnode_handle *fwnode)
{
	struct sfp_bus *bus;
	int ret;

	if (!fwnode)
		return 0;

	bus = sfp_bus_find_fwnode(fwnode);
	if (IS_ERR(bus)) {
		phylink_err(pl, "unable to attach SFP bus: %pe\n", bus);
		return PTR_ERR(bus);
	}

	pl->sfp_bus = bus;

	ret = sfp_bus_add_upstream(bus, pl, &sfp_phylink_ops);
	sfp_bus_put(bus);

	return ret;
}

/**
 * phylink_set_fixed_link() - set the fixed link
 * @pl: a pointer to a &struct phylink returned from phylink_create()
 * @state: a pointer to a struct phylink_link_state.
 *
 * This function is used when the link parameters are known and do not change,
 * making it suitable for certain types of network connections.
 *
 * Returns: zero on success or negative error code.
 */
int phylink_set_fixed_link(struct phylink *pl,
			   const struct phylink_link_state *state)
{
	const struct phy_setting *s;
	unsigned long *adv;

	if (pl->cfg_link_an_mode != MLO_AN_PHY || !state ||
	    !test_bit(PHYLINK_DISABLE_STOPPED, &pl->phylink_disable_state))
		return -EINVAL;

	s = phy_lookup_setting(state->speed, state->duplex,
			       pl->supported, true);
	if (!s)
		return -EINVAL;

	adv = pl->link_config.advertising;
	linkmode_zero(adv);
	linkmode_set_bit(s->bit, adv);
	linkmode_set_bit(ETHTOOL_LINK_MODE_Autoneg_BIT, adv);

	pl->link_config.speed = state->speed;
	pl->link_config.duplex = state->duplex;
	pl->link_config.link = 1;
	pl->link_config.an_complete = 1;

	pl->cfg_link_an_mode = MLO_AN_FIXED;
	pl->cur_link_an_mode = pl->cfg_link_an_mode;

	return 0;
}
EXPORT_SYMBOL_GPL(phylink_set_fixed_link);

/**
 * phylink_create() - create a phylink instance
 * @config: a pointer to the target &struct phylink_config
 * @fwnode: a pointer to a &struct fwnode_handle describing the network
 *	interface
 * @iface: the desired link mode defined by &typedef phy_interface_t
 * @mac_ops: a pointer to a &struct phylink_mac_ops for the MAC.
 *
 * Create a new phylink instance, and parse the link parameters found in @np.
 * This will parse in-band modes, fixed-link or SFP configuration.
 *
 * Note: the rtnl lock must not be held when calling this function.
 *
 * Returns a pointer to a &struct phylink, or an error-pointer value. Users
 * must use IS_ERR() to check for errors from this function.
 */
struct phylink *phylink_create(struct phylink_config *config,
			       const struct fwnode_handle *fwnode,
			       phy_interface_t iface,
			       const struct phylink_mac_ops *mac_ops)
{
	struct phylink *pl;
	int ret;

	/* Validate the supplied configuration */
	if (phy_interface_empty(config->supported_interfaces)) {
		dev_err(config->dev,
			"phylink: error: empty supported_interfaces\n");
		return ERR_PTR(-EINVAL);
	}

	pl = kzalloc(sizeof(*pl), GFP_KERNEL);
	if (!pl)
		return ERR_PTR(-ENOMEM);

	mutex_init(&pl->state_mutex);
	INIT_WORK(&pl->resolve, phylink_resolve);

	pl->config = config;
	if (config->type == PHYLINK_NETDEV) {
		pl->netdev = to_net_dev(config->dev);
		netif_carrier_off(pl->netdev);
	} else if (config->type == PHYLINK_DEV) {
		pl->dev = config->dev;
	} else {
		kfree(pl);
		return ERR_PTR(-EINVAL);
	}

	pl->phy_state.interface = iface;
	pl->link_interface = iface;
	if (iface == PHY_INTERFACE_MODE_MOCA)
		pl->link_port = PORT_BNC;
	else
		pl->link_port = PORT_MII;
	pl->link_config.interface = iface;
	pl->link_config.pause = MLO_PAUSE_AN;
	pl->link_config.speed = SPEED_UNKNOWN;
	pl->link_config.duplex = DUPLEX_UNKNOWN;
	pl->pcs_state = PCS_STATE_DOWN;
	pl->mac_ops = mac_ops;
	__set_bit(PHYLINK_DISABLE_STOPPED, &pl->phylink_disable_state);
	timer_setup(&pl->link_poll, phylink_fixed_poll, 0);

	linkmode_fill(pl->supported);
	linkmode_copy(pl->link_config.advertising, pl->supported);
	phylink_validate(pl, pl->supported, &pl->link_config);

	ret = phylink_parse_mode(pl, fwnode);
	if (ret < 0) {
		kfree(pl);
		return ERR_PTR(ret);
	}

	if (pl->cfg_link_an_mode == MLO_AN_FIXED) {
		ret = phylink_parse_fixedlink(pl, fwnode);
		if (ret < 0) {
			kfree(pl);
			return ERR_PTR(ret);
		}
	}

	pl->cur_link_an_mode = pl->cfg_link_an_mode;

	ret = phylink_register_sfp(pl, fwnode);
	if (ret < 0) {
		kfree(pl);
		return ERR_PTR(ret);
	}

	return pl;
}
EXPORT_SYMBOL_GPL(phylink_create);

/**
 * phylink_destroy() - cleanup and destroy the phylink instance
 * @pl: a pointer to a &struct phylink returned from phylink_create()
 *
 * Destroy a phylink instance. Any PHY that has been attached must have been
 * cleaned up via phylink_disconnect_phy() prior to calling this function.
 *
 * Note: the rtnl lock must not be held when calling this function.
 */
void phylink_destroy(struct phylink *pl)
{
	sfp_bus_del_upstream(pl->sfp_bus);
	if (pl->link_gpio)
		gpiod_put(pl->link_gpio);

	cancel_work_sync(&pl->resolve);
	kfree(pl);
}
EXPORT_SYMBOL_GPL(phylink_destroy);

/**
 * phylink_expects_phy() - Determine if phylink expects a phy to be attached
 * @pl: a pointer to a &struct phylink returned from phylink_create()
 *
 * When using fixed-link mode, or in-band mode with 1000base-X or 2500base-X,
 * no PHY is needed.
 *
 * Returns true if phylink will be expecting a PHY.
 */
bool phylink_expects_phy(struct phylink *pl)
{
	if (pl->cfg_link_an_mode == MLO_AN_FIXED ||
	    (pl->cfg_link_an_mode == MLO_AN_INBAND &&
	     phy_interface_mode_is_8023z(pl->link_config.interface)))
		return false;
	return true;
}
EXPORT_SYMBOL_GPL(phylink_expects_phy);

static void phylink_phy_change(struct phy_device *phydev, bool up)
{
	struct phylink *pl = phydev->phylink;
	bool tx_pause, rx_pause;

	phy_get_pause(phydev, &tx_pause, &rx_pause);

	mutex_lock(&pl->state_mutex);
	pl->phy_state.speed = phydev->speed;
	pl->phy_state.duplex = phydev->duplex;
	pl->phy_state.rate_matching = phydev->rate_matching;
	pl->phy_state.pause = MLO_PAUSE_NONE;
	if (tx_pause)
		pl->phy_state.pause |= MLO_PAUSE_TX;
	if (rx_pause)
		pl->phy_state.pause |= MLO_PAUSE_RX;
	pl->phy_state.interface = phydev->interface;
	pl->phy_state.link = up;
	if (!up)
		pl->link_failed = true;
	mutex_unlock(&pl->state_mutex);

	phylink_run_resolve(pl);

	phylink_dbg(pl, "phy link %s %s/%s/%s/%s/%s\n", up ? "up" : "down",
		    phy_modes(phydev->interface),
		    phy_speed_to_str(phydev->speed),
		    phy_duplex_to_str(phydev->duplex),
		    phy_rate_matching_to_str(phydev->rate_matching),
		    phylink_pause_to_str(pl->phy_state.pause));
}

static int phylink_validate_phy(struct phylink *pl, struct phy_device *phy,
				unsigned long *supported,
				struct phylink_link_state *state)
{
	DECLARE_PHY_INTERFACE_MASK(interfaces);

	/* If the PHY provides a bitmap of the interfaces it will be using
	 * depending on the negotiated media speeds, use this to validate
	 * which ethtool link modes can be used.
	 */
	if (!phy_interface_empty(phy->possible_interfaces)) {
		/* We only care about the union of the PHY's interfaces and
		 * those which the host supports.
		 */
		phy_interface_and(interfaces, phy->possible_interfaces,
				  pl->config->supported_interfaces);

		if (phy_interface_empty(interfaces)) {
			phylink_err(pl, "PHY has no common interfaces\n");
			return -EINVAL;
		}

		if (phy_on_sfp(phy)) {
			/* If the PHY is on a SFP, limit the interfaces to
			 * those that can be used with a SFP module.
			 */
			phy_interface_and(interfaces, interfaces,
					  phylink_sfp_interfaces);

			if (phy_interface_empty(interfaces)) {
				phylink_err(pl, "SFP PHY's possible interfaces becomes empty\n");
				return -EINVAL;
			}
		}

		phylink_dbg(pl, "PHY %s uses interfaces %*pbl, validating %*pbl\n",
			    phydev_name(phy),
			    (int)PHY_INTERFACE_MODE_MAX,
			    phy->possible_interfaces,
			    (int)PHY_INTERFACE_MODE_MAX, interfaces);

		return phylink_validate_mask(pl, phy, supported, state,
					     interfaces);
	}

	phylink_dbg(pl, "PHY %s doesn't supply possible interfaces\n",
		    phydev_name(phy));

	/* Check whether we would use rate matching for the proposed interface
	 * mode.
	 */
	state->rate_matching = phy_get_rate_matching(phy, state->interface);

	/* Clause 45 PHYs may switch their Serdes lane between, e.g. 10GBASE-R,
	 * 5GBASE-R, 2500BASE-X and SGMII if they are not using rate matching.
	 * For some interface modes (e.g. RXAUI, XAUI and USXGMII) switching
	 * their Serdes is either unnecessary or not reasonable.
	 *
	 * For these which switch interface modes, we really need to know which
	 * interface modes the PHY supports to properly work out which ethtool
	 * linkmodes can be supported. For now, as a work-around, we validate
	 * against all interface modes, which may lead to more ethtool link
	 * modes being advertised than are actually supported.
	 */
	if (phy->is_c45 && state->rate_matching == RATE_MATCH_NONE &&
	    state->interface != PHY_INTERFACE_MODE_RXAUI &&
	    state->interface != PHY_INTERFACE_MODE_XAUI &&
	    state->interface != PHY_INTERFACE_MODE_USXGMII)
		state->interface = PHY_INTERFACE_MODE_NA;

	return phylink_validate(pl, supported, state);
}

static int phylink_bringup_phy(struct phylink *pl, struct phy_device *phy,
			       phy_interface_t interface)
{
	struct phylink_link_state config;
	__ETHTOOL_DECLARE_LINK_MODE_MASK(supported);
	char *irq_str;
	int ret;

	/*
	 * This is the new way of dealing with flow control for PHYs,
	 * as described by Timur Tabi in commit 529ed1275263 ("net: phy:
	 * phy drivers should not set SUPPORTED_[Asym_]Pause") except
	 * using our validate call to the MAC, we rely upon the MAC
	 * clearing the bits from both supported and advertising fields.
	 */
	phy_support_asym_pause(phy);

	memset(&config, 0, sizeof(config));
	linkmode_copy(supported, phy->supported);
	linkmode_copy(config.advertising, phy->advertising);
	config.interface = interface;

	ret = phylink_validate_phy(pl, phy, supported, &config);
	if (ret) {
		phylink_warn(pl, "validation of %s with support %*pb and advertisement %*pb failed: %pe\n",
			     phy_modes(config.interface),
			     __ETHTOOL_LINK_MODE_MASK_NBITS, phy->supported,
			     __ETHTOOL_LINK_MODE_MASK_NBITS, config.advertising,
			     ERR_PTR(ret));
		return ret;
	}

	phy->phylink = pl;
	phy->phy_link_change = phylink_phy_change;

	irq_str = phy_attached_info_irq(phy);
	phylink_info(pl,
		     "PHY [%s] driver [%s] (irq=%s)\n",
		     dev_name(&phy->mdio.dev), phy->drv->name, irq_str);
	kfree(irq_str);

	mutex_lock(&phy->lock);
	mutex_lock(&pl->state_mutex);
	pl->phydev = phy;
	pl->phy_state.interface = interface;
	pl->phy_state.pause = MLO_PAUSE_NONE;
	pl->phy_state.speed = SPEED_UNKNOWN;
	pl->phy_state.duplex = DUPLEX_UNKNOWN;
	pl->phy_state.rate_matching = RATE_MATCH_NONE;
	linkmode_copy(pl->supported, supported);
	linkmode_copy(pl->link_config.advertising, config.advertising);

	/* Restrict the phy advertisement according to the MAC support. */
	linkmode_copy(phy->advertising, config.advertising);
	mutex_unlock(&pl->state_mutex);
	mutex_unlock(&phy->lock);

	phylink_dbg(pl,
		    "phy: %s setting supported %*pb advertising %*pb\n",
		    phy_modes(interface),
		    __ETHTOOL_LINK_MODE_MASK_NBITS, pl->supported,
		    __ETHTOOL_LINK_MODE_MASK_NBITS, phy->advertising);

	if (phy_interrupt_is_valid(phy))
		phy_request_interrupt(phy);

	if (pl->config->mac_managed_pm)
		phy->mac_managed_pm = true;

	return 0;
}

static int phylink_attach_phy(struct phylink *pl, struct phy_device *phy,
			      phy_interface_t interface)
{
	u32 flags = 0;

	if (WARN_ON(pl->cfg_link_an_mode == MLO_AN_FIXED ||
		    (pl->cfg_link_an_mode == MLO_AN_INBAND &&
		     phy_interface_mode_is_8023z(interface) && !pl->sfp_bus)))
		return -EINVAL;

	if (pl->phydev)
		return -EBUSY;

	if (pl->config->mac_requires_rxc)
		flags |= PHY_F_RXC_ALWAYS_ON;

	return phy_attach_direct(pl->netdev, phy, flags, interface);
}

/**
 * phylink_connect_phy() - connect a PHY to the phylink instance
 * @pl: a pointer to a &struct phylink returned from phylink_create()
 * @phy: a pointer to a &struct phy_device.
 *
 * Connect @phy to the phylink instance specified by @pl by calling
 * phy_attach_direct(). Configure the @phy according to the MAC driver's
 * capabilities, start the PHYLIB state machine and enable any interrupts
 * that the PHY supports.
 *
 * This updates the phylink's ethtool supported and advertising link mode
 * masks.
 *
 * Returns 0 on success or a negative errno.
 */
int phylink_connect_phy(struct phylink *pl, struct phy_device *phy)
{
	int ret;

	/* Use PHY device/driver interface */
	if (pl->link_interface == PHY_INTERFACE_MODE_NA) {
		pl->link_interface = phy->interface;
		pl->link_config.interface = pl->link_interface;
	}

	ret = phylink_attach_phy(pl, phy, pl->link_interface);
	if (ret < 0)
		return ret;

	ret = phylink_bringup_phy(pl, phy, pl->link_config.interface);
	if (ret)
		phy_detach(phy);

	return ret;
}
EXPORT_SYMBOL_GPL(phylink_connect_phy);

/**
 * phylink_of_phy_connect() - connect the PHY specified in the DT mode.
 * @pl: a pointer to a &struct phylink returned from phylink_create()
 * @dn: a pointer to a &struct device_node.
 * @flags: PHY-specific flags to communicate to the PHY device driver
 *
 * Connect the phy specified in the device node @dn to the phylink instance
 * specified by @pl. Actions specified in phylink_connect_phy() will be
 * performed.
 *
 * Returns 0 on success or a negative errno.
 */
int phylink_of_phy_connect(struct phylink *pl, struct device_node *dn,
			   u32 flags)
{
	return phylink_fwnode_phy_connect(pl, of_fwnode_handle(dn), flags);
}
EXPORT_SYMBOL_GPL(phylink_of_phy_connect);

/**
 * phylink_fwnode_phy_connect() - connect the PHY specified in the fwnode.
 * @pl: a pointer to a &struct phylink returned from phylink_create()
 * @fwnode: a pointer to a &struct fwnode_handle.
 * @flags: PHY-specific flags to communicate to the PHY device driver
 *
 * Connect the phy specified @fwnode to the phylink instance specified
 * by @pl.
 *
 * Returns 0 on success or a negative errno.
 */
int phylink_fwnode_phy_connect(struct phylink *pl,
			       const struct fwnode_handle *fwnode,
			       u32 flags)
{
	struct fwnode_handle *phy_fwnode;
	struct phy_device *phy_dev;
	int ret;

	/* Fixed links and 802.3z are handled without needing a PHY */
	if (pl->cfg_link_an_mode == MLO_AN_FIXED ||
	    (pl->cfg_link_an_mode == MLO_AN_INBAND &&
	     phy_interface_mode_is_8023z(pl->link_interface)))
		return 0;

	phy_fwnode = fwnode_get_phy_node(fwnode);
	if (IS_ERR(phy_fwnode)) {
		if (pl->cfg_link_an_mode == MLO_AN_PHY)
			return -ENODEV;
		return 0;
	}

	phy_dev = fwnode_phy_find_device(phy_fwnode);
	/* We're done with the phy_node handle */
	fwnode_handle_put(phy_fwnode);
	if (!phy_dev)
		return -ENODEV;

	/* Use PHY device/driver interface */
	if (pl->link_interface == PHY_INTERFACE_MODE_NA) {
		pl->link_interface = phy_dev->interface;
		pl->link_config.interface = pl->link_interface;
	}

	if (pl->config->mac_requires_rxc)
		flags |= PHY_F_RXC_ALWAYS_ON;

	ret = phy_attach_direct(pl->netdev, phy_dev, flags,
				pl->link_interface);
	phy_device_free(phy_dev);
	if (ret)
		return ret;

	ret = phylink_bringup_phy(pl, phy_dev, pl->link_config.interface);
	if (ret)
		phy_detach(phy_dev);

	return ret;
}
EXPORT_SYMBOL_GPL(phylink_fwnode_phy_connect);

/**
 * phylink_disconnect_phy() - disconnect any PHY attached to the phylink
 *   instance.
 * @pl: a pointer to a &struct phylink returned from phylink_create()
 *
 * Disconnect any current PHY from the phylink instance described by @pl.
 */
void phylink_disconnect_phy(struct phylink *pl)
{
	struct phy_device *phy;

	ASSERT_RTNL();

	phy = pl->phydev;
	if (phy) {
		mutex_lock(&phy->lock);
		mutex_lock(&pl->state_mutex);
		pl->phydev = NULL;
		mutex_unlock(&pl->state_mutex);
		mutex_unlock(&phy->lock);
		flush_work(&pl->resolve);

		phy_disconnect(phy);
	}
}
EXPORT_SYMBOL_GPL(phylink_disconnect_phy);

static void phylink_link_changed(struct phylink *pl, bool up, const char *what)
{
	if (!up)
		pl->link_failed = true;
	phylink_run_resolve(pl);
	phylink_dbg(pl, "%s link %s\n", what, up ? "up" : "down");
}

/**
 * phylink_mac_change() - notify phylink of a change in MAC state
 * @pl: a pointer to a &struct phylink returned from phylink_create()
 * @up: indicates whether the link is currently up.
 *
 * The MAC driver should call this driver when the state of its link
 * changes (eg, link failure, new negotiation results, etc.)
 */
void phylink_mac_change(struct phylink *pl, bool up)
{
	phylink_link_changed(pl, up, "mac");
}
EXPORT_SYMBOL_GPL(phylink_mac_change);

/**
 * phylink_pcs_change() - notify phylink of a change to PCS link state
 * @pcs: pointer to &struct phylink_pcs
 * @up: indicates whether the link is currently up.
 *
 * The PCS driver should call this when the state of its link changes
 * (e.g. link failure, new negotiation results, etc.) Note: it should
 * not determine "up" by reading the BMSR. If in doubt about the link
 * state at interrupt time, then pass true if pcs_get_state() returns
 * the latched link-down state, otherwise pass false.
 */
void phylink_pcs_change(struct phylink_pcs *pcs, bool up)
{
	struct phylink *pl = pcs->phylink;

	if (pl)
		phylink_link_changed(pl, up, "pcs");
}
EXPORT_SYMBOL_GPL(phylink_pcs_change);

static irqreturn_t phylink_link_handler(int irq, void *data)
{
	struct phylink *pl = data;

	phylink_run_resolve(pl);

	return IRQ_HANDLED;
}

/**
 * phylink_start() - start a phylink instance
 * @pl: a pointer to a &struct phylink returned from phylink_create()
 *
 * Start the phylink instance specified by @pl, configuring the MAC for the
 * desired link mode(s) and negotiation style. This should be called from the
 * network device driver's &struct net_device_ops ndo_open() method.
 */
void phylink_start(struct phylink *pl)
{
	bool poll = false;

	ASSERT_RTNL();

	phylink_info(pl, "configuring for %s/%s link mode\n",
		     phylink_an_mode_str(pl->cur_link_an_mode),
		     phy_modes(pl->link_config.interface));

	/* Always set the carrier off */
	if (pl->netdev)
		netif_carrier_off(pl->netdev);

	pl->pcs_state = PCS_STATE_STARTING;

	/* Apply the link configuration to the MAC when starting. This allows
	 * a fixed-link to start with the correct parameters, and also
	 * ensures that we set the appropriate advertisement for Serdes links.
	 *
	 * Restart autonegotiation if using 802.3z to ensure that the link
	 * parameters are properly negotiated.  This is necessary for DSA
	 * switches using 802.3z negotiation to ensure they see our modes.
	 */
	phylink_mac_initial_config(pl, true);

	pl->pcs_state = PCS_STATE_STARTED;

	phylink_enable_and_run_resolve(pl, PHYLINK_DISABLE_STOPPED);

	if (pl->cfg_link_an_mode == MLO_AN_FIXED && pl->link_gpio) {
		int irq = gpiod_to_irq(pl->link_gpio);

		if (irq > 0) {
			if (!request_irq(irq, phylink_link_handler,
					 IRQF_TRIGGER_RISING |
					 IRQF_TRIGGER_FALLING,
					 "netdev link", pl))
				pl->link_irq = irq;
			else
				irq = 0;
		}
		if (irq <= 0)
			poll = true;
	}

	if (pl->cfg_link_an_mode == MLO_AN_FIXED)
		poll |= pl->config->poll_fixed_state;

	if (poll)
		mod_timer(&pl->link_poll, jiffies + HZ);
	if (pl->phydev)
		phy_start(pl->phydev);
	if (pl->sfp_bus)
		sfp_upstream_start(pl->sfp_bus);
}
EXPORT_SYMBOL_GPL(phylink_start);

/**
 * phylink_stop() - stop a phylink instance
 * @pl: a pointer to a &struct phylink returned from phylink_create()
 *
 * Stop the phylink instance specified by @pl. This should be called from the
 * network device driver's &struct net_device_ops ndo_stop() method.  The
 * network device's carrier state should not be changed prior to calling this
 * function.
 *
 * This will synchronously bring down the link if the link is not already
 * down (in other words, it will trigger a mac_link_down() method call.)
 */
void phylink_stop(struct phylink *pl)
{
	ASSERT_RTNL();

	if (pl->sfp_bus)
		sfp_upstream_stop(pl->sfp_bus);
	if (pl->phydev)
		phy_stop(pl->phydev);
	del_timer_sync(&pl->link_poll);
	if (pl->link_irq) {
		free_irq(pl->link_irq, pl);
		pl->link_irq = 0;
	}

	phylink_run_resolve_and_disable(pl, PHYLINK_DISABLE_STOPPED);

	pl->pcs_state = PCS_STATE_DOWN;

	phylink_pcs_disable(pl->pcs);
}
EXPORT_SYMBOL_GPL(phylink_stop);

/**
 * phylink_suspend() - handle a network device suspend event
 * @pl: a pointer to a &struct phylink returned from phylink_create()
 * @mac_wol: true if the MAC needs to receive packets for Wake-on-Lan
 *
 * Handle a network device suspend event. There are several cases:
 *
 * - If Wake-on-Lan is not active, we can bring down the link between
 *   the MAC and PHY by calling phylink_stop().
 * - If Wake-on-Lan is active, and being handled only by the PHY, we
 *   can also bring down the link between the MAC and PHY.
 * - If Wake-on-Lan is active, but being handled by the MAC, the MAC
 *   still needs to receive packets, so we can not bring the link down.
 */
void phylink_suspend(struct phylink *pl, bool mac_wol)
{
	ASSERT_RTNL();

	if (mac_wol && (!pl->netdev || pl->netdev->ethtool->wol_enabled)) {
		/* Wake-on-Lan enabled, MAC handling */
		mutex_lock(&pl->state_mutex);

		/* Stop the resolver bringing the link up */
		__set_bit(PHYLINK_DISABLE_MAC_WOL, &pl->phylink_disable_state);

		/* Disable the carrier, to prevent transmit timeouts,
		 * but one would hope all packets have been sent. This
		 * also means phylink_resolve() will do nothing.
		 */
		if (pl->netdev)
			netif_carrier_off(pl->netdev);
		else
			pl->old_link_state = false;

		/* We do not call mac_link_down() here as we want the
		 * link to remain up to receive the WoL packets.
		 */
		mutex_unlock(&pl->state_mutex);
	} else {
		phylink_stop(pl);
	}
}
EXPORT_SYMBOL_GPL(phylink_suspend);

/**
 * phylink_resume() - handle a network device resume event
 * @pl: a pointer to a &struct phylink returned from phylink_create()
 *
 * Undo the effects of phylink_suspend(), returning the link to an
 * operational state.
 */
void phylink_resume(struct phylink *pl)
{
	ASSERT_RTNL();

	if (test_bit(PHYLINK_DISABLE_MAC_WOL, &pl->phylink_disable_state)) {
		/* Wake-on-Lan enabled, MAC handling */

		/* Call mac_link_down() so we keep the overall state balanced.
		 * Do this under the state_mutex lock for consistency. This
		 * will cause a "Link Down" message to be printed during
		 * resume, which is harmless - the true link state will be
		 * printed when we run a resolve.
		 */
		mutex_lock(&pl->state_mutex);
		phylink_link_down(pl);
		mutex_unlock(&pl->state_mutex);

		/* Re-apply the link parameters so that all the settings get
		 * restored to the MAC.
		 */
		phylink_mac_initial_config(pl, true);

		/* Re-enable and re-resolve the link parameters */
		phylink_enable_and_run_resolve(pl, PHYLINK_DISABLE_MAC_WOL);
	} else {
		phylink_start(pl);
	}
}
EXPORT_SYMBOL_GPL(phylink_resume);

/**
 * phylink_ethtool_get_wol() - get the wake on lan parameters for the PHY
 * @pl: a pointer to a &struct phylink returned from phylink_create()
 * @wol: a pointer to &struct ethtool_wolinfo to hold the read parameters
 *
 * Read the wake on lan parameters from the PHY attached to the phylink
 * instance specified by @pl. If no PHY is currently attached, report no
 * support for wake on lan.
 */
void phylink_ethtool_get_wol(struct phylink *pl, struct ethtool_wolinfo *wol)
{
	ASSERT_RTNL();

	wol->supported = 0;
	wol->wolopts = 0;

	if (pl->phydev)
		phy_ethtool_get_wol(pl->phydev, wol);
}
EXPORT_SYMBOL_GPL(phylink_ethtool_get_wol);

/**
 * phylink_ethtool_set_wol() - set wake on lan parameters
 * @pl: a pointer to a &struct phylink returned from phylink_create()
 * @wol: a pointer to &struct ethtool_wolinfo for the desired parameters
 *
 * Set the wake on lan parameters for the PHY attached to the phylink
 * instance specified by @pl. If no PHY is attached, returns %EOPNOTSUPP
 * error.
 *
 * Returns zero on success or negative errno code.
 */
int phylink_ethtool_set_wol(struct phylink *pl, struct ethtool_wolinfo *wol)
{
	int ret = -EOPNOTSUPP;

	ASSERT_RTNL();

	if (pl->phydev)
		ret = phy_ethtool_set_wol(pl->phydev, wol);

	return ret;
}
EXPORT_SYMBOL_GPL(phylink_ethtool_set_wol);

static phy_interface_t phylink_sfp_select_interface(struct phylink *pl,
						const unsigned long *link_modes)
{
	phy_interface_t interface;

	interface = sfp_select_interface(pl->sfp_bus, link_modes);
	if (interface == PHY_INTERFACE_MODE_NA) {
		phylink_err(pl,
			    "selection of interface failed, advertisement %*pb\n",
			    __ETHTOOL_LINK_MODE_MASK_NBITS,
			    link_modes);
		return interface;
	}

	if (!test_bit(interface, pl->config->supported_interfaces)) {
		phylink_err(pl,
			    "selection of interface failed, SFP selected %s (%u) but MAC supports %*pbl\n",
			    phy_modes(interface), interface,
			    (int)PHY_INTERFACE_MODE_MAX,
			    pl->config->supported_interfaces);
		return PHY_INTERFACE_MODE_NA;
	}

	return interface;
}

static void phylink_merge_link_mode(unsigned long *dst, const unsigned long *b)
{
	__ETHTOOL_DECLARE_LINK_MODE_MASK(mask);

	linkmode_zero(mask);
	phylink_set_port_modes(mask);

	linkmode_and(dst, dst, mask);
	linkmode_or(dst, dst, b);
}

static void phylink_get_ksettings(const struct phylink_link_state *state,
				  struct ethtool_link_ksettings *kset)
{
	phylink_merge_link_mode(kset->link_modes.advertising, state->advertising);
	linkmode_copy(kset->link_modes.lp_advertising, state->lp_advertising);
	if (kset->base.rate_matching == RATE_MATCH_NONE) {
		kset->base.speed = state->speed;
		kset->base.duplex = state->duplex;
	}
	kset->base.autoneg = linkmode_test_bit(ETHTOOL_LINK_MODE_Autoneg_BIT,
					       state->advertising) ?
				AUTONEG_ENABLE : AUTONEG_DISABLE;
}

/**
 * phylink_ethtool_ksettings_get() - get the current link settings
 * @pl: a pointer to a &struct phylink returned from phylink_create()
 * @kset: a pointer to a &struct ethtool_link_ksettings to hold link settings
 *
 * Read the current link settings for the phylink instance specified by @pl.
 * This will be the link settings read from the MAC, PHY or fixed link
 * settings depending on the current negotiation mode.
 */
int phylink_ethtool_ksettings_get(struct phylink *pl,
				  struct ethtool_link_ksettings *kset)
{
	struct phylink_link_state link_state;

	ASSERT_RTNL();

	if (pl->phydev)
		phy_ethtool_ksettings_get(pl->phydev, kset);
	else
		kset->base.port = pl->link_port;

	linkmode_copy(kset->link_modes.supported, pl->supported);

	switch (pl->cur_link_an_mode) {
	case MLO_AN_FIXED:
		/* We are using fixed settings. Report these as the
		 * current link settings - and note that these also
		 * represent the supported speeds/duplex/pause modes.
		 */
		phylink_get_fixed_state(pl, &link_state);
		phylink_get_ksettings(&link_state, kset);
		break;

	case MLO_AN_INBAND:
		/* If there is a phy attached, then use the reported
		 * settings from the phy with no modification.
		 */
		if (pl->phydev)
			break;

		phylink_mac_pcs_get_state(pl, &link_state);

		/* The MAC is reporting the link results from its own PCS
		 * layer via in-band status. Report these as the current
		 * link settings.
		 */
		phylink_get_ksettings(&link_state, kset);
		break;
	}

	return 0;
}
EXPORT_SYMBOL_GPL(phylink_ethtool_ksettings_get);

/**
 * phylink_ethtool_ksettings_set() - set the link settings
 * @pl: a pointer to a &struct phylink returned from phylink_create()
 * @kset: a pointer to a &struct ethtool_link_ksettings for the desired modes
 */
int phylink_ethtool_ksettings_set(struct phylink *pl,
				  const struct ethtool_link_ksettings *kset)
{
	__ETHTOOL_DECLARE_LINK_MODE_MASK(support);
	struct phylink_link_state config;
	const struct phy_setting *s;

	ASSERT_RTNL();

	if (pl->phydev) {
		struct ethtool_link_ksettings phy_kset = *kset;

		linkmode_and(phy_kset.link_modes.advertising,
			     phy_kset.link_modes.advertising,
			     pl->supported);

		/* We can rely on phylib for this update; we also do not need
		 * to update the pl->link_config settings:
		 * - the configuration returned via ksettings_get() will come
		 *   from phylib whenever a PHY is present.
		 * - link_config.interface will be updated by the PHY calling
		 *   back via phylink_phy_change() and a subsequent resolve.
		 * - initial link configuration for PHY mode comes from the
		 *   last phy state updated via phylink_phy_change().
		 * - other configuration changes (e.g. pause modes) are
		 *   performed directly via phylib.
		 * - if in in-band mode with a PHY, the link configuration
		 *   is passed on the link from the PHY, and all of
		 *   link_config.{speed,duplex,an_enabled,pause} are not used.
		 * - the only possible use would be link_config.advertising
		 *   pause modes when in 1000base-X mode with a PHY, but in
		 *   the presence of a PHY, this should not be changed as that
		 *   should be determined from the media side advertisement.
		 */
		return phy_ethtool_ksettings_set(pl->phydev, &phy_kset);
	}

	config = pl->link_config;
	/* Mask out unsupported advertisements */
	linkmode_and(config.advertising, kset->link_modes.advertising,
		     pl->supported);

	/* FIXME: should we reject autoneg if phy/mac does not support it? */
	switch (kset->base.autoneg) {
	case AUTONEG_DISABLE:
		/* Autonegotiation disabled, select a suitable speed and
		 * duplex.
		 */
		s = phy_lookup_setting(kset->base.speed, kset->base.duplex,
				       pl->supported, false);
		if (!s)
			return -EINVAL;

		/* If we have a fixed link, refuse to change link parameters.
		 * If the link parameters match, accept them but do nothing.
		 */
		if (pl->cur_link_an_mode == MLO_AN_FIXED) {
			if (s->speed != pl->link_config.speed ||
			    s->duplex != pl->link_config.duplex)
				return -EINVAL;
			return 0;
		}

		config.speed = s->speed;
		config.duplex = s->duplex;
		break;

	case AUTONEG_ENABLE:
		/* If we have a fixed link, allow autonegotiation (since that
		 * is our default case) but do not allow the advertisement to
		 * be changed. If the advertisement matches, simply return.
		 */
		if (pl->cur_link_an_mode == MLO_AN_FIXED) {
			if (!linkmode_equal(config.advertising,
					    pl->link_config.advertising))
				return -EINVAL;
			return 0;
		}

		config.speed = SPEED_UNKNOWN;
		config.duplex = DUPLEX_UNKNOWN;
		break;

	default:
		return -EINVAL;
	}

	/* We have ruled out the case with a PHY attached, and the
	 * fixed-link cases.  All that is left are in-band links.
	 */
	linkmode_mod_bit(ETHTOOL_LINK_MODE_Autoneg_BIT, config.advertising,
			 kset->base.autoneg == AUTONEG_ENABLE);

	/* If this link is with an SFP, ensure that changes to advertised modes
	 * also cause the associated interface to be selected such that the
	 * link can be configured correctly.
	 */
	if (pl->sfp_bus) {
		config.interface = phylink_sfp_select_interface(pl,
							config.advertising);
		if (config.interface == PHY_INTERFACE_MODE_NA)
			return -EINVAL;

		/* Revalidate with the selected interface */
		linkmode_copy(support, pl->supported);
		if (phylink_validate(pl, support, &config)) {
			phylink_err(pl, "validation of %s/%s with support %*pb failed\n",
				    phylink_an_mode_str(pl->cur_link_an_mode),
				    phy_modes(config.interface),
				    __ETHTOOL_LINK_MODE_MASK_NBITS, support);
			return -EINVAL;
		}
	} else {
		/* Validate without changing the current supported mask. */
		linkmode_copy(support, pl->supported);
		if (phylink_validate(pl, support, &config))
			return -EINVAL;
	}

	/* If autonegotiation is enabled, we must have an advertisement */
	if (linkmode_test_bit(ETHTOOL_LINK_MODE_Autoneg_BIT,
			      config.advertising) &&
	    phylink_is_empty_linkmode(config.advertising))
		return -EINVAL;

	mutex_lock(&pl->state_mutex);
	pl->link_config.speed = config.speed;
	pl->link_config.duplex = config.duplex;

	if (pl->link_config.interface != config.interface) {
		/* The interface changed, e.g. 1000base-X <-> 2500base-X */
		/* We need to force the link down, then change the interface */
		if (pl->old_link_state) {
			phylink_link_down(pl);
			pl->old_link_state = false;
		}
		if (!test_bit(PHYLINK_DISABLE_STOPPED,
			      &pl->phylink_disable_state))
			phylink_major_config(pl, false, &config);
		pl->link_config.interface = config.interface;
		linkmode_copy(pl->link_config.advertising, config.advertising);
	} else if (!linkmode_equal(pl->link_config.advertising,
				   config.advertising)) {
		linkmode_copy(pl->link_config.advertising, config.advertising);
		phylink_change_inband_advert(pl);
	}
	mutex_unlock(&pl->state_mutex);

	return 0;
}
EXPORT_SYMBOL_GPL(phylink_ethtool_ksettings_set);

/**
 * phylink_ethtool_nway_reset() - restart negotiation
 * @pl: a pointer to a &struct phylink returned from phylink_create()
 *
 * Restart negotiation for the phylink instance specified by @pl. This will
 * cause any attached phy to restart negotiation with the link partner, and
 * if the MAC is in a BaseX mode, the MAC will also be requested to restart
 * negotiation.
 *
 * Returns zero on success, or negative error code.
 */
int phylink_ethtool_nway_reset(struct phylink *pl)
{
	int ret = 0;

	ASSERT_RTNL();

	if (pl->phydev)
		ret = phy_restart_aneg(pl->phydev);
	phylink_pcs_an_restart(pl);

	return ret;
}
EXPORT_SYMBOL_GPL(phylink_ethtool_nway_reset);

/**
 * phylink_ethtool_get_pauseparam() - get the current pause parameters
 * @pl: a pointer to a &struct phylink returned from phylink_create()
 * @pause: a pointer to a &struct ethtool_pauseparam
 */
void phylink_ethtool_get_pauseparam(struct phylink *pl,
				    struct ethtool_pauseparam *pause)
{
	ASSERT_RTNL();

	pause->autoneg = !!(pl->link_config.pause & MLO_PAUSE_AN);
	pause->rx_pause = !!(pl->link_config.pause & MLO_PAUSE_RX);
	pause->tx_pause = !!(pl->link_config.pause & MLO_PAUSE_TX);
}
EXPORT_SYMBOL_GPL(phylink_ethtool_get_pauseparam);

/**
 * phylink_ethtool_set_pauseparam() - set the current pause parameters
 * @pl: a pointer to a &struct phylink returned from phylink_create()
 * @pause: a pointer to a &struct ethtool_pauseparam
 */
int phylink_ethtool_set_pauseparam(struct phylink *pl,
				   struct ethtool_pauseparam *pause)
{
	struct phylink_link_state *config = &pl->link_config;
	bool manual_changed;
	int pause_state;

	ASSERT_RTNL();

	if (pl->cur_link_an_mode == MLO_AN_FIXED)
		return -EOPNOTSUPP;

	if (!phylink_test(pl->supported, Pause) &&
	    !phylink_test(pl->supported, Asym_Pause))
		return -EOPNOTSUPP;

	if (!phylink_test(pl->supported, Asym_Pause) &&
	    pause->rx_pause != pause->tx_pause)
		return -EINVAL;

	pause_state = 0;
	if (pause->autoneg)
		pause_state |= MLO_PAUSE_AN;
	if (pause->rx_pause)
		pause_state |= MLO_PAUSE_RX;
	if (pause->tx_pause)
		pause_state |= MLO_PAUSE_TX;

	mutex_lock(&pl->state_mutex);
	/*
	 * See the comments for linkmode_set_pause(), wrt the deficiencies
	 * with the current implementation.  A solution to this issue would
	 * be:
	 * ethtool  Local device
	 *  rx  tx  Pause AsymDir
	 *  0   0   0     0
	 *  1   0   1     1
	 *  0   1   0     1
	 *  1   1   1     1
	 * and then use the ethtool rx/tx enablement status to mask the
	 * rx/tx pause resolution.
	 */
	linkmode_set_pause(config->advertising, pause->tx_pause,
			   pause->rx_pause);

	manual_changed = (config->pause ^ pause_state) & MLO_PAUSE_AN ||
			 (!(pause_state & MLO_PAUSE_AN) &&
			   (config->pause ^ pause_state) & MLO_PAUSE_TXRX_MASK);

	config->pause = pause_state;

	/* Update our in-band advertisement, triggering a renegotiation if
	 * the advertisement changed.
	 */
	if (!pl->phydev)
		phylink_change_inband_advert(pl);

	mutex_unlock(&pl->state_mutex);

	/* If we have a PHY, a change of the pause frame advertisement will
	 * cause phylib to renegotiate (if AN is enabled) which will in turn
	 * call our phylink_phy_change() and trigger a resolve.  Note that
	 * we can't hold our state mutex while calling phy_set_asym_pause().
	 */
	if (pl->phydev)
		phy_set_asym_pause(pl->phydev, pause->rx_pause,
				   pause->tx_pause);

	/* If the manual pause settings changed, make sure we trigger a
	 * resolve to update their state; we can not guarantee that the
	 * link will cycle.
	 */
	if (manual_changed) {
		pl->link_failed = true;
		phylink_run_resolve(pl);
	}

	return 0;
}
EXPORT_SYMBOL_GPL(phylink_ethtool_set_pauseparam);

/**
 * phylink_get_eee_err() - read the energy efficient ethernet error
 *   counter
 * @pl: a pointer to a &struct phylink returned from phylink_create().
 *
 * Read the Energy Efficient Ethernet error counter from the PHY associated
 * with the phylink instance specified by @pl.
 *
 * Returns positive error counter value, or negative error code.
 */
int phylink_get_eee_err(struct phylink *pl)
{
	int ret = 0;

	ASSERT_RTNL();

	if (pl->phydev)
		ret = phy_get_eee_err(pl->phydev);

	return ret;
}
EXPORT_SYMBOL_GPL(phylink_get_eee_err);

/**
 * phylink_init_eee() - init and check the EEE features
 * @pl: a pointer to a &struct phylink returned from phylink_create()
 * @clk_stop_enable: allow PHY to stop receive clock
 *
 * Must be called either with RTNL held or within mac_link_up()
 */
int phylink_init_eee(struct phylink *pl, bool clk_stop_enable)
{
	int ret = -EOPNOTSUPP;

	if (pl->phydev)
		ret = phy_init_eee(pl->phydev, clk_stop_enable);

	return ret;
}
EXPORT_SYMBOL_GPL(phylink_init_eee);

/**
 * phylink_ethtool_get_eee() - read the energy efficient ethernet parameters
 * @pl: a pointer to a &struct phylink returned from phylink_create()
 * @eee: a pointer to a &struct ethtool_keee for the read parameters
 */
int phylink_ethtool_get_eee(struct phylink *pl, struct ethtool_keee *eee)
{
	int ret = -EOPNOTSUPP;

	ASSERT_RTNL();

	if (pl->phydev)
		ret = phy_ethtool_get_eee(pl->phydev, eee);

	return ret;
}
EXPORT_SYMBOL_GPL(phylink_ethtool_get_eee);

/**
 * phylink_ethtool_set_eee() - set the energy efficient ethernet parameters
 * @pl: a pointer to a &struct phylink returned from phylink_create()
 * @eee: a pointer to a &struct ethtool_keee for the desired parameters
 */
int phylink_ethtool_set_eee(struct phylink *pl, struct ethtool_keee *eee)
{
	int ret = -EOPNOTSUPP;

	ASSERT_RTNL();

	if (pl->phydev)
		ret = phy_ethtool_set_eee(pl->phydev, eee);

	return ret;
}
EXPORT_SYMBOL_GPL(phylink_ethtool_set_eee);

/* This emulates MII registers for a fixed-mode phy operating as per the
 * passed in state. "aneg" defines if we report negotiation is possible.
 *
 * FIXME: should deal with negotiation state too.
 */
static int phylink_mii_emul_read(unsigned int reg,
				 struct phylink_link_state *state)
{
	struct fixed_phy_status fs;
	unsigned long *lpa = state->lp_advertising;
	int val;

	fs.link = state->link;
	fs.speed = state->speed;
	fs.duplex = state->duplex;
	fs.pause = test_bit(ETHTOOL_LINK_MODE_Pause_BIT, lpa);
	fs.asym_pause = test_bit(ETHTOOL_LINK_MODE_Asym_Pause_BIT, lpa);

	val = swphy_read_reg(reg, &fs);
	if (reg == MII_BMSR) {
		if (!state->an_complete)
			val &= ~BMSR_ANEGCOMPLETE;
	}
	return val;
}

static int phylink_phy_read(struct phylink *pl, unsigned int phy_id,
			    unsigned int reg)
{
	struct phy_device *phydev = pl->phydev;
	int prtad, devad;

	if (mdio_phy_id_is_c45(phy_id)) {
		prtad = mdio_phy_id_prtad(phy_id);
		devad = mdio_phy_id_devad(phy_id);
		return mdiobus_c45_read(pl->phydev->mdio.bus, prtad, devad,
					reg);
	}

	if (phydev->is_c45) {
		switch (reg) {
		case MII_BMCR:
		case MII_BMSR:
		case MII_PHYSID1:
		case MII_PHYSID2:
			devad = __ffs(phydev->c45_ids.mmds_present);
			break;
		case MII_ADVERTISE:
		case MII_LPA:
			if (!(phydev->c45_ids.mmds_present & MDIO_DEVS_AN))
				return -EINVAL;
			devad = MDIO_MMD_AN;
			if (reg == MII_ADVERTISE)
				reg = MDIO_AN_ADVERTISE;
			else
				reg = MDIO_AN_LPA;
			break;
		default:
			return -EINVAL;
		}
		prtad = phy_id;
		return mdiobus_c45_read(pl->phydev->mdio.bus, prtad, devad,
					reg);
	}

	return mdiobus_read(pl->phydev->mdio.bus, phy_id, reg);
}

static int phylink_phy_write(struct phylink *pl, unsigned int phy_id,
			     unsigned int reg, unsigned int val)
{
	struct phy_device *phydev = pl->phydev;
	int prtad, devad;

	if (mdio_phy_id_is_c45(phy_id)) {
		prtad = mdio_phy_id_prtad(phy_id);
		devad = mdio_phy_id_devad(phy_id);
		return mdiobus_c45_write(pl->phydev->mdio.bus, prtad, devad,
					 reg, val);
	}

	if (phydev->is_c45) {
		switch (reg) {
		case MII_BMCR:
		case MII_BMSR:
		case MII_PHYSID1:
		case MII_PHYSID2:
			devad = __ffs(phydev->c45_ids.mmds_present);
			break;
		case MII_ADVERTISE:
		case MII_LPA:
			if (!(phydev->c45_ids.mmds_present & MDIO_DEVS_AN))
				return -EINVAL;
			devad = MDIO_MMD_AN;
			if (reg == MII_ADVERTISE)
				reg = MDIO_AN_ADVERTISE;
			else
				reg = MDIO_AN_LPA;
			break;
		default:
			return -EINVAL;
		}
		return mdiobus_c45_write(pl->phydev->mdio.bus, phy_id, devad,
					 reg, val);
	}

	return mdiobus_write(phydev->mdio.bus, phy_id, reg, val);
}

static int phylink_mii_read(struct phylink *pl, unsigned int phy_id,
			    unsigned int reg)
{
	struct phylink_link_state state;
	int val = 0xffff;

	switch (pl->cur_link_an_mode) {
	case MLO_AN_FIXED:
		if (phy_id == 0) {
			phylink_get_fixed_state(pl, &state);
			val = phylink_mii_emul_read(reg, &state);
		}
		break;

	case MLO_AN_PHY:
		return -EOPNOTSUPP;

	case MLO_AN_INBAND:
		if (phy_id == 0) {
			phylink_mac_pcs_get_state(pl, &state);
			val = phylink_mii_emul_read(reg, &state);
		}
		break;
	}

	return val & 0xffff;
}

static int phylink_mii_write(struct phylink *pl, unsigned int phy_id,
			     unsigned int reg, unsigned int val)
{
	switch (pl->cur_link_an_mode) {
	case MLO_AN_FIXED:
		break;

	case MLO_AN_PHY:
		return -EOPNOTSUPP;

	case MLO_AN_INBAND:
		break;
	}

	return 0;
}

/**
 * phylink_mii_ioctl() - generic mii ioctl interface
 * @pl: a pointer to a &struct phylink returned from phylink_create()
 * @ifr: a pointer to a &struct ifreq for socket ioctls
 * @cmd: ioctl cmd to execute
 *
 * Perform the specified MII ioctl on the PHY attached to the phylink instance
 * specified by @pl. If no PHY is attached, emulate the presence of the PHY.
 *
 * Returns: zero on success or negative error code.
 *
 * %SIOCGMIIPHY:
 *  read register from the current PHY.
 * %SIOCGMIIREG:
 *  read register from the specified PHY.
 * %SIOCSMIIREG:
 *  set a register on the specified PHY.
 */
int phylink_mii_ioctl(struct phylink *pl, struct ifreq *ifr, int cmd)
{
	struct mii_ioctl_data *mii = if_mii(ifr);
	int  ret;

	ASSERT_RTNL();

	if (pl->phydev) {
		/* PHYs only exist for MLO_AN_PHY and SGMII */
		switch (cmd) {
		case SIOCGMIIPHY:
			mii->phy_id = pl->phydev->mdio.addr;
			fallthrough;

		case SIOCGMIIREG:
			ret = phylink_phy_read(pl, mii->phy_id, mii->reg_num);
			if (ret >= 0) {
				mii->val_out = ret;
				ret = 0;
			}
			break;

		case SIOCSMIIREG:
			ret = phylink_phy_write(pl, mii->phy_id, mii->reg_num,
						mii->val_in);
			break;

		default:
			ret = phy_mii_ioctl(pl->phydev, ifr, cmd);
			break;
		}
	} else {
		switch (cmd) {
		case SIOCGMIIPHY:
			mii->phy_id = 0;
			fallthrough;

		case SIOCGMIIREG:
			ret = phylink_mii_read(pl, mii->phy_id, mii->reg_num);
			if (ret >= 0) {
				mii->val_out = ret;
				ret = 0;
			}
			break;

		case SIOCSMIIREG:
			ret = phylink_mii_write(pl, mii->phy_id, mii->reg_num,
						mii->val_in);
			break;

		default:
			ret = -EOPNOTSUPP;
			break;
		}
	}

	return ret;
}
EXPORT_SYMBOL_GPL(phylink_mii_ioctl);

/**
 * phylink_speed_down() - set the non-SFP PHY to lowest speed supported by both
 *   link partners
 * @pl: a pointer to a &struct phylink returned from phylink_create()
 * @sync: perform action synchronously
 *
 * If we have a PHY that is not part of a SFP module, then set the speed
 * as described in the phy_speed_down() function. Please see this function
 * for a description of the @sync parameter.
 *
 * Returns zero if there is no PHY, otherwise as per phy_speed_down().
 */
int phylink_speed_down(struct phylink *pl, bool sync)
{
	int ret = 0;

	ASSERT_RTNL();

	if (!pl->sfp_bus && pl->phydev)
		ret = phy_speed_down(pl->phydev, sync);

	return ret;
}
EXPORT_SYMBOL_GPL(phylink_speed_down);

/**
 * phylink_speed_up() - restore the advertised speeds prior to the call to
 *   phylink_speed_down()
 * @pl: a pointer to a &struct phylink returned from phylink_create()
 *
 * If we have a PHY that is not part of a SFP module, then restore the
 * PHY speeds as per phy_speed_up().
 *
 * Returns zero if there is no PHY, otherwise as per phy_speed_up().
 */
int phylink_speed_up(struct phylink *pl)
{
	int ret = 0;

	ASSERT_RTNL();

	if (!pl->sfp_bus && pl->phydev)
		ret = phy_speed_up(pl->phydev);

	return ret;
}
EXPORT_SYMBOL_GPL(phylink_speed_up);

static void phylink_sfp_attach(void *upstream, struct sfp_bus *bus)
{
	struct phylink *pl = upstream;

	pl->netdev->sfp_bus = bus;
}

static void phylink_sfp_detach(void *upstream, struct sfp_bus *bus)
{
	struct phylink *pl = upstream;

	pl->netdev->sfp_bus = NULL;
}

static phy_interface_t phylink_choose_sfp_interface(struct phylink *pl,
						    const unsigned long *intf)
{
	phy_interface_t interface;
	size_t i;

	interface = PHY_INTERFACE_MODE_NA;
	for (i = 0; i < ARRAY_SIZE(phylink_sfp_interface_preference); i++)
		if (test_bit(phylink_sfp_interface_preference[i], intf)) {
			interface = phylink_sfp_interface_preference[i];
			break;
		}

	return interface;
}

static void phylink_sfp_set_config(struct phylink *pl, u8 mode,
				   unsigned long *supported,
				   struct phylink_link_state *state)
{
	bool changed = false;

	phylink_dbg(pl, "requesting link mode %s/%s with support %*pb\n",
		    phylink_an_mode_str(mode), phy_modes(state->interface),
		    __ETHTOOL_LINK_MODE_MASK_NBITS, supported);

	if (!linkmode_equal(pl->supported, supported)) {
		linkmode_copy(pl->supported, supported);
		changed = true;
	}

	if (!linkmode_equal(pl->link_config.advertising, state->advertising)) {
		linkmode_copy(pl->link_config.advertising, state->advertising);
		changed = true;
	}

	if (pl->cur_link_an_mode != mode ||
	    pl->link_config.interface != state->interface) {
		pl->cur_link_an_mode = mode;
		pl->link_config.interface = state->interface;

		changed = true;

		phylink_info(pl, "switched to %s/%s link mode\n",
			     phylink_an_mode_str(mode),
			     phy_modes(state->interface));
	}

	if (changed && !test_bit(PHYLINK_DISABLE_STOPPED,
				 &pl->phylink_disable_state))
		phylink_mac_initial_config(pl, false);
}

static int phylink_sfp_config_phy(struct phylink *pl, u8 mode,
				  struct phy_device *phy)
{
	__ETHTOOL_DECLARE_LINK_MODE_MASK(support);
	struct phylink_link_state config;
	int ret;

	linkmode_copy(support, phy->supported);

	memset(&config, 0, sizeof(config));
	linkmode_copy(config.advertising, phy->advertising);
	config.interface = PHY_INTERFACE_MODE_NA;
	config.speed = SPEED_UNKNOWN;
	config.duplex = DUPLEX_UNKNOWN;
	config.pause = MLO_PAUSE_AN;

	/* Ignore errors if we're expecting a PHY to attach later */
	ret = phylink_validate(pl, support, &config);
	if (ret) {
		phylink_err(pl, "validation with support %*pb failed: %pe\n",
			    __ETHTOOL_LINK_MODE_MASK_NBITS, support,
			    ERR_PTR(ret));
		return ret;
	}

	config.interface = phylink_sfp_select_interface(pl, config.advertising);
	if (config.interface == PHY_INTERFACE_MODE_NA)
		return -EINVAL;

	/* Attach the PHY so that the PHY is present when we do the major
	 * configuration step.
	 */
	ret = phylink_attach_phy(pl, phy, config.interface);
	if (ret < 0)
		return ret;

	/* This will validate the configuration for us. */
	ret = phylink_bringup_phy(pl, phy, config.interface);
	if (ret < 0) {
		phy_detach(phy);
		return ret;
	}

	pl->link_port = pl->sfp_port;

	phylink_sfp_set_config(pl, mode, support, &config);

	return 0;
}

static int phylink_sfp_config_optical(struct phylink *pl)
{
	__ETHTOOL_DECLARE_LINK_MODE_MASK(support);
	DECLARE_PHY_INTERFACE_MASK(interfaces);
	struct phylink_link_state config;
	phy_interface_t interface;
	int ret;

	phylink_dbg(pl, "optical SFP: interfaces=[mac=%*pbl, sfp=%*pbl]\n",
		    (int)PHY_INTERFACE_MODE_MAX,
		    pl->config->supported_interfaces,
		    (int)PHY_INTERFACE_MODE_MAX,
		    pl->sfp_interfaces);

	/* Find the union of the supported interfaces by the PCS/MAC and
	 * the SFP module.
	 */
	phy_interface_and(interfaces, pl->config->supported_interfaces,
			  pl->sfp_interfaces);
	if (phy_interface_empty(interfaces)) {
		phylink_err(pl, "unsupported SFP module: no common interface modes\n");
		return -EINVAL;
	}

	memset(&config, 0, sizeof(config));
	linkmode_copy(support, pl->sfp_support);
	linkmode_copy(config.advertising, pl->sfp_support);
	config.speed = SPEED_UNKNOWN;
	config.duplex = DUPLEX_UNKNOWN;
	config.pause = MLO_PAUSE_AN;

	/* For all the interfaces that are supported, reduce the sfp_support
	 * mask to only those link modes that can be supported.
	 */
	ret = phylink_validate_mask(pl, NULL, pl->sfp_support, &config,
				    interfaces);
	if (ret) {
		phylink_err(pl, "unsupported SFP module: validation with support %*pb failed\n",
			    __ETHTOOL_LINK_MODE_MASK_NBITS, support);
		return ret;
	}

	interface = phylink_choose_sfp_interface(pl, interfaces);
	if (interface == PHY_INTERFACE_MODE_NA) {
		phylink_err(pl, "failed to select SFP interface\n");
		return -EINVAL;
	}

	phylink_dbg(pl, "optical SFP: chosen %s interface\n",
		    phy_modes(interface));

	config.interface = interface;

	/* Ignore errors if we're expecting a PHY to attach later */
	ret = phylink_validate(pl, support, &config);
	if (ret) {
		phylink_err(pl, "validation with support %*pb failed: %pe\n",
			    __ETHTOOL_LINK_MODE_MASK_NBITS, support,
			    ERR_PTR(ret));
		return ret;
	}

	pl->link_port = pl->sfp_port;

	phylink_sfp_set_config(pl, MLO_AN_INBAND, pl->sfp_support, &config);

	return 0;
}

static int phylink_sfp_module_insert(void *upstream,
				     const struct sfp_eeprom_id *id)
{
	struct phylink *pl = upstream;

	ASSERT_RTNL();

	linkmode_zero(pl->sfp_support);
	phy_interface_zero(pl->sfp_interfaces);
	sfp_parse_support(pl->sfp_bus, id, pl->sfp_support, pl->sfp_interfaces);
	pl->sfp_port = sfp_parse_port(pl->sfp_bus, id, pl->sfp_support);

	/* If this module may have a PHY connecting later, defer until later */
	pl->sfp_may_have_phy = sfp_may_have_phy(pl->sfp_bus, id);
	if (pl->sfp_may_have_phy)
		return 0;

	return phylink_sfp_config_optical(pl);
}

static int phylink_sfp_module_start(void *upstream)
{
	struct phylink *pl = upstream;

	/* If this SFP module has a PHY, start the PHY now. */
	if (pl->phydev) {
		phy_start(pl->phydev);
		return 0;
	}

	/* If the module may have a PHY but we didn't detect one we
	 * need to configure the MAC here.
	 */
	if (!pl->sfp_may_have_phy)
		return 0;

	return phylink_sfp_config_optical(pl);
}

static void phylink_sfp_module_stop(void *upstream)
{
	struct phylink *pl = upstream;

	/* If this SFP module has a PHY, stop it. */
	if (pl->phydev)
		phy_stop(pl->phydev);
}

static void phylink_sfp_link_down(void *upstream)
{
	struct phylink *pl = upstream;

	ASSERT_RTNL();

	phylink_run_resolve_and_disable(pl, PHYLINK_DISABLE_LINK);
}

static void phylink_sfp_link_up(void *upstream)
{
	struct phylink *pl = upstream;

	ASSERT_RTNL();

	phylink_enable_and_run_resolve(pl, PHYLINK_DISABLE_LINK);
}

/* The Broadcom BCM84881 in the Methode DM7052 is unable to provide a SGMII
 * or 802.3z control word, so inband will not work.
 */
static bool phylink_phy_no_inband(struct phy_device *phy)
{
	return phy->is_c45 && phy_id_compare(phy->c45_ids.device_ids[1],
					     0xae025150, 0xfffffff0);
}

static int phylink_sfp_connect_phy(void *upstream, struct phy_device *phy)
{
	struct phylink *pl = upstream;
	u8 mode;

	/*
	 * This is the new way of dealing with flow control for PHYs,
	 * as described by Timur Tabi in commit 529ed1275263 ("net: phy:
	 * phy drivers should not set SUPPORTED_[Asym_]Pause") except
	 * using our validate call to the MAC, we rely upon the MAC
	 * clearing the bits from both supported and advertising fields.
	 */
	phy_support_asym_pause(phy);

	if (phylink_phy_no_inband(phy))
		mode = MLO_AN_PHY;
	else
		mode = MLO_AN_INBAND;

	/* Set the PHY's host supported interfaces */
	phy_interface_and(phy->host_interfaces, phylink_sfp_interfaces,
			  pl->config->supported_interfaces);

	/* Do the initial configuration */
	return phylink_sfp_config_phy(pl, mode, phy);
}

static void phylink_sfp_disconnect_phy(void *upstream,
				       struct phy_device *phydev)
{
	phylink_disconnect_phy(upstream);
}

static const struct sfp_upstream_ops sfp_phylink_ops = {
	.attach = phylink_sfp_attach,
	.detach = phylink_sfp_detach,
	.module_insert = phylink_sfp_module_insert,
	.module_start = phylink_sfp_module_start,
	.module_stop = phylink_sfp_module_stop,
	.link_up = phylink_sfp_link_up,
	.link_down = phylink_sfp_link_down,
	.connect_phy = phylink_sfp_connect_phy,
	.disconnect_phy = phylink_sfp_disconnect_phy,
};

/* Helpers for MAC drivers */

static struct {
	int bit;
	int speed;
} phylink_c73_priority_resolution[] = {
	{ ETHTOOL_LINK_MODE_100000baseCR4_Full_BIT, SPEED_100000 },
	{ ETHTOOL_LINK_MODE_100000baseKR4_Full_BIT, SPEED_100000 },
	/* 100GBASE-KP4 and 100GBASE-CR10 not supported */
	{ ETHTOOL_LINK_MODE_40000baseCR4_Full_BIT, SPEED_40000 },
	{ ETHTOOL_LINK_MODE_40000baseKR4_Full_BIT, SPEED_40000 },
	{ ETHTOOL_LINK_MODE_10000baseKR_Full_BIT, SPEED_10000 },
	{ ETHTOOL_LINK_MODE_10000baseKX4_Full_BIT, SPEED_10000 },
	/* 5GBASE-KR not supported */
	{ ETHTOOL_LINK_MODE_2500baseX_Full_BIT, SPEED_2500 },
	{ ETHTOOL_LINK_MODE_1000baseKX_Full_BIT, SPEED_1000 },
};

void phylink_resolve_c73(struct phylink_link_state *state)
{
	int i;

	for (i = 0; i < ARRAY_SIZE(phylink_c73_priority_resolution); i++) {
		int bit = phylink_c73_priority_resolution[i].bit;
		if (linkmode_test_bit(bit, state->advertising) &&
		    linkmode_test_bit(bit, state->lp_advertising))
			break;
	}

	if (i < ARRAY_SIZE(phylink_c73_priority_resolution)) {
		state->speed = phylink_c73_priority_resolution[i].speed;
		state->duplex = DUPLEX_FULL;
	} else {
		/* negotiation failure */
		state->link = false;
	}

	phylink_resolve_an_pause(state);
}
EXPORT_SYMBOL_GPL(phylink_resolve_c73);

static void phylink_decode_c37_word(struct phylink_link_state *state,
				    uint16_t config_reg, int speed)
{
	int fd_bit;

	if (speed == SPEED_2500)
		fd_bit = ETHTOOL_LINK_MODE_2500baseX_Full_BIT;
	else
		fd_bit = ETHTOOL_LINK_MODE_1000baseX_Full_BIT;

	mii_lpa_mod_linkmode_x(state->lp_advertising, config_reg, fd_bit);

	if (linkmode_test_bit(fd_bit, state->advertising) &&
	    linkmode_test_bit(fd_bit, state->lp_advertising)) {
		state->speed = speed;
		state->duplex = DUPLEX_FULL;
	} else {
		/* negotiation failure */
		state->link = false;
	}

	phylink_resolve_an_pause(state);
}

static void phylink_decode_sgmii_word(struct phylink_link_state *state,
				      uint16_t config_reg)
{
	if (!(config_reg & LPA_SGMII_LINK)) {
		state->link = false;
		return;
	}

	switch (config_reg & LPA_SGMII_SPD_MASK) {
	case LPA_SGMII_10:
		state->speed = SPEED_10;
		break;
	case LPA_SGMII_100:
		state->speed = SPEED_100;
		break;
	case LPA_SGMII_1000:
		state->speed = SPEED_1000;
		break;
	default:
		state->link = false;
		return;
	}
	if (config_reg & LPA_SGMII_FULL_DUPLEX)
		state->duplex = DUPLEX_FULL;
	else
		state->duplex = DUPLEX_HALF;
}

/**
 * phylink_decode_usxgmii_word() - decode the USXGMII word from a MAC PCS
 * @state: a pointer to a struct phylink_link_state.
 * @lpa: a 16 bit value which stores the USXGMII auto-negotiation word
 *
 * Helper for MAC PCS supporting the USXGMII protocol and the auto-negotiation
 * code word.  Decode the USXGMII code word and populate the corresponding fields
 * (speed, duplex) into the phylink_link_state structure.
 */
void phylink_decode_usxgmii_word(struct phylink_link_state *state,
				 uint16_t lpa)
{
	switch (lpa & MDIO_USXGMII_SPD_MASK) {
	case MDIO_USXGMII_10:
		state->speed = SPEED_10;
		break;
	case MDIO_USXGMII_100:
		state->speed = SPEED_100;
		break;
	case MDIO_USXGMII_1000:
		state->speed = SPEED_1000;
		break;
	case MDIO_USXGMII_2500:
		state->speed = SPEED_2500;
		break;
	case MDIO_USXGMII_5000:
		state->speed = SPEED_5000;
		break;
	case MDIO_USXGMII_10G:
		state->speed = SPEED_10000;
		break;
	default:
		state->link = false;
		return;
	}

	if (lpa & MDIO_USXGMII_FULL_DUPLEX)
		state->duplex = DUPLEX_FULL;
	else
		state->duplex = DUPLEX_HALF;
}
EXPORT_SYMBOL_GPL(phylink_decode_usxgmii_word);

/**
 * phylink_decode_usgmii_word() - decode the USGMII word from a MAC PCS
 * @state: a pointer to a struct phylink_link_state.
 * @lpa: a 16 bit value which stores the USGMII auto-negotiation word
 *
 * Helper for MAC PCS supporting the USGMII protocol and the auto-negotiation
 * code word.  Decode the USGMII code word and populate the corresponding fields
 * (speed, duplex) into the phylink_link_state structure. The structure for this
 * word is the same as the USXGMII word, except it only supports speeds up to
 * 1Gbps.
 */
static void phylink_decode_usgmii_word(struct phylink_link_state *state,
				       uint16_t lpa)
{
	switch (lpa & MDIO_USXGMII_SPD_MASK) {
	case MDIO_USXGMII_10:
		state->speed = SPEED_10;
		break;
	case MDIO_USXGMII_100:
		state->speed = SPEED_100;
		break;
	case MDIO_USXGMII_1000:
		state->speed = SPEED_1000;
		break;
	default:
		state->link = false;
		return;
	}

	if (lpa & MDIO_USXGMII_FULL_DUPLEX)
		state->duplex = DUPLEX_FULL;
	else
		state->duplex = DUPLEX_HALF;
}

/**
 * phylink_mii_c22_pcs_decode_state() - Decode MAC PCS state from MII registers
 * @state: a pointer to a &struct phylink_link_state.
 * @bmsr: The value of the %MII_BMSR register
 * @lpa: The value of the %MII_LPA register
 *
 * Helper for MAC PCS supporting the 802.3 clause 22 register set for
 * clause 37 negotiation and/or SGMII control.
 *
 * Parse the Clause 37 or Cisco SGMII link partner negotiation word into
 * the phylink @state structure. This is suitable to be used for implementing
 * the pcs_get_state() member of the struct phylink_pcs_ops structure if
 * accessing @bmsr and @lpa cannot be done with MDIO directly.
 */
void phylink_mii_c22_pcs_decode_state(struct phylink_link_state *state,
				      u16 bmsr, u16 lpa)
{
	state->link = !!(bmsr & BMSR_LSTATUS);
	state->an_complete = !!(bmsr & BMSR_ANEGCOMPLETE);
	/* If there is no link or autonegotiation is disabled, the LP advertisement
	 * data is not meaningful, so don't go any further.
	 */
	if (!state->link || !linkmode_test_bit(ETHTOOL_LINK_MODE_Autoneg_BIT,
					       state->advertising))
		return;

	switch (state->interface) {
	case PHY_INTERFACE_MODE_1000BASEX:
		phylink_decode_c37_word(state, lpa, SPEED_1000);
		break;

	case PHY_INTERFACE_MODE_2500BASEX:
		phylink_decode_c37_word(state, lpa, SPEED_2500);
		break;

	case PHY_INTERFACE_MODE_SGMII:
	case PHY_INTERFACE_MODE_QSGMII:
		phylink_decode_sgmii_word(state, lpa);
		break;
	case PHY_INTERFACE_MODE_QUSGMII:
		phylink_decode_usgmii_word(state, lpa);
		break;

	default:
		state->link = false;
		break;
	}
}
EXPORT_SYMBOL_GPL(phylink_mii_c22_pcs_decode_state);

/**
 * phylink_mii_c22_pcs_get_state() - read the MAC PCS state
 * @pcs: a pointer to a &struct mdio_device.
 * @state: a pointer to a &struct phylink_link_state.
 *
 * Helper for MAC PCS supporting the 802.3 clause 22 register set for
 * clause 37 negotiation and/or SGMII control.
 *
 * Read the MAC PCS state from the MII device configured in @config and
 * parse the Clause 37 or Cisco SGMII link partner negotiation word into
 * the phylink @state structure. This is suitable to be directly plugged
 * into the pcs_get_state() member of the struct phylink_pcs_ops
 * structure.
 */
void phylink_mii_c22_pcs_get_state(struct mdio_device *pcs,
				   struct phylink_link_state *state)
{
	int bmsr, lpa;

	bmsr = mdiodev_read(pcs, MII_BMSR);
	lpa = mdiodev_read(pcs, MII_LPA);
	if (bmsr < 0 || lpa < 0) {
		state->link = false;
		return;
	}

	phylink_mii_c22_pcs_decode_state(state, bmsr, lpa);
}
EXPORT_SYMBOL_GPL(phylink_mii_c22_pcs_get_state);

/**
 * phylink_mii_c22_pcs_encode_advertisement() - configure the clause 37 PCS
 *	advertisement
 * @interface: the PHY interface mode being configured
 * @advertising: the ethtool advertisement mask
 *
 * Helper for MAC PCS supporting the 802.3 clause 22 register set for
 * clause 37 negotiation and/or SGMII control.
 *
 * Encode the clause 37 PCS advertisement as specified by @interface and
 * @advertising.
 *
 * Return: The new value for @adv, or ``-EINVAL`` if it should not be changed.
 */
int phylink_mii_c22_pcs_encode_advertisement(phy_interface_t interface,
					     const unsigned long *advertising)
{
	u16 adv;

	switch (interface) {
	case PHY_INTERFACE_MODE_1000BASEX:
	case PHY_INTERFACE_MODE_2500BASEX:
		adv = ADVERTISE_1000XFULL;
		if (linkmode_test_bit(ETHTOOL_LINK_MODE_Pause_BIT,
				      advertising))
			adv |= ADVERTISE_1000XPAUSE;
		if (linkmode_test_bit(ETHTOOL_LINK_MODE_Asym_Pause_BIT,
				      advertising))
			adv |= ADVERTISE_1000XPSE_ASYM;
		return adv;
	case PHY_INTERFACE_MODE_SGMII:
	case PHY_INTERFACE_MODE_QSGMII:
		return 0x0001;
	default:
		/* Nothing to do for other modes */
		return -EINVAL;
	}
}
EXPORT_SYMBOL_GPL(phylink_mii_c22_pcs_encode_advertisement);

/**
 * phylink_mii_c22_pcs_config() - configure clause 22 PCS
 * @pcs: a pointer to a &struct mdio_device.
 * @interface: the PHY interface mode being configured
 * @advertising: the ethtool advertisement mask
 * @neg_mode: PCS negotiation mode
 *
 * Configure a Clause 22 PCS PHY with the appropriate negotiation
 * parameters for the @mode, @interface and @advertising parameters.
 * Returns negative error number on failure, zero if the advertisement
 * has not changed, or positive if there is a change.
 */
int phylink_mii_c22_pcs_config(struct mdio_device *pcs,
			       phy_interface_t interface,
			       const unsigned long *advertising,
			       unsigned int neg_mode)
{
	bool changed = 0;
	u16 bmcr;
	int ret, adv;

	adv = phylink_mii_c22_pcs_encode_advertisement(interface, advertising);
	if (adv >= 0) {
		ret = mdiobus_modify_changed(pcs->bus, pcs->addr,
					     MII_ADVERTISE, 0xffff, adv);
		if (ret < 0)
			return ret;
		changed = ret;
	}

	if (neg_mode == PHYLINK_PCS_NEG_INBAND_ENABLED)
		bmcr = BMCR_ANENABLE;
	else
		bmcr = 0;

	/* Configure the inband state. Ensure ISOLATE bit is disabled */
	ret = mdiodev_modify(pcs, MII_BMCR, BMCR_ANENABLE | BMCR_ISOLATE, bmcr);
	if (ret < 0)
		return ret;

	return changed;
}
EXPORT_SYMBOL_GPL(phylink_mii_c22_pcs_config);

/**
 * phylink_mii_c22_pcs_an_restart() - restart 802.3z autonegotiation
 * @pcs: a pointer to a &struct mdio_device.
 *
 * Helper for MAC PCS supporting the 802.3 clause 22 register set for
 * clause 37 negotiation.
 *
 * Restart the clause 37 negotiation with the link partner. This is
 * suitable to be directly plugged into the pcs_get_state() member
 * of the struct phylink_pcs_ops structure.
 */
void phylink_mii_c22_pcs_an_restart(struct mdio_device *pcs)
{
	int val = mdiodev_read(pcs, MII_BMCR);

	if (val >= 0) {
		val |= BMCR_ANRESTART;

		mdiodev_write(pcs, MII_BMCR, val);
	}
}
EXPORT_SYMBOL_GPL(phylink_mii_c22_pcs_an_restart);

void phylink_mii_c45_pcs_get_state(struct mdio_device *pcs,
				   struct phylink_link_state *state)
{
	struct mii_bus *bus = pcs->bus;
	int addr = pcs->addr;
	int stat;

	stat = mdiobus_c45_read(bus, addr, MDIO_MMD_PCS, MDIO_STAT1);
	if (stat < 0) {
		state->link = false;
		return;
	}

	state->link = !!(stat & MDIO_STAT1_LSTATUS);
	if (!state->link)
		return;

	switch (state->interface) {
	case PHY_INTERFACE_MODE_10GBASER:
		state->speed = SPEED_10000;
		state->duplex = DUPLEX_FULL;
		break;

	default:
		break;
	}
}
EXPORT_SYMBOL_GPL(phylink_mii_c45_pcs_get_state);

static int __init phylink_init(void)
{
	for (int i = 0; i < ARRAY_SIZE(phylink_sfp_interface_preference); ++i)
		__set_bit(phylink_sfp_interface_preference[i],
			  phylink_sfp_interfaces);

	return 0;
}

module_init(phylink_init);

MODULE_LICENSE("GPL v2");
MODULE_DESCRIPTION("phylink models the MAC to optional PHY connection");<|MERGE_RESOLUTION|>--- conflicted
+++ resolved
@@ -78,12 +78,7 @@
 	unsigned int pcs_neg_mode;
 	unsigned int pcs_state;
 
-<<<<<<< HEAD
 	bool link_failed;
-	bool using_mac_select_pcs;
-=======
-	bool mac_link_dropped;
->>>>>>> ecf99864
 
 	struct sfp_bus *sfp_bus;
 	bool sfp_may_have_phy;
