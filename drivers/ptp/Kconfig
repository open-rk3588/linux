# SPDX-License-Identifier: GPL-2.0-only
#
# PTP clock support configuration
#

menu "PTP clock support"

config PTP_1588_CLOCK
	tristate "PTP clock support"
	depends on NET && POSIX_TIMERS
	default ETHERNET
	select PPS
	select NET_PTP_CLASSIFY
	help
	  The IEEE 1588 standard defines a method to precisely
	  synchronize distributed clocks over Ethernet networks. The
	  standard defines a Precision Time Protocol (PTP), which can
	  be used to achieve synchronization within a few dozen
	  microseconds. In addition, with the help of special hardware
	  time stamping units, it can be possible to achieve
	  synchronization to within a few hundred nanoseconds.

	  This driver adds support for PTP clocks as character
	  devices. If you want to use a PTP clock, then you should
	  also enable at least one clock driver as well.

	  To compile this driver as a module, choose M here: the module
	  will be called ptp.

config PTP_1588_CLOCK_OPTIONAL
	tristate
	default y if PTP_1588_CLOCK=n
	default PTP_1588_CLOCK
	help
	  Drivers that can optionally use the PTP_1588_CLOCK framework
	  should depend on this symbol to prevent them from being built
	  into vmlinux while the PTP support itself is in a loadable
	  module.
	  If PTP support is disabled, this dependency will still be
	  met, and drivers refer to dummy helpers.

config PTP_1588_CLOCK_DTE
	tristate "Broadcom DTE as PTP clock"
	depends on PTP_1588_CLOCK
	depends on NET && HAS_IOMEM
	depends on ARCH_BCM_MOBILE || (ARCH_BCM_IPROC && !(ARCH_BCM_NSP || ARCH_BCM_5301X)) || COMPILE_TEST
	default y
	help
	  This driver adds support for using the Digital timing engine
	  (DTE) in the Broadcom SoC's as a PTP clock.

	  The clock can be used in both wired and wireless networks
	  for PTP purposes.

	  To compile this driver as a module, choose M here: the module
	  will be called ptp_dte.

config PTP_1588_CLOCK_QORIQ
	tristate "Freescale QorIQ 1588 timer as PTP clock"
	depends on GIANFAR || FSL_DPAA_ETH || FSL_DPAA2_ETH || FSL_ENETC || FSL_ENETC_VF || COMPILE_TEST
	depends on PTP_1588_CLOCK
	default y
	help
	  This driver adds support for using the Freescale QorIQ 1588
	  timer as a PTP clock. This clock is only useful if your PTP
	  programs are getting hardware time stamps on the PTP Ethernet
	  packets using the SO_TIMESTAMPING API.

	  To compile this driver as a module, choose M here: the module
	  will be called ptp-qoriq.

comment "Enable PHYLIB and NETWORK_PHY_TIMESTAMPING to see the additional clocks."
	depends on PHYLIB=n || NETWORK_PHY_TIMESTAMPING=n

config DP83640_PHY
	tristate "Driver for the National Semiconductor DP83640 PHYTER"
	depends on NETWORK_PHY_TIMESTAMPING
	depends on PHYLIB
	depends on PTP_1588_CLOCK
	select CRC32
	help
	  Supports the DP83640 PHYTER with IEEE 1588 features.

	  This driver adds support for using the DP83640 as a PTP
	  clock. This clock is only useful if your PTP programs are
	  getting hardware time stamps on the PTP Ethernet packets
	  using the SO_TIMESTAMPING API.

	  In order for this to work, your MAC driver must also
	  implement the skb_tx_timestamp() function.

config PTP_1588_CLOCK_INES
	tristate "ZHAW InES PTP time stamping IP core"
	depends on NETWORK_PHY_TIMESTAMPING
	depends on HAS_IOMEM
	depends on PHYLIB
	depends on PTP_1588_CLOCK
	help
	  This driver adds support for using the ZHAW InES 1588 IP
	  core.  This clock is only useful if the MII bus of your MAC
	  is wired up to the core.

config PTP_1588_CLOCK_PCH
	tristate "Intel PCH EG20T as PTP clock"
	depends on MIPS_GENERIC || X86_32 || COMPILE_TEST
	depends on HAS_IOMEM && PCI
	depends on NET
	depends on PTP_1588_CLOCK
	help
	  This driver adds support for using the PCH EG20T as a PTP
	  clock. The hardware supports time stamping of PTP packets
	  when using the end-to-end delay (E2E) mechanism. The peer
	  delay mechanism (P2P) is not supported.

	  This clock is only useful if your PTP programs are getting
	  hardware time stamps on the PTP Ethernet packets using the
	  SO_TIMESTAMPING API.

	  To compile this driver as a module, choose M here: the module
	  will be called ptp_pch.

config PTP_1588_CLOCK_KVM
	tristate "KVM virtual PTP clock"
	depends on PTP_1588_CLOCK
	depends on (KVM_GUEST && X86) || (HAVE_ARM_SMCCC_DISCOVERY && ARM_ARCH_TIMER)
	default y
	help
	  This driver adds support for using kvm infrastructure as a PTP
	  clock. This clock is only useful if you are using KVM guests.

	  To compile this driver as a module, choose M here: the module
	  will be called ptp_kvm.

config PTP_1588_CLOCK_VMCLOCK
	tristate "Virtual machine PTP clock"
	depends on X86_TSC || ARM_ARCH_TIMER
	depends on PTP_1588_CLOCK && ACPI && ARCH_SUPPORTS_INT128
<<<<<<< HEAD
	default y
=======
	default PTP_1588_CLOCK_KVM
>>>>>>> fcc79e17
	help
	  This driver adds support for using a virtual precision clock
	  advertised by the hypervisor. This clock is only useful in virtual
	  machines where such a device is present.

<<<<<<< HEAD
=======
	  Unlike the KVM virtual PTP clock, the VMCLOCK device offers support
	  for reliable timekeeping even across live migration. So this driver
	  is enabled by default whenever the KVM PTP clock is.

>>>>>>> fcc79e17
	  To compile this driver as a module, choose M here: the module
	  will be called ptp_vmclock.

config PTP_1588_CLOCK_IDT82P33
	tristate "IDT 82P33xxx PTP clock"
	depends on PTP_1588_CLOCK && I2C
	default n
	help
	  This driver adds support for using the IDT 82P33xxx as a PTP
	  clock. This clock is only useful if your time stamping MAC
	  is connected to the IDT chip.

	  To compile this driver as a module, choose M here: the module
	  will be called ptp_idt82p33.

config PTP_1588_CLOCK_IDTCM
	tristate "IDT CLOCKMATRIX as PTP clock"
	depends on PTP_1588_CLOCK && I2C
	default n
	help
	  This driver adds support for using IDT CLOCKMATRIX(TM) as a PTP
	  clock. This clock is only useful if your time stamping MAC
	  is connected to the IDT chip.

	  To compile this driver as a module, choose M here: the module
	  will be called ptp_clockmatrix.

config PTP_1588_CLOCK_FC3W
	tristate "RENESAS FemtoClock3 Wireless as PTP clock"
	depends on PTP_1588_CLOCK && I2C
	default n
	help
	  This driver adds support for using Renesas FemtoClock3 Wireless
	  as a PTP clock. This clock is only useful if your time stamping
	  MAC is connected to the RENESAS chip.

	  To compile this driver as a module, choose M here: the module
	  will be called ptp_fc3.

config PTP_1588_CLOCK_MOCK
	tristate "Mock-up PTP clock"
	depends on PTP_1588_CLOCK
	help
	  This driver offers a set of PTP clock manipulation operations over
	  the system monotonic time. It can be used by virtual network device
	  drivers to emulate PTP capabilities.

	  To compile this driver as a module, choose M here: the module
	  will be called ptp_mock.

config PTP_1588_CLOCK_VMW
	tristate "VMware virtual PTP clock"
	depends on ACPI && HYPERVISOR_GUEST && X86
	depends on PTP_1588_CLOCK
	help
	  This driver adds support for using VMware virtual precision
	  clock device as a PTP clock. This is only useful in virtual
	  machines running on VMware virtual infrastructure.

	  To compile this driver as a module, choose M here: the module
	  will be called ptp_vmw.

config PTP_1588_CLOCK_OCP
	tristate "OpenCompute TimeCard as PTP clock"
	depends on PTP_1588_CLOCK
	depends on HAS_IOMEM && PCI
	depends on I2C && MTD
	depends on SERIAL_8250
	depends on !S390
	depends on COMMON_CLK
	select NET_DEVLINK
	select CRC16
	select DPLL
	help
	  This driver adds support for an OpenCompute time card.

	  The OpenCompute time card is an atomic clock along with
	  a GPS receiver that provides a Grandmaster clock source
	  for a PTP enabled network.

	  More information is available at http://www.timingcard.com/

config PTP_DFL_TOD
	tristate "FPGA DFL ToD Driver"
	depends on FPGA_DFL
	depends on PTP_1588_CLOCK
	help
	  The DFL (Device Feature List) device driver for the Intel ToD
	  (Time-of-Day) device in FPGA card. The ToD IP within the FPGA
	  is exposed as PTP Hardware Clock (PHC) device to the Linux PTP
	  stack to synchronize the system clock to its ToD information
	  using phc2sys utility of the Linux PTP stack.

	  To compile this driver as a module, choose M here: the module
	  will be called ptp_dfl_tod.

config PTP_S390
	tristate "S390 PTP driver"
	depends on PTP_1588_CLOCK
	depends on S390
	help
	  This driver adds support for S390 time steering via the PtP
	  interface. This works by adding a in-kernel clock delta value,
	  which is always added to time values used in the kernel. The PtP
	  driver provides the raw clock value without the delta to
	  userspace. That way userspace programs like chrony could steer
	  the kernel clock.
endmenu<|MERGE_RESOLUTION|>--- conflicted
+++ resolved
@@ -135,23 +135,16 @@
 	tristate "Virtual machine PTP clock"
 	depends on X86_TSC || ARM_ARCH_TIMER
 	depends on PTP_1588_CLOCK && ACPI && ARCH_SUPPORTS_INT128
-<<<<<<< HEAD
-	default y
-=======
 	default PTP_1588_CLOCK_KVM
->>>>>>> fcc79e17
 	help
 	  This driver adds support for using a virtual precision clock
 	  advertised by the hypervisor. This clock is only useful in virtual
 	  machines where such a device is present.
 
-<<<<<<< HEAD
-=======
 	  Unlike the KVM virtual PTP clock, the VMCLOCK device offers support
 	  for reliable timekeeping even across live migration. So this driver
 	  is enabled by default whenever the KVM PTP clock is.
 
->>>>>>> fcc79e17
 	  To compile this driver as a module, choose M here: the module
 	  will be called ptp_vmclock.
 
