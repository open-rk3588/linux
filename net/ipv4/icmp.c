// SPDX-License-Identifier: GPL-2.0-or-later
/*
 *	NET3:	Implementation of the ICMP protocol layer.
 *
 *		Alan Cox, <alan@lxorguk.ukuu.org.uk>
 *
 *	Some of the function names and the icmp unreach table for this
 *	module were derived from [icmp.c 1.0.11 06/02/93] by
 *	Ross Biro, Fred N. van Kempen, Mark Evans, Alan Cox, Gerhard Koerting.
 *	Other than that this module is a complete rewrite.
 *
 *	Fixes:
 *	Clemens Fruhwirth	:	introduce global icmp rate limiting
 *					with icmp type masking ability instead
 *					of broken per type icmp timeouts.
 *		Mike Shaver	:	RFC1122 checks.
 *		Alan Cox	:	Multicast ping reply as self.
 *		Alan Cox	:	Fix atomicity lockup in ip_build_xmit
 *					call.
 *		Alan Cox	:	Added 216,128 byte paths to the MTU
 *					code.
 *		Martin Mares	:	RFC1812 checks.
 *		Martin Mares	:	Can be configured to follow redirects
 *					if acting as a router _without_ a
 *					routing protocol (RFC 1812).
 *		Martin Mares	:	Echo requests may be configured to
 *					be ignored (RFC 1812).
 *		Martin Mares	:	Limitation of ICMP error message
 *					transmit rate (RFC 1812).
 *		Martin Mares	:	TOS and Precedence set correctly
 *					(RFC 1812).
 *		Martin Mares	:	Now copying as much data from the
 *					original packet as we can without
 *					exceeding 576 bytes (RFC 1812).
 *	Willy Konynenberg	:	Transparent proxying support.
 *		Keith Owens	:	RFC1191 correction for 4.2BSD based
 *					path MTU bug.
 *		Thomas Quinot	:	ICMP Dest Unreach codes up to 15 are
 *					valid (RFC 1812).
 *		Andi Kleen	:	Check all packet lengths properly
 *					and moved all kfree_skb() up to
 *					icmp_rcv.
 *		Andi Kleen	:	Move the rate limit bookkeeping
 *					into the dest entry and use a token
 *					bucket filter (thanks to ANK). Make
 *					the rates sysctl configurable.
 *		Yu Tianli	:	Fixed two ugly bugs in icmp_send
 *					- IP option length was accounted wrongly
 *					- ICMP header length was not accounted
 *					  at all.
 *              Tristan Greaves :       Added sysctl option to ignore bogus
 *              			broadcast responses from broken routers.
 *
 * To Fix:
 *
 *	- Should use skb_pull() instead of all the manual checking.
 *	  This would also greatly simply some upper layer error handlers. --AK
 */

#define pr_fmt(fmt) KBUILD_MODNAME ": " fmt

#include <linux/module.h>
#include <linux/types.h>
#include <linux/jiffies.h>
#include <linux/kernel.h>
#include <linux/fcntl.h>
#include <linux/socket.h>
#include <linux/in.h>
#include <linux/inet.h>
#include <linux/inetdevice.h>
#include <linux/netdevice.h>
#include <linux/string.h>
#include <linux/netfilter_ipv4.h>
#include <linux/slab.h>
#include <net/snmp.h>
#include <net/ip.h>
#include <net/route.h>
#include <net/protocol.h>
#include <net/icmp.h>
#include <net/tcp.h>
#include <net/udp.h>
#include <net/raw.h>
#include <net/ping.h>
#include <linux/skbuff.h>
#include <net/sock.h>
#include <linux/errno.h>
#include <linux/timer.h>
#include <linux/init.h>
#include <linux/uaccess.h>
#include <net/checksum.h>
#include <net/xfrm.h>
#include <net/inet_common.h>
#include <net/ip_fib.h>
#include <net/l3mdev.h>
#include <net/addrconf.h>
#include <net/inet_dscp.h>
#define CREATE_TRACE_POINTS
#include <trace/events/icmp.h>

/*
 *	Build xmit assembly blocks
 */

struct icmp_bxm {
	struct sk_buff *skb;
	int offset;
	int data_len;

	struct {
		struct icmphdr icmph;
		__be32	       times[3];
	} data;
	int head_len;
	struct ip_options_data replyopts;
};

/* An array of errno for error messages from dest unreach. */
/* RFC 1122: 3.2.2.1 States that NET_UNREACH, HOST_UNREACH and SR_FAILED MUST be considered 'transient errs'. */

const struct icmp_err icmp_err_convert[] = {
	{
		.errno = ENETUNREACH,	/* ICMP_NET_UNREACH */
		.fatal = 0,
	},
	{
		.errno = EHOSTUNREACH,	/* ICMP_HOST_UNREACH */
		.fatal = 0,
	},
	{
		.errno = ENOPROTOOPT	/* ICMP_PROT_UNREACH */,
		.fatal = 1,
	},
	{
		.errno = ECONNREFUSED,	/* ICMP_PORT_UNREACH */
		.fatal = 1,
	},
	{
		.errno = EMSGSIZE,	/* ICMP_FRAG_NEEDED */
		.fatal = 0,
	},
	{
		.errno = EOPNOTSUPP,	/* ICMP_SR_FAILED */
		.fatal = 0,
	},
	{
		.errno = ENETUNREACH,	/* ICMP_NET_UNKNOWN */
		.fatal = 1,
	},
	{
		.errno = EHOSTDOWN,	/* ICMP_HOST_UNKNOWN */
		.fatal = 1,
	},
	{
		.errno = ENONET,	/* ICMP_HOST_ISOLATED */
		.fatal = 1,
	},
	{
		.errno = ENETUNREACH,	/* ICMP_NET_ANO	*/
		.fatal = 1,
	},
	{
		.errno = EHOSTUNREACH,	/* ICMP_HOST_ANO */
		.fatal = 1,
	},
	{
		.errno = ENETUNREACH,	/* ICMP_NET_UNR_TOS */
		.fatal = 0,
	},
	{
		.errno = EHOSTUNREACH,	/* ICMP_HOST_UNR_TOS */
		.fatal = 0,
	},
	{
		.errno = EHOSTUNREACH,	/* ICMP_PKT_FILTERED */
		.fatal = 1,
	},
	{
		.errno = EHOSTUNREACH,	/* ICMP_PREC_VIOLATION */
		.fatal = 1,
	},
	{
		.errno = EHOSTUNREACH,	/* ICMP_PREC_CUTOFF */
		.fatal = 1,
	},
};
EXPORT_SYMBOL(icmp_err_convert);

/*
 *	ICMP control array. This specifies what to do with each ICMP.
 */

struct icmp_control {
	enum skb_drop_reason (*handler)(struct sk_buff *skb);
	short   error;		/* This ICMP is classed as an error message */
};

static const struct icmp_control icmp_pointers[NR_ICMP_TYPES+1];

static DEFINE_PER_CPU(struct sock *, ipv4_icmp_sk);

/* Called with BH disabled */
static inline struct sock *icmp_xmit_lock(struct net *net)
{
	struct sock *sk;

	sk = this_cpu_read(ipv4_icmp_sk);

	if (unlikely(!spin_trylock(&sk->sk_lock.slock))) {
		/* This can happen if the output path signals a
		 * dst_link_failure() for an outgoing ICMP packet.
		 */
		return NULL;
	}
	sock_net_set(sk, net);
	return sk;
}

static inline void icmp_xmit_unlock(struct sock *sk)
{
	sock_net_set(sk, &init_net);
	spin_unlock(&sk->sk_lock.slock);
}

/**
 * icmp_global_allow - Are we allowed to send one more ICMP message ?
 * @net: network namespace
 *
 * Uses a token bucket to limit our ICMP messages to ~sysctl_icmp_msgs_per_sec.
 * Returns false if we reached the limit and can not send another packet.
 * Works in tandem with icmp_global_consume().
 */
bool icmp_global_allow(struct net *net)
{
	u32 delta, now, oldstamp;
	int incr, new, old;

	/* Note: many cpus could find this condition true.
	 * Then later icmp_global_consume() could consume more credits,
	 * this is an acceptable race.
	 */
	if (atomic_read(&net->ipv4.icmp_global_credit) > 0)
		return true;

	now = jiffies;
	oldstamp = READ_ONCE(net->ipv4.icmp_global_stamp);
	delta = min_t(u32, now - oldstamp, HZ);
	if (delta < HZ / 50)
		return false;

	incr = READ_ONCE(net->ipv4.sysctl_icmp_msgs_per_sec) * delta / HZ;
	if (!incr)
		return false;

	if (cmpxchg(&net->ipv4.icmp_global_stamp, oldstamp, now) == oldstamp) {
		old = atomic_read(&net->ipv4.icmp_global_credit);
		do {
			new = min(old + incr, READ_ONCE(net->ipv4.sysctl_icmp_msgs_burst));
		} while (!atomic_try_cmpxchg(&net->ipv4.icmp_global_credit, &old, new));
	}
	return true;
}
EXPORT_SYMBOL(icmp_global_allow);

void icmp_global_consume(struct net *net)
{
	int credits = get_random_u32_below(3);

	/* Note: this might make icmp_global.credit negative. */
	if (credits)
		atomic_sub(credits, &net->ipv4.icmp_global_credit);
}
EXPORT_SYMBOL(icmp_global_consume);

static bool icmpv4_mask_allow(struct net *net, int type, int code)
{
	if (type > NR_ICMP_TYPES)
		return true;

	/* Don't limit PMTU discovery. */
	if (type == ICMP_DEST_UNREACH && code == ICMP_FRAG_NEEDED)
		return true;

	/* Limit if icmp type is enabled in ratemask. */
	if (!((1 << type) & READ_ONCE(net->ipv4.sysctl_icmp_ratemask)))
		return true;

	return false;
}

static bool icmpv4_global_allow(struct net *net, int type, int code,
				bool *apply_ratelimit)
{
	if (icmpv4_mask_allow(net, type, code))
		return true;

	if (icmp_global_allow(net)) {
		*apply_ratelimit = true;
		return true;
	}
	__ICMP_INC_STATS(net, ICMP_MIB_RATELIMITGLOBAL);
	return false;
}

/*
 *	Send an ICMP frame.
 */

static bool icmpv4_xrlim_allow(struct net *net, struct rtable *rt,
			       struct flowi4 *fl4, int type, int code,
			       bool apply_ratelimit)
{
	struct dst_entry *dst = &rt->dst;
	struct inet_peer *peer;
	bool rc = true;
	int vif;

	if (!apply_ratelimit)
		return true;

	/* No rate limit on loopback */
	if (dst->dev && (dst->dev->flags&IFF_LOOPBACK))
		goto out;

	vif = l3mdev_master_ifindex(dst->dev);
	peer = inet_getpeer_v4(net->ipv4.peers, fl4->daddr, vif, 1);
	rc = inet_peer_xrlim_allow(peer,
				   READ_ONCE(net->ipv4.sysctl_icmp_ratelimit));
	if (peer)
		inet_putpeer(peer);
out:
	if (!rc)
		__ICMP_INC_STATS(net, ICMP_MIB_RATELIMITHOST);
	else
		icmp_global_consume(net);
	return rc;
}

/*
 *	Maintain the counters used in the SNMP statistics for outgoing ICMP
 */
void icmp_out_count(struct net *net, unsigned char type)
{
	ICMPMSGOUT_INC_STATS(net, type);
	ICMP_INC_STATS(net, ICMP_MIB_OUTMSGS);
}

/*
 *	Checksum each fragment, and on the first include the headers and final
 *	checksum.
 */
static int icmp_glue_bits(void *from, char *to, int offset, int len, int odd,
			  struct sk_buff *skb)
{
	struct icmp_bxm *icmp_param = from;
	__wsum csum;

	csum = skb_copy_and_csum_bits(icmp_param->skb,
				      icmp_param->offset + offset,
				      to, len);

	skb->csum = csum_block_add(skb->csum, csum, odd);
	if (icmp_pointers[icmp_param->data.icmph.type].error)
		nf_ct_attach(skb, icmp_param->skb);
	return 0;
}

static void icmp_push_reply(struct sock *sk,
			    struct icmp_bxm *icmp_param,
			    struct flowi4 *fl4,
			    struct ipcm_cookie *ipc, struct rtable **rt)
{
	struct sk_buff *skb;

	if (ip_append_data(sk, fl4, icmp_glue_bits, icmp_param,
			   icmp_param->data_len+icmp_param->head_len,
			   icmp_param->head_len,
			   ipc, rt, MSG_DONTWAIT) < 0) {
		__ICMP_INC_STATS(sock_net(sk), ICMP_MIB_OUTERRORS);
		ip_flush_pending_frames(sk);
	} else if ((skb = skb_peek(&sk->sk_write_queue)) != NULL) {
		struct icmphdr *icmph = icmp_hdr(skb);
		__wsum csum;
		struct sk_buff *skb1;

		csum = csum_partial_copy_nocheck((void *)&icmp_param->data,
						 (char *)icmph,
						 icmp_param->head_len);
		skb_queue_walk(&sk->sk_write_queue, skb1) {
			csum = csum_add(csum, skb1->csum);
		}
		icmph->checksum = csum_fold(csum);
		skb->ip_summed = CHECKSUM_NONE;
		ip_push_pending_frames(sk, fl4);
	}
}

/*
 *	Driving logic for building and sending ICMP messages.
 */

static void icmp_reply(struct icmp_bxm *icmp_param, struct sk_buff *skb)
{
	struct ipcm_cookie ipc;
	struct rtable *rt = skb_rtable(skb);
	struct net *net = dev_net(rt->dst.dev);
	bool apply_ratelimit = false;
	struct flowi4 fl4;
	struct sock *sk;
	struct inet_sock *inet;
	__be32 daddr, saddr;
	u32 mark = IP4_REPLY_MARK(net, skb->mark);
	int type = icmp_param->data.icmph.type;
	int code = icmp_param->data.icmph.code;

	if (ip_options_echo(net, &icmp_param->replyopts.opt.opt, skb))
		return;

	/* Needed by both icmpv4_global_allow and icmp_xmit_lock */
	local_bh_disable();

	/* is global icmp_msgs_per_sec exhausted ? */
	if (!icmpv4_global_allow(net, type, code, &apply_ratelimit))
		goto out_bh_enable;

	sk = icmp_xmit_lock(net);
	if (!sk)
		goto out_bh_enable;
	inet = inet_sk(sk);

	icmp_param->data.icmph.checksum = 0;

	ipcm_init(&ipc);
	inet->tos = ip_hdr(skb)->tos;
	ipc.sockc.mark = mark;
	daddr = ipc.addr = ip_hdr(skb)->saddr;
	saddr = fib_compute_spec_dst(skb);

	if (icmp_param->replyopts.opt.opt.optlen) {
		ipc.opt = &icmp_param->replyopts.opt;
		if (ipc.opt->opt.srr)
			daddr = icmp_param->replyopts.opt.opt.faddr;
	}
	memset(&fl4, 0, sizeof(fl4));
	fl4.daddr = daddr;
	fl4.saddr = saddr;
	fl4.flowi4_mark = mark;
	fl4.flowi4_uid = sock_net_uid(net, NULL);
	fl4.flowi4_tos = inet_dscp_to_dsfield(ip4h_dscp(ip_hdr(skb)));
	fl4.flowi4_proto = IPPROTO_ICMP;
	fl4.flowi4_oif = l3mdev_master_ifindex(skb->dev);
	security_skb_classify_flow(skb, flowi4_to_flowi_common(&fl4));
	rt = ip_route_output_key(net, &fl4);
	if (IS_ERR(rt))
		goto out_unlock;
	if (icmpv4_xrlim_allow(net, rt, &fl4, type, code, apply_ratelimit))
		icmp_push_reply(sk, icmp_param, &fl4, &ipc, &rt);
	ip_rt_put(rt);
out_unlock:
	icmp_xmit_unlock(sk);
out_bh_enable:
	local_bh_enable();
}

/*
 * The device used for looking up which routing table to use for sending an ICMP
 * error is preferably the source whenever it is set, which should ensure the
 * icmp error can be sent to the source host, else lookup using the routing
 * table of the destination device, else use the main routing table (index 0).
 */
static struct net_device *icmp_get_route_lookup_dev(struct sk_buff *skb)
{
	struct net_device *route_lookup_dev = NULL;

	if (skb->dev)
		route_lookup_dev = skb->dev;
	else if (skb_dst(skb))
		route_lookup_dev = skb_dst(skb)->dev;
	return route_lookup_dev;
}

static struct rtable *icmp_route_lookup(struct net *net, struct flowi4 *fl4,
					struct sk_buff *skb_in,
					const struct iphdr *iph, __be32 saddr,
					dscp_t dscp, u32 mark, int type,
					int code, struct icmp_bxm *param)
{
	struct net_device *route_lookup_dev;
	struct dst_entry *dst, *dst2;
	struct rtable *rt, *rt2;
	struct flowi4 fl4_dec;
	int err;

	memset(fl4, 0, sizeof(*fl4));
	fl4->daddr = (param->replyopts.opt.opt.srr ?
		      param->replyopts.opt.opt.faddr : iph->saddr);
	fl4->saddr = saddr;
	fl4->flowi4_mark = mark;
	fl4->flowi4_uid = sock_net_uid(net, NULL);
	fl4->flowi4_tos = inet_dscp_to_dsfield(dscp);
	fl4->flowi4_proto = IPPROTO_ICMP;
	fl4->fl4_icmp_type = type;
	fl4->fl4_icmp_code = code;
	route_lookup_dev = icmp_get_route_lookup_dev(skb_in);
	fl4->flowi4_oif = l3mdev_master_ifindex(route_lookup_dev);

	security_skb_classify_flow(skb_in, flowi4_to_flowi_common(fl4));
	rt = ip_route_output_key_hash(net, fl4, skb_in);
	if (IS_ERR(rt))
		return rt;

	/* No need to clone since we're just using its address. */
	rt2 = rt;

	dst = xfrm_lookup(net, &rt->dst,
			  flowi4_to_flowi(fl4), NULL, 0);
	rt = dst_rtable(dst);
	if (!IS_ERR(dst)) {
		if (rt != rt2)
			return rt;
	} else if (PTR_ERR(dst) == -EPERM) {
		rt = NULL;
	} else {
		return rt;
	}
	err = xfrm_decode_session_reverse(net, skb_in, flowi4_to_flowi(&fl4_dec), AF_INET);
	if (err)
		goto relookup_failed;

	if (inet_addr_type_dev_table(net, route_lookup_dev,
				     fl4_dec.saddr) == RTN_LOCAL) {
		rt2 = __ip_route_output_key(net, &fl4_dec);
		if (IS_ERR(rt2))
			err = PTR_ERR(rt2);
	} else {
		struct flowi4 fl4_2 = {};
		unsigned long orefdst;

		fl4_2.daddr = fl4_dec.saddr;
		rt2 = ip_route_output_key(net, &fl4_2);
		if (IS_ERR(rt2)) {
			err = PTR_ERR(rt2);
			goto relookup_failed;
		}
		/* Ugh! */
		orefdst = skb_in->_skb_refdst; /* save old refdst */
		skb_dst_set(skb_in, NULL);
		err = ip_route_input(skb_in, fl4_dec.daddr, fl4_dec.saddr,
<<<<<<< HEAD
				     dscp, rt2->dst.dev);
=======
				     dscp, rt2->dst.dev) ? -EINVAL : 0;
>>>>>>> fcc79e17

		dst_release(&rt2->dst);
		rt2 = skb_rtable(skb_in);
		skb_in->_skb_refdst = orefdst; /* restore old refdst */
	}

	if (err)
		goto relookup_failed;

	dst2 = xfrm_lookup(net, &rt2->dst, flowi4_to_flowi(&fl4_dec), NULL,
			   XFRM_LOOKUP_ICMP);
	rt2 = dst_rtable(dst2);
	if (!IS_ERR(dst2)) {
		dst_release(&rt->dst);
		memcpy(fl4, &fl4_dec, sizeof(*fl4));
		rt = rt2;
	} else if (PTR_ERR(dst2) == -EPERM) {
		if (rt)
			dst_release(&rt->dst);
		return rt2;
	} else {
		err = PTR_ERR(dst2);
		goto relookup_failed;
	}
	return rt;

relookup_failed:
	if (rt)
		return rt;
	return ERR_PTR(err);
}

/*
 *	Send an ICMP message in response to a situation
 *
 *	RFC 1122: 3.2.2	MUST send at least the IP header and 8 bytes of header.
 *		  MAY send more (we do).
 *			MUST NOT change this header information.
 *			MUST NOT reply to a multicast/broadcast IP address.
 *			MUST NOT reply to a multicast/broadcast MAC address.
 *			MUST reply to only the first fragment.
 */

void __icmp_send(struct sk_buff *skb_in, int type, int code, __be32 info,
		 const struct ip_options *opt)
{
	struct iphdr *iph;
	int room;
	struct icmp_bxm icmp_param;
	struct rtable *rt = skb_rtable(skb_in);
	bool apply_ratelimit = false;
	struct ipcm_cookie ipc;
	struct flowi4 fl4;
	__be32 saddr;
	u8  tos;
	u32 mark;
	struct net *net;
	struct sock *sk;

	if (!rt)
		goto out;

	if (rt->dst.dev)
		net = dev_net(rt->dst.dev);
	else if (skb_in->dev)
		net = dev_net(skb_in->dev);
	else
		goto out;

	/*
	 *	Find the original header. It is expected to be valid, of course.
	 *	Check this, icmp_send is called from the most obscure devices
	 *	sometimes.
	 */
	iph = ip_hdr(skb_in);

	if ((u8 *)iph < skb_in->head ||
	    (skb_network_header(skb_in) + sizeof(*iph)) >
	    skb_tail_pointer(skb_in))
		goto out;

	/*
	 *	No replies to physical multicast/broadcast
	 */
	if (skb_in->pkt_type != PACKET_HOST)
		goto out;

	/*
	 *	Now check at the protocol level
	 */
	if (rt->rt_flags & (RTCF_BROADCAST | RTCF_MULTICAST))
		goto out;

	/*
	 *	Only reply to fragment 0. We byte re-order the constant
	 *	mask for efficiency.
	 */
	if (iph->frag_off & htons(IP_OFFSET))
		goto out;

	/*
	 *	If we send an ICMP error to an ICMP error a mess would result..
	 */
	if (icmp_pointers[type].error) {
		/*
		 *	We are an error, check if we are replying to an
		 *	ICMP error
		 */
		if (iph->protocol == IPPROTO_ICMP) {
			u8 _inner_type, *itp;

			itp = skb_header_pointer(skb_in,
						 skb_network_header(skb_in) +
						 (iph->ihl << 2) +
						 offsetof(struct icmphdr,
							  type) -
						 skb_in->data,
						 sizeof(_inner_type),
						 &_inner_type);
			if (!itp)
				goto out;

			/*
			 *	Assume any unknown ICMP type is an error. This
			 *	isn't specified by the RFC, but think about it..
			 */
			if (*itp > NR_ICMP_TYPES ||
			    icmp_pointers[*itp].error)
				goto out;
		}
	}

	/* Needed by both icmpv4_global_allow and icmp_xmit_lock */
	local_bh_disable();

	/* Check global sysctl_icmp_msgs_per_sec ratelimit, unless
	 * incoming dev is loopback.  If outgoing dev change to not be
	 * loopback, then peer ratelimit still work (in icmpv4_xrlim_allow)
	 */
	if (!(skb_in->dev && (skb_in->dev->flags&IFF_LOOPBACK)) &&
	      !icmpv4_global_allow(net, type, code, &apply_ratelimit))
		goto out_bh_enable;

	sk = icmp_xmit_lock(net);
	if (!sk)
		goto out_bh_enable;

	/*
	 *	Construct source address and options.
	 */

	saddr = iph->daddr;
	if (!(rt->rt_flags & RTCF_LOCAL)) {
		struct net_device *dev = NULL;

		rcu_read_lock();
		if (rt_is_input_route(rt) &&
		    READ_ONCE(net->ipv4.sysctl_icmp_errors_use_inbound_ifaddr))
			dev = dev_get_by_index_rcu(net, inet_iif(skb_in));

		if (dev)
			saddr = inet_select_addr(dev, iph->saddr,
						 RT_SCOPE_LINK);
		else
			saddr = 0;
		rcu_read_unlock();
	}

	tos = icmp_pointers[type].error ? (RT_TOS(iph->tos) |
					   IPTOS_PREC_INTERNETCONTROL) :
					   iph->tos;
	mark = IP4_REPLY_MARK(net, skb_in->mark);

	if (__ip_options_echo(net, &icmp_param.replyopts.opt.opt, skb_in, opt))
		goto out_unlock;


	/*
	 *	Prepare data for ICMP header.
	 */

	icmp_param.data.icmph.type	 = type;
	icmp_param.data.icmph.code	 = code;
	icmp_param.data.icmph.un.gateway = info;
	icmp_param.data.icmph.checksum	 = 0;
	icmp_param.skb	  = skb_in;
	icmp_param.offset = skb_network_offset(skb_in);
	inet_sk(sk)->tos = tos;
	ipcm_init(&ipc);
	ipc.addr = iph->saddr;
	ipc.opt = &icmp_param.replyopts.opt;
	ipc.sockc.mark = mark;

	rt = icmp_route_lookup(net, &fl4, skb_in, iph, saddr,
			       inet_dsfield_to_dscp(tos), mark, type, code,
			       &icmp_param);
	if (IS_ERR(rt))
		goto out_unlock;

	/* peer icmp_ratelimit */
	if (!icmpv4_xrlim_allow(net, rt, &fl4, type, code, apply_ratelimit))
		goto ende;

	/* RFC says return as much as we can without exceeding 576 bytes. */

	room = dst_mtu(&rt->dst);
	if (room > 576)
		room = 576;
	room -= sizeof(struct iphdr) + icmp_param.replyopts.opt.opt.optlen;
	room -= sizeof(struct icmphdr);
	/* Guard against tiny mtu. We need to include at least one
	 * IP network header for this message to make any sense.
	 */
	if (room <= (int)sizeof(struct iphdr))
		goto ende;

	icmp_param.data_len = skb_in->len - icmp_param.offset;
	if (icmp_param.data_len > room)
		icmp_param.data_len = room;
	icmp_param.head_len = sizeof(struct icmphdr);

	/* if we don't have a source address at this point, fall back to the
	 * dummy address instead of sending out a packet with a source address
	 * of 0.0.0.0
	 */
	if (!fl4.saddr)
		fl4.saddr = htonl(INADDR_DUMMY);

	trace_icmp_send(skb_in, type, code);

	icmp_push_reply(sk, &icmp_param, &fl4, &ipc, &rt);
ende:
	ip_rt_put(rt);
out_unlock:
	icmp_xmit_unlock(sk);
out_bh_enable:
	local_bh_enable();
out:;
}
EXPORT_SYMBOL(__icmp_send);

#if IS_ENABLED(CONFIG_NF_NAT)
#include <net/netfilter/nf_conntrack.h>
void icmp_ndo_send(struct sk_buff *skb_in, int type, int code, __be32 info)
{
	struct sk_buff *cloned_skb = NULL;
	struct ip_options opts = { 0 };
	enum ip_conntrack_info ctinfo;
	struct nf_conn *ct;
	__be32 orig_ip;

	ct = nf_ct_get(skb_in, &ctinfo);
	if (!ct || !(ct->status & IPS_SRC_NAT)) {
		__icmp_send(skb_in, type, code, info, &opts);
		return;
	}

	if (skb_shared(skb_in))
		skb_in = cloned_skb = skb_clone(skb_in, GFP_ATOMIC);

	if (unlikely(!skb_in || skb_network_header(skb_in) < skb_in->head ||
	    (skb_network_header(skb_in) + sizeof(struct iphdr)) >
	    skb_tail_pointer(skb_in) || skb_ensure_writable(skb_in,
	    skb_network_offset(skb_in) + sizeof(struct iphdr))))
		goto out;

	orig_ip = ip_hdr(skb_in)->saddr;
	ip_hdr(skb_in)->saddr = ct->tuplehash[0].tuple.src.u3.ip;
	__icmp_send(skb_in, type, code, info, &opts);
	ip_hdr(skb_in)->saddr = orig_ip;
out:
	consume_skb(cloned_skb);
}
EXPORT_SYMBOL(icmp_ndo_send);
#endif

static void icmp_socket_deliver(struct sk_buff *skb, u32 info)
{
	const struct iphdr *iph = (const struct iphdr *)skb->data;
	const struct net_protocol *ipprot;
	int protocol = iph->protocol;

	/* Checkin full IP header plus 8 bytes of protocol to
	 * avoid additional coding at protocol handlers.
	 */
	if (!pskb_may_pull(skb, iph->ihl * 4 + 8)) {
		__ICMP_INC_STATS(dev_net(skb->dev), ICMP_MIB_INERRORS);
		return;
	}

	raw_icmp_error(skb, protocol, info);

	ipprot = rcu_dereference(inet_protos[protocol]);
	if (ipprot && ipprot->err_handler)
		ipprot->err_handler(skb, info);
}

static bool icmp_tag_validation(int proto)
{
	bool ok;

	rcu_read_lock();
	ok = rcu_dereference(inet_protos[proto])->icmp_strict_tag_validation;
	rcu_read_unlock();
	return ok;
}

/*
 *	Handle ICMP_DEST_UNREACH, ICMP_TIME_EXCEEDED, ICMP_QUENCH, and
 *	ICMP_PARAMETERPROB.
 */

static enum skb_drop_reason icmp_unreach(struct sk_buff *skb)
{
	enum skb_drop_reason reason = SKB_NOT_DROPPED_YET;
	const struct iphdr *iph;
	struct icmphdr *icmph;
	struct net *net;
	u32 info = 0;

	net = dev_net(skb_dst(skb)->dev);

	/*
	 *	Incomplete header ?
	 * 	Only checks for the IP header, there should be an
	 *	additional check for longer headers in upper levels.
	 */

	if (!pskb_may_pull(skb, sizeof(struct iphdr)))
		goto out_err;

	icmph = icmp_hdr(skb);
	iph   = (const struct iphdr *)skb->data;

	if (iph->ihl < 5)  { /* Mangled header, drop. */
		reason = SKB_DROP_REASON_IP_INHDR;
		goto out_err;
	}

	switch (icmph->type) {
	case ICMP_DEST_UNREACH:
		switch (icmph->code & 15) {
		case ICMP_NET_UNREACH:
		case ICMP_HOST_UNREACH:
		case ICMP_PROT_UNREACH:
		case ICMP_PORT_UNREACH:
			break;
		case ICMP_FRAG_NEEDED:
			/* for documentation of the ip_no_pmtu_disc
			 * values please see
			 * Documentation/networking/ip-sysctl.rst
			 */
			switch (READ_ONCE(net->ipv4.sysctl_ip_no_pmtu_disc)) {
			default:
				net_dbg_ratelimited("%pI4: fragmentation needed and DF set\n",
						    &iph->daddr);
				break;
			case 2:
				goto out;
			case 3:
				if (!icmp_tag_validation(iph->protocol))
					goto out;
				fallthrough;
			case 0:
				info = ntohs(icmph->un.frag.mtu);
			}
			break;
		case ICMP_SR_FAILED:
			net_dbg_ratelimited("%pI4: Source Route Failed\n",
					    &iph->daddr);
			break;
		default:
			break;
		}
		if (icmph->code > NR_ICMP_UNREACH)
			goto out;
		break;
	case ICMP_PARAMETERPROB:
		info = ntohl(icmph->un.gateway) >> 24;
		break;
	case ICMP_TIME_EXCEEDED:
		__ICMP_INC_STATS(net, ICMP_MIB_INTIMEEXCDS);
		if (icmph->code == ICMP_EXC_FRAGTIME)
			goto out;
		break;
	}

	/*
	 *	Throw it at our lower layers
	 *
	 *	RFC 1122: 3.2.2 MUST extract the protocol ID from the passed
	 *		  header.
	 *	RFC 1122: 3.2.2.1 MUST pass ICMP unreach messages to the
	 *		  transport layer.
	 *	RFC 1122: 3.2.2.2 MUST pass ICMP time expired messages to
	 *		  transport layer.
	 */

	/*
	 *	Check the other end isn't violating RFC 1122. Some routers send
	 *	bogus responses to broadcast frames. If you see this message
	 *	first check your netmask matches at both ends, if it does then
	 *	get the other vendor to fix their kit.
	 */

	if (!READ_ONCE(net->ipv4.sysctl_icmp_ignore_bogus_error_responses) &&
	    inet_addr_type_dev_table(net, skb->dev, iph->daddr) == RTN_BROADCAST) {
		net_warn_ratelimited("%pI4 sent an invalid ICMP type %u, code %u error to a broadcast: %pI4 on %s\n",
				     &ip_hdr(skb)->saddr,
				     icmph->type, icmph->code,
				     &iph->daddr, skb->dev->name);
		goto out;
	}

	icmp_socket_deliver(skb, info);

out:
	return reason;
out_err:
	__ICMP_INC_STATS(net, ICMP_MIB_INERRORS);
	return reason ?: SKB_DROP_REASON_NOT_SPECIFIED;
}


/*
 *	Handle ICMP_REDIRECT.
 */

static enum skb_drop_reason icmp_redirect(struct sk_buff *skb)
{
	if (skb->len < sizeof(struct iphdr)) {
		__ICMP_INC_STATS(dev_net(skb->dev), ICMP_MIB_INERRORS);
		return SKB_DROP_REASON_PKT_TOO_SMALL;
	}

	if (!pskb_may_pull(skb, sizeof(struct iphdr))) {
		/* there aught to be a stat */
		return SKB_DROP_REASON_NOMEM;
	}

	icmp_socket_deliver(skb, ntohl(icmp_hdr(skb)->un.gateway));
	return SKB_NOT_DROPPED_YET;
}

/*
 *	Handle ICMP_ECHO ("ping") and ICMP_EXT_ECHO ("PROBE") requests.
 *
 *	RFC 1122: 3.2.2.6 MUST have an echo server that answers ICMP echo
 *		  requests.
 *	RFC 1122: 3.2.2.6 Data received in the ICMP_ECHO request MUST be
 *		  included in the reply.
 *	RFC 1812: 4.3.3.6 SHOULD have a config option for silently ignoring
 *		  echo requests, MUST have default=NOT.
 *	RFC 8335: 8 MUST have a config option to enable/disable ICMP
 *		  Extended Echo Functionality, MUST be disabled by default
 *	See also WRT handling of options once they are done and working.
 */

static enum skb_drop_reason icmp_echo(struct sk_buff *skb)
{
	struct icmp_bxm icmp_param;
	struct net *net;

	net = dev_net(skb_dst(skb)->dev);
	/* should there be an ICMP stat for ignored echos? */
	if (READ_ONCE(net->ipv4.sysctl_icmp_echo_ignore_all))
		return SKB_NOT_DROPPED_YET;

	icmp_param.data.icmph	   = *icmp_hdr(skb);
	icmp_param.skb		   = skb;
	icmp_param.offset	   = 0;
	icmp_param.data_len	   = skb->len;
	icmp_param.head_len	   = sizeof(struct icmphdr);

	if (icmp_param.data.icmph.type == ICMP_ECHO)
		icmp_param.data.icmph.type = ICMP_ECHOREPLY;
	else if (!icmp_build_probe(skb, &icmp_param.data.icmph))
		return SKB_NOT_DROPPED_YET;

	icmp_reply(&icmp_param, skb);
	return SKB_NOT_DROPPED_YET;
}

/*	Helper for icmp_echo and icmpv6_echo_reply.
 *	Searches for net_device that matches PROBE interface identifier
 *		and builds PROBE reply message in icmphdr.
 *
 *	Returns false if PROBE responses are disabled via sysctl
 */

bool icmp_build_probe(struct sk_buff *skb, struct icmphdr *icmphdr)
{
	struct icmp_ext_hdr *ext_hdr, _ext_hdr;
	struct icmp_ext_echo_iio *iio, _iio;
	struct net *net = dev_net(skb->dev);
	struct inet6_dev *in6_dev;
	struct in_device *in_dev;
	struct net_device *dev;
	char buff[IFNAMSIZ];
	u16 ident_len;
	u8 status;

	if (!READ_ONCE(net->ipv4.sysctl_icmp_echo_enable_probe))
		return false;

	/* We currently only support probing interfaces on the proxy node
	 * Check to ensure L-bit is set
	 */
	if (!(ntohs(icmphdr->un.echo.sequence) & 1))
		return false;
	/* Clear status bits in reply message */
	icmphdr->un.echo.sequence &= htons(0xFF00);
	if (icmphdr->type == ICMP_EXT_ECHO)
		icmphdr->type = ICMP_EXT_ECHOREPLY;
	else
		icmphdr->type = ICMPV6_EXT_ECHO_REPLY;
	ext_hdr = skb_header_pointer(skb, 0, sizeof(_ext_hdr), &_ext_hdr);
	/* Size of iio is class_type dependent.
	 * Only check header here and assign length based on ctype in the switch statement
	 */
	iio = skb_header_pointer(skb, sizeof(_ext_hdr), sizeof(iio->extobj_hdr), &_iio);
	if (!ext_hdr || !iio)
		goto send_mal_query;
	if (ntohs(iio->extobj_hdr.length) <= sizeof(iio->extobj_hdr) ||
	    ntohs(iio->extobj_hdr.length) > sizeof(_iio))
		goto send_mal_query;
	ident_len = ntohs(iio->extobj_hdr.length) - sizeof(iio->extobj_hdr);
	iio = skb_header_pointer(skb, sizeof(_ext_hdr),
				 sizeof(iio->extobj_hdr) + ident_len, &_iio);
	if (!iio)
		goto send_mal_query;

	status = 0;
	dev = NULL;
	switch (iio->extobj_hdr.class_type) {
	case ICMP_EXT_ECHO_CTYPE_NAME:
		if (ident_len >= IFNAMSIZ)
			goto send_mal_query;
		memset(buff, 0, sizeof(buff));
		memcpy(buff, &iio->ident.name, ident_len);
		dev = dev_get_by_name(net, buff);
		break;
	case ICMP_EXT_ECHO_CTYPE_INDEX:
		if (ident_len != sizeof(iio->ident.ifindex))
			goto send_mal_query;
		dev = dev_get_by_index(net, ntohl(iio->ident.ifindex));
		break;
	case ICMP_EXT_ECHO_CTYPE_ADDR:
		if (ident_len < sizeof(iio->ident.addr.ctype3_hdr) ||
		    ident_len != sizeof(iio->ident.addr.ctype3_hdr) +
				 iio->ident.addr.ctype3_hdr.addrlen)
			goto send_mal_query;
		switch (ntohs(iio->ident.addr.ctype3_hdr.afi)) {
		case ICMP_AFI_IP:
			if (iio->ident.addr.ctype3_hdr.addrlen != sizeof(struct in_addr))
				goto send_mal_query;
			dev = ip_dev_find(net, iio->ident.addr.ip_addr.ipv4_addr);
			break;
#if IS_ENABLED(CONFIG_IPV6)
		case ICMP_AFI_IP6:
			if (iio->ident.addr.ctype3_hdr.addrlen != sizeof(struct in6_addr))
				goto send_mal_query;
			dev = ipv6_stub->ipv6_dev_find(net, &iio->ident.addr.ip_addr.ipv6_addr, dev);
			dev_hold(dev);
			break;
#endif
		default:
			goto send_mal_query;
		}
		break;
	default:
		goto send_mal_query;
	}
	if (!dev) {
		icmphdr->code = ICMP_EXT_CODE_NO_IF;
		return true;
	}
	/* Fill bits in reply message */
	if (dev->flags & IFF_UP)
		status |= ICMP_EXT_ECHOREPLY_ACTIVE;

	in_dev = __in_dev_get_rcu(dev);
	if (in_dev && rcu_access_pointer(in_dev->ifa_list))
		status |= ICMP_EXT_ECHOREPLY_IPV4;

	in6_dev = __in6_dev_get(dev);
	if (in6_dev && !list_empty(&in6_dev->addr_list))
		status |= ICMP_EXT_ECHOREPLY_IPV6;

	dev_put(dev);
	icmphdr->un.echo.sequence |= htons(status);
	return true;
send_mal_query:
	icmphdr->code = ICMP_EXT_CODE_MAL_QUERY;
	return true;
}
EXPORT_SYMBOL_GPL(icmp_build_probe);

/*
 *	Handle ICMP Timestamp requests.
 *	RFC 1122: 3.2.2.8 MAY implement ICMP timestamp requests.
 *		  SHOULD be in the kernel for minimum random latency.
 *		  MUST be accurate to a few minutes.
 *		  MUST be updated at least at 15Hz.
 */
static enum skb_drop_reason icmp_timestamp(struct sk_buff *skb)
{
	struct icmp_bxm icmp_param;
	/*
	 *	Too short.
	 */
	if (skb->len < 4)
		goto out_err;

	/*
	 *	Fill in the current time as ms since midnight UT:
	 */
	icmp_param.data.times[1] = inet_current_timestamp();
	icmp_param.data.times[2] = icmp_param.data.times[1];

	BUG_ON(skb_copy_bits(skb, 0, &icmp_param.data.times[0], 4));

	icmp_param.data.icmph	   = *icmp_hdr(skb);
	icmp_param.data.icmph.type = ICMP_TIMESTAMPREPLY;
	icmp_param.data.icmph.code = 0;
	icmp_param.skb		   = skb;
	icmp_param.offset	   = 0;
	icmp_param.data_len	   = 0;
	icmp_param.head_len	   = sizeof(struct icmphdr) + 12;
	icmp_reply(&icmp_param, skb);
	return SKB_NOT_DROPPED_YET;

out_err:
	__ICMP_INC_STATS(dev_net(skb_dst(skb)->dev), ICMP_MIB_INERRORS);
	return SKB_DROP_REASON_PKT_TOO_SMALL;
}

static enum skb_drop_reason icmp_discard(struct sk_buff *skb)
{
	/* pretend it was a success */
	return SKB_NOT_DROPPED_YET;
}

/*
 *	Deal with incoming ICMP packets.
 */
int icmp_rcv(struct sk_buff *skb)
{
	enum skb_drop_reason reason = SKB_DROP_REASON_NOT_SPECIFIED;
	struct rtable *rt = skb_rtable(skb);
	struct net *net = dev_net(rt->dst.dev);
	struct icmphdr *icmph;

	if (!xfrm4_policy_check(NULL, XFRM_POLICY_IN, skb)) {
		struct sec_path *sp = skb_sec_path(skb);
		int nh;

		if (!(sp && sp->xvec[sp->len - 1]->props.flags &
				 XFRM_STATE_ICMP)) {
			reason = SKB_DROP_REASON_XFRM_POLICY;
			goto drop;
		}

		if (!pskb_may_pull(skb, sizeof(*icmph) + sizeof(struct iphdr)))
			goto drop;

		nh = skb_network_offset(skb);
		skb_set_network_header(skb, sizeof(*icmph));

		if (!xfrm4_policy_check_reverse(NULL, XFRM_POLICY_IN,
						skb)) {
			reason = SKB_DROP_REASON_XFRM_POLICY;
			goto drop;
		}

		skb_set_network_header(skb, nh);
	}

	__ICMP_INC_STATS(net, ICMP_MIB_INMSGS);

	if (skb_checksum_simple_validate(skb))
		goto csum_error;

	if (!pskb_pull(skb, sizeof(*icmph)))
		goto error;

	icmph = icmp_hdr(skb);

	ICMPMSGIN_INC_STATS(net, icmph->type);

	/* Check for ICMP Extended Echo (PROBE) messages */
	if (icmph->type == ICMP_EXT_ECHO) {
		/* We can't use icmp_pointers[].handler() because it is an array of
		 * size NR_ICMP_TYPES + 1 (19 elements) and PROBE has code 42.
		 */
		reason = icmp_echo(skb);
		goto reason_check;
	}

	if (icmph->type == ICMP_EXT_ECHOREPLY) {
		reason = ping_rcv(skb);
		goto reason_check;
	}

	/*
	 *	18 is the highest 'known' ICMP type. Anything else is a mystery
	 *
	 *	RFC 1122: 3.2.2  Unknown ICMP messages types MUST be silently
	 *		  discarded.
	 */
	if (icmph->type > NR_ICMP_TYPES) {
		reason = SKB_DROP_REASON_UNHANDLED_PROTO;
		goto error;
	}

	/*
	 *	Parse the ICMP message
	 */

	if (rt->rt_flags & (RTCF_BROADCAST | RTCF_MULTICAST)) {
		/*
		 *	RFC 1122: 3.2.2.6 An ICMP_ECHO to broadcast MAY be
		 *	  silently ignored (we let user decide with a sysctl).
		 *	RFC 1122: 3.2.2.8 An ICMP_TIMESTAMP MAY be silently
		 *	  discarded if to broadcast/multicast.
		 */
		if ((icmph->type == ICMP_ECHO ||
		     icmph->type == ICMP_TIMESTAMP) &&
		    READ_ONCE(net->ipv4.sysctl_icmp_echo_ignore_broadcasts)) {
			reason = SKB_DROP_REASON_INVALID_PROTO;
			goto error;
		}
		if (icmph->type != ICMP_ECHO &&
		    icmph->type != ICMP_TIMESTAMP &&
		    icmph->type != ICMP_ADDRESS &&
		    icmph->type != ICMP_ADDRESSREPLY) {
			reason = SKB_DROP_REASON_INVALID_PROTO;
			goto error;
		}
	}

	reason = icmp_pointers[icmph->type].handler(skb);
reason_check:
	if (!reason)  {
		consume_skb(skb);
		return NET_RX_SUCCESS;
	}

drop:
	kfree_skb_reason(skb, reason);
	return NET_RX_DROP;
csum_error:
	reason = SKB_DROP_REASON_ICMP_CSUM;
	__ICMP_INC_STATS(net, ICMP_MIB_CSUMERRORS);
error:
	__ICMP_INC_STATS(net, ICMP_MIB_INERRORS);
	goto drop;
}

static bool ip_icmp_error_rfc4884_validate(const struct sk_buff *skb, int off)
{
	struct icmp_extobj_hdr *objh, _objh;
	struct icmp_ext_hdr *exth, _exth;
	u16 olen;

	exth = skb_header_pointer(skb, off, sizeof(_exth), &_exth);
	if (!exth)
		return false;
	if (exth->version != 2)
		return true;

	if (exth->checksum &&
	    csum_fold(skb_checksum(skb, off, skb->len - off, 0)))
		return false;

	off += sizeof(_exth);
	while (off < skb->len) {
		objh = skb_header_pointer(skb, off, sizeof(_objh), &_objh);
		if (!objh)
			return false;

		olen = ntohs(objh->length);
		if (olen < sizeof(_objh))
			return false;

		off += olen;
		if (off > skb->len)
			return false;
	}

	return true;
}

void ip_icmp_error_rfc4884(const struct sk_buff *skb,
			   struct sock_ee_data_rfc4884 *out,
			   int thlen, int off)
{
	int hlen;

	/* original datagram headers: end of icmph to payload (skb->data) */
	hlen = -skb_transport_offset(skb) - thlen;

	/* per rfc 4884: minimal datagram length of 128 bytes */
	if (off < 128 || off < hlen)
		return;

	/* kernel has stripped headers: return payload offset in bytes */
	off -= hlen;
	if (off + sizeof(struct icmp_ext_hdr) > skb->len)
		return;

	out->len = off;

	if (!ip_icmp_error_rfc4884_validate(skb, off))
		out->flags |= SO_EE_RFC4884_FLAG_INVALID;
}
EXPORT_SYMBOL_GPL(ip_icmp_error_rfc4884);

int icmp_err(struct sk_buff *skb, u32 info)
{
	struct iphdr *iph = (struct iphdr *)skb->data;
	int offset = iph->ihl<<2;
	struct icmphdr *icmph = (struct icmphdr *)(skb->data + offset);
	int type = icmp_hdr(skb)->type;
	int code = icmp_hdr(skb)->code;
	struct net *net = dev_net(skb->dev);

	/*
	 * Use ping_err to handle all icmp errors except those
	 * triggered by ICMP_ECHOREPLY which sent from kernel.
	 */
	if (icmph->type != ICMP_ECHOREPLY) {
		ping_err(skb, offset, info);
		return 0;
	}

	if (type == ICMP_DEST_UNREACH && code == ICMP_FRAG_NEEDED)
		ipv4_update_pmtu(skb, net, info, 0, IPPROTO_ICMP);
	else if (type == ICMP_REDIRECT)
		ipv4_redirect(skb, net, 0, IPPROTO_ICMP);

	return 0;
}

/*
 *	This table is the definition of how we handle ICMP.
 */
static const struct icmp_control icmp_pointers[NR_ICMP_TYPES + 1] = {
	[ICMP_ECHOREPLY] = {
		.handler = ping_rcv,
	},
	[1] = {
		.handler = icmp_discard,
		.error = 1,
	},
	[2] = {
		.handler = icmp_discard,
		.error = 1,
	},
	[ICMP_DEST_UNREACH] = {
		.handler = icmp_unreach,
		.error = 1,
	},
	[ICMP_SOURCE_QUENCH] = {
		.handler = icmp_unreach,
		.error = 1,
	},
	[ICMP_REDIRECT] = {
		.handler = icmp_redirect,
		.error = 1,
	},
	[6] = {
		.handler = icmp_discard,
		.error = 1,
	},
	[7] = {
		.handler = icmp_discard,
		.error = 1,
	},
	[ICMP_ECHO] = {
		.handler = icmp_echo,
	},
	[9] = {
		.handler = icmp_discard,
		.error = 1,
	},
	[10] = {
		.handler = icmp_discard,
		.error = 1,
	},
	[ICMP_TIME_EXCEEDED] = {
		.handler = icmp_unreach,
		.error = 1,
	},
	[ICMP_PARAMETERPROB] = {
		.handler = icmp_unreach,
		.error = 1,
	},
	[ICMP_TIMESTAMP] = {
		.handler = icmp_timestamp,
	},
	[ICMP_TIMESTAMPREPLY] = {
		.handler = icmp_discard,
	},
	[ICMP_INFO_REQUEST] = {
		.handler = icmp_discard,
	},
	[ICMP_INFO_REPLY] = {
		.handler = icmp_discard,
	},
	[ICMP_ADDRESS] = {
		.handler = icmp_discard,
	},
	[ICMP_ADDRESSREPLY] = {
		.handler = icmp_discard,
	},
};

static int __net_init icmp_sk_init(struct net *net)
{
	/* Control parameters for ECHO replies. */
	net->ipv4.sysctl_icmp_echo_ignore_all = 0;
	net->ipv4.sysctl_icmp_echo_enable_probe = 0;
	net->ipv4.sysctl_icmp_echo_ignore_broadcasts = 1;

	/* Control parameter - ignore bogus broadcast responses? */
	net->ipv4.sysctl_icmp_ignore_bogus_error_responses = 1;

	/*
	 * 	Configurable global rate limit.
	 *
	 *	ratelimit defines tokens/packet consumed for dst->rate_token
	 *	bucket ratemask defines which icmp types are ratelimited by
	 *	setting	it's bit position.
	 *
	 *	default:
	 *	dest unreachable (3), source quench (4),
	 *	time exceeded (11), parameter problem (12)
	 */

	net->ipv4.sysctl_icmp_ratelimit = 1 * HZ;
	net->ipv4.sysctl_icmp_ratemask = 0x1818;
	net->ipv4.sysctl_icmp_errors_use_inbound_ifaddr = 0;
	net->ipv4.sysctl_icmp_msgs_per_sec = 1000;
	net->ipv4.sysctl_icmp_msgs_burst = 50;

	return 0;
}

static struct pernet_operations __net_initdata icmp_sk_ops = {
       .init = icmp_sk_init,
};

int __init icmp_init(void)
{
	int err, i;

	for_each_possible_cpu(i) {
		struct sock *sk;

		err = inet_ctl_sock_create(&sk, PF_INET,
					   SOCK_RAW, IPPROTO_ICMP, &init_net);
		if (err < 0)
			return err;

		per_cpu(ipv4_icmp_sk, i) = sk;

		/* Enough space for 2 64K ICMP packets, including
		 * sk_buff/skb_shared_info struct overhead.
		 */
		sk->sk_sndbuf =	2 * SKB_TRUESIZE(64 * 1024);

		/*
		 * Speedup sock_wfree()
		 */
		sock_set_flag(sk, SOCK_USE_WRITE_QUEUE);
		inet_sk(sk)->pmtudisc = IP_PMTUDISC_DONT;
	}
	return register_pernet_subsys(&icmp_sk_ops);
}<|MERGE_RESOLUTION|>--- conflicted
+++ resolved
@@ -545,11 +545,7 @@
 		orefdst = skb_in->_skb_refdst; /* save old refdst */
 		skb_dst_set(skb_in, NULL);
 		err = ip_route_input(skb_in, fl4_dec.daddr, fl4_dec.saddr,
-<<<<<<< HEAD
-				     dscp, rt2->dst.dev);
-=======
 				     dscp, rt2->dst.dev) ? -EINVAL : 0;
->>>>>>> fcc79e17
 
 		dst_release(&rt2->dst);
 		rt2 = skb_rtable(skb_in);
