// SPDX-License-Identifier: GPL-2.0
/* Marvell RVU Physical Function ethernet driver
 *
 * Copyright (C) 2020 Marvell.
 *
 */

#include <linux/module.h>
#include <linux/interrupt.h>
#include <linux/pci.h>
#include <linux/etherdevice.h>
#include <linux/of.h>
#include <linux/if_vlan.h>
#include <linux/iommu.h>
#include <net/ip.h>
#include <linux/bpf.h>
#include <linux/bpf_trace.h>
#include <linux/bitfield.h>
#include <net/page_pool/types.h>

#include "otx2_reg.h"
#include "otx2_common.h"
#include "otx2_txrx.h"
#include "otx2_struct.h"
#include "otx2_ptp.h"
#include "cn10k.h"
#include "qos.h"
#include <rvu_trace.h>

#define DRV_NAME	"rvu_nicpf"
#define DRV_STRING	"Marvell RVU NIC Physical Function Driver"

/* Supported devices */
static const struct pci_device_id otx2_pf_id_table[] = {
	{ PCI_DEVICE(PCI_VENDOR_ID_CAVIUM, PCI_DEVID_OCTEONTX2_RVU_PF) },
	{ 0, }  /* end of table */
};

MODULE_AUTHOR("Sunil Goutham <sgoutham@marvell.com>");
MODULE_DESCRIPTION(DRV_STRING);
MODULE_LICENSE("GPL v2");
MODULE_DEVICE_TABLE(pci, otx2_pf_id_table);

static void otx2_vf_link_event_task(struct work_struct *work);

enum {
	TYPE_PFAF,
	TYPE_PFVF,
};

static int otx2_config_hw_tx_tstamp(struct otx2_nic *pfvf, bool enable);
static int otx2_config_hw_rx_tstamp(struct otx2_nic *pfvf, bool enable);

static int otx2_change_mtu(struct net_device *netdev, int new_mtu)
{
	struct otx2_nic *pf = netdev_priv(netdev);
	bool if_up = netif_running(netdev);
	int err = 0;

	if (pf->xdp_prog && new_mtu > MAX_XDP_MTU) {
		netdev_warn(netdev, "Jumbo frames not yet supported with XDP, current MTU %d.\n",
			    netdev->mtu);
		return -EINVAL;
	}
	if (if_up)
		otx2_stop(netdev);

	netdev_info(netdev, "Changing MTU from %d to %d\n",
		    netdev->mtu, new_mtu);
	WRITE_ONCE(netdev->mtu, new_mtu);

	if (if_up)
		err = otx2_open(netdev);

	return err;
}

static void otx2_disable_flr_me_intr(struct otx2_nic *pf)
{
	int irq, vfs = pf->total_vfs;

	/* Disable VFs ME interrupts */
	otx2_write64(pf, RVU_PF_VFME_INT_ENA_W1CX(0), INTR_MASK(vfs));
	irq = pci_irq_vector(pf->pdev, RVU_PF_INT_VEC_VFME0);
	free_irq(irq, pf);

	/* Disable VFs FLR interrupts */
	otx2_write64(pf, RVU_PF_VFFLR_INT_ENA_W1CX(0), INTR_MASK(vfs));
	irq = pci_irq_vector(pf->pdev, RVU_PF_INT_VEC_VFFLR0);
	free_irq(irq, pf);

	if (vfs <= 64)
		return;

	otx2_write64(pf, RVU_PF_VFME_INT_ENA_W1CX(1), INTR_MASK(vfs - 64));
	irq = pci_irq_vector(pf->pdev, RVU_PF_INT_VEC_VFME1);
	free_irq(irq, pf);

	otx2_write64(pf, RVU_PF_VFFLR_INT_ENA_W1CX(1), INTR_MASK(vfs - 64));
	irq = pci_irq_vector(pf->pdev, RVU_PF_INT_VEC_VFFLR1);
	free_irq(irq, pf);
}

static void otx2_flr_wq_destroy(struct otx2_nic *pf)
{
	if (!pf->flr_wq)
		return;
	destroy_workqueue(pf->flr_wq);
	pf->flr_wq = NULL;
	devm_kfree(pf->dev, pf->flr_wrk);
}

static void otx2_flr_handler(struct work_struct *work)
{
	struct flr_work *flrwork = container_of(work, struct flr_work, work);
	struct otx2_nic *pf = flrwork->pf;
	struct mbox *mbox = &pf->mbox;
	struct msg_req *req;
	int vf, reg = 0;

	vf = flrwork - pf->flr_wrk;

	mutex_lock(&mbox->lock);
	req = otx2_mbox_alloc_msg_vf_flr(mbox);
	if (!req) {
		mutex_unlock(&mbox->lock);
		return;
	}
	req->hdr.pcifunc &= RVU_PFVF_FUNC_MASK;
	req->hdr.pcifunc |= (vf + 1) & RVU_PFVF_FUNC_MASK;

	if (!otx2_sync_mbox_msg(&pf->mbox)) {
		if (vf >= 64) {
			reg = 1;
			vf = vf - 64;
		}
		/* clear transcation pending bit */
		otx2_write64(pf, RVU_PF_VFTRPENDX(reg), BIT_ULL(vf));
		otx2_write64(pf, RVU_PF_VFFLR_INT_ENA_W1SX(reg), BIT_ULL(vf));
	}

	mutex_unlock(&mbox->lock);
}

static irqreturn_t otx2_pf_flr_intr_handler(int irq, void *pf_irq)
{
	struct otx2_nic *pf = (struct otx2_nic *)pf_irq;
	int reg, dev, vf, start_vf, num_reg = 1;
	u64 intr;

	if (pf->total_vfs > 64)
		num_reg = 2;

	for (reg = 0; reg < num_reg; reg++) {
		intr = otx2_read64(pf, RVU_PF_VFFLR_INTX(reg));
		if (!intr)
			continue;
		start_vf = 64 * reg;
		for (vf = 0; vf < 64; vf++) {
			if (!(intr & BIT_ULL(vf)))
				continue;
			dev = vf + start_vf;
			queue_work(pf->flr_wq, &pf->flr_wrk[dev].work);
			/* Clear interrupt */
			otx2_write64(pf, RVU_PF_VFFLR_INTX(reg), BIT_ULL(vf));
			/* Disable the interrupt */
			otx2_write64(pf, RVU_PF_VFFLR_INT_ENA_W1CX(reg),
				     BIT_ULL(vf));
		}
	}
	return IRQ_HANDLED;
}

static irqreturn_t otx2_pf_me_intr_handler(int irq, void *pf_irq)
{
	struct otx2_nic *pf = (struct otx2_nic *)pf_irq;
	int vf, reg, num_reg = 1;
	u64 intr;

	if (pf->total_vfs > 64)
		num_reg = 2;

	for (reg = 0; reg < num_reg; reg++) {
		intr = otx2_read64(pf, RVU_PF_VFME_INTX(reg));
		if (!intr)
			continue;
		for (vf = 0; vf < 64; vf++) {
			if (!(intr & BIT_ULL(vf)))
				continue;
			/* clear trpend bit */
			otx2_write64(pf, RVU_PF_VFTRPENDX(reg), BIT_ULL(vf));
			/* clear interrupt */
			otx2_write64(pf, RVU_PF_VFME_INTX(reg), BIT_ULL(vf));
		}
	}
	return IRQ_HANDLED;
}

static int otx2_register_flr_me_intr(struct otx2_nic *pf, int numvfs)
{
	struct otx2_hw *hw = &pf->hw;
	char *irq_name;
	int ret;

	/* Register ME interrupt handler*/
	irq_name = &hw->irq_name[RVU_PF_INT_VEC_VFME0 * NAME_SIZE];
	snprintf(irq_name, NAME_SIZE, "RVUPF%d_ME0", rvu_get_pf(pf->pcifunc));
	ret = request_irq(pci_irq_vector(pf->pdev, RVU_PF_INT_VEC_VFME0),
			  otx2_pf_me_intr_handler, 0, irq_name, pf);
	if (ret) {
		dev_err(pf->dev,
			"RVUPF: IRQ registration failed for ME0\n");
	}

	/* Register FLR interrupt handler */
	irq_name = &hw->irq_name[RVU_PF_INT_VEC_VFFLR0 * NAME_SIZE];
	snprintf(irq_name, NAME_SIZE, "RVUPF%d_FLR0", rvu_get_pf(pf->pcifunc));
	ret = request_irq(pci_irq_vector(pf->pdev, RVU_PF_INT_VEC_VFFLR0),
			  otx2_pf_flr_intr_handler, 0, irq_name, pf);
	if (ret) {
		dev_err(pf->dev,
			"RVUPF: IRQ registration failed for FLR0\n");
		return ret;
	}

	if (numvfs > 64) {
		irq_name = &hw->irq_name[RVU_PF_INT_VEC_VFME1 * NAME_SIZE];
		snprintf(irq_name, NAME_SIZE, "RVUPF%d_ME1",
			 rvu_get_pf(pf->pcifunc));
		ret = request_irq(pci_irq_vector
				  (pf->pdev, RVU_PF_INT_VEC_VFME1),
				  otx2_pf_me_intr_handler, 0, irq_name, pf);
		if (ret) {
			dev_err(pf->dev,
				"RVUPF: IRQ registration failed for ME1\n");
		}
		irq_name = &hw->irq_name[RVU_PF_INT_VEC_VFFLR1 * NAME_SIZE];
		snprintf(irq_name, NAME_SIZE, "RVUPF%d_FLR1",
			 rvu_get_pf(pf->pcifunc));
		ret = request_irq(pci_irq_vector
				  (pf->pdev, RVU_PF_INT_VEC_VFFLR1),
				  otx2_pf_flr_intr_handler, 0, irq_name, pf);
		if (ret) {
			dev_err(pf->dev,
				"RVUPF: IRQ registration failed for FLR1\n");
			return ret;
		}
	}

	/* Enable ME interrupt for all VFs*/
	otx2_write64(pf, RVU_PF_VFME_INTX(0), INTR_MASK(numvfs));
	otx2_write64(pf, RVU_PF_VFME_INT_ENA_W1SX(0), INTR_MASK(numvfs));

	/* Enable FLR interrupt for all VFs*/
	otx2_write64(pf, RVU_PF_VFFLR_INTX(0), INTR_MASK(numvfs));
	otx2_write64(pf, RVU_PF_VFFLR_INT_ENA_W1SX(0), INTR_MASK(numvfs));

	if (numvfs > 64) {
		numvfs -= 64;

		otx2_write64(pf, RVU_PF_VFME_INTX(1), INTR_MASK(numvfs));
		otx2_write64(pf, RVU_PF_VFME_INT_ENA_W1SX(1),
			     INTR_MASK(numvfs));

		otx2_write64(pf, RVU_PF_VFFLR_INTX(1), INTR_MASK(numvfs));
		otx2_write64(pf, RVU_PF_VFFLR_INT_ENA_W1SX(1),
			     INTR_MASK(numvfs));
	}
	return 0;
}

static int otx2_pf_flr_init(struct otx2_nic *pf, int num_vfs)
{
	int vf;

	pf->flr_wq = alloc_ordered_workqueue("otx2_pf_flr_wq", WQ_HIGHPRI);
	if (!pf->flr_wq)
		return -ENOMEM;

	pf->flr_wrk = devm_kcalloc(pf->dev, num_vfs,
				   sizeof(struct flr_work), GFP_KERNEL);
	if (!pf->flr_wrk) {
		destroy_workqueue(pf->flr_wq);
		return -ENOMEM;
	}

	for (vf = 0; vf < num_vfs; vf++) {
		pf->flr_wrk[vf].pf = pf;
		INIT_WORK(&pf->flr_wrk[vf].work, otx2_flr_handler);
	}

	return 0;
}

static void otx2_queue_vf_work(struct mbox *mw, struct workqueue_struct *mbox_wq,
			       int first, int mdevs, u64 intr)
{
	struct otx2_mbox_dev *mdev;
	struct otx2_mbox *mbox;
	struct mbox_hdr *hdr;
	int i;

	for (i = first; i < mdevs; i++) {
		/* start from 0 */
		if (!(intr & BIT_ULL(i - first)))
			continue;

		mbox = &mw->mbox;
		mdev = &mbox->dev[i];
		hdr = mdev->mbase + mbox->rx_start;
		/* The hdr->num_msgs is set to zero immediately in the interrupt
		 * handler to ensure that it holds a correct value next time
		 * when the interrupt handler is called. pf->mw[i].num_msgs
		 * holds the data for use in otx2_pfvf_mbox_handler and
		 * pf->mw[i].up_num_msgs holds the data for use in
		 * otx2_pfvf_mbox_up_handler.
		 */
		if (hdr->num_msgs) {
			mw[i].num_msgs = hdr->num_msgs;
			hdr->num_msgs = 0;
			queue_work(mbox_wq, &mw[i].mbox_wrk);
		}

		mbox = &mw->mbox_up;
		mdev = &mbox->dev[i];
		hdr = mdev->mbase + mbox->rx_start;
		if (hdr->num_msgs) {
			mw[i].up_num_msgs = hdr->num_msgs;
			hdr->num_msgs = 0;
			queue_work(mbox_wq, &mw[i].mbox_up_wrk);
		}
	}
}

static void otx2_forward_msg_pfvf(struct otx2_mbox_dev *mdev,
				  struct otx2_mbox *pfvf_mbox, void *bbuf_base,
				  int devid)
{
	struct otx2_mbox_dev *src_mdev = mdev;
	int offset;

	/* Msgs are already copied, trigger VF's mbox irq */
	smp_wmb();

	otx2_mbox_wait_for_zero(pfvf_mbox, devid);

	offset = pfvf_mbox->trigger | (devid << pfvf_mbox->tr_shift);
	writeq(MBOX_DOWN_MSG, (void __iomem *)pfvf_mbox->reg_base + offset);

	/* Restore VF's mbox bounce buffer region address */
	src_mdev->mbase = bbuf_base;
}

static int otx2_forward_vf_mbox_msgs(struct otx2_nic *pf,
				     struct otx2_mbox *src_mbox,
				     int dir, int vf, int num_msgs)
{
	struct otx2_mbox_dev *src_mdev, *dst_mdev;
	struct mbox_hdr *mbox_hdr;
	struct mbox_hdr *req_hdr;
	struct mbox *dst_mbox;
	int dst_size, err;

	if (dir == MBOX_DIR_PFAF) {
		/* Set VF's mailbox memory as PF's bounce buffer memory, so
		 * that explicit copying of VF's msgs to PF=>AF mbox region
		 * and AF=>PF responses to VF's mbox region can be avoided.
		 */
		src_mdev = &src_mbox->dev[vf];
		mbox_hdr = src_mbox->hwbase +
				src_mbox->rx_start + (vf * MBOX_SIZE);

		dst_mbox = &pf->mbox;
		dst_size = dst_mbox->mbox.tx_size -
				ALIGN(sizeof(*mbox_hdr), MBOX_MSG_ALIGN);
		/* Check if msgs fit into destination area and has valid size */
		if (mbox_hdr->msg_size > dst_size || !mbox_hdr->msg_size)
			return -EINVAL;

		dst_mdev = &dst_mbox->mbox.dev[0];

		mutex_lock(&pf->mbox.lock);
		dst_mdev->mbase = src_mdev->mbase;
		dst_mdev->msg_size = mbox_hdr->msg_size;
		dst_mdev->num_msgs = num_msgs;
		err = otx2_sync_mbox_msg(dst_mbox);
		/* Error code -EIO indicate there is a communication failure
		 * to the AF. Rest of the error codes indicate that AF processed
		 * VF messages and set the error codes in response messages
		 * (if any) so simply forward responses to VF.
		 */
		if (err == -EIO) {
			dev_warn(pf->dev,
				 "AF not responding to VF%d messages\n", vf);
			/* restore PF mbase and exit */
			dst_mdev->mbase = pf->mbox.bbuf_base;
			mutex_unlock(&pf->mbox.lock);
			return err;
		}
		/* At this point, all the VF messages sent to AF are acked
		 * with proper responses and responses are copied to VF
		 * mailbox hence raise interrupt to VF.
		 */
		req_hdr = (struct mbox_hdr *)(dst_mdev->mbase +
					      dst_mbox->mbox.rx_start);
		req_hdr->num_msgs = num_msgs;

		otx2_forward_msg_pfvf(dst_mdev, &pf->mbox_pfvf[0].mbox,
				      pf->mbox.bbuf_base, vf);
		mutex_unlock(&pf->mbox.lock);
	} else if (dir == MBOX_DIR_PFVF_UP) {
		src_mdev = &src_mbox->dev[0];
		mbox_hdr = src_mbox->hwbase + src_mbox->rx_start;
		req_hdr = (struct mbox_hdr *)(src_mdev->mbase +
					      src_mbox->rx_start);
		req_hdr->num_msgs = num_msgs;

		dst_mbox = &pf->mbox_pfvf[0];
		dst_size = dst_mbox->mbox_up.tx_size -
				ALIGN(sizeof(*mbox_hdr), MBOX_MSG_ALIGN);
		/* Check if msgs fit into destination area */
		if (mbox_hdr->msg_size > dst_size)
			return -EINVAL;

		dst_mdev = &dst_mbox->mbox_up.dev[vf];
		dst_mdev->mbase = src_mdev->mbase;
		dst_mdev->msg_size = mbox_hdr->msg_size;
		dst_mdev->num_msgs = mbox_hdr->num_msgs;
		err = otx2_sync_mbox_up_msg(dst_mbox, vf);
		if (err) {
			dev_warn(pf->dev,
				 "VF%d is not responding to mailbox\n", vf);
			return err;
		}
	} else if (dir == MBOX_DIR_VFPF_UP) {
		req_hdr = (struct mbox_hdr *)(src_mbox->dev[0].mbase +
					      src_mbox->rx_start);
		req_hdr->num_msgs = num_msgs;
		otx2_forward_msg_pfvf(&pf->mbox_pfvf->mbox_up.dev[vf],
				      &pf->mbox.mbox_up,
				      pf->mbox_pfvf[vf].bbuf_base,
				      0);
	}

	return 0;
}

static void otx2_pfvf_mbox_handler(struct work_struct *work)
{
	struct mbox_msghdr *msg = NULL;
	int offset, vf_idx, id, err;
	struct otx2_mbox_dev *mdev;
	struct otx2_mbox *mbox;
	struct mbox *vf_mbox;
	struct otx2_nic *pf;

	vf_mbox = container_of(work, struct mbox, mbox_wrk);
	pf = vf_mbox->pfvf;
	vf_idx = vf_mbox - pf->mbox_pfvf;

	mbox = &pf->mbox_pfvf[0].mbox;
	mdev = &mbox->dev[vf_idx];

	offset = ALIGN(sizeof(struct mbox_hdr), MBOX_MSG_ALIGN);

	for (id = 0; id < vf_mbox->num_msgs; id++) {
		msg = (struct mbox_msghdr *)(mdev->mbase + mbox->rx_start +
					     offset);

		if (msg->sig != OTX2_MBOX_REQ_SIG)
			goto inval_msg;

		/* Set VF's number in each of the msg */
		msg->pcifunc &= RVU_PFVF_FUNC_MASK;
		msg->pcifunc |= (vf_idx + 1) & RVU_PFVF_FUNC_MASK;
		offset = msg->next_msgoff;
	}
	err = otx2_forward_vf_mbox_msgs(pf, mbox, MBOX_DIR_PFAF, vf_idx,
					vf_mbox->num_msgs);
	if (err)
		goto inval_msg;
	return;

inval_msg:
	otx2_reply_invalid_msg(mbox, vf_idx, 0, msg->id);
	otx2_mbox_msg_send(mbox, vf_idx);
}

static void otx2_pfvf_mbox_up_handler(struct work_struct *work)
{
	struct mbox *vf_mbox = container_of(work, struct mbox, mbox_up_wrk);
	struct otx2_nic *pf = vf_mbox->pfvf;
	struct otx2_mbox_dev *mdev;
	int offset, id, vf_idx = 0;
	struct mbox_msghdr *msg;
	struct otx2_mbox *mbox;

	vf_idx = vf_mbox - pf->mbox_pfvf;
	mbox = &pf->mbox_pfvf[0].mbox_up;
	mdev = &mbox->dev[vf_idx];

	offset = mbox->rx_start + ALIGN(sizeof(struct mbox_hdr), MBOX_MSG_ALIGN);

	for (id = 0; id < vf_mbox->up_num_msgs; id++) {
		msg = mdev->mbase + offset;

		if (msg->id >= MBOX_MSG_MAX) {
			dev_err(pf->dev,
				"Mbox msg with unknown ID 0x%x\n", msg->id);
			goto end;
		}

		if (msg->sig != OTX2_MBOX_RSP_SIG) {
			dev_err(pf->dev,
				"Mbox msg with wrong signature %x, ID 0x%x\n",
				msg->sig, msg->id);
			goto end;
		}

		switch (msg->id) {
		case MBOX_MSG_CGX_LINK_EVENT:
		case MBOX_MSG_REP_EVENT_UP_NOTIFY:
			break;
		default:
			if (msg->rc)
				dev_err(pf->dev,
					"Mbox msg response has err %d, ID 0x%x\n",
					msg->rc, msg->id);
			break;
		}

end:
		offset = mbox->rx_start + msg->next_msgoff;
		if (mdev->msgs_acked == (vf_mbox->up_num_msgs - 1))
			__otx2_mbox_reset(mbox, vf_idx);
		mdev->msgs_acked++;
	}
}

static irqreturn_t otx2_pfvf_mbox_intr_handler(int irq, void *pf_irq)
{
	struct otx2_nic *pf = (struct otx2_nic *)(pf_irq);
	int vfs = pf->total_vfs;
	struct mbox *mbox;
	u64 intr;

	mbox = pf->mbox_pfvf;
	/* Handle VF interrupts */
	if (vfs > 64) {
		intr = otx2_read64(pf, RVU_PF_VFPF_MBOX_INTX(1));
		otx2_write64(pf, RVU_PF_VFPF_MBOX_INTX(1), intr);
		otx2_queue_vf_work(mbox, pf->mbox_pfvf_wq, 64, vfs, intr);
		if (intr)
			trace_otx2_msg_interrupt(mbox->mbox.pdev, "VF(s) to PF", intr);
		vfs = 64;
	}

	intr = otx2_read64(pf, RVU_PF_VFPF_MBOX_INTX(0));
	otx2_write64(pf, RVU_PF_VFPF_MBOX_INTX(0), intr);

	otx2_queue_vf_work(mbox, pf->mbox_pfvf_wq, 0, vfs, intr);

	if (intr)
		trace_otx2_msg_interrupt(mbox->mbox.pdev, "VF(s) to PF", intr);

	return IRQ_HANDLED;
}

static int otx2_pfvf_mbox_init(struct otx2_nic *pf, int numvfs)
{
	void __iomem *hwbase;
	struct mbox *mbox;
	int err, vf;
	u64 base;

	if (!numvfs)
		return -EINVAL;

	pf->mbox_pfvf = devm_kcalloc(&pf->pdev->dev, numvfs,
				     sizeof(struct mbox), GFP_KERNEL);
	if (!pf->mbox_pfvf)
		return -ENOMEM;

	pf->mbox_pfvf_wq = alloc_workqueue("otx2_pfvf_mailbox",
					   WQ_UNBOUND | WQ_HIGHPRI |
					   WQ_MEM_RECLAIM, 0);
	if (!pf->mbox_pfvf_wq)
		return -ENOMEM;

	/* On CN10K platform, PF <-> VF mailbox region follows after
	 * PF <-> AF mailbox region.
	 */
	if (test_bit(CN10K_MBOX, &pf->hw.cap_flag))
		base = pci_resource_start(pf->pdev, PCI_MBOX_BAR_NUM) +
		       MBOX_SIZE;
	else
		base = readq((void __iomem *)((u64)pf->reg_base +
					      RVU_PF_VF_BAR4_ADDR));

	hwbase = ioremap_wc(base, MBOX_SIZE * pf->total_vfs);
	if (!hwbase) {
		err = -ENOMEM;
		goto free_wq;
	}

	mbox = &pf->mbox_pfvf[0];
	err = otx2_mbox_init(&mbox->mbox, hwbase, pf->pdev, pf->reg_base,
			     MBOX_DIR_PFVF, numvfs);
	if (err)
		goto free_iomem;

	err = otx2_mbox_init(&mbox->mbox_up, hwbase, pf->pdev, pf->reg_base,
			     MBOX_DIR_PFVF_UP, numvfs);
	if (err)
		goto free_iomem;

	for (vf = 0; vf < numvfs; vf++) {
		mbox->pfvf = pf;
		INIT_WORK(&mbox->mbox_wrk, otx2_pfvf_mbox_handler);
		INIT_WORK(&mbox->mbox_up_wrk, otx2_pfvf_mbox_up_handler);
		mbox++;
	}

	return 0;

free_iomem:
	if (hwbase)
		iounmap(hwbase);
free_wq:
	destroy_workqueue(pf->mbox_pfvf_wq);
	return err;
}

static void otx2_pfvf_mbox_destroy(struct otx2_nic *pf)
{
	struct mbox *mbox = &pf->mbox_pfvf[0];

	if (!mbox)
		return;

	if (pf->mbox_pfvf_wq) {
		destroy_workqueue(pf->mbox_pfvf_wq);
		pf->mbox_pfvf_wq = NULL;
	}

	if (mbox->mbox.hwbase)
		iounmap(mbox->mbox.hwbase);

	otx2_mbox_destroy(&mbox->mbox);
}

static void otx2_enable_pfvf_mbox_intr(struct otx2_nic *pf, int numvfs)
{
	/* Clear PF <=> VF mailbox IRQ */
	otx2_write64(pf, RVU_PF_VFPF_MBOX_INTX(0), ~0ull);
	otx2_write64(pf, RVU_PF_VFPF_MBOX_INTX(1), ~0ull);

	/* Enable PF <=> VF mailbox IRQ */
	otx2_write64(pf, RVU_PF_VFPF_MBOX_INT_ENA_W1SX(0), INTR_MASK(numvfs));
	if (numvfs > 64) {
		numvfs -= 64;
		otx2_write64(pf, RVU_PF_VFPF_MBOX_INT_ENA_W1SX(1),
			     INTR_MASK(numvfs));
	}
}

static void otx2_disable_pfvf_mbox_intr(struct otx2_nic *pf, int numvfs)
{
	int vector;

	/* Disable PF <=> VF mailbox IRQ */
	otx2_write64(pf, RVU_PF_VFPF_MBOX_INT_ENA_W1CX(0), ~0ull);
	otx2_write64(pf, RVU_PF_VFPF_MBOX_INT_ENA_W1CX(1), ~0ull);

	otx2_write64(pf, RVU_PF_VFPF_MBOX_INTX(0), ~0ull);
	vector = pci_irq_vector(pf->pdev, RVU_PF_INT_VEC_VFPF_MBOX0);
	free_irq(vector, pf);

	if (numvfs > 64) {
		otx2_write64(pf, RVU_PF_VFPF_MBOX_INTX(1), ~0ull);
		vector = pci_irq_vector(pf->pdev, RVU_PF_INT_VEC_VFPF_MBOX1);
		free_irq(vector, pf);
	}
}

static int otx2_register_pfvf_mbox_intr(struct otx2_nic *pf, int numvfs)
{
	struct otx2_hw *hw = &pf->hw;
	char *irq_name;
	int err;

	/* Register MBOX0 interrupt handler */
	irq_name = &hw->irq_name[RVU_PF_INT_VEC_VFPF_MBOX0 * NAME_SIZE];
	if (pf->pcifunc)
		snprintf(irq_name, NAME_SIZE,
			 "RVUPF%d_VF Mbox0", rvu_get_pf(pf->pcifunc));
	else
		snprintf(irq_name, NAME_SIZE, "RVUPF_VF Mbox0");
	err = request_irq(pci_irq_vector(pf->pdev, RVU_PF_INT_VEC_VFPF_MBOX0),
			  otx2_pfvf_mbox_intr_handler, 0, irq_name, pf);
	if (err) {
		dev_err(pf->dev,
			"RVUPF: IRQ registration failed for PFVF mbox0 irq\n");
		return err;
	}

	if (numvfs > 64) {
		/* Register MBOX1 interrupt handler */
		irq_name = &hw->irq_name[RVU_PF_INT_VEC_VFPF_MBOX1 * NAME_SIZE];
		if (pf->pcifunc)
			snprintf(irq_name, NAME_SIZE,
				 "RVUPF%d_VF Mbox1", rvu_get_pf(pf->pcifunc));
		else
			snprintf(irq_name, NAME_SIZE, "RVUPF_VF Mbox1");
		err = request_irq(pci_irq_vector(pf->pdev,
						 RVU_PF_INT_VEC_VFPF_MBOX1),
						 otx2_pfvf_mbox_intr_handler,
						 0, irq_name, pf);
		if (err) {
			dev_err(pf->dev,
				"RVUPF: IRQ registration failed for PFVF mbox1 irq\n");
			return err;
		}
	}

	otx2_enable_pfvf_mbox_intr(pf, numvfs);

	return 0;
}

static void otx2_process_pfaf_mbox_msg(struct otx2_nic *pf,
				       struct mbox_msghdr *msg)
{
	int devid;

	if (msg->id >= MBOX_MSG_MAX) {
		dev_err(pf->dev,
			"Mbox msg with unknown ID 0x%x\n", msg->id);
		return;
	}

	if (msg->sig != OTX2_MBOX_RSP_SIG) {
		dev_err(pf->dev,
			"Mbox msg with wrong signature %x, ID 0x%x\n",
			 msg->sig, msg->id);
		return;
	}

	/* message response heading VF */
	devid = msg->pcifunc & RVU_PFVF_FUNC_MASK;
	if (devid) {
		struct otx2_vf_config *config = &pf->vf_configs[devid - 1];
		struct delayed_work *dwork;

		switch (msg->id) {
		case MBOX_MSG_NIX_LF_START_RX:
			config->intf_down = false;
			dwork = &config->link_event_work;
			schedule_delayed_work(dwork, msecs_to_jiffies(100));
			break;
		case MBOX_MSG_NIX_LF_STOP_RX:
			config->intf_down = true;
			break;
		}

		return;
	}

	switch (msg->id) {
	case MBOX_MSG_READY:
		pf->pcifunc = msg->pcifunc;
		break;
	case MBOX_MSG_MSIX_OFFSET:
		mbox_handler_msix_offset(pf, (struct msix_offset_rsp *)msg);
		break;
	case MBOX_MSG_NPA_LF_ALLOC:
		mbox_handler_npa_lf_alloc(pf, (struct npa_lf_alloc_rsp *)msg);
		break;
	case MBOX_MSG_NIX_LF_ALLOC:
		mbox_handler_nix_lf_alloc(pf, (struct nix_lf_alloc_rsp *)msg);
		break;
	case MBOX_MSG_NIX_BP_ENABLE:
		mbox_handler_nix_bp_enable(pf, (struct nix_bp_cfg_rsp *)msg);
		break;
	case MBOX_MSG_CGX_STATS:
		mbox_handler_cgx_stats(pf, (struct cgx_stats_rsp *)msg);
		break;
	case MBOX_MSG_CGX_FEC_STATS:
		mbox_handler_cgx_fec_stats(pf, (struct cgx_fec_stats_rsp *)msg);
		break;
	default:
		if (msg->rc)
			dev_err(pf->dev,
				"Mbox msg response has err %d, ID 0x%x\n",
				msg->rc, msg->id);
		break;
	}
}

static void otx2_pfaf_mbox_handler(struct work_struct *work)
{
	struct otx2_mbox_dev *mdev;
	struct mbox_hdr *rsp_hdr;
	struct mbox_msghdr *msg;
	struct otx2_mbox *mbox;
	struct mbox *af_mbox;
	struct otx2_nic *pf;
	int offset, id;
	u16 num_msgs;

	af_mbox = container_of(work, struct mbox, mbox_wrk);
	mbox = &af_mbox->mbox;
	mdev = &mbox->dev[0];
	rsp_hdr = (struct mbox_hdr *)(mdev->mbase + mbox->rx_start);
	num_msgs = rsp_hdr->num_msgs;

	offset = mbox->rx_start + ALIGN(sizeof(*rsp_hdr), MBOX_MSG_ALIGN);
	pf = af_mbox->pfvf;

	for (id = 0; id < num_msgs; id++) {
		msg = (struct mbox_msghdr *)(mdev->mbase + offset);
		otx2_process_pfaf_mbox_msg(pf, msg);
		offset = mbox->rx_start + msg->next_msgoff;
		if (mdev->msgs_acked == (num_msgs - 1))
			__otx2_mbox_reset(mbox, 0);
		mdev->msgs_acked++;
	}

}

static void otx2_handle_link_event(struct otx2_nic *pf)
{
	struct cgx_link_user_info *linfo = &pf->linfo;
	struct net_device *netdev = pf->netdev;

	if (pf->flags & OTX2_FLAG_PORT_UP)
		return;

	pr_info("%s NIC Link is %s %d Mbps %s duplex\n", netdev->name,
		linfo->link_up ? "UP" : "DOWN", linfo->speed,
		linfo->full_duplex ? "Full" : "Half");
	if (linfo->link_up) {
		netif_carrier_on(netdev);
		netif_tx_start_all_queues(netdev);
	} else {
		netif_tx_stop_all_queues(netdev);
		netif_carrier_off(netdev);
	}
}

static int otx2_mbox_up_handler_rep_event_up_notify(struct otx2_nic *pf,
						    struct rep_event *info,
						    struct msg_rsp *rsp)
{
	struct net_device *netdev = pf->netdev;

	if (info->event == RVU_EVENT_MTU_CHANGE) {
		netdev->mtu = info->evt_data.mtu;
		return 0;
	}

	if (info->event == RVU_EVENT_PORT_STATE) {
		if (info->evt_data.port_state) {
			pf->flags |= OTX2_FLAG_PORT_UP;
			netif_carrier_on(netdev);
			netif_tx_start_all_queues(netdev);
		} else {
			pf->flags &= ~OTX2_FLAG_PORT_UP;
			netif_tx_stop_all_queues(netdev);
			netif_carrier_off(netdev);
		}
		return 0;
	}
#ifdef CONFIG_RVU_ESWITCH
	rvu_event_up_notify(pf, info);
#endif
	return 0;
}

int otx2_mbox_up_handler_mcs_intr_notify(struct otx2_nic *pf,
					 struct mcs_intr_info *event,
					 struct msg_rsp *rsp)
{
	cn10k_handle_mcs_event(pf, event);

	return 0;
}

int otx2_mbox_up_handler_cgx_link_event(struct otx2_nic *pf,
					struct cgx_link_info_msg *msg,
					struct msg_rsp *rsp)
{
	int i;

	/* Copy the link info sent by AF */
	pf->linfo = msg->link_info;

	/* notify VFs about link event */
	for (i = 0; i < pci_num_vf(pf->pdev); i++) {
		struct otx2_vf_config *config = &pf->vf_configs[i];
		struct delayed_work *dwork = &config->link_event_work;

		if (config->intf_down)
			continue;

		schedule_delayed_work(dwork, msecs_to_jiffies(100));
	}

	/* interface has not been fully configured yet */
	if (pf->flags & OTX2_FLAG_INTF_DOWN)
		return 0;

	otx2_handle_link_event(pf);
	return 0;
}

static int otx2_process_mbox_msg_up(struct otx2_nic *pf,
				    struct mbox_msghdr *req)
{
	/* Check if valid, if not reply with a invalid msg */
	if (req->sig != OTX2_MBOX_REQ_SIG) {
		otx2_reply_invalid_msg(&pf->mbox.mbox_up, 0, 0, req->id);
		return -ENODEV;
	}

	switch (req->id) {
#define M(_name, _id, _fn_name, _req_type, _rsp_type)			\
	case _id: {							\
		struct _rsp_type *rsp;					\
		int err;						\
									\
		rsp = (struct _rsp_type *)otx2_mbox_alloc_msg(		\
			&pf->mbox.mbox_up, 0,				\
			sizeof(struct _rsp_type));			\
		if (!rsp)						\
			return -ENOMEM;					\
									\
		rsp->hdr.id = _id;					\
		rsp->hdr.sig = OTX2_MBOX_RSP_SIG;			\
		rsp->hdr.pcifunc = 0;					\
		rsp->hdr.rc = 0;					\
									\
		err = otx2_mbox_up_handler_ ## _fn_name(		\
			pf, (struct _req_type *)req, rsp);		\
		return err;						\
	}
MBOX_UP_CGX_MESSAGES
MBOX_UP_MCS_MESSAGES
MBOX_UP_REP_MESSAGES
#undef M
		break;
	default:
		otx2_reply_invalid_msg(&pf->mbox.mbox_up, 0, 0, req->id);
		return -ENODEV;
	}
	return 0;
}

static void otx2_pfaf_mbox_up_handler(struct work_struct *work)
{
	struct mbox *af_mbox = container_of(work, struct mbox, mbox_up_wrk);
	struct otx2_mbox *mbox = &af_mbox->mbox_up;
	struct otx2_mbox_dev *mdev = &mbox->dev[0];
	struct otx2_nic *pf = af_mbox->pfvf;
	int offset, id, devid = 0;
	struct mbox_hdr *rsp_hdr;
	struct mbox_msghdr *msg;
	u16 num_msgs;

	rsp_hdr = (struct mbox_hdr *)(mdev->mbase + mbox->rx_start);
	num_msgs = rsp_hdr->num_msgs;

	offset = mbox->rx_start + ALIGN(sizeof(*rsp_hdr), MBOX_MSG_ALIGN);

	for (id = 0; id < num_msgs; id++) {
		msg = (struct mbox_msghdr *)(mdev->mbase + offset);

		devid = msg->pcifunc & RVU_PFVF_FUNC_MASK;
		/* Skip processing VF's messages */
		if (!devid)
			otx2_process_mbox_msg_up(pf, msg);
		offset = mbox->rx_start + msg->next_msgoff;
	}
	/* Forward to VF iff VFs are really present */
	if (devid && pci_num_vf(pf->pdev)) {
		otx2_forward_vf_mbox_msgs(pf, &pf->mbox.mbox_up,
					  MBOX_DIR_PFVF_UP, devid - 1,
					  num_msgs);
		return;
	}

	otx2_mbox_msg_send(mbox, 0);
}

static irqreturn_t otx2_pfaf_mbox_intr_handler(int irq, void *pf_irq)
{
	struct otx2_nic *pf = (struct otx2_nic *)pf_irq;
	struct mbox *mw = &pf->mbox;
	struct otx2_mbox_dev *mdev;
	struct otx2_mbox *mbox;
	struct mbox_hdr *hdr;
	u64 mbox_data;

	/* Clear the IRQ */
	otx2_write64(pf, RVU_PF_INT, BIT_ULL(0));


	mbox_data = otx2_read64(pf, RVU_PF_PFAF_MBOX0);

	if (mbox_data & MBOX_UP_MSG) {
		mbox_data &= ~MBOX_UP_MSG;
		otx2_write64(pf, RVU_PF_PFAF_MBOX0, mbox_data);

		mbox = &mw->mbox_up;
		mdev = &mbox->dev[0];
		otx2_sync_mbox_bbuf(mbox, 0);

		hdr = (struct mbox_hdr *)(mdev->mbase + mbox->rx_start);
		if (hdr->num_msgs)
			queue_work(pf->mbox_wq, &mw->mbox_up_wrk);

		trace_otx2_msg_interrupt(pf->pdev, "UP message from AF to PF",
					 BIT_ULL(0));
	}

	if (mbox_data & MBOX_DOWN_MSG) {
		mbox_data &= ~MBOX_DOWN_MSG;
		otx2_write64(pf, RVU_PF_PFAF_MBOX0, mbox_data);

		mbox = &mw->mbox;
		mdev = &mbox->dev[0];
		otx2_sync_mbox_bbuf(mbox, 0);

		hdr = (struct mbox_hdr *)(mdev->mbase + mbox->rx_start);
		if (hdr->num_msgs)
			queue_work(pf->mbox_wq, &mw->mbox_wrk);

		trace_otx2_msg_interrupt(pf->pdev, "DOWN reply from AF to PF",
					 BIT_ULL(0));
	}

	return IRQ_HANDLED;
}

void otx2_disable_mbox_intr(struct otx2_nic *pf)
{
	int vector = pci_irq_vector(pf->pdev, RVU_PF_INT_VEC_AFPF_MBOX);

	/* Disable AF => PF mailbox IRQ */
	otx2_write64(pf, RVU_PF_INT_ENA_W1C, BIT_ULL(0));
	free_irq(vector, pf);
}
EXPORT_SYMBOL(otx2_disable_mbox_intr);

int otx2_register_mbox_intr(struct otx2_nic *pf, bool probe_af)
{
	struct otx2_hw *hw = &pf->hw;
	struct msg_req *req;
	char *irq_name;
	int err;

	/* Register mailbox interrupt handler */
	irq_name = &hw->irq_name[RVU_PF_INT_VEC_AFPF_MBOX * NAME_SIZE];
	snprintf(irq_name, NAME_SIZE, "RVUPFAF Mbox");
	err = request_irq(pci_irq_vector(pf->pdev, RVU_PF_INT_VEC_AFPF_MBOX),
			  otx2_pfaf_mbox_intr_handler, 0, irq_name, pf);
	if (err) {
		dev_err(pf->dev,
			"RVUPF: IRQ registration failed for PFAF mbox irq\n");
		return err;
	}

	/* Enable mailbox interrupt for msgs coming from AF.
	 * First clear to avoid spurious interrupts, if any.
	 */
	otx2_write64(pf, RVU_PF_INT, BIT_ULL(0));
	otx2_write64(pf, RVU_PF_INT_ENA_W1S, BIT_ULL(0));

	if (!probe_af)
		return 0;

	/* Check mailbox communication with AF */
	req = otx2_mbox_alloc_msg_ready(&pf->mbox);
	if (!req) {
		otx2_disable_mbox_intr(pf);
		return -ENOMEM;
	}
	err = otx2_sync_mbox_msg(&pf->mbox);
	if (err) {
		dev_warn(pf->dev,
			 "AF not responding to mailbox, deferring probe\n");
		otx2_disable_mbox_intr(pf);
		return -EPROBE_DEFER;
	}

	return 0;
}

void otx2_pfaf_mbox_destroy(struct otx2_nic *pf)
{
	struct mbox *mbox = &pf->mbox;

	if (pf->mbox_wq) {
		destroy_workqueue(pf->mbox_wq);
		pf->mbox_wq = NULL;
	}

	if (mbox->mbox.hwbase)
		iounmap((void __iomem *)mbox->mbox.hwbase);

	otx2_mbox_destroy(&mbox->mbox);
	otx2_mbox_destroy(&mbox->mbox_up);
}
EXPORT_SYMBOL(otx2_pfaf_mbox_destroy);

int otx2_pfaf_mbox_init(struct otx2_nic *pf)
{
	struct mbox *mbox = &pf->mbox;
	void __iomem *hwbase;
	int err;

	mbox->pfvf = pf;
	pf->mbox_wq = alloc_ordered_workqueue("otx2_pfaf_mailbox",
					      WQ_HIGHPRI | WQ_MEM_RECLAIM);
	if (!pf->mbox_wq)
		return -ENOMEM;

	/* Mailbox is a reserved memory (in RAM) region shared between
	 * admin function (i.e AF) and this PF, shouldn't be mapped as
	 * device memory to allow unaligned accesses.
	 */
	hwbase = ioremap_wc(pci_resource_start(pf->pdev, PCI_MBOX_BAR_NUM),
			    MBOX_SIZE);
	if (!hwbase) {
		dev_err(pf->dev, "Unable to map PFAF mailbox region\n");
		err = -ENOMEM;
		goto exit;
	}

	err = otx2_mbox_init(&mbox->mbox, hwbase, pf->pdev, pf->reg_base,
			     MBOX_DIR_PFAF, 1);
	if (err)
		goto exit;

	err = otx2_mbox_init(&mbox->mbox_up, hwbase, pf->pdev, pf->reg_base,
			     MBOX_DIR_PFAF_UP, 1);
	if (err)
		goto exit;

	err = otx2_mbox_bbuf_init(mbox, pf->pdev);
	if (err)
		goto exit;

	INIT_WORK(&mbox->mbox_wrk, otx2_pfaf_mbox_handler);
	INIT_WORK(&mbox->mbox_up_wrk, otx2_pfaf_mbox_up_handler);
	mutex_init(&mbox->lock);

	return 0;
exit:
	otx2_pfaf_mbox_destroy(pf);
	return err;
}

static int otx2_cgx_config_linkevents(struct otx2_nic *pf, bool enable)
{
	struct msg_req *msg;
	int err;

	mutex_lock(&pf->mbox.lock);
	if (enable)
		msg = otx2_mbox_alloc_msg_cgx_start_linkevents(&pf->mbox);
	else
		msg = otx2_mbox_alloc_msg_cgx_stop_linkevents(&pf->mbox);

	if (!msg) {
		mutex_unlock(&pf->mbox.lock);
		return -ENOMEM;
	}

	err = otx2_sync_mbox_msg(&pf->mbox);
	mutex_unlock(&pf->mbox.lock);
	return err;
}

int otx2_reset_mac_stats(struct otx2_nic *pfvf)
{
	struct msg_req *req;
	int err;

	mutex_lock(&pfvf->mbox.lock);
	req = otx2_mbox_alloc_msg_cgx_stats_rst(&pfvf->mbox);
	if (!req) {
		mutex_unlock(&pfvf->mbox.lock);
		return -ENOMEM;
	}

	err = otx2_sync_mbox_msg(&pfvf->mbox);
	mutex_unlock(&pfvf->mbox.lock);
	return err;
}

static int otx2_cgx_config_loopback(struct otx2_nic *pf, bool enable)
{
	struct msg_req *msg;
	int err;

	if (enable && !bitmap_empty(pf->flow_cfg->dmacflt_bmap,
				    pf->flow_cfg->dmacflt_max_flows))
		netdev_warn(pf->netdev,
			    "CGX/RPM internal loopback might not work as DMAC filters are active\n");

	mutex_lock(&pf->mbox.lock);
	if (enable)
		msg = otx2_mbox_alloc_msg_cgx_intlbk_enable(&pf->mbox);
	else
		msg = otx2_mbox_alloc_msg_cgx_intlbk_disable(&pf->mbox);

	if (!msg) {
		mutex_unlock(&pf->mbox.lock);
		return -ENOMEM;
	}

	err = otx2_sync_mbox_msg(&pf->mbox);
	mutex_unlock(&pf->mbox.lock);
	return err;
}

int otx2_set_real_num_queues(struct net_device *netdev,
			     int tx_queues, int rx_queues)
{
	int err;

	err = netif_set_real_num_tx_queues(netdev, tx_queues);
	if (err) {
		netdev_err(netdev,
			   "Failed to set no of Tx queues: %d\n", tx_queues);
		return err;
	}

	err = netif_set_real_num_rx_queues(netdev, rx_queues);
	if (err)
		netdev_err(netdev,
			   "Failed to set no of Rx queues: %d\n", rx_queues);
	return err;
}
EXPORT_SYMBOL(otx2_set_real_num_queues);

static char *nix_sqoperr_e_str[NIX_SQOPERR_MAX] = {
	"NIX_SQOPERR_OOR",
	"NIX_SQOPERR_CTX_FAULT",
	"NIX_SQOPERR_CTX_POISON",
	"NIX_SQOPERR_DISABLED",
	"NIX_SQOPERR_SIZE_ERR",
	"NIX_SQOPERR_OFLOW",
	"NIX_SQOPERR_SQB_NULL",
	"NIX_SQOPERR_SQB_FAULT",
	"NIX_SQOPERR_SQE_SZ_ZERO",
};

static char *nix_mnqerr_e_str[NIX_MNQERR_MAX] = {
	"NIX_MNQERR_SQ_CTX_FAULT",
	"NIX_MNQERR_SQ_CTX_POISON",
	"NIX_MNQERR_SQB_FAULT",
	"NIX_MNQERR_SQB_POISON",
	"NIX_MNQERR_TOTAL_ERR",
	"NIX_MNQERR_LSO_ERR",
	"NIX_MNQERR_CQ_QUERY_ERR",
	"NIX_MNQERR_MAX_SQE_SIZE_ERR",
	"NIX_MNQERR_MAXLEN_ERR",
	"NIX_MNQERR_SQE_SIZEM1_ZERO",
};

static char *nix_snd_status_e_str[NIX_SND_STATUS_MAX] =  {
	[NIX_SND_STATUS_GOOD] = "NIX_SND_STATUS_GOOD",
	[NIX_SND_STATUS_SQ_CTX_FAULT] = "NIX_SND_STATUS_SQ_CTX_FAULT",
	[NIX_SND_STATUS_SQ_CTX_POISON] = "NIX_SND_STATUS_SQ_CTX_POISON",
	[NIX_SND_STATUS_SQB_FAULT] = "NIX_SND_STATUS_SQB_FAULT",
	[NIX_SND_STATUS_SQB_POISON] = "NIX_SND_STATUS_SQB_POISON",
	[NIX_SND_STATUS_HDR_ERR] = "NIX_SND_STATUS_HDR_ERR",
	[NIX_SND_STATUS_EXT_ERR] = "NIX_SND_STATUS_EXT_ERR",
	[NIX_SND_STATUS_JUMP_FAULT] = "NIX_SND_STATUS_JUMP_FAULT",
	[NIX_SND_STATUS_JUMP_POISON] = "NIX_SND_STATUS_JUMP_POISON",
	[NIX_SND_STATUS_CRC_ERR] = "NIX_SND_STATUS_CRC_ERR",
	[NIX_SND_STATUS_IMM_ERR] = "NIX_SND_STATUS_IMM_ERR",
	[NIX_SND_STATUS_SG_ERR] = "NIX_SND_STATUS_SG_ERR",
	[NIX_SND_STATUS_MEM_ERR] = "NIX_SND_STATUS_MEM_ERR",
	[NIX_SND_STATUS_INVALID_SUBDC] = "NIX_SND_STATUS_INVALID_SUBDC",
	[NIX_SND_STATUS_SUBDC_ORDER_ERR] = "NIX_SND_STATUS_SUBDC_ORDER_ERR",
	[NIX_SND_STATUS_DATA_FAULT] = "NIX_SND_STATUS_DATA_FAULT",
	[NIX_SND_STATUS_DATA_POISON] = "NIX_SND_STATUS_DATA_POISON",
	[NIX_SND_STATUS_NPC_DROP_ACTION] = "NIX_SND_STATUS_NPC_DROP_ACTION",
	[NIX_SND_STATUS_LOCK_VIOL] = "NIX_SND_STATUS_LOCK_VIOL",
	[NIX_SND_STATUS_NPC_UCAST_CHAN_ERR] = "NIX_SND_STAT_NPC_UCAST_CHAN_ERR",
	[NIX_SND_STATUS_NPC_MCAST_CHAN_ERR] = "NIX_SND_STAT_NPC_MCAST_CHAN_ERR",
	[NIX_SND_STATUS_NPC_MCAST_ABORT] = "NIX_SND_STATUS_NPC_MCAST_ABORT",
	[NIX_SND_STATUS_NPC_VTAG_PTR_ERR] = "NIX_SND_STATUS_NPC_VTAG_PTR_ERR",
	[NIX_SND_STATUS_NPC_VTAG_SIZE_ERR] = "NIX_SND_STATUS_NPC_VTAG_SIZE_ERR",
	[NIX_SND_STATUS_SEND_MEM_FAULT] = "NIX_SND_STATUS_SEND_MEM_FAULT",
	[NIX_SND_STATUS_SEND_STATS_ERR] = "NIX_SND_STATUS_SEND_STATS_ERR",
};

static irqreturn_t otx2_q_intr_handler(int irq, void *data)
{
	struct otx2_nic *pf = data;
	struct otx2_snd_queue *sq;
	u64 val, *ptr;
	u64 qidx = 0;

	/* CQ */
	for (qidx = 0; qidx < pf->qset.cq_cnt; qidx++) {
		ptr = otx2_get_regaddr(pf, NIX_LF_CQ_OP_INT);
		val = otx2_atomic64_add((qidx << 44), ptr);

		otx2_write64(pf, NIX_LF_CQ_OP_INT, (qidx << 44) |
			     (val & NIX_CQERRINT_BITS));
		if (!(val & (NIX_CQERRINT_BITS | BIT_ULL(42))))
			continue;

		if (val & BIT_ULL(42)) {
			netdev_err(pf->netdev,
				   "CQ%lld: error reading NIX_LF_CQ_OP_INT, NIX_LF_ERR_INT 0x%llx\n",
				   qidx, otx2_read64(pf, NIX_LF_ERR_INT));
		} else {
			if (val & BIT_ULL(NIX_CQERRINT_DOOR_ERR))
				netdev_err(pf->netdev, "CQ%lld: Doorbell error",
					   qidx);
			if (val & BIT_ULL(NIX_CQERRINT_CQE_FAULT))
				netdev_err(pf->netdev,
					   "CQ%lld: Memory fault on CQE write to LLC/DRAM",
					   qidx);
		}

		schedule_work(&pf->reset_task);
	}

	/* SQ */
	for (qidx = 0; qidx < otx2_get_total_tx_queues(pf); qidx++) {
		u64 sq_op_err_dbg, mnq_err_dbg, snd_err_dbg;
		u8 sq_op_err_code, mnq_err_code, snd_err_code;

		sq = &pf->qset.sq[qidx];
		if (!sq->sqb_ptrs)
			continue;

		/* Below debug registers captures first errors corresponding to
		 * those registers. We don't have to check against SQ qid as
		 * these are fatal errors.
		 */

		ptr = otx2_get_regaddr(pf, NIX_LF_SQ_OP_INT);
		val = otx2_atomic64_add((qidx << 44), ptr);
		otx2_write64(pf, NIX_LF_SQ_OP_INT, (qidx << 44) |
			     (val & NIX_SQINT_BITS));

		if (val & BIT_ULL(42)) {
			netdev_err(pf->netdev,
				   "SQ%lld: error reading NIX_LF_SQ_OP_INT, NIX_LF_ERR_INT 0x%llx\n",
				   qidx, otx2_read64(pf, NIX_LF_ERR_INT));
			goto done;
		}

		sq_op_err_dbg = otx2_read64(pf, NIX_LF_SQ_OP_ERR_DBG);
		if (!(sq_op_err_dbg & BIT(44)))
			goto chk_mnq_err_dbg;

		sq_op_err_code = FIELD_GET(GENMASK(7, 0), sq_op_err_dbg);
		netdev_err(pf->netdev,
			   "SQ%lld: NIX_LF_SQ_OP_ERR_DBG(0x%llx)  err=%s(%#x)\n",
			   qidx, sq_op_err_dbg,
			   nix_sqoperr_e_str[sq_op_err_code],
			   sq_op_err_code);

		otx2_write64(pf, NIX_LF_SQ_OP_ERR_DBG, BIT_ULL(44));

		if (sq_op_err_code == NIX_SQOPERR_SQB_NULL)
			goto chk_mnq_err_dbg;

		/* Err is not NIX_SQOPERR_SQB_NULL, call aq function to read SQ structure.
		 * TODO: But we are in irq context. How to call mbox functions which does sleep
		 */

chk_mnq_err_dbg:
		mnq_err_dbg = otx2_read64(pf, NIX_LF_MNQ_ERR_DBG);
		if (!(mnq_err_dbg & BIT(44)))
			goto chk_snd_err_dbg;

		mnq_err_code = FIELD_GET(GENMASK(7, 0), mnq_err_dbg);
		netdev_err(pf->netdev,
			   "SQ%lld: NIX_LF_MNQ_ERR_DBG(0x%llx)  err=%s(%#x)\n",
			   qidx, mnq_err_dbg,  nix_mnqerr_e_str[mnq_err_code],
			   mnq_err_code);
		otx2_write64(pf, NIX_LF_MNQ_ERR_DBG, BIT_ULL(44));

chk_snd_err_dbg:
		snd_err_dbg = otx2_read64(pf, NIX_LF_SEND_ERR_DBG);
		if (snd_err_dbg & BIT(44)) {
			snd_err_code = FIELD_GET(GENMASK(7, 0), snd_err_dbg);
			netdev_err(pf->netdev,
				   "SQ%lld: NIX_LF_SND_ERR_DBG:0x%llx err=%s(%#x)\n",
				   qidx, snd_err_dbg,
				   nix_snd_status_e_str[snd_err_code],
				   snd_err_code);
			otx2_write64(pf, NIX_LF_SEND_ERR_DBG, BIT_ULL(44));
		}

done:
		/* Print values and reset */
		if (val & BIT_ULL(NIX_SQINT_SQB_ALLOC_FAIL))
			netdev_err(pf->netdev, "SQ%lld: SQB allocation failed",
				   qidx);

		schedule_work(&pf->reset_task);
	}

	return IRQ_HANDLED;
}

irqreturn_t otx2_cq_intr_handler(int irq, void *cq_irq)
{
	struct otx2_cq_poll *cq_poll = (struct otx2_cq_poll *)cq_irq;
	struct otx2_nic *pf = (struct otx2_nic *)cq_poll->dev;
	int qidx = cq_poll->cint_idx;

	/* Disable interrupts.
	 *
	 * Completion interrupts behave in a level-triggered interrupt
	 * fashion, and hence have to be cleared only after it is serviced.
	 */
	otx2_write64(pf, NIX_LF_CINTX_ENA_W1C(qidx), BIT_ULL(0));

	/* Schedule NAPI */
	pf->napi_events++;
	napi_schedule_irqoff(&cq_poll->napi);

	return IRQ_HANDLED;
}
EXPORT_SYMBOL(otx2_cq_intr_handler);

void otx2_disable_napi(struct otx2_nic *pf)
{
	struct otx2_qset *qset = &pf->qset;
	struct otx2_cq_poll *cq_poll;
	struct work_struct *work;
	int qidx;

	for (qidx = 0; qidx < pf->hw.cint_cnt; qidx++) {
		cq_poll = &qset->napi[qidx];
		work = &cq_poll->dim.work;
		if (work->func)
			cancel_work_sync(work);
		napi_disable(&cq_poll->napi);
		netif_napi_del(&cq_poll->napi);
	}
}
EXPORT_SYMBOL(otx2_disable_napi);

static void otx2_free_cq_res(struct otx2_nic *pf)
{
	struct otx2_qset *qset = &pf->qset;
	struct otx2_cq_queue *cq;
	int qidx;

	/* Disable CQs */
	otx2_ctx_disable(&pf->mbox, NIX_AQ_CTYPE_CQ, false);
	for (qidx = 0; qidx < qset->cq_cnt; qidx++) {
		cq = &qset->cq[qidx];
		qmem_free(pf->dev, cq->cqe);
	}
}

static void otx2_free_sq_res(struct otx2_nic *pf)
{
	struct otx2_qset *qset = &pf->qset;
	struct otx2_snd_queue *sq;
	int qidx;

	/* Disable SQs */
	otx2_ctx_disable(&pf->mbox, NIX_AQ_CTYPE_SQ, false);
	/* Free SQB pointers */
	otx2_sq_free_sqbs(pf);
	for (qidx = 0; qidx < otx2_get_total_tx_queues(pf); qidx++) {
		sq = &qset->sq[qidx];
		/* Skip freeing Qos queues if they are not initialized */
		if (!sq->sqe)
			continue;
		qmem_free(pf->dev, sq->sqe);
		qmem_free(pf->dev, sq->tso_hdrs);
		kfree(sq->sg);
		kfree(sq->sqb_ptrs);
	}
}

static int otx2_get_rbuf_size(struct otx2_nic *pf, int mtu)
{
	int frame_size;
	int total_size;
	int rbuf_size;

	if (pf->hw.rbuf_len)
		return ALIGN(pf->hw.rbuf_len, OTX2_ALIGN) + OTX2_HEAD_ROOM;

	/* The data transferred by NIX to memory consists of actual packet
	 * plus additional data which has timestamp and/or EDSA/HIGIG2
	 * headers if interface is configured in corresponding modes.
	 * NIX transfers entire data using 6 segments/buffers and writes
	 * a CQE_RX descriptor with those segment addresses. First segment
	 * has additional data prepended to packet. Also software omits a
	 * headroom of 128 bytes in each segment. Hence the total size of
	 * memory needed to receive a packet with 'mtu' is:
	 * frame size =  mtu + additional data;
	 * memory = frame_size + headroom * 6;
	 * each receive buffer size = memory / 6;
	 */
	frame_size = mtu + OTX2_ETH_HLEN + OTX2_HW_TIMESTAMP_LEN;
	total_size = frame_size + OTX2_HEAD_ROOM * 6;
	rbuf_size = total_size / 6;

	return ALIGN(rbuf_size, 2048);
}

int otx2_init_hw_resources(struct otx2_nic *pf)
{
	struct nix_lf_free_req *free_req;
	struct mbox *mbox = &pf->mbox;
	struct otx2_hw *hw = &pf->hw;
	struct msg_req *req;
	int err = 0, lvl;

	/* Set required NPA LF's pool counts
	 * Auras and Pools are used in a 1:1 mapping,
	 * so, aura count = pool count.
	 */
	hw->rqpool_cnt = hw->rx_queues;
	hw->sqpool_cnt = otx2_get_total_tx_queues(pf);
	hw->pool_cnt = hw->rqpool_cnt + hw->sqpool_cnt;

	if (!otx2_rep_dev(pf->pdev)) {
		/* Maximum hardware supported transmit length */
		pf->tx_max_pktlen = pf->netdev->max_mtu + OTX2_ETH_HLEN;
		pf->rbsize = otx2_get_rbuf_size(pf, pf->netdev->mtu);
	}

	mutex_lock(&mbox->lock);
	/* NPA init */
	err = otx2_config_npa(pf);
	if (err)
		goto exit;

	/* NIX init */
	err = otx2_config_nix(pf);
	if (err)
		goto err_free_npa_lf;

	/* Enable backpressure for CGX mapped PF/VFs */
	if (!is_otx2_lbkvf(pf->pdev))
		otx2_nix_config_bp(pf, true);

	/* Init Auras and pools used by NIX RQ, for free buffer ptrs */
	err = otx2_rq_aura_pool_init(pf);
	if (err) {
		mutex_unlock(&mbox->lock);
		goto err_free_nix_lf;
	}
	/* Init Auras and pools used by NIX SQ, for queueing SQEs */
	err = otx2_sq_aura_pool_init(pf);
	if (err) {
		mutex_unlock(&mbox->lock);
		goto err_free_rq_ptrs;
	}

	err = otx2_txsch_alloc(pf);
	if (err) {
		mutex_unlock(&mbox->lock);
		goto err_free_sq_ptrs;
	}

#ifdef CONFIG_DCB
	if (pf->pfc_en) {
		err = otx2_pfc_txschq_alloc(pf);
		if (err) {
			mutex_unlock(&mbox->lock);
			goto err_free_sq_ptrs;
		}
	}
#endif

	err = otx2_config_nix_queues(pf);
	if (err) {
		mutex_unlock(&mbox->lock);
		goto err_free_txsch;
	}

	for (lvl = 0; lvl < NIX_TXSCH_LVL_CNT; lvl++) {
		int idx;

		for (idx = 0; idx < pf->hw.txschq_cnt[lvl]; idx++) {
			err = otx2_txschq_config(pf, lvl, idx, false);
			if (err) {
				dev_err(pf->dev, "Failed to config TXSCH\n");
				mutex_unlock(&mbox->lock);
				goto err_free_nix_queues;
			}
		}
	}

#ifdef CONFIG_DCB
	if (pf->pfc_en) {
		err = otx2_pfc_txschq_config(pf);
		if (err) {
			mutex_unlock(&mbox->lock);
			goto err_free_nix_queues;
		}
	}
#endif

	mutex_unlock(&mbox->lock);
	return err;

err_free_nix_queues:
	otx2_free_sq_res(pf);
	otx2_free_cq_res(pf);
	otx2_ctx_disable(mbox, NIX_AQ_CTYPE_RQ, false);
err_free_txsch:
	otx2_txschq_stop(pf);
err_free_sq_ptrs:
	otx2_sq_free_sqbs(pf);
err_free_rq_ptrs:
	otx2_free_aura_ptr(pf, AURA_NIX_RQ);
	otx2_ctx_disable(mbox, NPA_AQ_CTYPE_POOL, true);
	otx2_ctx_disable(mbox, NPA_AQ_CTYPE_AURA, true);
	otx2_aura_pool_free(pf);
err_free_nix_lf:
	mutex_lock(&mbox->lock);
	free_req = otx2_mbox_alloc_msg_nix_lf_free(mbox);
	if (free_req) {
		free_req->flags = NIX_LF_DISABLE_FLOWS;
		if (otx2_sync_mbox_msg(mbox))
			dev_err(pf->dev, "%s failed to free nixlf\n", __func__);
	}
err_free_npa_lf:
	/* Reset NPA LF */
	req = otx2_mbox_alloc_msg_npa_lf_free(mbox);
	if (req) {
		if (otx2_sync_mbox_msg(mbox))
			dev_err(pf->dev, "%s failed to free npalf\n", __func__);
	}
exit:
	mutex_unlock(&mbox->lock);
	return err;
}
EXPORT_SYMBOL(otx2_init_hw_resources);

void otx2_free_hw_resources(struct otx2_nic *pf)
{
	struct otx2_qset *qset = &pf->qset;
	struct nix_lf_free_req *free_req;
	struct mbox *mbox = &pf->mbox;
	struct otx2_cq_queue *cq;
	struct otx2_pool *pool;
	struct msg_req *req;
	int pool_id;
	int qidx;

	/* Ensure all SQE are processed */
	otx2_sqb_flush(pf);

	/* Stop transmission */
	otx2_txschq_stop(pf);

#ifdef CONFIG_DCB
	if (pf->pfc_en)
		otx2_pfc_txschq_stop(pf);
#endif

	if (!otx2_rep_dev(pf->pdev))
		otx2_clean_qos_queues(pf);

	mutex_lock(&mbox->lock);
	/* Disable backpressure */
	if (!is_otx2_lbkvf(pf->pdev))
		otx2_nix_config_bp(pf, false);
	mutex_unlock(&mbox->lock);

	/* Disable RQs */
	otx2_ctx_disable(mbox, NIX_AQ_CTYPE_RQ, false);

	/*Dequeue all CQEs */
	for (qidx = 0; qidx < qset->cq_cnt; qidx++) {
		cq = &qset->cq[qidx];
		if (cq->cq_type == CQ_RX)
			otx2_cleanup_rx_cqes(pf, cq, qidx);
		else
			otx2_cleanup_tx_cqes(pf, cq);
	}
	otx2_free_pending_sqe(pf);

	otx2_free_sq_res(pf);

	/* Free RQ buffer pointers*/
	otx2_free_aura_ptr(pf, AURA_NIX_RQ);

	for (qidx = 0; qidx < pf->hw.rx_queues; qidx++) {
		pool_id = otx2_get_pool_idx(pf, AURA_NIX_RQ, qidx);
		pool = &pf->qset.pool[pool_id];
		page_pool_destroy(pool->page_pool);
		pool->page_pool = NULL;
	}

	otx2_free_cq_res(pf);

	/* Free all ingress bandwidth profiles allocated */
	if (!otx2_rep_dev(pf->pdev))
		cn10k_free_all_ipolicers(pf);

	mutex_lock(&mbox->lock);
	/* Reset NIX LF */
	free_req = otx2_mbox_alloc_msg_nix_lf_free(mbox);
	if (free_req) {
		free_req->flags = NIX_LF_DISABLE_FLOWS;
		if (!(pf->flags & OTX2_FLAG_PF_SHUTDOWN))
			free_req->flags |= NIX_LF_DONT_FREE_TX_VTAG;
		if (otx2_sync_mbox_msg(mbox))
			dev_err(pf->dev, "%s failed to free nixlf\n", __func__);
	}
	mutex_unlock(&mbox->lock);

	/* Disable NPA Pool and Aura hw context */
	otx2_ctx_disable(mbox, NPA_AQ_CTYPE_POOL, true);
	otx2_ctx_disable(mbox, NPA_AQ_CTYPE_AURA, true);
	otx2_aura_pool_free(pf);

	mutex_lock(&mbox->lock);
	/* Reset NPA LF */
	req = otx2_mbox_alloc_msg_npa_lf_free(mbox);
	if (req) {
		if (otx2_sync_mbox_msg(mbox))
			dev_err(pf->dev, "%s failed to free npalf\n", __func__);
	}
	mutex_unlock(&mbox->lock);
}
EXPORT_SYMBOL(otx2_free_hw_resources);

static bool otx2_promisc_use_mce_list(struct otx2_nic *pfvf)
{
	int vf;

	/* The AF driver will determine whether to allow the VF netdev or not */
	if (is_otx2_vf(pfvf->pcifunc))
		return true;

	/* check if there are any trusted VFs associated with the PF netdev */
	for (vf = 0; vf < pci_num_vf(pfvf->pdev); vf++)
		if (pfvf->vf_configs[vf].trusted)
			return true;
	return false;
}

static void otx2_do_set_rx_mode(struct otx2_nic *pf)
{
	struct net_device *netdev = pf->netdev;
	struct nix_rx_mode *req;
	bool promisc = false;

	if (!(netdev->flags & IFF_UP))
		return;

	if ((netdev->flags & IFF_PROMISC) ||
	    (netdev_uc_count(netdev) > pf->flow_cfg->ucast_flt_cnt)) {
		promisc = true;
	}

	/* Write unicast address to mcam entries or del from mcam */
	if (!promisc && netdev->priv_flags & IFF_UNICAST_FLT)
		__dev_uc_sync(netdev, otx2_add_macfilter, otx2_del_macfilter);

	mutex_lock(&pf->mbox.lock);
	req = otx2_mbox_alloc_msg_nix_set_rx_mode(&pf->mbox);
	if (!req) {
		mutex_unlock(&pf->mbox.lock);
		return;
	}

	req->mode = NIX_RX_MODE_UCAST;

	if (promisc)
		req->mode |= NIX_RX_MODE_PROMISC;
	if (netdev->flags & (IFF_ALLMULTI | IFF_MULTICAST))
		req->mode |= NIX_RX_MODE_ALLMULTI;

	if (otx2_promisc_use_mce_list(pf))
		req->mode |= NIX_RX_MODE_USE_MCE;

	otx2_sync_mbox_msg(&pf->mbox);
	mutex_unlock(&pf->mbox.lock);
}

static void otx2_set_irq_coalesce(struct otx2_nic *pfvf)
{
	int cint;

	for (cint = 0; cint < pfvf->hw.cint_cnt; cint++)
		otx2_config_irq_coalescing(pfvf, cint);
}

static void otx2_dim_work(struct work_struct *w)
{
	struct dim_cq_moder cur_moder;
	struct otx2_cq_poll *cq_poll;
	struct otx2_nic *pfvf;
	struct dim *dim;

	dim = container_of(w, struct dim, work);
	cur_moder = net_dim_get_rx_moderation(dim->mode, dim->profile_ix);
	cq_poll = container_of(dim, struct otx2_cq_poll, dim);
	pfvf = (struct otx2_nic *)cq_poll->dev;
	pfvf->hw.cq_time_wait = (cur_moder.usec > CQ_TIMER_THRESH_MAX) ?
		CQ_TIMER_THRESH_MAX : cur_moder.usec;
	pfvf->hw.cq_ecount_wait = (cur_moder.pkts > NAPI_POLL_WEIGHT) ?
		NAPI_POLL_WEIGHT : cur_moder.pkts;
	otx2_set_irq_coalesce(pfvf);
	dim->state = DIM_START_MEASURE;
}

void otx2_free_queue_mem(struct otx2_qset *qset)
{
	kfree(qset->sq);
	qset->sq = NULL;
	kfree(qset->cq);
	qset->cq = NULL;
	kfree(qset->rq);
	qset->rq = NULL;
	kfree(qset->napi);
	qset->napi = NULL;
}
<<<<<<< HEAD
=======
EXPORT_SYMBOL(otx2_free_queue_mem);
>>>>>>> fcc79e17

int otx2_alloc_queue_mem(struct otx2_nic *pf)
{
	struct otx2_qset *qset = &pf->qset;
	struct otx2_cq_poll *cq_poll;


	/* RQ and SQs are mapped to different CQs,
	 * so find out max CQ IRQs (i.e CINTs) needed.
	 */
	pf->hw.non_qos_queues =  pf->hw.tx_queues + pf->hw.xdp_queues;
	pf->hw.cint_cnt = max3(pf->hw.rx_queues, pf->hw.tx_queues,
			       pf->hw.tc_tx_queues);

	pf->qset.cq_cnt = pf->hw.rx_queues + otx2_get_total_tx_queues(pf);

	qset->napi = kcalloc(pf->hw.cint_cnt, sizeof(*cq_poll), GFP_KERNEL);
	if (!qset->napi)
		return -ENOMEM;

	/* CQ size of RQ */
	qset->rqe_cnt = qset->rqe_cnt ? qset->rqe_cnt : Q_COUNT(Q_SIZE_256);
	/* CQ size of SQ */
	qset->sqe_cnt = qset->sqe_cnt ? qset->sqe_cnt : Q_COUNT(Q_SIZE_4K);

	qset->cq = kcalloc(pf->qset.cq_cnt,
			   sizeof(struct otx2_cq_queue), GFP_KERNEL);
	if (!qset->cq)
		goto err_free_mem;

	qset->sq = kcalloc(otx2_get_total_tx_queues(pf),
			   sizeof(struct otx2_snd_queue), GFP_KERNEL);
	if (!qset->sq)
		goto err_free_mem;

	qset->rq = kcalloc(pf->hw.rx_queues,
			   sizeof(struct otx2_rcv_queue), GFP_KERNEL);
	if (!qset->rq)
		goto err_free_mem;

	return 0;

err_free_mem:
	otx2_free_queue_mem(qset);
	return -ENOMEM;
}
<<<<<<< HEAD
=======
EXPORT_SYMBOL(otx2_alloc_queue_mem);
>>>>>>> fcc79e17

int otx2_open(struct net_device *netdev)
{
	struct otx2_nic *pf = netdev_priv(netdev);
	struct otx2_cq_poll *cq_poll = NULL;
	struct otx2_qset *qset = &pf->qset;
	int err = 0, qidx, vec;
	char *irq_name;

	netif_carrier_off(netdev);

	err = otx2_alloc_queue_mem(pf);
	if (err)
		return err;

	err = otx2_init_hw_resources(pf);
	if (err)
		goto err_free_mem;

	/* Register NAPI handler */
	for (qidx = 0; qidx < pf->hw.cint_cnt; qidx++) {
		cq_poll = &qset->napi[qidx];
		cq_poll->cint_idx = qidx;
		/* RQ0 & SQ0 are mapped to CINT0 and so on..
		 * 'cq_ids[0]' points to RQ's CQ and
		 * 'cq_ids[1]' points to SQ's CQ and
		 * 'cq_ids[2]' points to XDP's CQ and
		 */
		cq_poll->cq_ids[CQ_RX] =
			(qidx <  pf->hw.rx_queues) ? qidx : CINT_INVALID_CQ;
		cq_poll->cq_ids[CQ_TX] = (qidx < pf->hw.tx_queues) ?
				      qidx + pf->hw.rx_queues : CINT_INVALID_CQ;
		if (pf->xdp_prog)
			cq_poll->cq_ids[CQ_XDP] = (qidx < pf->hw.xdp_queues) ?
						  (qidx + pf->hw.rx_queues +
						  pf->hw.tx_queues) :
						  CINT_INVALID_CQ;
		else
			cq_poll->cq_ids[CQ_XDP] = CINT_INVALID_CQ;

		cq_poll->cq_ids[CQ_QOS] = (qidx < pf->hw.tc_tx_queues) ?
					  (qidx + pf->hw.rx_queues +
					   pf->hw.non_qos_queues) :
					  CINT_INVALID_CQ;

		cq_poll->dev = (void *)pf;
		cq_poll->dim.mode = DIM_CQ_PERIOD_MODE_START_FROM_CQE;
		INIT_WORK(&cq_poll->dim.work, otx2_dim_work);
		netif_napi_add(netdev, &cq_poll->napi, otx2_napi_handler);
		napi_enable(&cq_poll->napi);
	}

	/* Set maximum frame size allowed in HW */
	err = otx2_hw_set_mtu(pf, netdev->mtu);
	if (err)
		goto err_disable_napi;

	/* Setup segmentation algorithms, if failed, clear offload capability */
	otx2_setup_segmentation(pf);

	/* Initialize RSS */
	err = otx2_rss_init(pf);
	if (err)
		goto err_disable_napi;

	/* Register Queue IRQ handlers */
	vec = pf->hw.nix_msixoff + NIX_LF_QINT_VEC_START;
	irq_name = &pf->hw.irq_name[vec * NAME_SIZE];

	snprintf(irq_name, NAME_SIZE, "%s-qerr", pf->netdev->name);

	err = request_irq(pci_irq_vector(pf->pdev, vec),
			  otx2_q_intr_handler, 0, irq_name, pf);
	if (err) {
		dev_err(pf->dev,
			"RVUPF%d: IRQ registration failed for QERR\n",
			rvu_get_pf(pf->pcifunc));
		goto err_disable_napi;
	}

	/* Enable QINT IRQ */
	otx2_write64(pf, NIX_LF_QINTX_ENA_W1S(0), BIT_ULL(0));

	/* Register CQ IRQ handlers */
	vec = pf->hw.nix_msixoff + NIX_LF_CINT_VEC_START;
	for (qidx = 0; qidx < pf->hw.cint_cnt; qidx++) {
		irq_name = &pf->hw.irq_name[vec * NAME_SIZE];
		int name_len;

		name_len = snprintf(irq_name, NAME_SIZE, "%s-rxtx-%d",
				    pf->netdev->name, qidx);
		if (name_len >= NAME_SIZE) {
			dev_err(pf->dev,
				"RVUPF%d: IRQ registration failed for CQ%d, irq name is too long\n",
				rvu_get_pf(pf->pcifunc), qidx);
			err = -EINVAL;
			goto err_free_cints;
		}

		err = request_irq(pci_irq_vector(pf->pdev, vec),
				  otx2_cq_intr_handler, 0, irq_name,
				  &qset->napi[qidx]);
		if (err) {
			dev_err(pf->dev,
				"RVUPF%d: IRQ registration failed for CQ%d\n",
				rvu_get_pf(pf->pcifunc), qidx);
			goto err_free_cints;
		}
		vec++;

		otx2_config_irq_coalescing(pf, qidx);

		/* Enable CQ IRQ */
		otx2_write64(pf, NIX_LF_CINTX_INT(qidx), BIT_ULL(0));
		otx2_write64(pf, NIX_LF_CINTX_ENA_W1S(qidx), BIT_ULL(0));
	}

	otx2_set_cints_affinity(pf);

	if (pf->flags & OTX2_FLAG_RX_VLAN_SUPPORT)
		otx2_enable_rxvlan(pf, true);

	/* When reinitializing enable time stamping if it is enabled before */
	if (pf->flags & OTX2_FLAG_TX_TSTAMP_ENABLED) {
		pf->flags &= ~OTX2_FLAG_TX_TSTAMP_ENABLED;
		otx2_config_hw_tx_tstamp(pf, true);
	}
	if (pf->flags & OTX2_FLAG_RX_TSTAMP_ENABLED) {
		pf->flags &= ~OTX2_FLAG_RX_TSTAMP_ENABLED;
		otx2_config_hw_rx_tstamp(pf, true);
	}

	pf->flags &= ~OTX2_FLAG_INTF_DOWN;
	pf->flags &= ~OTX2_FLAG_PORT_UP;
	/* 'intf_down' may be checked on any cpu */
	smp_wmb();

	/* Enable QoS configuration before starting tx queues */
	otx2_qos_config_txschq(pf);

	/* we have already received link status notification */
	if (pf->linfo.link_up && !(pf->pcifunc & RVU_PFVF_FUNC_MASK))
		otx2_handle_link_event(pf);

	/* Install DMAC Filters */
	if (pf->flags & OTX2_FLAG_DMACFLTR_SUPPORT)
		otx2_dmacflt_reinstall_flows(pf);

	otx2_tc_apply_ingress_police_rules(pf);

	err = otx2_rxtx_enable(pf, true);
	/* If a mbox communication error happens at this point then interface
	 * will end up in a state such that it is in down state but hardware
	 * mcam entries are enabled to receive the packets. Hence disable the
	 * packet I/O.
	 */
	if (err == -EIO)
		goto err_disable_rxtx;
	else if (err)
		goto err_tx_stop_queues;

	otx2_do_set_rx_mode(pf);

	return 0;

err_disable_rxtx:
	otx2_rxtx_enable(pf, false);
err_tx_stop_queues:
	netif_tx_stop_all_queues(netdev);
	netif_carrier_off(netdev);
	pf->flags |= OTX2_FLAG_INTF_DOWN;
err_free_cints:
	otx2_free_cints(pf, qidx);
	vec = pci_irq_vector(pf->pdev,
			     pf->hw.nix_msixoff + NIX_LF_QINT_VEC_START);
	otx2_write64(pf, NIX_LF_QINTX_ENA_W1C(0), BIT_ULL(0));
	free_irq(vec, pf);
err_disable_napi:
	otx2_disable_napi(pf);
	otx2_free_hw_resources(pf);
err_free_mem:
	otx2_free_queue_mem(qset);
	return err;
}
EXPORT_SYMBOL(otx2_open);

int otx2_stop(struct net_device *netdev)
{
	struct otx2_nic *pf = netdev_priv(netdev);
	struct otx2_cq_poll *cq_poll = NULL;
	struct otx2_qset *qset = &pf->qset;
	struct otx2_rss_info *rss;
	int qidx, vec, wrk;

	/* If the DOWN flag is set resources are already freed */
	if (pf->flags & OTX2_FLAG_INTF_DOWN)
		return 0;

	netif_carrier_off(netdev);
	netif_tx_stop_all_queues(netdev);

	pf->flags |= OTX2_FLAG_INTF_DOWN;
	/* 'intf_down' may be checked on any cpu */
	smp_wmb();

	/* First stop packet Rx/Tx */
	otx2_rxtx_enable(pf, false);

	/* Clear RSS enable flag */
	rss = &pf->hw.rss_info;
	rss->enable = false;
	if (!netif_is_rxfh_configured(netdev))
		kfree(rss->rss_ctx[DEFAULT_RSS_CONTEXT_GROUP]);

	/* Cleanup Queue IRQ */
	vec = pci_irq_vector(pf->pdev,
			     pf->hw.nix_msixoff + NIX_LF_QINT_VEC_START);
	otx2_write64(pf, NIX_LF_QINTX_ENA_W1C(0), BIT_ULL(0));
	free_irq(vec, pf);

	/* Cleanup CQ NAPI and IRQ */
	vec = pf->hw.nix_msixoff + NIX_LF_CINT_VEC_START;
	for (qidx = 0; qidx < pf->hw.cint_cnt; qidx++) {
		/* Disable interrupt */
		otx2_write64(pf, NIX_LF_CINTX_ENA_W1C(qidx), BIT_ULL(0));

		synchronize_irq(pci_irq_vector(pf->pdev, vec));

		cq_poll = &qset->napi[qidx];
		napi_synchronize(&cq_poll->napi);
		vec++;
	}

	netif_tx_disable(netdev);

	for (wrk = 0; wrk < pf->qset.cq_cnt; wrk++)
		cancel_delayed_work_sync(&pf->refill_wrk[wrk].pool_refill_work);
	devm_kfree(pf->dev, pf->refill_wrk);

	otx2_free_hw_resources(pf);
	otx2_free_cints(pf, pf->hw.cint_cnt);
	otx2_disable_napi(pf);

	for (qidx = 0; qidx < netdev->num_tx_queues; qidx++)
		netdev_tx_reset_queue(netdev_get_tx_queue(netdev, qidx));

	otx2_free_queue_mem(qset);
	/* Do not clear RQ/SQ ringsize settings */
	memset_startat(qset, 0, sqe_cnt);
	return 0;
}
EXPORT_SYMBOL(otx2_stop);

static netdev_tx_t otx2_xmit(struct sk_buff *skb, struct net_device *netdev)
{
	struct otx2_nic *pf = netdev_priv(netdev);
	int qidx = skb_get_queue_mapping(skb);
	struct otx2_snd_queue *sq;
	struct netdev_queue *txq;
	int sq_idx;

	/* XDP SQs are not mapped with TXQs
	 * advance qid to derive correct sq mapped with QOS
	 */
	sq_idx = (qidx >= pf->hw.tx_queues) ? (qidx + pf->hw.xdp_queues) : qidx;

	/* Check for minimum and maximum packet length */
	if (skb->len <= ETH_HLEN ||
	    (!skb_shinfo(skb)->gso_size && skb->len > pf->tx_max_pktlen)) {
		dev_kfree_skb(skb);
		return NETDEV_TX_OK;
	}

	sq = &pf->qset.sq[sq_idx];
	txq = netdev_get_tx_queue(netdev, qidx);

	if (!otx2_sq_append_skb(pf, txq, sq, skb, qidx)) {
		netif_tx_stop_queue(txq);

		/* Check again, incase SQBs got freed up */
		smp_mb();
		if (((sq->num_sqbs - *sq->aura_fc_addr) * sq->sqe_per_sqb)
							> sq->sqe_thresh)
			netif_tx_wake_queue(txq);

		return NETDEV_TX_BUSY;
	}

	return NETDEV_TX_OK;
}

static int otx2_qos_select_htb_queue(struct otx2_nic *pf, struct sk_buff *skb,
				     u16 htb_maj_id)
{
	u16 classid;

	if ((TC_H_MAJ(skb->priority) >> 16) == htb_maj_id)
		classid = TC_H_MIN(skb->priority);
	else
		classid = READ_ONCE(pf->qos.defcls);

	if (!classid)
		return 0;

	return otx2_get_txq_by_classid(pf, classid);
}

u16 otx2_select_queue(struct net_device *netdev, struct sk_buff *skb,
		      struct net_device *sb_dev)
{
	struct otx2_nic *pf = netdev_priv(netdev);
	bool qos_enabled;
#ifdef CONFIG_DCB
	u8 vlan_prio;
#endif
	int txq;

	qos_enabled = netdev->real_num_tx_queues > pf->hw.tx_queues;
	if (unlikely(qos_enabled)) {
		/* This smp_load_acquire() pairs with smp_store_release() in
		 * otx2_qos_root_add() called from htb offload root creation
		 */
		u16 htb_maj_id = smp_load_acquire(&pf->qos.maj_id);

		if (unlikely(htb_maj_id)) {
			txq = otx2_qos_select_htb_queue(pf, skb, htb_maj_id);
			if (txq > 0)
				return txq;
			goto process_pfc;
		}
	}

process_pfc:
#ifdef CONFIG_DCB
	if (!skb_vlan_tag_present(skb))
		goto pick_tx;

	vlan_prio = skb->vlan_tci >> 13;
	if ((vlan_prio > pf->hw.tx_queues - 1) ||
	    !pf->pfc_alloc_status[vlan_prio])
		goto pick_tx;

	return vlan_prio;

pick_tx:
#endif
	txq = netdev_pick_tx(netdev, skb, NULL);
	if (unlikely(qos_enabled))
		return txq % pf->hw.tx_queues;

	return txq;
}
EXPORT_SYMBOL(otx2_select_queue);

static netdev_features_t otx2_fix_features(struct net_device *dev,
					   netdev_features_t features)
{
	if (features & NETIF_F_HW_VLAN_CTAG_RX)
		features |= NETIF_F_HW_VLAN_STAG_RX;
	else
		features &= ~NETIF_F_HW_VLAN_STAG_RX;

	return features;
}

static void otx2_set_rx_mode(struct net_device *netdev)
{
	struct otx2_nic *pf = netdev_priv(netdev);

	queue_work(pf->otx2_wq, &pf->rx_mode_work);
}

static void otx2_rx_mode_wrk_handler(struct work_struct *work)
{
	struct otx2_nic *pf = container_of(work, struct otx2_nic, rx_mode_work);

	otx2_do_set_rx_mode(pf);
}

static int otx2_set_features(struct net_device *netdev,
			     netdev_features_t features)
{
	netdev_features_t changed = features ^ netdev->features;
	struct otx2_nic *pf = netdev_priv(netdev);

	if ((changed & NETIF_F_LOOPBACK) && netif_running(netdev))
		return otx2_cgx_config_loopback(pf,
						features & NETIF_F_LOOPBACK);

	if ((changed & NETIF_F_HW_VLAN_CTAG_RX) && netif_running(netdev))
		return otx2_enable_rxvlan(pf,
					  features & NETIF_F_HW_VLAN_CTAG_RX);

	return otx2_handle_ntuple_tc_features(netdev, features);
}

static void otx2_reset_task(struct work_struct *work)
{
	struct otx2_nic *pf = container_of(work, struct otx2_nic, reset_task);

	if (!netif_running(pf->netdev))
		return;

	rtnl_lock();
	otx2_stop(pf->netdev);
	pf->reset_count++;
	otx2_open(pf->netdev);
	netif_trans_update(pf->netdev);
	rtnl_unlock();
}

static int otx2_config_hw_rx_tstamp(struct otx2_nic *pfvf, bool enable)
{
	struct msg_req *req;
	int err;

	if (pfvf->flags & OTX2_FLAG_RX_TSTAMP_ENABLED && enable)
		return 0;

	mutex_lock(&pfvf->mbox.lock);
	if (enable)
		req = otx2_mbox_alloc_msg_cgx_ptp_rx_enable(&pfvf->mbox);
	else
		req = otx2_mbox_alloc_msg_cgx_ptp_rx_disable(&pfvf->mbox);
	if (!req) {
		mutex_unlock(&pfvf->mbox.lock);
		return -ENOMEM;
	}

	err = otx2_sync_mbox_msg(&pfvf->mbox);
	if (err) {
		mutex_unlock(&pfvf->mbox.lock);
		return err;
	}

	mutex_unlock(&pfvf->mbox.lock);
	if (enable)
		pfvf->flags |= OTX2_FLAG_RX_TSTAMP_ENABLED;
	else
		pfvf->flags &= ~OTX2_FLAG_RX_TSTAMP_ENABLED;
	return 0;
}

static int otx2_config_hw_tx_tstamp(struct otx2_nic *pfvf, bool enable)
{
	struct msg_req *req;
	int err;

	if (pfvf->flags & OTX2_FLAG_TX_TSTAMP_ENABLED && enable)
		return 0;

	mutex_lock(&pfvf->mbox.lock);
	if (enable)
		req = otx2_mbox_alloc_msg_nix_lf_ptp_tx_enable(&pfvf->mbox);
	else
		req = otx2_mbox_alloc_msg_nix_lf_ptp_tx_disable(&pfvf->mbox);
	if (!req) {
		mutex_unlock(&pfvf->mbox.lock);
		return -ENOMEM;
	}

	err = otx2_sync_mbox_msg(&pfvf->mbox);
	if (err) {
		mutex_unlock(&pfvf->mbox.lock);
		return err;
	}

	mutex_unlock(&pfvf->mbox.lock);
	if (enable)
		pfvf->flags |= OTX2_FLAG_TX_TSTAMP_ENABLED;
	else
		pfvf->flags &= ~OTX2_FLAG_TX_TSTAMP_ENABLED;
	return 0;
}

int otx2_config_hwtstamp(struct net_device *netdev, struct ifreq *ifr)
{
	struct otx2_nic *pfvf = netdev_priv(netdev);
	struct hwtstamp_config config;

	if (!pfvf->ptp)
		return -ENODEV;

	if (copy_from_user(&config, ifr->ifr_data, sizeof(config)))
		return -EFAULT;

	switch (config.tx_type) {
	case HWTSTAMP_TX_OFF:
		if (pfvf->flags & OTX2_FLAG_PTP_ONESTEP_SYNC)
			pfvf->flags &= ~OTX2_FLAG_PTP_ONESTEP_SYNC;

		cancel_delayed_work(&pfvf->ptp->synctstamp_work);
		otx2_config_hw_tx_tstamp(pfvf, false);
		break;
	case HWTSTAMP_TX_ONESTEP_SYNC:
		if (!test_bit(CN10K_PTP_ONESTEP, &pfvf->hw.cap_flag))
			return -ERANGE;
		pfvf->flags |= OTX2_FLAG_PTP_ONESTEP_SYNC;
		schedule_delayed_work(&pfvf->ptp->synctstamp_work,
				      msecs_to_jiffies(500));
		fallthrough;
	case HWTSTAMP_TX_ON:
		otx2_config_hw_tx_tstamp(pfvf, true);
		break;
	default:
		return -ERANGE;
	}

	switch (config.rx_filter) {
	case HWTSTAMP_FILTER_NONE:
		otx2_config_hw_rx_tstamp(pfvf, false);
		break;
	case HWTSTAMP_FILTER_ALL:
	case HWTSTAMP_FILTER_SOME:
	case HWTSTAMP_FILTER_PTP_V1_L4_EVENT:
	case HWTSTAMP_FILTER_PTP_V1_L4_SYNC:
	case HWTSTAMP_FILTER_PTP_V1_L4_DELAY_REQ:
	case HWTSTAMP_FILTER_PTP_V2_L4_EVENT:
	case HWTSTAMP_FILTER_PTP_V2_L4_SYNC:
	case HWTSTAMP_FILTER_PTP_V2_L4_DELAY_REQ:
	case HWTSTAMP_FILTER_PTP_V2_L2_EVENT:
	case HWTSTAMP_FILTER_PTP_V2_L2_SYNC:
	case HWTSTAMP_FILTER_PTP_V2_L2_DELAY_REQ:
	case HWTSTAMP_FILTER_PTP_V2_EVENT:
	case HWTSTAMP_FILTER_PTP_V2_SYNC:
	case HWTSTAMP_FILTER_PTP_V2_DELAY_REQ:
		otx2_config_hw_rx_tstamp(pfvf, true);
		config.rx_filter = HWTSTAMP_FILTER_ALL;
		break;
	default:
		return -ERANGE;
	}

	memcpy(&pfvf->tstamp, &config, sizeof(config));

	return copy_to_user(ifr->ifr_data, &config,
			    sizeof(config)) ? -EFAULT : 0;
}
EXPORT_SYMBOL(otx2_config_hwtstamp);

int otx2_ioctl(struct net_device *netdev, struct ifreq *req, int cmd)
{
	struct otx2_nic *pfvf = netdev_priv(netdev);
	struct hwtstamp_config *cfg = &pfvf->tstamp;

	switch (cmd) {
	case SIOCSHWTSTAMP:
		return otx2_config_hwtstamp(netdev, req);
	case SIOCGHWTSTAMP:
		return copy_to_user(req->ifr_data, cfg,
				    sizeof(*cfg)) ? -EFAULT : 0;
	default:
		return -EOPNOTSUPP;
	}
}
EXPORT_SYMBOL(otx2_ioctl);

static int otx2_do_set_vf_mac(struct otx2_nic *pf, int vf, const u8 *mac)
{
	struct npc_install_flow_req *req;
	int err;

	mutex_lock(&pf->mbox.lock);
	req = otx2_mbox_alloc_msg_npc_install_flow(&pf->mbox);
	if (!req) {
		err = -ENOMEM;
		goto out;
	}

	ether_addr_copy(req->packet.dmac, mac);
	eth_broadcast_addr((u8 *)&req->mask.dmac);
	req->features = BIT_ULL(NPC_DMAC);
	req->channel = pf->hw.rx_chan_base;
	req->intf = NIX_INTF_RX;
	req->default_rule = 1;
	req->append = 1;
	req->vf = vf + 1;
	req->op = NIX_RX_ACTION_DEFAULT;

	err = otx2_sync_mbox_msg(&pf->mbox);
out:
	mutex_unlock(&pf->mbox.lock);
	return err;
}

static int otx2_set_vf_mac(struct net_device *netdev, int vf, u8 *mac)
{
	struct otx2_nic *pf = netdev_priv(netdev);
	struct pci_dev *pdev = pf->pdev;
	struct otx2_vf_config *config;
	int ret;

	if (!netif_running(netdev))
		return -EAGAIN;

	if (vf >= pf->total_vfs)
		return -EINVAL;

	if (!is_valid_ether_addr(mac))
		return -EINVAL;

	config = &pf->vf_configs[vf];
	ether_addr_copy(config->mac, mac);

	ret = otx2_do_set_vf_mac(pf, vf, mac);
	if (ret == 0)
		dev_info(&pdev->dev,
			 "Load/Reload VF driver\n");

	return ret;
}

static int otx2_do_set_vf_vlan(struct otx2_nic *pf, int vf, u16 vlan, u8 qos,
			       __be16 proto)
{
	struct otx2_flow_config *flow_cfg = pf->flow_cfg;
	struct nix_vtag_config_rsp *vtag_rsp;
	struct npc_delete_flow_req *del_req;
	struct nix_vtag_config *vtag_req;
	struct npc_install_flow_req *req;
	struct otx2_vf_config *config;
	int err = 0;
	u32 idx;

	config = &pf->vf_configs[vf];

	if (!vlan && !config->vlan)
		goto out;

	mutex_lock(&pf->mbox.lock);

	/* free old tx vtag entry */
	if (config->vlan) {
		vtag_req = otx2_mbox_alloc_msg_nix_vtag_cfg(&pf->mbox);
		if (!vtag_req) {
			err = -ENOMEM;
			goto out;
		}
		vtag_req->cfg_type = 0;
		vtag_req->tx.free_vtag0 = 1;
		vtag_req->tx.vtag0_idx = config->tx_vtag_idx;

		err = otx2_sync_mbox_msg(&pf->mbox);
		if (err)
			goto out;
	}

	if (!vlan && config->vlan) {
		/* rx */
		del_req = otx2_mbox_alloc_msg_npc_delete_flow(&pf->mbox);
		if (!del_req) {
			err = -ENOMEM;
			goto out;
		}
		idx = ((vf * OTX2_PER_VF_VLAN_FLOWS) + OTX2_VF_VLAN_RX_INDEX);
		del_req->entry =
			flow_cfg->def_ent[flow_cfg->vf_vlan_offset + idx];
		err = otx2_sync_mbox_msg(&pf->mbox);
		if (err)
			goto out;

		/* tx */
		del_req = otx2_mbox_alloc_msg_npc_delete_flow(&pf->mbox);
		if (!del_req) {
			err = -ENOMEM;
			goto out;
		}
		idx = ((vf * OTX2_PER_VF_VLAN_FLOWS) + OTX2_VF_VLAN_TX_INDEX);
		del_req->entry =
			flow_cfg->def_ent[flow_cfg->vf_vlan_offset + idx];
		err = otx2_sync_mbox_msg(&pf->mbox);

		goto out;
	}

	/* rx */
	req = otx2_mbox_alloc_msg_npc_install_flow(&pf->mbox);
	if (!req) {
		err = -ENOMEM;
		goto out;
	}

	idx = ((vf * OTX2_PER_VF_VLAN_FLOWS) + OTX2_VF_VLAN_RX_INDEX);
	req->entry = flow_cfg->def_ent[flow_cfg->vf_vlan_offset + idx];
	req->packet.vlan_tci = htons(vlan);
	req->mask.vlan_tci = htons(VLAN_VID_MASK);
	/* af fills the destination mac addr */
	eth_broadcast_addr((u8 *)&req->mask.dmac);
	req->features = BIT_ULL(NPC_OUTER_VID) | BIT_ULL(NPC_DMAC);
	req->channel = pf->hw.rx_chan_base;
	req->intf = NIX_INTF_RX;
	req->vf = vf + 1;
	req->op = NIX_RX_ACTION_DEFAULT;
	req->vtag0_valid = true;
	req->vtag0_type = NIX_AF_LFX_RX_VTAG_TYPE7;
	req->set_cntr = 1;

	err = otx2_sync_mbox_msg(&pf->mbox);
	if (err)
		goto out;

	/* tx */
	vtag_req = otx2_mbox_alloc_msg_nix_vtag_cfg(&pf->mbox);
	if (!vtag_req) {
		err = -ENOMEM;
		goto out;
	}

	/* configure tx vtag params */
	vtag_req->vtag_size = VTAGSIZE_T4;
	vtag_req->cfg_type = 0; /* tx vlan cfg */
	vtag_req->tx.cfg_vtag0 = 1;
	vtag_req->tx.vtag0 = ((u64)ntohs(proto) << 16) | vlan;

	err = otx2_sync_mbox_msg(&pf->mbox);
	if (err)
		goto out;

	vtag_rsp = (struct nix_vtag_config_rsp *)otx2_mbox_get_rsp
			(&pf->mbox.mbox, 0, &vtag_req->hdr);
	if (IS_ERR(vtag_rsp)) {
		err = PTR_ERR(vtag_rsp);
		goto out;
	}
	config->tx_vtag_idx = vtag_rsp->vtag0_idx;

	req = otx2_mbox_alloc_msg_npc_install_flow(&pf->mbox);
	if (!req) {
		err = -ENOMEM;
		goto out;
	}

	eth_zero_addr((u8 *)&req->mask.dmac);
	idx = ((vf * OTX2_PER_VF_VLAN_FLOWS) + OTX2_VF_VLAN_TX_INDEX);
	req->entry = flow_cfg->def_ent[flow_cfg->vf_vlan_offset + idx];
	req->features = BIT_ULL(NPC_DMAC);
	req->channel = pf->hw.tx_chan_base;
	req->intf = NIX_INTF_TX;
	req->vf = vf + 1;
	req->op = NIX_TX_ACTIONOP_UCAST_DEFAULT;
	req->vtag0_def = vtag_rsp->vtag0_idx;
	req->vtag0_op = VTAG_INSERT;
	req->set_cntr = 1;

	err = otx2_sync_mbox_msg(&pf->mbox);
out:
	config->vlan = vlan;
	mutex_unlock(&pf->mbox.lock);
	return err;
}

static int otx2_set_vf_vlan(struct net_device *netdev, int vf, u16 vlan, u8 qos,
			    __be16 proto)
{
	struct otx2_nic *pf = netdev_priv(netdev);
	struct pci_dev *pdev = pf->pdev;

	if (!netif_running(netdev))
		return -EAGAIN;

	if (vf >= pci_num_vf(pdev))
		return -EINVAL;

	/* qos is currently unsupported */
	if (vlan >= VLAN_N_VID || qos)
		return -EINVAL;

	if (proto != htons(ETH_P_8021Q))
		return -EPROTONOSUPPORT;

	if (!(pf->flags & OTX2_FLAG_VF_VLAN_SUPPORT))
		return -EOPNOTSUPP;

	return otx2_do_set_vf_vlan(pf, vf, vlan, qos, proto);
}

static int otx2_get_vf_config(struct net_device *netdev, int vf,
			      struct ifla_vf_info *ivi)
{
	struct otx2_nic *pf = netdev_priv(netdev);
	struct pci_dev *pdev = pf->pdev;
	struct otx2_vf_config *config;

	if (!netif_running(netdev))
		return -EAGAIN;

	if (vf >= pci_num_vf(pdev))
		return -EINVAL;

	config = &pf->vf_configs[vf];
	ivi->vf = vf;
	ether_addr_copy(ivi->mac, config->mac);
	ivi->vlan = config->vlan;
	ivi->trusted = config->trusted;

	return 0;
}

static int otx2_xdp_xmit_tx(struct otx2_nic *pf, struct xdp_frame *xdpf,
			    int qidx)
{
	struct page *page;
	u64 dma_addr;
	int err = 0;

	dma_addr = otx2_dma_map_page(pf, virt_to_page(xdpf->data),
				     offset_in_page(xdpf->data), xdpf->len,
				     DMA_TO_DEVICE);
	if (dma_mapping_error(pf->dev, dma_addr))
		return -ENOMEM;

	err = otx2_xdp_sq_append_pkt(pf, dma_addr, xdpf->len, qidx);
	if (!err) {
		otx2_dma_unmap_page(pf, dma_addr, xdpf->len, DMA_TO_DEVICE);
		page = virt_to_page(xdpf->data);
		put_page(page);
		return -ENOMEM;
	}
	return 0;
}

static int otx2_xdp_xmit(struct net_device *netdev, int n,
			 struct xdp_frame **frames, u32 flags)
{
	struct otx2_nic *pf = netdev_priv(netdev);
	int qidx = smp_processor_id();
	struct otx2_snd_queue *sq;
	int drops = 0, i;

	if (!netif_running(netdev))
		return -ENETDOWN;

	qidx += pf->hw.tx_queues;
	sq = pf->xdp_prog ? &pf->qset.sq[qidx] : NULL;

	/* Abort xmit if xdp queue is not */
	if (unlikely(!sq))
		return -ENXIO;

	if (unlikely(flags & ~XDP_XMIT_FLAGS_MASK))
		return -EINVAL;

	for (i = 0; i < n; i++) {
		struct xdp_frame *xdpf = frames[i];
		int err;

		err = otx2_xdp_xmit_tx(pf, xdpf, qidx);
		if (err)
			drops++;
	}
	return n - drops;
}

static int otx2_xdp_setup(struct otx2_nic *pf, struct bpf_prog *prog)
{
	struct net_device *dev = pf->netdev;
	bool if_up = netif_running(pf->netdev);
	struct bpf_prog *old_prog;

	if (prog && dev->mtu > MAX_XDP_MTU) {
		netdev_warn(dev, "Jumbo frames not yet supported with XDP\n");
		return -EOPNOTSUPP;
	}

	if (if_up)
		otx2_stop(pf->netdev);

	old_prog = xchg(&pf->xdp_prog, prog);

	if (old_prog)
		bpf_prog_put(old_prog);

	if (pf->xdp_prog)
		bpf_prog_add(pf->xdp_prog, pf->hw.rx_queues - 1);

	/* Network stack and XDP shared same rx queues.
	 * Use separate tx queues for XDP and network stack.
	 */
	if (pf->xdp_prog) {
		pf->hw.xdp_queues = pf->hw.rx_queues;
		xdp_features_set_redirect_target(dev, false);
	} else {
		pf->hw.xdp_queues = 0;
		xdp_features_clear_redirect_target(dev);
	}

	if (if_up)
		otx2_open(pf->netdev);

	return 0;
}

static int otx2_xdp(struct net_device *netdev, struct netdev_bpf *xdp)
{
	struct otx2_nic *pf = netdev_priv(netdev);

	switch (xdp->command) {
	case XDP_SETUP_PROG:
		return otx2_xdp_setup(pf, xdp->prog);
	default:
		return -EINVAL;
	}
}

static int otx2_set_vf_permissions(struct otx2_nic *pf, int vf,
				   int req_perm)
{
	struct set_vf_perm *req;
	int rc;

	mutex_lock(&pf->mbox.lock);
	req = otx2_mbox_alloc_msg_set_vf_perm(&pf->mbox);
	if (!req) {
		rc = -ENOMEM;
		goto out;
	}

	/* Let AF reset VF permissions as sriov is disabled */
	if (req_perm == OTX2_RESET_VF_PERM) {
		req->flags |= RESET_VF_PERM;
	} else if (req_perm == OTX2_TRUSTED_VF) {
		if (pf->vf_configs[vf].trusted)
			req->flags |= VF_TRUSTED;
	}

	req->vf = vf;
	rc = otx2_sync_mbox_msg(&pf->mbox);
out:
	mutex_unlock(&pf->mbox.lock);
	return rc;
}

static int otx2_ndo_set_vf_trust(struct net_device *netdev, int vf,
				 bool enable)
{
	struct otx2_nic *pf = netdev_priv(netdev);
	struct pci_dev *pdev = pf->pdev;
	int rc;

	if (vf >= pci_num_vf(pdev))
		return -EINVAL;

	if (pf->vf_configs[vf].trusted == enable)
		return 0;

	pf->vf_configs[vf].trusted = enable;
	rc = otx2_set_vf_permissions(pf, vf, OTX2_TRUSTED_VF);

	if (rc) {
		pf->vf_configs[vf].trusted = !enable;
	} else {
		netdev_info(pf->netdev, "VF %d is %strusted\n",
			    vf, enable ? "" : "not ");
		otx2_set_rx_mode(netdev);
	}

	return rc;
}

static const struct net_device_ops otx2_netdev_ops = {
	.ndo_open		= otx2_open,
	.ndo_stop		= otx2_stop,
	.ndo_start_xmit		= otx2_xmit,
	.ndo_select_queue	= otx2_select_queue,
	.ndo_fix_features	= otx2_fix_features,
	.ndo_set_mac_address    = otx2_set_mac_address,
	.ndo_change_mtu		= otx2_change_mtu,
	.ndo_set_rx_mode	= otx2_set_rx_mode,
	.ndo_set_features	= otx2_set_features,
	.ndo_tx_timeout		= otx2_tx_timeout,
	.ndo_get_stats64	= otx2_get_stats64,
	.ndo_eth_ioctl		= otx2_ioctl,
	.ndo_set_vf_mac		= otx2_set_vf_mac,
	.ndo_set_vf_vlan	= otx2_set_vf_vlan,
	.ndo_get_vf_config	= otx2_get_vf_config,
	.ndo_bpf		= otx2_xdp,
	.ndo_xdp_xmit           = otx2_xdp_xmit,
	.ndo_setup_tc		= otx2_setup_tc,
	.ndo_set_vf_trust	= otx2_ndo_set_vf_trust,
};

int otx2_wq_init(struct otx2_nic *pf)
{
	pf->otx2_wq = create_singlethread_workqueue("otx2_wq");
	if (!pf->otx2_wq)
		return -ENOMEM;

	INIT_WORK(&pf->rx_mode_work, otx2_rx_mode_wrk_handler);
	INIT_WORK(&pf->reset_task, otx2_reset_task);
	return 0;
}

int otx2_check_pf_usable(struct otx2_nic *nic)
{
	u64 rev;

	rev = otx2_read64(nic, RVU_PF_BLOCK_ADDRX_DISC(BLKADDR_RVUM));
	rev = (rev >> 12) & 0xFF;
	/* Check if AF has setup revision for RVUM block,
	 * otherwise this driver probe should be deferred
	 * until AF driver comes up.
	 */
	if (!rev) {
		dev_warn(nic->dev,
			 "AF is not initialized, deferring probe\n");
		return -EPROBE_DEFER;
	}
	return 0;
}

int otx2_realloc_msix_vectors(struct otx2_nic *pf)
{
	struct otx2_hw *hw = &pf->hw;
	int num_vec, err;

	/* NPA interrupts are inot registered, so alloc only
	 * upto NIX vector offset.
	 */
	num_vec = hw->nix_msixoff;
	num_vec += NIX_LF_CINT_VEC_START + hw->max_queues;

	otx2_disable_mbox_intr(pf);
	pci_free_irq_vectors(hw->pdev);
	err = pci_alloc_irq_vectors(hw->pdev, num_vec, num_vec, PCI_IRQ_MSIX);
	if (err < 0) {
		dev_err(pf->dev, "%s: Failed to realloc %d IRQ vectors\n",
			__func__, num_vec);
		return err;
	}

	return otx2_register_mbox_intr(pf, false);
}
EXPORT_SYMBOL(otx2_realloc_msix_vectors);

static int otx2_sriov_vfcfg_init(struct otx2_nic *pf)
{
	int i;

	pf->vf_configs = devm_kcalloc(pf->dev, pf->total_vfs,
				      sizeof(struct otx2_vf_config),
				      GFP_KERNEL);
	if (!pf->vf_configs)
		return -ENOMEM;

	for (i = 0; i < pf->total_vfs; i++) {
		pf->vf_configs[i].pf = pf;
		pf->vf_configs[i].intf_down = true;
		pf->vf_configs[i].trusted = false;
		INIT_DELAYED_WORK(&pf->vf_configs[i].link_event_work,
				  otx2_vf_link_event_task);
	}

	return 0;
}

static void otx2_sriov_vfcfg_cleanup(struct otx2_nic *pf)
{
	int i;

	if (!pf->vf_configs)
		return;

	for (i = 0; i < pf->total_vfs; i++) {
		cancel_delayed_work_sync(&pf->vf_configs[i].link_event_work);
		otx2_set_vf_permissions(pf, i, OTX2_RESET_VF_PERM);
	}
}

int otx2_init_rsrc(struct pci_dev *pdev, struct otx2_nic *pf)
{
	struct device *dev = &pdev->dev;
	struct otx2_hw *hw = &pf->hw;
	int num_vec, err;

	num_vec = pci_msix_vec_count(pdev);
	hw->irq_name = devm_kmalloc_array(&hw->pdev->dev, num_vec, NAME_SIZE,
					  GFP_KERNEL);
	if (!hw->irq_name)
		return -ENOMEM;

	hw->affinity_mask = devm_kcalloc(&hw->pdev->dev, num_vec,
					 sizeof(cpumask_var_t), GFP_KERNEL);
	if (!hw->affinity_mask)
		return -ENOMEM;

	/* Map CSRs */
	pf->reg_base = pcim_iomap(pdev, PCI_CFG_REG_BAR_NUM, 0);
	if (!pf->reg_base) {
		dev_err(dev, "Unable to map physical function CSRs, aborting\n");
		return -ENOMEM;
	}

	err = otx2_check_pf_usable(pf);
	if (err)
		return err;

	err = pci_alloc_irq_vectors(hw->pdev, RVU_PF_INT_VEC_CNT,
				    RVU_PF_INT_VEC_CNT, PCI_IRQ_MSIX);
	if (err < 0) {
		dev_err(dev, "%s: Failed to alloc %d IRQ vectors\n",
			__func__, num_vec);
		return err;
	}

	otx2_setup_dev_hw_settings(pf);

	/* Init PF <=> AF mailbox stuff */
	err = otx2_pfaf_mbox_init(pf);
	if (err)
		goto err_free_irq_vectors;

	/* Register mailbox interrupt */
	err = otx2_register_mbox_intr(pf, true);
	if (err)
		goto err_mbox_destroy;

	/* Request AF to attach NPA and NIX LFs to this PF.
	 * NIX and NPA LFs are needed for this PF to function as a NIC.
	 */
	err = otx2_attach_npa_nix(pf);
	if (err)
		goto err_disable_mbox_intr;

	err = otx2_realloc_msix_vectors(pf);
	if (err)
		goto err_detach_rsrc;

	err = cn10k_lmtst_init(pf);
	if (err)
		goto err_detach_rsrc;

	return 0;

err_detach_rsrc:
	if (pf->hw.lmt_info)
		free_percpu(pf->hw.lmt_info);
	if (test_bit(CN10K_LMTST, &pf->hw.cap_flag))
		qmem_free(pf->dev, pf->dync_lmt);
	otx2_detach_resources(&pf->mbox);
err_disable_mbox_intr:
	otx2_disable_mbox_intr(pf);
err_mbox_destroy:
	otx2_pfaf_mbox_destroy(pf);
err_free_irq_vectors:
	pci_free_irq_vectors(hw->pdev);

	return err;
}
<<<<<<< HEAD
=======
EXPORT_SYMBOL(otx2_init_rsrc);
>>>>>>> fcc79e17

static int otx2_probe(struct pci_dev *pdev, const struct pci_device_id *id)
{
	struct device *dev = &pdev->dev;
	int err, qcount, qos_txqs;
	struct net_device *netdev;
	struct otx2_nic *pf;
	struct otx2_hw *hw;

	err = pcim_enable_device(pdev);
	if (err) {
		dev_err(dev, "Failed to enable PCI device\n");
		return err;
	}

	err = pci_request_regions(pdev, DRV_NAME);
	if (err) {
		dev_err(dev, "PCI request regions failed 0x%x\n", err);
		return err;
	}

	err = dma_set_mask_and_coherent(dev, DMA_BIT_MASK(48));
	if (err) {
		dev_err(dev, "DMA mask config failed, abort\n");
		goto err_release_regions;
	}

	pci_set_master(pdev);

	/* Set number of queues */
	qcount = min_t(int, num_online_cpus(), OTX2_MAX_CQ_CNT);
	qos_txqs = min_t(int, qcount, OTX2_QOS_MAX_LEAF_NODES);

	netdev = alloc_etherdev_mqs(sizeof(*pf), qcount + qos_txqs, qcount);
	if (!netdev) {
		err = -ENOMEM;
		goto err_release_regions;
	}

	pci_set_drvdata(pdev, netdev);
	SET_NETDEV_DEV(netdev, &pdev->dev);
	pf = netdev_priv(netdev);
	pf->netdev = netdev;
	pf->pdev = pdev;
	pf->dev = dev;
	pf->total_vfs = pci_sriov_get_totalvfs(pdev);
	pf->flags |= OTX2_FLAG_INTF_DOWN;

	hw = &pf->hw;
	hw->pdev = pdev;
	hw->rx_queues = qcount;
	hw->tx_queues = qcount;
	hw->non_qos_queues = qcount;
	hw->max_queues = qcount;
	hw->rbuf_len = OTX2_DEFAULT_RBUF_LEN;
	/* Use CQE of 128 byte descriptor size by default */
	hw->xqe_size = 128;

	err = otx2_init_rsrc(pdev, pf);
	if (err)
		goto err_free_netdev;

	err = otx2_set_real_num_queues(netdev, hw->tx_queues, hw->rx_queues);
	if (err)
		goto err_detach_rsrc;

	/* Assign default mac address */
	otx2_get_mac_from_af(netdev);

	/* Don't check for error.  Proceed without ptp */
	otx2_ptp_init(pf);

	/* NPA's pool is a stack to which SW frees buffer pointers via Aura.
	 * HW allocates buffer pointer from stack and uses it for DMA'ing
	 * ingress packet. In some scenarios HW can free back allocated buffer
	 * pointers to pool. This makes it impossible for SW to maintain a
	 * parallel list where physical addresses of buffer pointers (IOVAs)
	 * given to HW can be saved for later reference.
	 *
	 * So the only way to convert Rx packet's buffer address is to use
	 * IOMMU's iova_to_phys() handler which translates the address by
	 * walking through the translation tables.
	 */
	pf->iommu_domain = iommu_get_domain_for_dev(dev);

	netdev->hw_features = (NETIF_F_RXCSUM | NETIF_F_IP_CSUM |
			       NETIF_F_IPV6_CSUM | NETIF_F_RXHASH |
			       NETIF_F_SG | NETIF_F_TSO | NETIF_F_TSO6 |
			       NETIF_F_GSO_UDP_L4);
	netdev->features |= netdev->hw_features;

	err = otx2_mcam_flow_init(pf);
	if (err)
		goto err_ptp_destroy;

	err = cn10k_mcs_init(pf);
	if (err)
		goto err_del_mcam_entries;

	if (pf->flags & OTX2_FLAG_NTUPLE_SUPPORT)
		netdev->hw_features |= NETIF_F_NTUPLE;

	if (pf->flags & OTX2_FLAG_UCAST_FLTR_SUPPORT)
		netdev->priv_flags |= IFF_UNICAST_FLT;

	/* Support TSO on tag interface */
	netdev->vlan_features |= netdev->features;
	netdev->hw_features  |= NETIF_F_HW_VLAN_CTAG_TX |
				NETIF_F_HW_VLAN_STAG_TX;
	if (pf->flags & OTX2_FLAG_RX_VLAN_SUPPORT)
		netdev->hw_features |= NETIF_F_HW_VLAN_CTAG_RX |
				       NETIF_F_HW_VLAN_STAG_RX;
	netdev->features |= netdev->hw_features;

	/* HW supports tc offload but mutually exclusive with n-tuple filters */
	if (pf->flags & OTX2_FLAG_TC_FLOWER_SUPPORT)
		netdev->hw_features |= NETIF_F_HW_TC;

	netdev->hw_features |= NETIF_F_LOOPBACK | NETIF_F_RXALL;

	netif_set_tso_max_segs(netdev, OTX2_MAX_GSO_SEGS);
	netdev->watchdog_timeo = OTX2_TX_TIMEOUT;

	netdev->netdev_ops = &otx2_netdev_ops;
	netdev->xdp_features = NETDEV_XDP_ACT_BASIC | NETDEV_XDP_ACT_REDIRECT;

	netdev->min_mtu = OTX2_MIN_MTU;
	netdev->max_mtu = otx2_get_max_mtu(pf);
	hw->max_mtu = netdev->max_mtu;

	/* reset CGX/RPM MAC stats */
	otx2_reset_mac_stats(pf);

	err = register_netdev(netdev);
	if (err) {
		dev_err(dev, "Failed to register netdevice\n");
		goto err_mcs_free;
	}

	err = otx2_wq_init(pf);
	if (err)
		goto err_unreg_netdev;

	otx2_set_ethtool_ops(netdev);

	err = otx2_init_tc(pf);
	if (err)
		goto err_mcam_flow_del;

	err = otx2_register_dl(pf);
	if (err)
		goto err_mcam_flow_del;

	/* Initialize SR-IOV resources */
	err = otx2_sriov_vfcfg_init(pf);
	if (err)
		goto err_pf_sriov_init;

	/* Enable link notifications */
	otx2_cgx_config_linkevents(pf, true);

#ifdef CONFIG_DCB
	err = otx2_dcbnl_set_ops(netdev);
	if (err)
		goto err_pf_sriov_init;
#endif

	otx2_qos_init(pf, qos_txqs);

	return 0;

err_pf_sriov_init:
	otx2_shutdown_tc(pf);
err_mcam_flow_del:
	otx2_mcam_flow_del(pf);
err_unreg_netdev:
	unregister_netdev(netdev);
err_mcs_free:
	cn10k_mcs_free(pf);
err_del_mcam_entries:
	otx2_mcam_flow_del(pf);
err_ptp_destroy:
	otx2_ptp_destroy(pf);
err_detach_rsrc:
	if (pf->hw.lmt_info)
		free_percpu(pf->hw.lmt_info);
	if (test_bit(CN10K_LMTST, &pf->hw.cap_flag))
		qmem_free(pf->dev, pf->dync_lmt);
	otx2_detach_resources(&pf->mbox);
	otx2_disable_mbox_intr(pf);
	otx2_pfaf_mbox_destroy(pf);
	pci_free_irq_vectors(hw->pdev);
err_free_netdev:
	pci_set_drvdata(pdev, NULL);
	free_netdev(netdev);
err_release_regions:
	pci_release_regions(pdev);
	return err;
}

static void otx2_vf_link_event_task(struct work_struct *work)
{
	struct otx2_vf_config *config;
	struct cgx_link_info_msg *req;
	struct mbox_msghdr *msghdr;
	struct delayed_work *dwork;
	struct otx2_nic *pf;
	int vf_idx;

	config = container_of(work, struct otx2_vf_config,
			      link_event_work.work);
	vf_idx = config - config->pf->vf_configs;
	pf = config->pf;

	if (config->intf_down)
		return;

	mutex_lock(&pf->mbox.lock);

	dwork = &config->link_event_work;

	if (!otx2_mbox_wait_for_zero(&pf->mbox_pfvf[0].mbox_up, vf_idx)) {
		schedule_delayed_work(dwork, msecs_to_jiffies(100));
		mutex_unlock(&pf->mbox.lock);
		return;
	}

	msghdr = otx2_mbox_alloc_msg_rsp(&pf->mbox_pfvf[0].mbox_up, vf_idx,
					 sizeof(*req), sizeof(struct msg_rsp));
	if (!msghdr) {
		dev_err(pf->dev, "Failed to create VF%d link event\n", vf_idx);
		mutex_unlock(&pf->mbox.lock);
		return;
	}

	req = (struct cgx_link_info_msg *)msghdr;
	req->hdr.id = MBOX_MSG_CGX_LINK_EVENT;
	req->hdr.sig = OTX2_MBOX_REQ_SIG;
	memcpy(&req->link_info, &pf->linfo, sizeof(req->link_info));

	otx2_mbox_wait_for_zero(&pf->mbox_pfvf[0].mbox_up, vf_idx);

	otx2_sync_mbox_up_msg(&pf->mbox_pfvf[0], vf_idx);

	mutex_unlock(&pf->mbox.lock);
}

static int otx2_sriov_enable(struct pci_dev *pdev, int numvfs)
{
	struct net_device *netdev = pci_get_drvdata(pdev);
	struct otx2_nic *pf = netdev_priv(netdev);
	int ret;

	/* Init PF <=> VF mailbox stuff */
	ret = otx2_pfvf_mbox_init(pf, numvfs);
	if (ret)
		return ret;

	ret = otx2_register_pfvf_mbox_intr(pf, numvfs);
	if (ret)
		goto free_mbox;

	ret = otx2_pf_flr_init(pf, numvfs);
	if (ret)
		goto free_intr;

	ret = otx2_register_flr_me_intr(pf, numvfs);
	if (ret)
		goto free_flr;

	ret = pci_enable_sriov(pdev, numvfs);
	if (ret)
		goto free_flr_intr;

	return numvfs;
free_flr_intr:
	otx2_disable_flr_me_intr(pf);
free_flr:
	otx2_flr_wq_destroy(pf);
free_intr:
	otx2_disable_pfvf_mbox_intr(pf, numvfs);
free_mbox:
	otx2_pfvf_mbox_destroy(pf);
	return ret;
}

static int otx2_sriov_disable(struct pci_dev *pdev)
{
	struct net_device *netdev = pci_get_drvdata(pdev);
	struct otx2_nic *pf = netdev_priv(netdev);
	int numvfs = pci_num_vf(pdev);

	if (!numvfs)
		return 0;

	pci_disable_sriov(pdev);

	otx2_disable_flr_me_intr(pf);
	otx2_flr_wq_destroy(pf);
	otx2_disable_pfvf_mbox_intr(pf, numvfs);
	otx2_pfvf_mbox_destroy(pf);

	return 0;
}

static int otx2_sriov_configure(struct pci_dev *pdev, int numvfs)
{
	if (numvfs == 0)
		return otx2_sriov_disable(pdev);
	else
		return otx2_sriov_enable(pdev, numvfs);
}

static void otx2_ndc_sync(struct otx2_nic *pf)
{
	struct mbox *mbox = &pf->mbox;
	struct ndc_sync_op *req;

	mutex_lock(&mbox->lock);

	req = otx2_mbox_alloc_msg_ndc_sync_op(mbox);
	if (!req) {
		mutex_unlock(&mbox->lock);
		return;
	}

	req->nix_lf_tx_sync = 1;
	req->nix_lf_rx_sync = 1;
	req->npa_lf_sync = 1;

	if (!otx2_sync_mbox_msg(mbox))
		dev_err(pf->dev, "NDC sync operation failed\n");

	mutex_unlock(&mbox->lock);
}

static void otx2_remove(struct pci_dev *pdev)
{
	struct net_device *netdev = pci_get_drvdata(pdev);
	struct otx2_nic *pf;

	if (!netdev)
		return;

	pf = netdev_priv(netdev);

	pf->flags |= OTX2_FLAG_PF_SHUTDOWN;

	if (pf->flags & OTX2_FLAG_TX_TSTAMP_ENABLED)
		otx2_config_hw_tx_tstamp(pf, false);
	if (pf->flags & OTX2_FLAG_RX_TSTAMP_ENABLED)
		otx2_config_hw_rx_tstamp(pf, false);

	/* Disable 802.3x pause frames */
	if (pf->flags & OTX2_FLAG_RX_PAUSE_ENABLED ||
	    (pf->flags & OTX2_FLAG_TX_PAUSE_ENABLED)) {
		pf->flags &= ~OTX2_FLAG_RX_PAUSE_ENABLED;
		pf->flags &= ~OTX2_FLAG_TX_PAUSE_ENABLED;
		otx2_config_pause_frm(pf);
	}

#ifdef CONFIG_DCB
	/* Disable PFC config */
	if (pf->pfc_en) {
		pf->pfc_en = 0;
		otx2_config_priority_flow_ctrl(pf);
	}
#endif
	cancel_work_sync(&pf->reset_task);
	/* Disable link notifications */
	otx2_cgx_config_linkevents(pf, false);

	otx2_unregister_dl(pf);
	unregister_netdev(netdev);
	cn10k_mcs_free(pf);
	otx2_sriov_disable(pf->pdev);
	otx2_sriov_vfcfg_cleanup(pf);
	if (pf->otx2_wq)
		destroy_workqueue(pf->otx2_wq);

	otx2_ptp_destroy(pf);
	otx2_mcam_flow_del(pf);
	otx2_shutdown_tc(pf);
	otx2_shutdown_qos(pf);
	otx2_ndc_sync(pf);
	otx2_detach_resources(&pf->mbox);
	if (pf->hw.lmt_info)
		free_percpu(pf->hw.lmt_info);
	if (test_bit(CN10K_LMTST, &pf->hw.cap_flag))
		qmem_free(pf->dev, pf->dync_lmt);
	otx2_disable_mbox_intr(pf);
	otx2_pfaf_mbox_destroy(pf);
	pci_free_irq_vectors(pf->pdev);
	pci_set_drvdata(pdev, NULL);
	free_netdev(netdev);

	pci_release_regions(pdev);
}

static struct pci_driver otx2_pf_driver = {
	.name = DRV_NAME,
	.id_table = otx2_pf_id_table,
	.probe = otx2_probe,
	.shutdown = otx2_remove,
	.remove = otx2_remove,
	.sriov_configure = otx2_sriov_configure
};

static int __init otx2_rvupf_init_module(void)
{
	pr_info("%s: %s\n", DRV_NAME, DRV_STRING);

	return pci_register_driver(&otx2_pf_driver);
}

static void __exit otx2_rvupf_cleanup_module(void)
{
	pci_unregister_driver(&otx2_pf_driver);
}

module_init(otx2_rvupf_init_module);
module_exit(otx2_rvupf_cleanup_module);<|MERGE_RESOLUTION|>--- conflicted
+++ resolved
@@ -1832,10 +1832,7 @@
 	kfree(qset->napi);
 	qset->napi = NULL;
 }
-<<<<<<< HEAD
-=======
 EXPORT_SYMBOL(otx2_free_queue_mem);
->>>>>>> fcc79e17
 
 int otx2_alloc_queue_mem(struct otx2_nic *pf)
 {
@@ -1882,10 +1879,7 @@
 	otx2_free_queue_mem(qset);
 	return -ENOMEM;
 }
-<<<<<<< HEAD
-=======
 EXPORT_SYMBOL(otx2_alloc_queue_mem);
->>>>>>> fcc79e17
 
 int otx2_open(struct net_device *netdev)
 {
@@ -3034,10 +3028,7 @@
 
 	return err;
 }
-<<<<<<< HEAD
-=======
 EXPORT_SYMBOL(otx2_init_rsrc);
->>>>>>> fcc79e17
 
 static int otx2_probe(struct pci_dev *pdev, const struct pci_device_id *id)
 {
