--- conflicted
+++ resolved
@@ -373,10 +373,7 @@
 	struct nf_bridge_info *nf_bridge = nf_bridge_info_get(skb);
 	struct net_device *dev = skb->dev, *br_indev;
 	const struct iphdr *iph = ip_hdr(skb);
-<<<<<<< HEAD
-=======
 	enum skb_drop_reason reason;
->>>>>>> fcc79e17
 	struct rtable *rt;
 
 	br_indev = nf_bridge_get_physindev(skb, net);
@@ -393,15 +390,9 @@
 	}
 	nf_bridge->in_prerouting = 0;
 	if (br_nf_ipv4_daddr_was_changed(skb, nf_bridge)) {
-<<<<<<< HEAD
-		err = ip_route_input(skb, iph->daddr, iph->saddr,
-				     ip4h_dscp(iph), dev);
-		if (err) {
-=======
 		reason = ip_route_input(skb, iph->daddr, iph->saddr,
 					ip4h_dscp(iph), dev);
 		if (reason) {
->>>>>>> fcc79e17
 			struct in_device *in_dev = __in_dev_get_rcu(dev);
 
 			/* If err equals -EHOSTUNREACH the error is due to a
