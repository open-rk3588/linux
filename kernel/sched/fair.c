--- conflicted
+++ resolved
@@ -157,8 +157,7 @@
 #endif
 
 #ifdef CONFIG_SYSCTL
-<<<<<<< HEAD
-static struct ctl_table sched_fair_sysctls[] = {
+static const struct ctl_table sched_fair_sysctls[] = {
 	{
 		.procname       = "sched_child_runs_first",
 		.data           = &sysctl_sched_child_runs_first,
@@ -166,9 +165,6 @@
 		.mode           = 0644,
 		.proc_handler   = proc_dointvec,
 	},
-=======
-static const struct ctl_table sched_fair_sysctls[] = {
->>>>>>> 9f10e7fb
 #ifdef CONFIG_CFS_BANDWIDTH
 	{
 		.procname       = "sched_cfs_bandwidth_slice_us",
