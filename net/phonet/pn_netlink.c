// SPDX-License-Identifier: GPL-2.0-only
/*
 * File: pn_netlink.c
 *
 * Phonet netlink interface
 *
 * Copyright (C) 2008 Nokia Corporation.
 *
 * Authors: Sakari Ailus <sakari.ailus@nokia.com>
 *          Remi Denis-Courmont
 */

#include <linux/kernel.h>
#include <linux/netlink.h>
#include <linux/phonet.h>
#include <linux/slab.h>
#include <net/sock.h>
#include <net/phonet/pn_dev.h>

/* Device address handling */

static int fill_addr(struct sk_buff *skb, u32 ifindex, u8 addr,
		     u32 portid, u32 seq, int event);

void phonet_address_notify(struct net *net, int event, u32 ifindex, u8 addr)
{
	struct sk_buff *skb;
	int err = -ENOBUFS;

	skb = nlmsg_new(NLMSG_ALIGN(sizeof(struct ifaddrmsg)) +
			nla_total_size(1), GFP_KERNEL);
	if (skb == NULL)
		goto errout;

	err = fill_addr(skb, ifindex, addr, 0, 0, event);
	if (err < 0) {
		WARN_ON(err == -EMSGSIZE);
		kfree_skb(skb);
		goto errout;
	}

	rtnl_notify(skb, net, 0, RTNLGRP_PHONET_IFADDR, NULL, GFP_KERNEL);
	return;
errout:
	rtnl_set_sk_err(net, RTNLGRP_PHONET_IFADDR, err);
}

static const struct nla_policy ifa_phonet_policy[IFA_MAX+1] = {
	[IFA_LOCAL] = { .type = NLA_U8 },
};

static int addr_doit(struct sk_buff *skb, struct nlmsghdr *nlh,
		     struct netlink_ext_ack *extack)
{
	struct net *net = sock_net(skb->sk);
	struct nlattr *tb[IFA_MAX+1];
	struct net_device *dev;
	struct ifaddrmsg *ifm;
	int err;
	u8 pnaddr;

	if (!netlink_capable(skb, CAP_NET_ADMIN))
		return -EPERM;

	if (!netlink_capable(skb, CAP_SYS_ADMIN))
		return -EPERM;

	err = nlmsg_parse_deprecated(nlh, sizeof(*ifm), tb, IFA_MAX,
				     ifa_phonet_policy, extack);
	if (err < 0)
		return err;

	ifm = nlmsg_data(nlh);
	if (tb[IFA_LOCAL] == NULL)
		return -EINVAL;
	pnaddr = nla_get_u8(tb[IFA_LOCAL]);
	if (pnaddr & 3)
		/* Phonet addresses only have 6 high-order bits */
		return -EINVAL;

	rcu_read_lock();

	dev = dev_get_by_index_rcu(net, ifm->ifa_index);
	if (!dev) {
		rcu_read_unlock();
		return -ENODEV;
	}

	if (nlh->nlmsg_type == RTM_NEWADDR)
		err = phonet_address_add(dev, pnaddr);
	else
		err = phonet_address_del(dev, pnaddr);

	rcu_read_unlock();

	if (!err)
		phonet_address_notify(net, nlh->nlmsg_type, ifm->ifa_index, pnaddr);

	return err;
}

static int fill_addr(struct sk_buff *skb, u32 ifindex, u8 addr,
		     u32 portid, u32 seq, int event)
{
	struct ifaddrmsg *ifm;
	struct nlmsghdr *nlh;

	nlh = nlmsg_put(skb, portid, seq, event, sizeof(*ifm), 0);
	if (nlh == NULL)
		return -EMSGSIZE;

	ifm = nlmsg_data(nlh);
	ifm->ifa_family = AF_PHONET;
	ifm->ifa_prefixlen = 0;
	ifm->ifa_flags = IFA_F_PERMANENT;
	ifm->ifa_scope = RT_SCOPE_LINK;
	ifm->ifa_index = ifindex;
	if (nla_put_u8(skb, IFA_LOCAL, addr))
		goto nla_put_failure;
	nlmsg_end(skb, nlh);
	return 0;

nla_put_failure:
	nlmsg_cancel(skb, nlh);
	return -EMSGSIZE;
}

static int getaddr_dumpit(struct sk_buff *skb, struct netlink_callback *cb)
{
	int addr_idx = 0, addr_start_idx = cb->args[1];
	int dev_idx = 0, dev_start_idx = cb->args[0];
	struct phonet_device_list *pndevs;
	struct phonet_device *pnd;
	int err = 0;

	pndevs = phonet_device_list(sock_net(skb->sk));

	rcu_read_lock();
	list_for_each_entry_rcu(pnd, &pndevs->list, list) {
		DECLARE_BITMAP(addrs, 64);
		u8 addr;

		if (dev_idx > dev_start_idx)
			addr_start_idx = 0;
		if (dev_idx++ < dev_start_idx)
			continue;

		addr_idx = 0;
		memcpy(addrs, pnd->addrs, sizeof(pnd->addrs));

		for_each_set_bit(addr, addrs, 64) {
			if (addr_idx++ < addr_start_idx)
				continue;

			err = fill_addr(skb, READ_ONCE(pnd->netdev->ifindex),
					addr << 2, NETLINK_CB(cb->skb).portid,
					cb->nlh->nlmsg_seq, RTM_NEWADDR);
			if (err < 0)
				goto out;
		}
	}
out:
	rcu_read_unlock();

	cb->args[0] = dev_idx;
	cb->args[1] = addr_idx;

	return err;
}

/* Routes handling */

static int fill_route(struct sk_buff *skb, u32 ifindex, u8 dst,
		      u32 portid, u32 seq, int event)
{
	struct rtmsg *rtm;
	struct nlmsghdr *nlh;

	nlh = nlmsg_put(skb, portid, seq, event, sizeof(*rtm), 0);
	if (nlh == NULL)
		return -EMSGSIZE;

	rtm = nlmsg_data(nlh);
	rtm->rtm_family = AF_PHONET;
	rtm->rtm_dst_len = 6;
	rtm->rtm_src_len = 0;
	rtm->rtm_tos = 0;
	rtm->rtm_table = RT_TABLE_MAIN;
	rtm->rtm_protocol = RTPROT_STATIC;
	rtm->rtm_scope = RT_SCOPE_UNIVERSE;
	rtm->rtm_type = RTN_UNICAST;
	rtm->rtm_flags = 0;
	if (nla_put_u8(skb, RTA_DST, dst) || nla_put_u32(skb, RTA_OIF, ifindex))
		goto nla_put_failure;
	nlmsg_end(skb, nlh);
	return 0;

nla_put_failure:
	nlmsg_cancel(skb, nlh);
	return -EMSGSIZE;
}

void rtm_phonet_notify(struct net *net, int event, u32 ifindex, u8 dst)
{
	struct sk_buff *skb;
	int err = -ENOBUFS;

	skb = nlmsg_new(NLMSG_ALIGN(sizeof(struct rtmsg)) +
			nla_total_size(1) + nla_total_size(4), GFP_KERNEL);
	if (skb == NULL)
		goto errout;

	err = fill_route(skb, ifindex, dst, 0, 0, event);
	if (err < 0) {
		WARN_ON(err == -EMSGSIZE);
		kfree_skb(skb);
		goto errout;
	}

	rtnl_notify(skb, net, 0, RTNLGRP_PHONET_ROUTE, NULL, GFP_KERNEL);
	return;
errout:
	rtnl_set_sk_err(net, RTNLGRP_PHONET_ROUTE, err);
}

static const struct nla_policy rtm_phonet_policy[RTA_MAX+1] = {
	[RTA_DST] = { .type = NLA_U8 },
	[RTA_OIF] = { .type = NLA_U32 },
};

static int route_doit(struct sk_buff *skb, struct nlmsghdr *nlh,
		      struct netlink_ext_ack *extack)
{
	struct net *net = sock_net(skb->sk);
	struct nlattr *tb[RTA_MAX+1];
	bool sync_needed = false;
	struct net_device *dev;
	struct rtmsg *rtm;
	u32 ifindex;
	int err;
	u8 dst;

	if (!netlink_capable(skb, CAP_NET_ADMIN))
		return -EPERM;

	if (!netlink_capable(skb, CAP_SYS_ADMIN))
		return -EPERM;

	err = nlmsg_parse_deprecated(nlh, sizeof(*rtm), tb, RTA_MAX,
				     rtm_phonet_policy, extack);
	if (err < 0)
		return err;

	rtm = nlmsg_data(nlh);
	if (rtm->rtm_table != RT_TABLE_MAIN || rtm->rtm_type != RTN_UNICAST)
		return -EINVAL;
	if (tb[RTA_DST] == NULL || tb[RTA_OIF] == NULL)
		return -EINVAL;
	dst = nla_get_u8(tb[RTA_DST]);
	if (dst & 3) /* Phonet addresses only have 6 high-order bits */
		return -EINVAL;

	ifindex = nla_get_u32(tb[RTA_OIF]);

	rcu_read_lock();

	dev = dev_get_by_index_rcu(net, ifindex);
	if (!dev) {
		rcu_read_unlock();
		return -ENODEV;
	}

	if (nlh->nlmsg_type == RTM_NEWROUTE) {
		err = phonet_route_add(dev, dst);
	} else {
		err = phonet_route_del(dev, dst);
<<<<<<< HEAD

	rcu_read_unlock();

=======
		if (!err)
			sync_needed = true;
	}

	rcu_read_unlock();

	if (sync_needed) {
		synchronize_rcu();
		dev_put(dev);
	}
>>>>>>> fcc79e17
	if (!err)
		rtm_phonet_notify(net, nlh->nlmsg_type, ifindex, dst);

	return err;
}

static int route_dumpit(struct sk_buff *skb, struct netlink_callback *cb)
{
	struct net *net = sock_net(skb->sk);
	int err = 0;
	u8 addr;

	rcu_read_lock();
	for (addr = cb->args[0]; addr < 64; addr++) {
		struct net_device *dev = phonet_route_get_rcu(net, addr << 2);

		if (!dev)
			continue;

		err = fill_route(skb, READ_ONCE(dev->ifindex), addr << 2,
				 NETLINK_CB(cb->skb).portid,
				 cb->nlh->nlmsg_seq, RTM_NEWROUTE);
		if (err < 0)
			break;
	}
	rcu_read_unlock();
	cb->args[0] = addr;

	return err;
}

static const struct rtnl_msg_handler phonet_rtnl_msg_handlers[] __initdata_or_module = {
	{.owner = THIS_MODULE, .protocol = PF_PHONET, .msgtype = RTM_NEWADDR,
	 .doit = addr_doit, .flags = RTNL_FLAG_DOIT_UNLOCKED},
	{.owner = THIS_MODULE, .protocol = PF_PHONET, .msgtype = RTM_DELADDR,
	 .doit = addr_doit, .flags = RTNL_FLAG_DOIT_UNLOCKED},
	{.owner = THIS_MODULE, .protocol = PF_PHONET, .msgtype = RTM_GETADDR,
	 .dumpit = getaddr_dumpit, .flags = RTNL_FLAG_DUMP_UNLOCKED},
	{.owner = THIS_MODULE, .protocol = PF_PHONET, .msgtype = RTM_NEWROUTE,
	 .doit = route_doit, .flags = RTNL_FLAG_DOIT_UNLOCKED},
	{.owner = THIS_MODULE, .protocol = PF_PHONET, .msgtype = RTM_DELROUTE,
	 .doit = route_doit, .flags = RTNL_FLAG_DOIT_UNLOCKED},
	{.owner = THIS_MODULE, .protocol = PF_PHONET, .msgtype = RTM_GETROUTE,
	 .dumpit = route_dumpit, .flags = RTNL_FLAG_DUMP_UNLOCKED},
};

int __init phonet_netlink_register(void)
{
	return rtnl_register_many(phonet_rtnl_msg_handlers);
}<|MERGE_RESOLUTION|>--- conflicted
+++ resolved
@@ -274,11 +274,6 @@
 		err = phonet_route_add(dev, dst);
 	} else {
 		err = phonet_route_del(dev, dst);
-<<<<<<< HEAD
-
-	rcu_read_unlock();
-
-=======
 		if (!err)
 			sync_needed = true;
 	}
@@ -289,7 +284,6 @@
 		synchronize_rcu();
 		dev_put(dev);
 	}
->>>>>>> fcc79e17
 	if (!err)
 		rtm_phonet_notify(net, nlh->nlmsg_type, ifindex, dst);
 
