// SPDX-License-Identifier: GPL-2.0-only
/*
 * Copyright 2002-2005, Instant802 Networks, Inc.
 * Copyright 2005-2006, Devicescape Software, Inc.
 * Copyright 2006-2007	Jiri Benc <jbenc@suse.cz>
 * Copyright 2007	Johannes Berg <johannes@sipsolutions.net>
 * Copyright 2013-2014  Intel Mobile Communications GmbH
 * Copyright (C) 2015-2017	Intel Deutschland GmbH
 * Copyright (C) 2018-2024 Intel Corporation
 *
 * utilities for mac80211
 */

#include <net/mac80211.h>
#include <linux/netdevice.h>
#include <linux/export.h>
#include <linux/types.h>
#include <linux/slab.h>
#include <linux/skbuff.h>
#include <linux/etherdevice.h>
#include <linux/if_arp.h>
#include <linux/bitmap.h>
#include <linux/crc32.h>
#include <net/net_namespace.h>
#include <net/cfg80211.h>
#include <net/rtnetlink.h>
#include <kunit/visibility.h>

#include "ieee80211_i.h"
#include "driver-ops.h"
#include "rate.h"
#include "mesh.h"
#include "wme.h"
#include "led.h"
#include "wep.h"

/* privid for wiphys to determine whether they belong to us or not */
const void *const mac80211_wiphy_privid = &mac80211_wiphy_privid;

struct ieee80211_hw *wiphy_to_ieee80211_hw(struct wiphy *wiphy)
{
	struct ieee80211_local *local;

	local = wiphy_priv(wiphy);
	return &local->hw;
}
EXPORT_SYMBOL(wiphy_to_ieee80211_hw);

const struct ieee80211_conn_settings ieee80211_conn_settings_unlimited = {
	.mode = IEEE80211_CONN_MODE_EHT,
	.bw_limit = IEEE80211_CONN_BW_LIMIT_320,
};

u8 *ieee80211_get_bssid(struct ieee80211_hdr *hdr, size_t len,
			enum nl80211_iftype type)
{
	__le16 fc = hdr->frame_control;

	if (ieee80211_is_data(fc)) {
		if (len < 24) /* drop incorrect hdr len (data) */
			return NULL;

		if (ieee80211_has_a4(fc))
			return NULL;
		if (ieee80211_has_tods(fc))
			return hdr->addr1;
		if (ieee80211_has_fromds(fc))
			return hdr->addr2;

		return hdr->addr3;
	}

	if (ieee80211_is_s1g_beacon(fc)) {
		struct ieee80211_ext *ext = (void *) hdr;

		return ext->u.s1g_beacon.sa;
	}

	if (ieee80211_is_mgmt(fc)) {
		if (len < 24) /* drop incorrect hdr len (mgmt) */
			return NULL;
		return hdr->addr3;
	}

	if (ieee80211_is_ctl(fc)) {
		if (ieee80211_is_pspoll(fc))
			return hdr->addr1;

		if (ieee80211_is_back_req(fc)) {
			switch (type) {
			case NL80211_IFTYPE_STATION:
				return hdr->addr2;
			case NL80211_IFTYPE_AP:
			case NL80211_IFTYPE_AP_VLAN:
				return hdr->addr1;
			default:
				break; /* fall through to the return */
			}
		}
	}

	return NULL;
}
EXPORT_SYMBOL(ieee80211_get_bssid);

void ieee80211_tx_set_protected(struct ieee80211_tx_data *tx)
{
	struct sk_buff *skb;
	struct ieee80211_hdr *hdr;

	skb_queue_walk(&tx->skbs, skb) {
		hdr = (struct ieee80211_hdr *) skb->data;
		hdr->frame_control |= cpu_to_le16(IEEE80211_FCTL_PROTECTED);
	}
}

int ieee80211_frame_duration(enum nl80211_band band, size_t len,
			     int rate, int erp, int short_preamble)
{
	int dur;

	/* calculate duration (in microseconds, rounded up to next higher
	 * integer if it includes a fractional microsecond) to send frame of
	 * len bytes (does not include FCS) at the given rate. Duration will
	 * also include SIFS.
	 *
	 * rate is in 100 kbps, so divident is multiplied by 10 in the
	 * DIV_ROUND_UP() operations.
	 */

	if (band == NL80211_BAND_5GHZ || erp) {
		/*
		 * OFDM:
		 *
		 * N_DBPS = DATARATE x 4
		 * N_SYM = Ceiling((16+8xLENGTH+6) / N_DBPS)
		 *	(16 = SIGNAL time, 6 = tail bits)
		 * TXTIME = T_PREAMBLE + T_SIGNAL + T_SYM x N_SYM + Signal Ext
		 *
		 * T_SYM = 4 usec
		 * 802.11a - 18.5.2: aSIFSTime = 16 usec
		 * 802.11g - 19.8.4: aSIFSTime = 10 usec +
		 *	signal ext = 6 usec
		 */
		dur = 16; /* SIFS + signal ext */
		dur += 16; /* IEEE 802.11-2012 18.3.2.4: T_PREAMBLE = 16 usec */
		dur += 4; /* IEEE 802.11-2012 18.3.2.4: T_SIGNAL = 4 usec */

		/* rates should already consider the channel bandwidth,
		 * don't apply divisor again.
		 */
		dur += 4 * DIV_ROUND_UP((16 + 8 * (len + 4) + 6) * 10,
					4 * rate); /* T_SYM x N_SYM */
	} else {
		/*
		 * 802.11b or 802.11g with 802.11b compatibility:
		 * 18.3.4: TXTIME = PreambleLength + PLCPHeaderTime +
		 * Ceiling(((LENGTH+PBCC)x8)/DATARATE). PBCC=0.
		 *
		 * 802.11 (DS): 15.3.3, 802.11b: 18.3.4
		 * aSIFSTime = 10 usec
		 * aPreambleLength = 144 usec or 72 usec with short preamble
		 * aPLCPHeaderLength = 48 usec or 24 usec with short preamble
		 */
		dur = 10; /* aSIFSTime = 10 usec */
		dur += short_preamble ? (72 + 24) : (144 + 48);

		dur += DIV_ROUND_UP(8 * (len + 4) * 10, rate);
	}

	return dur;
}

/* Exported duration function for driver use */
__le16 ieee80211_generic_frame_duration(struct ieee80211_hw *hw,
					struct ieee80211_vif *vif,
					enum nl80211_band band,
					size_t frame_len,
					struct ieee80211_rate *rate)
{
	struct ieee80211_sub_if_data *sdata;
	u16 dur;
	int erp;
	bool short_preamble = false;

	erp = 0;
	if (vif) {
		sdata = vif_to_sdata(vif);
		short_preamble = sdata->vif.bss_conf.use_short_preamble;
		if (sdata->deflink.operating_11g_mode)
			erp = rate->flags & IEEE80211_RATE_ERP_G;
	}

	dur = ieee80211_frame_duration(band, frame_len, rate->bitrate, erp,
				       short_preamble);

	return cpu_to_le16(dur);
}
EXPORT_SYMBOL(ieee80211_generic_frame_duration);

__le16 ieee80211_rts_duration(struct ieee80211_hw *hw,
			      struct ieee80211_vif *vif, size_t frame_len,
			      const struct ieee80211_tx_info *frame_txctl)
{
	struct ieee80211_local *local = hw_to_local(hw);
	struct ieee80211_rate *rate;
	struct ieee80211_sub_if_data *sdata;
	bool short_preamble;
	int erp, bitrate;
	u16 dur;
	struct ieee80211_supported_band *sband;

	sband = local->hw.wiphy->bands[frame_txctl->band];

	short_preamble = false;

	rate = &sband->bitrates[frame_txctl->control.rts_cts_rate_idx];

	erp = 0;
	if (vif) {
		sdata = vif_to_sdata(vif);
		short_preamble = sdata->vif.bss_conf.use_short_preamble;
		if (sdata->deflink.operating_11g_mode)
			erp = rate->flags & IEEE80211_RATE_ERP_G;
	}

	bitrate = rate->bitrate;

	/* CTS duration */
	dur = ieee80211_frame_duration(sband->band, 10, bitrate,
				       erp, short_preamble);
	/* Data frame duration */
	dur += ieee80211_frame_duration(sband->band, frame_len, bitrate,
					erp, short_preamble);
	/* ACK duration */
	dur += ieee80211_frame_duration(sband->band, 10, bitrate,
					erp, short_preamble);

	return cpu_to_le16(dur);
}
EXPORT_SYMBOL(ieee80211_rts_duration);

__le16 ieee80211_ctstoself_duration(struct ieee80211_hw *hw,
				    struct ieee80211_vif *vif,
				    size_t frame_len,
				    const struct ieee80211_tx_info *frame_txctl)
{
	struct ieee80211_local *local = hw_to_local(hw);
	struct ieee80211_rate *rate;
	struct ieee80211_sub_if_data *sdata;
	bool short_preamble;
	int erp, bitrate;
	u16 dur;
	struct ieee80211_supported_band *sband;

	sband = local->hw.wiphy->bands[frame_txctl->band];

	short_preamble = false;

	rate = &sband->bitrates[frame_txctl->control.rts_cts_rate_idx];
	erp = 0;
	if (vif) {
		sdata = vif_to_sdata(vif);
		short_preamble = sdata->vif.bss_conf.use_short_preamble;
		if (sdata->deflink.operating_11g_mode)
			erp = rate->flags & IEEE80211_RATE_ERP_G;
	}

	bitrate = rate->bitrate;

	/* Data frame duration */
	dur = ieee80211_frame_duration(sband->band, frame_len, bitrate,
				       erp, short_preamble);
	if (!(frame_txctl->flags & IEEE80211_TX_CTL_NO_ACK)) {
		/* ACK duration */
		dur += ieee80211_frame_duration(sband->band, 10, bitrate,
						erp, short_preamble);
	}

	return cpu_to_le16(dur);
}
EXPORT_SYMBOL(ieee80211_ctstoself_duration);

static void wake_tx_push_queue(struct ieee80211_local *local,
			       struct ieee80211_sub_if_data *sdata,
			       struct ieee80211_txq *queue)
{
	struct ieee80211_tx_control control = {
		.sta = queue->sta,
	};
	struct sk_buff *skb;

	while (1) {
		skb = ieee80211_tx_dequeue(&local->hw, queue);
		if (!skb)
			break;

		drv_tx(local, &control, skb);
	}
}

/* wake_tx_queue handler for driver not implementing a custom one*/
void ieee80211_handle_wake_tx_queue(struct ieee80211_hw *hw,
				    struct ieee80211_txq *txq)
{
	struct ieee80211_local *local = hw_to_local(hw);
	struct ieee80211_sub_if_data *sdata = vif_to_sdata(txq->vif);
	struct ieee80211_txq *queue;

	spin_lock(&local->handle_wake_tx_queue_lock);

	/* Use ieee80211_next_txq() for airtime fairness accounting */
	ieee80211_txq_schedule_start(hw, txq->ac);
	while ((queue = ieee80211_next_txq(hw, txq->ac))) {
		wake_tx_push_queue(local, sdata, queue);
		ieee80211_return_txq(hw, queue, false);
	}
	ieee80211_txq_schedule_end(hw, txq->ac);
	spin_unlock(&local->handle_wake_tx_queue_lock);
}
EXPORT_SYMBOL(ieee80211_handle_wake_tx_queue);

static void __ieee80211_wake_txqs(struct ieee80211_sub_if_data *sdata, int ac)
{
	struct ieee80211_local *local = sdata->local;
	struct ieee80211_vif *vif = &sdata->vif;
	struct fq *fq = &local->fq;
	struct ps_data *ps = NULL;
	struct txq_info *txqi;
	struct sta_info *sta;
	int i;

	local_bh_disable();
	spin_lock(&fq->lock);

	if (!test_bit(SDATA_STATE_RUNNING, &sdata->state))
		goto out;

	if (sdata->vif.type == NL80211_IFTYPE_AP)
		ps = &sdata->bss->ps;

	list_for_each_entry_rcu(sta, &local->sta_list, list) {
		if (sdata != sta->sdata)
			continue;

		for (i = 0; i < ARRAY_SIZE(sta->sta.txq); i++) {
			struct ieee80211_txq *txq = sta->sta.txq[i];

			if (!txq)
				continue;

			txqi = to_txq_info(txq);

			if (ac != txq->ac)
				continue;

			if (!test_and_clear_bit(IEEE80211_TXQ_DIRTY,
						&txqi->flags))
				continue;

			spin_unlock(&fq->lock);
			drv_wake_tx_queue(local, txqi);
			spin_lock(&fq->lock);
		}
	}

	if (!vif->txq)
		goto out;

	txqi = to_txq_info(vif->txq);

	if (!test_and_clear_bit(IEEE80211_TXQ_DIRTY, &txqi->flags) ||
	    (ps && atomic_read(&ps->num_sta_ps)) || ac != vif->txq->ac)
		goto out;

	spin_unlock(&fq->lock);

	drv_wake_tx_queue(local, txqi);
	local_bh_enable();
	return;
out:
	spin_unlock(&fq->lock);
	local_bh_enable();
}

static void
__releases(&local->queue_stop_reason_lock)
__acquires(&local->queue_stop_reason_lock)
_ieee80211_wake_txqs(struct ieee80211_local *local, unsigned long *flags)
{
	struct ieee80211_sub_if_data *sdata;
	int n_acs = IEEE80211_NUM_ACS;
	int i;

	rcu_read_lock();

	if (local->hw.queues < IEEE80211_NUM_ACS)
		n_acs = 1;

	for (i = 0; i < local->hw.queues; i++) {
		if (local->queue_stop_reasons[i])
			continue;

		spin_unlock_irqrestore(&local->queue_stop_reason_lock, *flags);
		list_for_each_entry_rcu(sdata, &local->interfaces, list) {
			int ac;

			for (ac = 0; ac < n_acs; ac++) {
				int ac_queue = sdata->vif.hw_queue[ac];

				if (ac_queue == i ||
				    sdata->vif.cab_queue == i)
					__ieee80211_wake_txqs(sdata, ac);
			}
		}
		spin_lock_irqsave(&local->queue_stop_reason_lock, *flags);
	}

	rcu_read_unlock();
}

void ieee80211_wake_txqs(struct tasklet_struct *t)
{
	struct ieee80211_local *local = from_tasklet(local, t,
						     wake_txqs_tasklet);
	unsigned long flags;

	spin_lock_irqsave(&local->queue_stop_reason_lock, flags);
	_ieee80211_wake_txqs(local, &flags);
	spin_unlock_irqrestore(&local->queue_stop_reason_lock, flags);
}

static void __ieee80211_wake_queue(struct ieee80211_hw *hw, int queue,
				   enum queue_stop_reason reason,
				   bool refcounted,
				   unsigned long *flags)
{
	struct ieee80211_local *local = hw_to_local(hw);

	trace_wake_queue(local, queue, reason);

	if (WARN_ON(queue >= hw->queues))
		return;

	if (!test_bit(reason, &local->queue_stop_reasons[queue]))
		return;

	if (!refcounted) {
		local->q_stop_reasons[queue][reason] = 0;
	} else {
		local->q_stop_reasons[queue][reason]--;
		if (WARN_ON(local->q_stop_reasons[queue][reason] < 0))
			local->q_stop_reasons[queue][reason] = 0;
	}

	if (local->q_stop_reasons[queue][reason] == 0)
		__clear_bit(reason, &local->queue_stop_reasons[queue]);

	if (local->queue_stop_reasons[queue] != 0)
		/* someone still has this queue stopped */
		return;

	if (!skb_queue_empty(&local->pending[queue]))
		tasklet_schedule(&local->tx_pending_tasklet);

	/*
	 * Calling _ieee80211_wake_txqs here can be a problem because it may
	 * release queue_stop_reason_lock which has been taken by
	 * __ieee80211_wake_queue's caller. It is certainly not very nice to
	 * release someone's lock, but it is fine because all the callers of
	 * __ieee80211_wake_queue call it right before releasing the lock.
	 */
	if (reason == IEEE80211_QUEUE_STOP_REASON_DRIVER)
		tasklet_schedule(&local->wake_txqs_tasklet);
	else
		_ieee80211_wake_txqs(local, flags);
}

void ieee80211_wake_queue_by_reason(struct ieee80211_hw *hw, int queue,
				    enum queue_stop_reason reason,
				    bool refcounted)
{
	struct ieee80211_local *local = hw_to_local(hw);
	unsigned long flags;

	spin_lock_irqsave(&local->queue_stop_reason_lock, flags);
	__ieee80211_wake_queue(hw, queue, reason, refcounted, &flags);
	spin_unlock_irqrestore(&local->queue_stop_reason_lock, flags);
}

void ieee80211_wake_queue(struct ieee80211_hw *hw, int queue)
{
	ieee80211_wake_queue_by_reason(hw, queue,
				       IEEE80211_QUEUE_STOP_REASON_DRIVER,
				       false);
}
EXPORT_SYMBOL(ieee80211_wake_queue);

static void __ieee80211_stop_queue(struct ieee80211_hw *hw, int queue,
				   enum queue_stop_reason reason,
				   bool refcounted)
{
	struct ieee80211_local *local = hw_to_local(hw);

	trace_stop_queue(local, queue, reason);

	if (WARN_ON(queue >= hw->queues))
		return;

	if (!refcounted)
		local->q_stop_reasons[queue][reason] = 1;
	else
		local->q_stop_reasons[queue][reason]++;

	set_bit(reason, &local->queue_stop_reasons[queue]);
}

void ieee80211_stop_queue_by_reason(struct ieee80211_hw *hw, int queue,
				    enum queue_stop_reason reason,
				    bool refcounted)
{
	struct ieee80211_local *local = hw_to_local(hw);
	unsigned long flags;

	spin_lock_irqsave(&local->queue_stop_reason_lock, flags);
	__ieee80211_stop_queue(hw, queue, reason, refcounted);
	spin_unlock_irqrestore(&local->queue_stop_reason_lock, flags);
}

void ieee80211_stop_queue(struct ieee80211_hw *hw, int queue)
{
	ieee80211_stop_queue_by_reason(hw, queue,
				       IEEE80211_QUEUE_STOP_REASON_DRIVER,
				       false);
}
EXPORT_SYMBOL(ieee80211_stop_queue);

void ieee80211_add_pending_skb(struct ieee80211_local *local,
			       struct sk_buff *skb)
{
	struct ieee80211_hw *hw = &local->hw;
	unsigned long flags;
	struct ieee80211_tx_info *info = IEEE80211_SKB_CB(skb);
	int queue = info->hw_queue;

	if (WARN_ON(!info->control.vif)) {
		ieee80211_free_txskb(&local->hw, skb);
		return;
	}

	spin_lock_irqsave(&local->queue_stop_reason_lock, flags);
	__ieee80211_stop_queue(hw, queue, IEEE80211_QUEUE_STOP_REASON_SKB_ADD,
			       false);
	__skb_queue_tail(&local->pending[queue], skb);
	__ieee80211_wake_queue(hw, queue, IEEE80211_QUEUE_STOP_REASON_SKB_ADD,
			       false, &flags);
	spin_unlock_irqrestore(&local->queue_stop_reason_lock, flags);
}

void ieee80211_add_pending_skbs(struct ieee80211_local *local,
				struct sk_buff_head *skbs)
{
	struct ieee80211_hw *hw = &local->hw;
	struct sk_buff *skb;
	unsigned long flags;
	int queue, i;

	spin_lock_irqsave(&local->queue_stop_reason_lock, flags);
	while ((skb = skb_dequeue(skbs))) {
		struct ieee80211_tx_info *info = IEEE80211_SKB_CB(skb);

		if (WARN_ON(!info->control.vif)) {
			ieee80211_free_txskb(&local->hw, skb);
			continue;
		}

		queue = info->hw_queue;

		__ieee80211_stop_queue(hw, queue,
				IEEE80211_QUEUE_STOP_REASON_SKB_ADD,
				false);

		__skb_queue_tail(&local->pending[queue], skb);
	}

	for (i = 0; i < hw->queues; i++)
		__ieee80211_wake_queue(hw, i,
			IEEE80211_QUEUE_STOP_REASON_SKB_ADD,
			false, &flags);
	spin_unlock_irqrestore(&local->queue_stop_reason_lock, flags);
}

void ieee80211_stop_queues_by_reason(struct ieee80211_hw *hw,
				     unsigned long queues,
				     enum queue_stop_reason reason,
				     bool refcounted)
{
	struct ieee80211_local *local = hw_to_local(hw);
	unsigned long flags;
	int i;

	spin_lock_irqsave(&local->queue_stop_reason_lock, flags);

	for_each_set_bit(i, &queues, hw->queues)
		__ieee80211_stop_queue(hw, i, reason, refcounted);

	spin_unlock_irqrestore(&local->queue_stop_reason_lock, flags);
}

void ieee80211_stop_queues(struct ieee80211_hw *hw)
{
	ieee80211_stop_queues_by_reason(hw, IEEE80211_MAX_QUEUE_MAP,
					IEEE80211_QUEUE_STOP_REASON_DRIVER,
					false);
}
EXPORT_SYMBOL(ieee80211_stop_queues);

int ieee80211_queue_stopped(struct ieee80211_hw *hw, int queue)
{
	struct ieee80211_local *local = hw_to_local(hw);
	unsigned long flags;
	int ret;

	if (WARN_ON(queue >= hw->queues))
		return true;

	spin_lock_irqsave(&local->queue_stop_reason_lock, flags);
	ret = test_bit(IEEE80211_QUEUE_STOP_REASON_DRIVER,
		       &local->queue_stop_reasons[queue]);
	spin_unlock_irqrestore(&local->queue_stop_reason_lock, flags);
	return ret;
}
EXPORT_SYMBOL(ieee80211_queue_stopped);

void ieee80211_wake_queues_by_reason(struct ieee80211_hw *hw,
				     unsigned long queues,
				     enum queue_stop_reason reason,
				     bool refcounted)
{
	struct ieee80211_local *local = hw_to_local(hw);
	unsigned long flags;
	int i;

	spin_lock_irqsave(&local->queue_stop_reason_lock, flags);

	for_each_set_bit(i, &queues, hw->queues)
		__ieee80211_wake_queue(hw, i, reason, refcounted, &flags);

	spin_unlock_irqrestore(&local->queue_stop_reason_lock, flags);
}

void ieee80211_wake_queues(struct ieee80211_hw *hw)
{
	ieee80211_wake_queues_by_reason(hw, IEEE80211_MAX_QUEUE_MAP,
					IEEE80211_QUEUE_STOP_REASON_DRIVER,
					false);
}
EXPORT_SYMBOL(ieee80211_wake_queues);

static unsigned int
ieee80211_get_vif_queues(struct ieee80211_local *local,
			 struct ieee80211_sub_if_data *sdata)
{
	unsigned int queues;

	if (sdata && ieee80211_hw_check(&local->hw, QUEUE_CONTROL)) {
		int ac;

		queues = 0;

		for (ac = 0; ac < IEEE80211_NUM_ACS; ac++)
			queues |= BIT(sdata->vif.hw_queue[ac]);
		if (sdata->vif.cab_queue != IEEE80211_INVAL_HW_QUEUE)
			queues |= BIT(sdata->vif.cab_queue);
	} else {
		/* all queues */
		queues = BIT(local->hw.queues) - 1;
	}

	return queues;
}

void __ieee80211_flush_queues(struct ieee80211_local *local,
			      struct ieee80211_sub_if_data *sdata,
			      unsigned int queues, bool drop)
{
	if (!local->ops->flush)
		return;

	/*
	 * If no queue was set, or if the HW doesn't support
	 * IEEE80211_HW_QUEUE_CONTROL - flush all queues
	 */
	if (!queues || !ieee80211_hw_check(&local->hw, QUEUE_CONTROL))
		queues = ieee80211_get_vif_queues(local, sdata);

	ieee80211_stop_queues_by_reason(&local->hw, queues,
					IEEE80211_QUEUE_STOP_REASON_FLUSH,
					false);

	if (drop) {
		struct sta_info *sta;

		/* Purge the queues, so the frames on them won't be
		 * sent during __ieee80211_wake_queue()
		 */
		list_for_each_entry(sta, &local->sta_list, list) {
			if (sdata != sta->sdata)
				continue;
			ieee80211_purge_sta_txqs(sta);
		}
	}

	drv_flush(local, sdata, queues, drop);

	ieee80211_wake_queues_by_reason(&local->hw, queues,
					IEEE80211_QUEUE_STOP_REASON_FLUSH,
					false);
}

void ieee80211_flush_queues(struct ieee80211_local *local,
			    struct ieee80211_sub_if_data *sdata, bool drop)
{
	__ieee80211_flush_queues(local, sdata, 0, drop);
}

void ieee80211_stop_vif_queues(struct ieee80211_local *local,
			       struct ieee80211_sub_if_data *sdata,
			       enum queue_stop_reason reason)
{
	ieee80211_stop_queues_by_reason(&local->hw,
					ieee80211_get_vif_queues(local, sdata),
					reason, true);
}

void ieee80211_wake_vif_queues(struct ieee80211_local *local,
			       struct ieee80211_sub_if_data *sdata,
			       enum queue_stop_reason reason)
{
	ieee80211_wake_queues_by_reason(&local->hw,
					ieee80211_get_vif_queues(local, sdata),
					reason, true);
}

static void __iterate_interfaces(struct ieee80211_local *local,
				 u32 iter_flags,
				 void (*iterator)(void *data, u8 *mac,
						  struct ieee80211_vif *vif),
				 void *data)
{
	struct ieee80211_sub_if_data *sdata;
	bool active_only = iter_flags & IEEE80211_IFACE_ITER_ACTIVE;

	list_for_each_entry_rcu(sdata, &local->interfaces, list) {
		switch (sdata->vif.type) {
		case NL80211_IFTYPE_MONITOR:
			if (!(sdata->u.mntr.flags & MONITOR_FLAG_ACTIVE))
				continue;
			break;
		case NL80211_IFTYPE_AP_VLAN:
			continue;
		default:
			break;
		}
		if (!(iter_flags & IEEE80211_IFACE_ITER_RESUME_ALL) &&
		    active_only && !(sdata->flags & IEEE80211_SDATA_IN_DRIVER))
			continue;
		if ((iter_flags & IEEE80211_IFACE_SKIP_SDATA_NOT_IN_DRIVER) &&
		    !(sdata->flags & IEEE80211_SDATA_IN_DRIVER))
			continue;
		if (ieee80211_sdata_running(sdata) || !active_only)
			iterator(data, sdata->vif.addr,
				 &sdata->vif);
	}

	sdata = rcu_dereference_check(local->monitor_sdata,
				      lockdep_is_held(&local->iflist_mtx) ||
				      lockdep_is_held(&local->hw.wiphy->mtx));
	if (sdata &&
	    (iter_flags & IEEE80211_IFACE_ITER_RESUME_ALL || !active_only ||
	     sdata->flags & IEEE80211_SDATA_IN_DRIVER))
		iterator(data, sdata->vif.addr, &sdata->vif);
}

void ieee80211_iterate_interfaces(
	struct ieee80211_hw *hw, u32 iter_flags,
	void (*iterator)(void *data, u8 *mac,
			 struct ieee80211_vif *vif),
	void *data)
{
	struct ieee80211_local *local = hw_to_local(hw);

	mutex_lock(&local->iflist_mtx);
	__iterate_interfaces(local, iter_flags, iterator, data);
	mutex_unlock(&local->iflist_mtx);
}
EXPORT_SYMBOL_GPL(ieee80211_iterate_interfaces);

void ieee80211_iterate_active_interfaces_atomic(
	struct ieee80211_hw *hw, u32 iter_flags,
	void (*iterator)(void *data, u8 *mac,
			 struct ieee80211_vif *vif),
	void *data)
{
	struct ieee80211_local *local = hw_to_local(hw);

	rcu_read_lock();
	__iterate_interfaces(local, iter_flags | IEEE80211_IFACE_ITER_ACTIVE,
			     iterator, data);
	rcu_read_unlock();
}
EXPORT_SYMBOL_GPL(ieee80211_iterate_active_interfaces_atomic);

void ieee80211_iterate_active_interfaces_mtx(
	struct ieee80211_hw *hw, u32 iter_flags,
	void (*iterator)(void *data, u8 *mac,
			 struct ieee80211_vif *vif),
	void *data)
{
	struct ieee80211_local *local = hw_to_local(hw);

	lockdep_assert_wiphy(hw->wiphy);

	__iterate_interfaces(local, iter_flags | IEEE80211_IFACE_ITER_ACTIVE,
			     iterator, data);
}
EXPORT_SYMBOL_GPL(ieee80211_iterate_active_interfaces_mtx);

static void __iterate_stations(struct ieee80211_local *local,
			       void (*iterator)(void *data,
						struct ieee80211_sta *sta),
			       void *data)
{
	struct sta_info *sta;

	list_for_each_entry_rcu(sta, &local->sta_list, list) {
		if (!sta->uploaded)
			continue;

		iterator(data, &sta->sta);
	}
}

void ieee80211_iterate_stations_atomic(struct ieee80211_hw *hw,
			void (*iterator)(void *data,
					 struct ieee80211_sta *sta),
			void *data)
{
	struct ieee80211_local *local = hw_to_local(hw);

	rcu_read_lock();
	__iterate_stations(local, iterator, data);
	rcu_read_unlock();
}
EXPORT_SYMBOL_GPL(ieee80211_iterate_stations_atomic);

struct ieee80211_vif *wdev_to_ieee80211_vif(struct wireless_dev *wdev)
{
	struct ieee80211_sub_if_data *sdata = IEEE80211_WDEV_TO_SUB_IF(wdev);

	if (!ieee80211_sdata_running(sdata) ||
	    !(sdata->flags & IEEE80211_SDATA_IN_DRIVER))
		return NULL;
	return &sdata->vif;
}
EXPORT_SYMBOL_GPL(wdev_to_ieee80211_vif);

struct wireless_dev *ieee80211_vif_to_wdev(struct ieee80211_vif *vif)
{
	if (!vif)
		return NULL;

	return &vif_to_sdata(vif)->wdev;
}
EXPORT_SYMBOL_GPL(ieee80211_vif_to_wdev);

/*
 * Nothing should have been stuffed into the workqueue during
 * the suspend->resume cycle. Since we can't check each caller
 * of this function if we are already quiescing / suspended,
 * check here and don't WARN since this can actually happen when
 * the rx path (for example) is racing against __ieee80211_suspend
 * and suspending / quiescing was set after the rx path checked
 * them.
 */
static bool ieee80211_can_queue_work(struct ieee80211_local *local)
{
	if (local->quiescing || (local->suspended && !local->resuming)) {
		pr_warn("queueing ieee80211 work while going to suspend\n");
		return false;
	}

	return true;
}

void ieee80211_queue_work(struct ieee80211_hw *hw, struct work_struct *work)
{
	struct ieee80211_local *local = hw_to_local(hw);

	if (!ieee80211_can_queue_work(local))
		return;

	queue_work(local->workqueue, work);
}
EXPORT_SYMBOL(ieee80211_queue_work);

void ieee80211_queue_delayed_work(struct ieee80211_hw *hw,
				  struct delayed_work *dwork,
				  unsigned long delay)
{
	struct ieee80211_local *local = hw_to_local(hw);

	if (!ieee80211_can_queue_work(local))
		return;

	queue_delayed_work(local->workqueue, dwork, delay);
}
EXPORT_SYMBOL(ieee80211_queue_delayed_work);

void ieee80211_regulatory_limit_wmm_params(struct ieee80211_sub_if_data *sdata,
					   struct ieee80211_tx_queue_params
					   *qparam, int ac)
{
	struct ieee80211_chanctx_conf *chanctx_conf;
	const struct ieee80211_reg_rule *rrule;
	const struct ieee80211_wmm_ac *wmm_ac;
	u16 center_freq = 0;

	if (sdata->vif.type != NL80211_IFTYPE_AP &&
	    sdata->vif.type != NL80211_IFTYPE_STATION)
		return;

	rcu_read_lock();
	chanctx_conf = rcu_dereference(sdata->vif.bss_conf.chanctx_conf);
	if (chanctx_conf)
		center_freq = chanctx_conf->def.chan->center_freq;

	if (!center_freq) {
		rcu_read_unlock();
		return;
	}

	rrule = freq_reg_info(sdata->wdev.wiphy, MHZ_TO_KHZ(center_freq));

	if (IS_ERR_OR_NULL(rrule) || !rrule->has_wmm) {
		rcu_read_unlock();
		return;
	}

	if (sdata->vif.type == NL80211_IFTYPE_AP)
		wmm_ac = &rrule->wmm_rule.ap[ac];
	else
		wmm_ac = &rrule->wmm_rule.client[ac];
	qparam->cw_min = max_t(u16, qparam->cw_min, wmm_ac->cw_min);
	qparam->cw_max = max_t(u16, qparam->cw_max, wmm_ac->cw_max);
	qparam->aifs = max_t(u8, qparam->aifs, wmm_ac->aifsn);
	qparam->txop = min_t(u16, qparam->txop, wmm_ac->cot / 32);
	rcu_read_unlock();
}

void ieee80211_set_wmm_default(struct ieee80211_link_data *link,
			       bool bss_notify, bool enable_qos)
{
	struct ieee80211_sub_if_data *sdata = link->sdata;
	struct ieee80211_local *local = sdata->local;
	struct ieee80211_tx_queue_params qparam;
	struct ieee80211_chanctx_conf *chanctx_conf;
	int ac;
	bool use_11b;
	bool is_ocb; /* Use another EDCA parameters if dot11OCBActivated=true */
	int aCWmin, aCWmax;

	if (!local->ops->conf_tx)
		return;

	if (local->hw.queues < IEEE80211_NUM_ACS)
		return;

	memset(&qparam, 0, sizeof(qparam));

	rcu_read_lock();
	chanctx_conf = rcu_dereference(link->conf->chanctx_conf);
	use_11b = (chanctx_conf &&
		   chanctx_conf->def.chan->band == NL80211_BAND_2GHZ) &&
		 !link->operating_11g_mode;
	rcu_read_unlock();

	is_ocb = (sdata->vif.type == NL80211_IFTYPE_OCB);

	/* Set defaults according to 802.11-2007 Table 7-37 */
	aCWmax = 1023;
	if (use_11b)
		aCWmin = 31;
	else
		aCWmin = 15;

	/* Confiure old 802.11b/g medium access rules. */
	qparam.cw_max = aCWmax;
	qparam.cw_min = aCWmin;
	qparam.txop = 0;
	qparam.aifs = 2;

	for (ac = 0; ac < IEEE80211_NUM_ACS; ac++) {
		/* Update if QoS is enabled. */
		if (enable_qos) {
			switch (ac) {
			case IEEE80211_AC_BK:
				qparam.cw_max = aCWmax;
				qparam.cw_min = aCWmin;
				qparam.txop = 0;
				if (is_ocb)
					qparam.aifs = 9;
				else
					qparam.aifs = 7;
				break;
			/* never happens but let's not leave undefined */
			default:
			case IEEE80211_AC_BE:
				qparam.cw_max = aCWmax;
				qparam.cw_min = aCWmin;
				qparam.txop = 0;
				if (is_ocb)
					qparam.aifs = 6;
				else
					qparam.aifs = 3;
				break;
			case IEEE80211_AC_VI:
				qparam.cw_max = aCWmin;
				qparam.cw_min = (aCWmin + 1) / 2 - 1;
				if (is_ocb)
					qparam.txop = 0;
				else if (use_11b)
					qparam.txop = 6016/32;
				else
					qparam.txop = 3008/32;

				if (is_ocb)
					qparam.aifs = 3;
				else
					qparam.aifs = 2;
				break;
			case IEEE80211_AC_VO:
				qparam.cw_max = (aCWmin + 1) / 2 - 1;
				qparam.cw_min = (aCWmin + 1) / 4 - 1;
				if (is_ocb)
					qparam.txop = 0;
				else if (use_11b)
					qparam.txop = 3264/32;
				else
					qparam.txop = 1504/32;
				qparam.aifs = 2;
				break;
			}
		}
		ieee80211_regulatory_limit_wmm_params(sdata, &qparam, ac);

		qparam.uapsd = false;

		link->tx_conf[ac] = qparam;
		drv_conf_tx(local, link, ac, &qparam);
	}

	if (sdata->vif.type != NL80211_IFTYPE_MONITOR &&
	    sdata->vif.type != NL80211_IFTYPE_P2P_DEVICE &&
	    sdata->vif.type != NL80211_IFTYPE_NAN) {
		link->conf->qos = enable_qos;
		if (bss_notify)
			ieee80211_link_info_change_notify(sdata, link,
							  BSS_CHANGED_QOS);
	}
}

void ieee80211_send_auth(struct ieee80211_sub_if_data *sdata,
			 u16 transaction, u16 auth_alg, u16 status,
			 const u8 *extra, size_t extra_len, const u8 *da,
			 const u8 *bssid, const u8 *key, u8 key_len, u8 key_idx,
			 u32 tx_flags)
{
	struct ieee80211_local *local = sdata->local;
	struct sk_buff *skb;
	struct ieee80211_mgmt *mgmt;
	bool multi_link = ieee80211_vif_is_mld(&sdata->vif);
	struct {
		u8 id;
		u8 len;
		u8 ext_id;
		struct ieee80211_multi_link_elem ml;
		struct ieee80211_mle_basic_common_info basic;
	} __packed mle = {
		.id = WLAN_EID_EXTENSION,
		.len = sizeof(mle) - 2,
		.ext_id = WLAN_EID_EXT_EHT_MULTI_LINK,
		.ml.control = cpu_to_le16(IEEE80211_ML_CONTROL_TYPE_BASIC),
		.basic.len = sizeof(mle.basic),
	};
	int err;

	memcpy(mle.basic.mld_mac_addr, sdata->vif.addr, ETH_ALEN);

	/* 24 + 6 = header + auth_algo + auth_transaction + status_code */
	skb = dev_alloc_skb(local->hw.extra_tx_headroom + IEEE80211_WEP_IV_LEN +
			    24 + 6 + extra_len + IEEE80211_WEP_ICV_LEN +
			    multi_link * sizeof(mle));
	if (!skb)
		return;

	skb_reserve(skb, local->hw.extra_tx_headroom + IEEE80211_WEP_IV_LEN);

	mgmt = skb_put_zero(skb, 24 + 6);
	mgmt->frame_control = cpu_to_le16(IEEE80211_FTYPE_MGMT |
					  IEEE80211_STYPE_AUTH);
	memcpy(mgmt->da, da, ETH_ALEN);
	memcpy(mgmt->sa, sdata->vif.addr, ETH_ALEN);
	memcpy(mgmt->bssid, bssid, ETH_ALEN);
	mgmt->u.auth.auth_alg = cpu_to_le16(auth_alg);
	mgmt->u.auth.auth_transaction = cpu_to_le16(transaction);
	mgmt->u.auth.status_code = cpu_to_le16(status);
	if (extra)
		skb_put_data(skb, extra, extra_len);
	if (multi_link)
		skb_put_data(skb, &mle, sizeof(mle));

	if (auth_alg == WLAN_AUTH_SHARED_KEY && transaction == 3) {
		mgmt->frame_control |= cpu_to_le16(IEEE80211_FCTL_PROTECTED);
		err = ieee80211_wep_encrypt(local, skb, key, key_len, key_idx);
		if (WARN_ON(err)) {
			kfree_skb(skb);
			return;
		}
	}

	IEEE80211_SKB_CB(skb)->flags |= IEEE80211_TX_INTFL_DONT_ENCRYPT |
					tx_flags;
	ieee80211_tx_skb(sdata, skb);
}

void ieee80211_send_deauth_disassoc(struct ieee80211_sub_if_data *sdata,
				    const u8 *da, const u8 *bssid,
				    u16 stype, u16 reason,
				    bool send_frame, u8 *frame_buf)
{
	struct ieee80211_local *local = sdata->local;
	struct sk_buff *skb;
	struct ieee80211_mgmt *mgmt = (void *)frame_buf;

	/* build frame */
	mgmt->frame_control = cpu_to_le16(IEEE80211_FTYPE_MGMT | stype);
	mgmt->duration = 0; /* initialize only */
	mgmt->seq_ctrl = 0; /* initialize only */
	memcpy(mgmt->da, da, ETH_ALEN);
	memcpy(mgmt->sa, sdata->vif.addr, ETH_ALEN);
	memcpy(mgmt->bssid, bssid, ETH_ALEN);
	/* u.deauth.reason_code == u.disassoc.reason_code */
	mgmt->u.deauth.reason_code = cpu_to_le16(reason);

	if (send_frame) {
		skb = dev_alloc_skb(local->hw.extra_tx_headroom +
				    IEEE80211_DEAUTH_FRAME_LEN);
		if (!skb)
			return;

		skb_reserve(skb, local->hw.extra_tx_headroom);

		/* copy in frame */
		skb_put_data(skb, mgmt, IEEE80211_DEAUTH_FRAME_LEN);

		if (sdata->vif.type != NL80211_IFTYPE_STATION ||
		    !(sdata->u.mgd.flags & IEEE80211_STA_MFP_ENABLED))
			IEEE80211_SKB_CB(skb)->flags |=
				IEEE80211_TX_INTFL_DONT_ENCRYPT;

		ieee80211_tx_skb(sdata, skb);
	}
}

static int ieee80211_put_s1g_cap(struct sk_buff *skb,
				 struct ieee80211_sta_s1g_cap *s1g_cap)
{
	if (skb_tailroom(skb) < 2 + sizeof(struct ieee80211_s1g_cap))
		return -ENOBUFS;

	skb_put_u8(skb, WLAN_EID_S1G_CAPABILITIES);
	skb_put_u8(skb, sizeof(struct ieee80211_s1g_cap));

	skb_put_data(skb, &s1g_cap->cap, sizeof(s1g_cap->cap));
	skb_put_data(skb, &s1g_cap->nss_mcs, sizeof(s1g_cap->nss_mcs));

	return 0;
}

static int ieee80211_put_preq_ies_band(struct sk_buff *skb,
				       struct ieee80211_sub_if_data *sdata,
				       const u8 *ie, size_t ie_len,
				       size_t *offset,
				       enum nl80211_band band,
				       u32 rate_mask,
				       struct cfg80211_chan_def *chandef,
				       u32 flags)
{
	struct ieee80211_local *local = sdata->local;
	struct ieee80211_supported_band *sband;
	int i, err;
	size_t noffset;
	u32 rate_flags;
	bool have_80mhz = false;

	*offset = 0;

	sband = local->hw.wiphy->bands[band];
	if (WARN_ON_ONCE(!sband))
		return 0;

	rate_flags = ieee80211_chandef_rate_flags(chandef);

	/* For direct scan add S1G IE and consider its override bits */
	if (band == NL80211_BAND_S1GHZ)
		return ieee80211_put_s1g_cap(skb, &sband->s1g_cap);

	err = ieee80211_put_srates_elem(skb, sband, 0, rate_flags,
					~rate_mask, WLAN_EID_SUPP_RATES);
	if (err)
		return err;

	/* insert "request information" if in custom IEs */
	if (ie && ie_len) {
		static const u8 before_extrates[] = {
			WLAN_EID_SSID,
			WLAN_EID_SUPP_RATES,
			WLAN_EID_REQUEST,
		};
		noffset = ieee80211_ie_split(ie, ie_len,
					     before_extrates,
					     ARRAY_SIZE(before_extrates),
					     *offset);
		if (skb_tailroom(skb) < noffset - *offset)
			return -ENOBUFS;
		skb_put_data(skb, ie + *offset, noffset - *offset);
		*offset = noffset;
	}

	err = ieee80211_put_srates_elem(skb, sband, 0, rate_flags,
					~rate_mask, WLAN_EID_EXT_SUPP_RATES);
	if (err)
		return err;

	if (chandef->chan && sband->band == NL80211_BAND_2GHZ) {
		if (skb_tailroom(skb) < 3)
			return -ENOBUFS;
		skb_put_u8(skb, WLAN_EID_DS_PARAMS);
		skb_put_u8(skb, 1);
		skb_put_u8(skb,
			   ieee80211_frequency_to_channel(chandef->chan->center_freq));
	}

	if (flags & IEEE80211_PROBE_FLAG_MIN_CONTENT)
		return 0;

	/* insert custom IEs that go before HT */
	if (ie && ie_len) {
		static const u8 before_ht[] = {
			/*
			 * no need to list the ones split off already
			 * (or generated here)
			 */
			WLAN_EID_DS_PARAMS,
			WLAN_EID_SUPPORTED_REGULATORY_CLASSES,
		};
		noffset = ieee80211_ie_split(ie, ie_len,
					     before_ht, ARRAY_SIZE(before_ht),
					     *offset);
		if (skb_tailroom(skb) < noffset - *offset)
			return -ENOBUFS;
		skb_put_data(skb, ie + *offset, noffset - *offset);
		*offset = noffset;
	}

	if (sband->ht_cap.ht_supported) {
		u8 *pos;

		if (skb_tailroom(skb) < 2 + sizeof(struct ieee80211_ht_cap))
			return -ENOBUFS;

		pos = skb_put(skb, 2 + sizeof(struct ieee80211_ht_cap));
		ieee80211_ie_build_ht_cap(pos, &sband->ht_cap,
					  sband->ht_cap.cap);
	}

	/* insert custom IEs that go before VHT */
	if (ie && ie_len) {
		static const u8 before_vht[] = {
			/*
			 * no need to list the ones split off already
			 * (or generated here)
			 */
			WLAN_EID_BSS_COEX_2040,
			WLAN_EID_EXT_CAPABILITY,
			WLAN_EID_SSID_LIST,
			WLAN_EID_CHANNEL_USAGE,
			WLAN_EID_INTERWORKING,
			WLAN_EID_MESH_ID,
			/* 60 GHz (Multi-band, DMG, MMS) can't happen */
		};
		noffset = ieee80211_ie_split(ie, ie_len,
					     before_vht, ARRAY_SIZE(before_vht),
					     *offset);
		if (skb_tailroom(skb) < noffset - *offset)
			return -ENOBUFS;
		skb_put_data(skb, ie + *offset, noffset - *offset);
		*offset = noffset;
	}

	/* Check if any channel in this sband supports at least 80 MHz */
	for (i = 0; i < sband->n_channels; i++) {
		if (sband->channels[i].flags & (IEEE80211_CHAN_DISABLED |
						IEEE80211_CHAN_NO_80MHZ))
			continue;

		have_80mhz = true;
		break;
	}

	if (sband->vht_cap.vht_supported && have_80mhz) {
		u8 *pos;

		if (skb_tailroom(skb) < 2 + sizeof(struct ieee80211_vht_cap))
			return -ENOBUFS;

		pos = skb_put(skb, 2 + sizeof(struct ieee80211_vht_cap));
		ieee80211_ie_build_vht_cap(pos, &sband->vht_cap,
					   sband->vht_cap.cap);
	}

	/* insert custom IEs that go before HE */
	if (ie && ie_len) {
		static const u8 before_he[] = {
			/*
			 * no need to list the ones split off before VHT
			 * or generated here
			 */
			WLAN_EID_EXTENSION, WLAN_EID_EXT_FILS_REQ_PARAMS,
			WLAN_EID_AP_CSN,
			/* TODO: add 11ah/11aj/11ak elements */
		};
		noffset = ieee80211_ie_split(ie, ie_len,
					     before_he, ARRAY_SIZE(before_he),
					     *offset);
		if (skb_tailroom(skb) < noffset - *offset)
			return -ENOBUFS;
		skb_put_data(skb, ie + *offset, noffset - *offset);
		*offset = noffset;
	}

	if (cfg80211_any_usable_channels(local->hw.wiphy, BIT(sband->band),
					 IEEE80211_CHAN_NO_HE)) {
		err = ieee80211_put_he_cap(skb, sdata, sband, NULL);
		if (err)
			return err;
	}

	if (cfg80211_any_usable_channels(local->hw.wiphy, BIT(sband->band),
					 IEEE80211_CHAN_NO_HE |
					 IEEE80211_CHAN_NO_EHT)) {
		err = ieee80211_put_eht_cap(skb, sdata, sband, NULL);
		if (err)
			return err;
	}

	err = ieee80211_put_he_6ghz_cap(skb, sdata, IEEE80211_SMPS_OFF);
	if (err)
		return err;

	/*
	 * If adding more here, adjust code in main.c
	 * that calculates local->scan_ies_len.
	 */

	return 0;
}

static int ieee80211_put_preq_ies(struct sk_buff *skb,
				  struct ieee80211_sub_if_data *sdata,
				  struct ieee80211_scan_ies *ie_desc,
				  const u8 *ie, size_t ie_len,
				  u8 bands_used, u32 *rate_masks,
				  struct cfg80211_chan_def *chandef,
				  u32 flags)
{
	size_t custom_ie_offset = 0;
	int i, err;

	memset(ie_desc, 0, sizeof(*ie_desc));

	for (i = 0; i < NUM_NL80211_BANDS; i++) {
		if (bands_used & BIT(i)) {
			ie_desc->ies[i] = skb_tail_pointer(skb);
			err = ieee80211_put_preq_ies_band(skb, sdata,
							  ie, ie_len,
							  &custom_ie_offset,
							  i, rate_masks[i],
							  chandef, flags);
			if (err)
				return err;
			ie_desc->len[i] = skb_tail_pointer(skb) -
					  ie_desc->ies[i];
		}
	}

	/* add any remaining custom IEs */
	if (ie && ie_len) {
		if (WARN_ONCE(skb_tailroom(skb) < ie_len - custom_ie_offset,
			      "not enough space for preq custom IEs\n"))
			return -ENOBUFS;
		ie_desc->common_ies = skb_tail_pointer(skb);
		skb_put_data(skb, ie + custom_ie_offset,
			     ie_len - custom_ie_offset);
		ie_desc->common_ie_len = skb_tail_pointer(skb) -
					 ie_desc->common_ies;
	}

	return 0;
};

int ieee80211_build_preq_ies(struct ieee80211_sub_if_data *sdata, u8 *buffer,
			     size_t buffer_len,
			     struct ieee80211_scan_ies *ie_desc,
			     const u8 *ie, size_t ie_len,
			     u8 bands_used, u32 *rate_masks,
			     struct cfg80211_chan_def *chandef,
			     u32 flags)
{
	struct sk_buff *skb = alloc_skb(buffer_len, GFP_KERNEL);
	uintptr_t offs;
	int ret, i;
	u8 *start;

	if (!skb)
		return -ENOMEM;

	start = skb_tail_pointer(skb);
	memset(start, 0, skb_tailroom(skb));
	ret = ieee80211_put_preq_ies(skb, sdata, ie_desc, ie, ie_len,
				     bands_used, rate_masks, chandef,
				     flags);
	if (ret < 0) {
		goto out;
	}

	if (skb->len > buffer_len) {
		ret = -ENOBUFS;
		goto out;
	}

	memcpy(buffer, start, skb->len);

	/* adjust ie_desc for copy */
	for (i = 0; i < NUM_NL80211_BANDS; i++) {
		offs = ie_desc->ies[i] - start;
		ie_desc->ies[i] = buffer + offs;
	}
	offs = ie_desc->common_ies - start;
	ie_desc->common_ies = buffer + offs;

	ret = skb->len;
out:
	consume_skb(skb);
	return ret;
}

struct sk_buff *ieee80211_build_probe_req(struct ieee80211_sub_if_data *sdata,
					  const u8 *src, const u8 *dst,
					  u32 ratemask,
					  struct ieee80211_channel *chan,
					  const u8 *ssid, size_t ssid_len,
					  const u8 *ie, size_t ie_len,
					  u32 flags)
{
	struct ieee80211_local *local = sdata->local;
	struct cfg80211_chan_def chandef;
	struct sk_buff *skb;
	struct ieee80211_mgmt *mgmt;
	u32 rate_masks[NUM_NL80211_BANDS] = {};
	struct ieee80211_scan_ies dummy_ie_desc;

	/*
	 * Do not send DS Channel parameter for directed probe requests
	 * in order to maximize the chance that we get a response.  Some
	 * badly-behaved APs don't respond when this parameter is included.
	 */
	chandef.width = sdata->vif.bss_conf.chanreq.oper.width;
	if (flags & IEEE80211_PROBE_FLAG_DIRECTED)
		chandef.chan = NULL;
	else
		chandef.chan = chan;

	skb = ieee80211_probereq_get(&local->hw, src, ssid, ssid_len,
				     local->scan_ies_len + ie_len);
	if (!skb)
		return NULL;

	rate_masks[chan->band] = ratemask;
	ieee80211_put_preq_ies(skb, sdata, &dummy_ie_desc,
			       ie, ie_len, BIT(chan->band),
			       rate_masks, &chandef, flags);

	if (dst) {
		mgmt = (struct ieee80211_mgmt *) skb->data;
		memcpy(mgmt->da, dst, ETH_ALEN);
		memcpy(mgmt->bssid, dst, ETH_ALEN);
	}

	IEEE80211_SKB_CB(skb)->flags |= IEEE80211_TX_INTFL_DONT_ENCRYPT;

	return skb;
}

u32 ieee80211_sta_get_rates(struct ieee80211_sub_if_data *sdata,
			    struct ieee802_11_elems *elems,
			    enum nl80211_band band, u32 *basic_rates)
{
	struct ieee80211_supported_band *sband;
	size_t num_rates;
	u32 supp_rates, rate_flags;
	int i, j;

	sband = sdata->local->hw.wiphy->bands[band];
	if (WARN_ON(!sband))
		return 1;

	rate_flags =
		ieee80211_chandef_rate_flags(&sdata->vif.bss_conf.chanreq.oper);

	num_rates = sband->n_bitrates;
	supp_rates = 0;
	for (i = 0; i < elems->supp_rates_len +
		     elems->ext_supp_rates_len; i++) {
		u8 rate = 0;
		int own_rate;
		bool is_basic;
		if (i < elems->supp_rates_len)
			rate = elems->supp_rates[i];
		else if (elems->ext_supp_rates)
			rate = elems->ext_supp_rates
				[i - elems->supp_rates_len];
		own_rate = 5 * (rate & 0x7f);
		is_basic = !!(rate & 0x80);

		if (is_basic && (rate & 0x7f) == BSS_MEMBERSHIP_SELECTOR_HT_PHY)
			continue;

		for (j = 0; j < num_rates; j++) {
			int brate;
			if ((rate_flags & sband->bitrates[j].flags)
			    != rate_flags)
				continue;

			brate = sband->bitrates[j].bitrate;

			if (brate == own_rate) {
				supp_rates |= BIT(j);
				if (basic_rates && is_basic)
					*basic_rates |= BIT(j);
			}
		}
	}
	return supp_rates;
}

void ieee80211_stop_device(struct ieee80211_local *local)
{
	ieee80211_led_radio(local, false);
	ieee80211_mod_tpt_led_trig(local, 0, IEEE80211_TPT_LEDTRIG_FL_RADIO);

	wiphy_work_cancel(local->hw.wiphy, &local->reconfig_filter);

	flush_workqueue(local->workqueue);
	wiphy_work_flush(local->hw.wiphy, NULL);
	drv_stop(local);
}

static void ieee80211_flush_completed_scan(struct ieee80211_local *local,
					   bool aborted)
{
	/* It's possible that we don't handle the scan completion in
	 * time during suspend, so if it's still marked as completed
	 * here, queue the work and flush it to clean things up.
	 * Instead of calling the worker function directly here, we
	 * really queue it to avoid potential races with other flows
	 * scheduling the same work.
	 */
	if (test_bit(SCAN_COMPLETED, &local->scanning)) {
		/* If coming from reconfiguration failure, abort the scan so
		 * we don't attempt to continue a partial HW scan - which is
		 * possible otherwise if (e.g.) the 2.4 GHz portion was the
		 * completed scan, and a 5 GHz portion is still pending.
		 */
		if (aborted)
			set_bit(SCAN_ABORTED, &local->scanning);
		wiphy_delayed_work_queue(local->hw.wiphy, &local->scan_work, 0);
		wiphy_delayed_work_flush(local->hw.wiphy, &local->scan_work);
	}
}

static void ieee80211_handle_reconfig_failure(struct ieee80211_local *local)
{
	struct ieee80211_sub_if_data *sdata;
	struct ieee80211_chanctx *ctx;

	lockdep_assert_wiphy(local->hw.wiphy);

	/*
	 * We get here if during resume the device can't be restarted properly.
	 * We might also get here if this happens during HW reset, which is a
	 * slightly different situation and we need to drop all connections in
	 * the latter case.
	 *
	 * Ask cfg80211 to turn off all interfaces, this will result in more
	 * warnings but at least we'll then get into a clean stopped state.
	 */

	local->resuming = false;
	local->suspended = false;
	local->in_reconfig = false;
	local->reconfig_failure = true;

	ieee80211_flush_completed_scan(local, true);

	/* scheduled scan clearly can't be running any more, but tell
	 * cfg80211 and clear local state
	 */
	ieee80211_sched_scan_end(local);

	list_for_each_entry(sdata, &local->interfaces, list)
		sdata->flags &= ~IEEE80211_SDATA_IN_DRIVER;

	/* Mark channel contexts as not being in the driver any more to avoid
	 * removing them from the driver during the shutdown process...
	 */
	list_for_each_entry(ctx, &local->chanctx_list, list)
		ctx->driver_present = false;
}

static void ieee80211_assign_chanctx(struct ieee80211_local *local,
				     struct ieee80211_sub_if_data *sdata,
				     struct ieee80211_link_data *link)
{
	struct ieee80211_chanctx_conf *conf;
	struct ieee80211_chanctx *ctx;

	lockdep_assert_wiphy(local->hw.wiphy);

	conf = rcu_dereference_protected(link->conf->chanctx_conf,
					 lockdep_is_held(&local->hw.wiphy->mtx));
	if (conf) {
		ctx = container_of(conf, struct ieee80211_chanctx, conf);
		drv_assign_vif_chanctx(local, sdata, link->conf, ctx);
	}
}

static void ieee80211_reconfig_stations(struct ieee80211_sub_if_data *sdata)
{
	struct ieee80211_local *local = sdata->local;
	struct sta_info *sta;

	lockdep_assert_wiphy(local->hw.wiphy);

	/* add STAs back */
	list_for_each_entry(sta, &local->sta_list, list) {
		enum ieee80211_sta_state state;

		if (!sta->uploaded || sta->sdata != sdata)
			continue;

		for (state = IEEE80211_STA_NOTEXIST;
		     state < sta->sta_state; state++)
			WARN_ON(drv_sta_state(local, sta->sdata, sta, state,
					      state + 1));
	}
}

static int ieee80211_reconfig_nan(struct ieee80211_sub_if_data *sdata)
{
	struct cfg80211_nan_func *func, **funcs;
	int res, id, i = 0;

	res = drv_start_nan(sdata->local, sdata,
			    &sdata->u.nan.conf);
	if (WARN_ON(res))
		return res;

	funcs = kcalloc(sdata->local->hw.max_nan_de_entries + 1,
			sizeof(*funcs),
			GFP_KERNEL);
	if (!funcs)
		return -ENOMEM;

	/* Add all the functions:
	 * This is a little bit ugly. We need to call a potentially sleeping
	 * callback for each NAN function, so we can't hold the spinlock.
	 */
	spin_lock_bh(&sdata->u.nan.func_lock);

	idr_for_each_entry(&sdata->u.nan.function_inst_ids, func, id)
		funcs[i++] = func;

	spin_unlock_bh(&sdata->u.nan.func_lock);

	for (i = 0; funcs[i]; i++) {
		res = drv_add_nan_func(sdata->local, sdata, funcs[i]);
		if (WARN_ON(res))
			ieee80211_nan_func_terminated(&sdata->vif,
						      funcs[i]->instance_id,
						      NL80211_NAN_FUNC_TERM_REASON_ERROR,
						      GFP_KERNEL);
	}

	kfree(funcs);

	return 0;
}

static void ieee80211_reconfig_ap_links(struct ieee80211_local *local,
					struct ieee80211_sub_if_data *sdata,
					u64 changed)
{
	int link_id;

	for (link_id = 0; link_id < ARRAY_SIZE(sdata->link); link_id++) {
		struct ieee80211_link_data *link;

		if (!(sdata->vif.active_links & BIT(link_id)))
			continue;

		link = sdata_dereference(sdata->link[link_id], sdata);
		if (!link)
			continue;

		if (rcu_access_pointer(link->u.ap.beacon))
			drv_start_ap(local, sdata, link->conf);

		if (!link->conf->enable_beacon)
			continue;

		changed |= BSS_CHANGED_BEACON |
			   BSS_CHANGED_BEACON_ENABLED;

		ieee80211_link_info_change_notify(sdata, link, changed);
	}
}

int ieee80211_reconfig(struct ieee80211_local *local)
{
	struct ieee80211_hw *hw = &local->hw;
	struct ieee80211_sub_if_data *sdata;
	struct ieee80211_chanctx *ctx;
	struct sta_info *sta;
	int res, i;
	bool reconfig_due_to_wowlan = false;
	struct ieee80211_sub_if_data *sched_scan_sdata;
	struct cfg80211_sched_scan_request *sched_scan_req;
	bool sched_scan_stopped = false;
	bool suspended = local->suspended;
	bool in_reconfig = false;

	lockdep_assert_wiphy(local->hw.wiphy);

	/* nothing to do if HW shouldn't run */
	if (!local->open_count)
		goto wake_up;

#ifdef CONFIG_PM
	if (suspended)
		local->resuming = true;

	if (local->wowlan) {
		/*
		 * In the wowlan case, both mac80211 and the device
		 * are functional when the resume op is called, so
		 * clear local->suspended so the device could operate
		 * normally (e.g. pass rx frames).
		 */
		local->suspended = false;
		res = drv_resume(local);
		local->wowlan = false;
		if (res < 0) {
			local->resuming = false;
			return res;
		}
		if (res == 0)
			goto wake_up;
		WARN_ON(res > 1);
		/*
		 * res is 1, which means the driver requested
		 * to go through a regular reset on wakeup.
		 * restore local->suspended in this case.
		 */
		reconfig_due_to_wowlan = true;
		local->suspended = true;
	}
#endif

	/*
	 * In case of hw_restart during suspend (without wowlan),
	 * cancel restart work, as we are reconfiguring the device
	 * anyway.
	 * Note that restart_work is scheduled on a frozen workqueue,
	 * so we can't deadlock in this case.
	 */
	if (suspended && local->in_reconfig && !reconfig_due_to_wowlan)
		cancel_work_sync(&local->restart_work);

	local->started = false;

	/*
	 * Upon resume hardware can sometimes be goofy due to
	 * various platform / driver / bus issues, so restarting
	 * the device may at times not work immediately. Propagate
	 * the error.
	 */
	res = drv_start(local);
	if (res) {
		if (suspended)
			WARN(1, "Hardware became unavailable upon resume. This could be a software issue prior to suspend or a hardware issue.\n");
		else
			WARN(1, "Hardware became unavailable during restart.\n");
		ieee80211_handle_reconfig_failure(local);
		return res;
	}

	/* setup fragmentation threshold */
	drv_set_frag_threshold(local, hw->wiphy->frag_threshold);

	/* setup RTS threshold */
	drv_set_rts_threshold(local, hw->wiphy->rts_threshold);

	/* reset coverage class */
	drv_set_coverage_class(local, hw->wiphy->coverage_class);

	ieee80211_led_radio(local, true);
	ieee80211_mod_tpt_led_trig(local,
				   IEEE80211_TPT_LEDTRIG_FL_RADIO, 0);

	/* add interfaces */
	sdata = wiphy_dereference(local->hw.wiphy, local->monitor_sdata);
	if (sdata) {
		/* in HW restart it exists already */
		WARN_ON(local->resuming);
		res = drv_add_interface(local, sdata);
		if (WARN_ON(res)) {
			RCU_INIT_POINTER(local->monitor_sdata, NULL);
			synchronize_net();
			kfree(sdata);
		}
	}

	list_for_each_entry(sdata, &local->interfaces, list) {
		if (sdata->vif.type != NL80211_IFTYPE_AP_VLAN &&
		    sdata->vif.type != NL80211_IFTYPE_MONITOR &&
		    ieee80211_sdata_running(sdata)) {
			res = drv_add_interface(local, sdata);
			if (WARN_ON(res))
				break;
		}
	}

	/* If adding any of the interfaces failed above, roll back and
	 * report failure.
	 */
	if (res) {
		list_for_each_entry_continue_reverse(sdata, &local->interfaces,
						     list)
			if (sdata->vif.type != NL80211_IFTYPE_AP_VLAN &&
			    sdata->vif.type != NL80211_IFTYPE_MONITOR &&
			    ieee80211_sdata_running(sdata))
				drv_remove_interface(local, sdata);
		ieee80211_handle_reconfig_failure(local);
		return res;
	}

	/* add channel contexts */
	list_for_each_entry(ctx, &local->chanctx_list, list)
		if (ctx->replace_state != IEEE80211_CHANCTX_REPLACES_OTHER)
			WARN_ON(drv_add_chanctx(local, ctx));

	sdata = wiphy_dereference(local->hw.wiphy, local->monitor_sdata);
	if (sdata && ieee80211_sdata_running(sdata))
		ieee80211_assign_chanctx(local, sdata, &sdata->deflink);

	/* reconfigure hardware */
	ieee80211_hw_config(local, IEEE80211_CONF_CHANGE_LISTEN_INTERVAL |
				   IEEE80211_CONF_CHANGE_MONITOR |
				   IEEE80211_CONF_CHANGE_PS |
				   IEEE80211_CONF_CHANGE_RETRY_LIMITS |
				   IEEE80211_CONF_CHANGE_IDLE);

	ieee80211_configure_filter(local);

	/* Finally also reconfigure all the BSS information */
	list_for_each_entry(sdata, &local->interfaces, list) {
		/* common change flags for all interface types - link only */
		u64 changed = BSS_CHANGED_ERP_CTS_PROT |
			      BSS_CHANGED_ERP_PREAMBLE |
			      BSS_CHANGED_ERP_SLOT |
			      BSS_CHANGED_HT |
			      BSS_CHANGED_BASIC_RATES |
			      BSS_CHANGED_BEACON_INT |
			      BSS_CHANGED_BSSID |
			      BSS_CHANGED_CQM |
			      BSS_CHANGED_QOS |
			      BSS_CHANGED_TXPOWER |
			      BSS_CHANGED_MCAST_RATE;
		struct ieee80211_link_data *link = NULL;
		unsigned int link_id;
		u32 active_links = 0;

		if (!ieee80211_sdata_running(sdata))
			continue;

		if (ieee80211_vif_is_mld(&sdata->vif)) {
			struct ieee80211_bss_conf *old[IEEE80211_MLD_MAX_NUM_LINKS] = {
				[0] = &sdata->vif.bss_conf,
			};

			if (sdata->vif.type == NL80211_IFTYPE_STATION) {
				/* start with a single active link */
				active_links = sdata->vif.active_links;
				link_id = ffs(active_links) - 1;
				sdata->vif.active_links = BIT(link_id);
			}

			drv_change_vif_links(local, sdata, 0,
					     sdata->vif.active_links,
					     old);
		}

		sdata->restart_active_links = active_links;

		for (link_id = 0;
		     link_id < ARRAY_SIZE(sdata->vif.link_conf);
		     link_id++) {
			if (!ieee80211_vif_link_active(&sdata->vif, link_id))
				continue;

			link = sdata_dereference(sdata->link[link_id], sdata);
			if (!link)
				continue;

			ieee80211_assign_chanctx(local, sdata, link);
		}

		switch (sdata->vif.type) {
		case NL80211_IFTYPE_AP_VLAN:
		case NL80211_IFTYPE_MONITOR:
			break;
		case NL80211_IFTYPE_ADHOC:
			if (sdata->vif.cfg.ibss_joined)
				WARN_ON(drv_join_ibss(local, sdata));
			fallthrough;
		default:
			ieee80211_reconfig_stations(sdata);
			fallthrough;
		case NL80211_IFTYPE_AP: /* AP stations are handled later */
			for (i = 0; i < IEEE80211_NUM_ACS; i++)
				drv_conf_tx(local, &sdata->deflink, i,
					    &sdata->deflink.tx_conf[i]);
			break;
		}

		if (sdata->vif.bss_conf.mu_mimo_owner)
			changed |= BSS_CHANGED_MU_GROUPS;

		if (!ieee80211_vif_is_mld(&sdata->vif))
			changed |= BSS_CHANGED_IDLE;

		switch (sdata->vif.type) {
		case NL80211_IFTYPE_STATION:
			if (!ieee80211_vif_is_mld(&sdata->vif)) {
				changed |= BSS_CHANGED_ASSOC |
					   BSS_CHANGED_ARP_FILTER |
					   BSS_CHANGED_PS;

				/* Re-send beacon info report to the driver */
				if (sdata->deflink.u.mgd.have_beacon)
					changed |= BSS_CHANGED_BEACON_INFO;

				if (sdata->vif.bss_conf.max_idle_period ||
				    sdata->vif.bss_conf.protected_keep_alive)
					changed |= BSS_CHANGED_KEEP_ALIVE;

				ieee80211_bss_info_change_notify(sdata,
								 changed);
			} else if (!WARN_ON(!link)) {
				ieee80211_link_info_change_notify(sdata, link,
								  changed);
				changed = BSS_CHANGED_ASSOC |
					  BSS_CHANGED_IDLE |
					  BSS_CHANGED_PS |
					  BSS_CHANGED_ARP_FILTER;
				ieee80211_vif_cfg_change_notify(sdata, changed);
			}
			break;
		case NL80211_IFTYPE_OCB:
			changed |= BSS_CHANGED_OCB;
			ieee80211_bss_info_change_notify(sdata, changed);
			break;
		case NL80211_IFTYPE_ADHOC:
			changed |= BSS_CHANGED_IBSS;
			fallthrough;
		case NL80211_IFTYPE_AP:
			changed |= BSS_CHANGED_P2P_PS;

			if (ieee80211_vif_is_mld(&sdata->vif))
				ieee80211_vif_cfg_change_notify(sdata,
								BSS_CHANGED_SSID);
			else
				changed |= BSS_CHANGED_SSID;

			if (sdata->vif.bss_conf.ftm_responder == 1 &&
			    wiphy_ext_feature_isset(sdata->local->hw.wiphy,
					NL80211_EXT_FEATURE_ENABLE_FTM_RESPONDER))
				changed |= BSS_CHANGED_FTM_RESPONDER;

			if (sdata->vif.type == NL80211_IFTYPE_AP) {
				changed |= BSS_CHANGED_AP_PROBE_RESP;

				if (ieee80211_vif_is_mld(&sdata->vif)) {
					ieee80211_reconfig_ap_links(local,
								    sdata,
								    changed);
					break;
				}

				if (rcu_access_pointer(sdata->deflink.u.ap.beacon))
					drv_start_ap(local, sdata,
						     sdata->deflink.conf);
			}
			fallthrough;
		case NL80211_IFTYPE_MESH_POINT:
			if (sdata->vif.bss_conf.enable_beacon) {
				changed |= BSS_CHANGED_BEACON |
					   BSS_CHANGED_BEACON_ENABLED;
				ieee80211_bss_info_change_notify(sdata, changed);
			}
			break;
		case NL80211_IFTYPE_NAN:
			res = ieee80211_reconfig_nan(sdata);
			if (res < 0) {
				ieee80211_handle_reconfig_failure(local);
				return res;
			}
			break;
		case NL80211_IFTYPE_AP_VLAN:
		case NL80211_IFTYPE_MONITOR:
		case NL80211_IFTYPE_P2P_DEVICE:
			/* nothing to do */
			break;
		case NL80211_IFTYPE_UNSPECIFIED:
		case NUM_NL80211_IFTYPES:
		case NL80211_IFTYPE_P2P_CLIENT:
		case NL80211_IFTYPE_P2P_GO:
		case NL80211_IFTYPE_WDS:
			WARN_ON(1);
			break;
		}
	}

	ieee80211_recalc_ps(local);

	/*
	 * The sta might be in psm against the ap (e.g. because
	 * this was the state before a hw restart), so we
	 * explicitly send a null packet in order to make sure
	 * it'll sync against the ap (and get out of psm).
	 */
	if (!(local->hw.conf.flags & IEEE80211_CONF_PS)) {
		list_for_each_entry(sdata, &local->interfaces, list) {
			if (sdata->vif.type != NL80211_IFTYPE_STATION)
				continue;
			if (!sdata->u.mgd.associated)
				continue;

			ieee80211_send_nullfunc(local, sdata, false);
		}
	}

	/* APs are now beaconing, add back stations */
	list_for_each_entry(sdata, &local->interfaces, list) {
		if (!ieee80211_sdata_running(sdata))
			continue;

		switch (sdata->vif.type) {
		case NL80211_IFTYPE_AP_VLAN:
		case NL80211_IFTYPE_AP:
			ieee80211_reconfig_stations(sdata);
			break;
		default:
			break;
		}
	}

	/* add back keys */
	list_for_each_entry(sdata, &local->interfaces, list)
		ieee80211_reenable_keys(sdata);

	/* re-enable multi-link for client interfaces */
	list_for_each_entry(sdata, &local->interfaces, list) {
		if (sdata->restart_active_links)
			ieee80211_set_active_links(&sdata->vif,
						   sdata->restart_active_links);
<<<<<<< HEAD
=======
		/*
		 * If a link switch was scheduled before the restart, and ran
		 * before reconfig, it will do nothing, so re-schedule.
		 */
		if (sdata->desired_active_links)
			wiphy_work_queue(sdata->local->hw.wiphy,
					 &sdata->activate_links_work);
>>>>>>> 1613e604
	}

	/* Reconfigure sched scan if it was interrupted by FW restart */
	sched_scan_sdata = rcu_dereference_protected(local->sched_scan_sdata,
						lockdep_is_held(&local->hw.wiphy->mtx));
	sched_scan_req = rcu_dereference_protected(local->sched_scan_req,
						lockdep_is_held(&local->hw.wiphy->mtx));
	if (sched_scan_sdata && sched_scan_req)
		/*
		 * Sched scan stopped, but we don't want to report it. Instead,
		 * we're trying to reschedule. However, if more than one scan
		 * plan was set, we cannot reschedule since we don't know which
		 * scan plan was currently running (and some scan plans may have
		 * already finished).
		 */
		if (sched_scan_req->n_scan_plans > 1 ||
		    __ieee80211_request_sched_scan_start(sched_scan_sdata,
							 sched_scan_req)) {
			RCU_INIT_POINTER(local->sched_scan_sdata, NULL);
			RCU_INIT_POINTER(local->sched_scan_req, NULL);
			sched_scan_stopped = true;
		}

	if (sched_scan_stopped)
		cfg80211_sched_scan_stopped_locked(local->hw.wiphy, 0);

 wake_up:

	if (local->monitors == local->open_count && local->monitors > 0)
		ieee80211_add_virtual_monitor(local);

	/*
	 * Clear the WLAN_STA_BLOCK_BA flag so new aggregation
	 * sessions can be established after a resume.
	 *
	 * Also tear down aggregation sessions since reconfiguring
	 * them in a hardware restart scenario is not easily done
	 * right now, and the hardware will have lost information
	 * about the sessions, but we and the AP still think they
	 * are active. This is really a workaround though.
	 */
	if (ieee80211_hw_check(hw, AMPDU_AGGREGATION)) {
		list_for_each_entry(sta, &local->sta_list, list) {
			if (!local->resuming)
				ieee80211_sta_tear_down_BA_sessions(
						sta, AGG_STOP_LOCAL_REQUEST);
			clear_sta_flag(sta, WLAN_STA_BLOCK_BA);
		}
	}

	/*
	 * If this is for hw restart things are still running.
	 * We may want to change that later, however.
	 */
	if (local->open_count && (!suspended || reconfig_due_to_wowlan))
		drv_reconfig_complete(local, IEEE80211_RECONFIG_TYPE_RESTART);

	if (local->in_reconfig) {
		in_reconfig = local->in_reconfig;
		local->in_reconfig = false;
		barrier();

		/* Restart deferred ROCs */
		ieee80211_start_next_roc(local);

		/* Requeue all works */
		list_for_each_entry(sdata, &local->interfaces, list)
			wiphy_work_queue(local->hw.wiphy, &sdata->work);
	}

	ieee80211_wake_queues_by_reason(hw, IEEE80211_MAX_QUEUE_MAP,
					IEEE80211_QUEUE_STOP_REASON_SUSPEND,
					false);

	if (in_reconfig) {
		list_for_each_entry(sdata, &local->interfaces, list) {
			if (!ieee80211_sdata_running(sdata))
				continue;
			if (sdata->vif.type == NL80211_IFTYPE_STATION)
				ieee80211_sta_restart(sdata);
		}
	}

	if (!suspended)
		return 0;

#ifdef CONFIG_PM
	/* first set suspended false, then resuming */
	local->suspended = false;
	mb();
	local->resuming = false;

	ieee80211_flush_completed_scan(local, false);

	if (local->open_count && !reconfig_due_to_wowlan)
		drv_reconfig_complete(local, IEEE80211_RECONFIG_TYPE_SUSPEND);

	list_for_each_entry(sdata, &local->interfaces, list) {
		if (!ieee80211_sdata_running(sdata))
			continue;
		if (sdata->vif.type == NL80211_IFTYPE_STATION)
			ieee80211_sta_restart(sdata);
	}

	mod_timer(&local->sta_cleanup, jiffies + 1);
#else
	WARN_ON(1);
#endif

	return 0;
}

static void ieee80211_reconfig_disconnect(struct ieee80211_vif *vif, u8 flag)
{
	struct ieee80211_sub_if_data *sdata;
	struct ieee80211_local *local;
	struct ieee80211_key *key;

	if (WARN_ON(!vif))
		return;

	sdata = vif_to_sdata(vif);
	local = sdata->local;

	lockdep_assert_wiphy(local->hw.wiphy);

	if (WARN_ON(flag & IEEE80211_SDATA_DISCONNECT_RESUME &&
		    !local->resuming))
		return;

	if (WARN_ON(flag & IEEE80211_SDATA_DISCONNECT_HW_RESTART &&
		    !local->in_reconfig))
		return;

	if (WARN_ON(vif->type != NL80211_IFTYPE_STATION))
		return;

	sdata->flags |= flag;

	list_for_each_entry(key, &sdata->key_list, list)
		key->flags |= KEY_FLAG_TAINTED;
}

void ieee80211_hw_restart_disconnect(struct ieee80211_vif *vif)
{
	ieee80211_reconfig_disconnect(vif, IEEE80211_SDATA_DISCONNECT_HW_RESTART);
}
EXPORT_SYMBOL_GPL(ieee80211_hw_restart_disconnect);

void ieee80211_resume_disconnect(struct ieee80211_vif *vif)
{
	ieee80211_reconfig_disconnect(vif, IEEE80211_SDATA_DISCONNECT_RESUME);
}
EXPORT_SYMBOL_GPL(ieee80211_resume_disconnect);

void ieee80211_recalc_smps(struct ieee80211_sub_if_data *sdata,
			   struct ieee80211_link_data *link)
{
	struct ieee80211_local *local = sdata->local;
	struct ieee80211_chanctx_conf *chanctx_conf;
	struct ieee80211_chanctx *chanctx;

	lockdep_assert_wiphy(local->hw.wiphy);

	chanctx_conf = rcu_dereference_protected(link->conf->chanctx_conf,
						 lockdep_is_held(&local->hw.wiphy->mtx));

	/*
	 * This function can be called from a work, thus it may be possible
	 * that the chanctx_conf is removed (due to a disconnection, for
	 * example).
	 * So nothing should be done in such case.
	 */
	if (!chanctx_conf)
		return;

	chanctx = container_of(chanctx_conf, struct ieee80211_chanctx, conf);
	ieee80211_recalc_smps_chanctx(local, chanctx);
}

void ieee80211_recalc_min_chandef(struct ieee80211_sub_if_data *sdata,
				  int link_id)
{
	struct ieee80211_local *local = sdata->local;
	struct ieee80211_chanctx_conf *chanctx_conf;
	struct ieee80211_chanctx *chanctx;
	int i;

	lockdep_assert_wiphy(local->hw.wiphy);

	for (i = 0; i < ARRAY_SIZE(sdata->vif.link_conf); i++) {
		struct ieee80211_bss_conf *bss_conf;

		if (link_id >= 0 && link_id != i)
			continue;

		rcu_read_lock();
		bss_conf = rcu_dereference(sdata->vif.link_conf[i]);
		if (!bss_conf) {
			rcu_read_unlock();
			continue;
		}

		chanctx_conf = rcu_dereference_protected(bss_conf->chanctx_conf,
							 lockdep_is_held(&local->hw.wiphy->mtx));
		/*
		 * Since we hold the wiphy mutex (checked above)
		 * we can take the chanctx_conf pointer out of the
		 * RCU critical section, it cannot go away without
		 * the mutex. Just the way we reached it could - in
		 * theory - go away, but we don't really care and
		 * it really shouldn't happen anyway.
		 */
		rcu_read_unlock();

		if (!chanctx_conf)
			return;

		chanctx = container_of(chanctx_conf, struct ieee80211_chanctx,
				       conf);
		ieee80211_recalc_chanctx_min_def(local, chanctx, NULL);
	}
}

size_t ieee80211_ie_split_vendor(const u8 *ies, size_t ielen, size_t offset)
{
	size_t pos = offset;

	while (pos < ielen && ies[pos] != WLAN_EID_VENDOR_SPECIFIC)
		pos += 2 + ies[pos + 1];

	return pos;
}

u8 *ieee80211_ie_build_ht_cap(u8 *pos, struct ieee80211_sta_ht_cap *ht_cap,
			      u16 cap)
{
	__le16 tmp;

	*pos++ = WLAN_EID_HT_CAPABILITY;
	*pos++ = sizeof(struct ieee80211_ht_cap);
	memset(pos, 0, sizeof(struct ieee80211_ht_cap));

	/* capability flags */
	tmp = cpu_to_le16(cap);
	memcpy(pos, &tmp, sizeof(u16));
	pos += sizeof(u16);

	/* AMPDU parameters */
	*pos++ = ht_cap->ampdu_factor |
		 (ht_cap->ampdu_density <<
			IEEE80211_HT_AMPDU_PARM_DENSITY_SHIFT);

	/* MCS set */
	memcpy(pos, &ht_cap->mcs, sizeof(ht_cap->mcs));
	pos += sizeof(ht_cap->mcs);

	/* extended capabilities */
	pos += sizeof(__le16);

	/* BF capabilities */
	pos += sizeof(__le32);

	/* antenna selection */
	pos += sizeof(u8);

	return pos;
}

u8 *ieee80211_ie_build_vht_cap(u8 *pos, struct ieee80211_sta_vht_cap *vht_cap,
			       u32 cap)
{
	__le32 tmp;

	*pos++ = WLAN_EID_VHT_CAPABILITY;
	*pos++ = sizeof(struct ieee80211_vht_cap);
	memset(pos, 0, sizeof(struct ieee80211_vht_cap));

	/* capability flags */
	tmp = cpu_to_le32(cap);
	memcpy(pos, &tmp, sizeof(u32));
	pos += sizeof(u32);

	/* VHT MCS set */
	memcpy(pos, &vht_cap->vht_mcs, sizeof(vht_cap->vht_mcs));
	pos += sizeof(vht_cap->vht_mcs);

	return pos;
}

/* this may return more than ieee80211_put_he_6ghz_cap() will need */
u8 ieee80211_ie_len_he_cap(struct ieee80211_sub_if_data *sdata)
{
	const struct ieee80211_sta_he_cap *he_cap;
	struct ieee80211_supported_band *sband;
	u8 n;

	sband = ieee80211_get_sband(sdata);
	if (!sband)
		return 0;

	he_cap = ieee80211_get_he_iftype_cap_vif(sband, &sdata->vif);
	if (!he_cap)
		return 0;

	n = ieee80211_he_mcs_nss_size(&he_cap->he_cap_elem);
	return 2 + 1 +
	       sizeof(he_cap->he_cap_elem) + n +
	       ieee80211_he_ppe_size(he_cap->ppe_thres[0],
				     he_cap->he_cap_elem.phy_cap_info);
}

static void
ieee80211_get_adjusted_he_cap(const struct ieee80211_conn_settings *conn,
			      const struct ieee80211_sta_he_cap *he_cap,
			      struct ieee80211_he_cap_elem *elem)
{
	u8 ru_limit, max_ru;

	*elem = he_cap->he_cap_elem;

	switch (conn->bw_limit) {
	case IEEE80211_CONN_BW_LIMIT_20:
		ru_limit = IEEE80211_HE_PHY_CAP8_DCM_MAX_RU_242;
		break;
	case IEEE80211_CONN_BW_LIMIT_40:
		ru_limit = IEEE80211_HE_PHY_CAP8_DCM_MAX_RU_484;
		break;
	case IEEE80211_CONN_BW_LIMIT_80:
		ru_limit = IEEE80211_HE_PHY_CAP8_DCM_MAX_RU_996;
		break;
	default:
		ru_limit = IEEE80211_HE_PHY_CAP8_DCM_MAX_RU_2x996;
		break;
	}

	max_ru = elem->phy_cap_info[8] & IEEE80211_HE_PHY_CAP8_DCM_MAX_RU_MASK;
	max_ru = min(max_ru, ru_limit);
	elem->phy_cap_info[8] &= ~IEEE80211_HE_PHY_CAP8_DCM_MAX_RU_MASK;
	elem->phy_cap_info[8] |= max_ru;

	if (conn->bw_limit < IEEE80211_CONN_BW_LIMIT_40) {
		elem->phy_cap_info[0] &=
			~(IEEE80211_HE_PHY_CAP0_CHANNEL_WIDTH_SET_40MHZ_80MHZ_IN_5G |
			  IEEE80211_HE_PHY_CAP0_CHANNEL_WIDTH_SET_40MHZ_IN_2G);
		elem->phy_cap_info[9] &=
			~IEEE80211_HE_PHY_CAP9_LONGER_THAN_16_SIGB_OFDM_SYM;
	}

	if (conn->bw_limit < IEEE80211_CONN_BW_LIMIT_160) {
		elem->phy_cap_info[0] &=
			~(IEEE80211_HE_PHY_CAP0_CHANNEL_WIDTH_SET_160MHZ_IN_5G |
			  IEEE80211_HE_PHY_CAP0_CHANNEL_WIDTH_SET_80PLUS80_MHZ_IN_5G);
		elem->phy_cap_info[5] &=
			~IEEE80211_HE_PHY_CAP5_BEAMFORMEE_NUM_SND_DIM_ABOVE_80MHZ_MASK;
		elem->phy_cap_info[7] &=
			~(IEEE80211_HE_PHY_CAP7_STBC_TX_ABOVE_80MHZ |
			  IEEE80211_HE_PHY_CAP7_STBC_RX_ABOVE_80MHZ);
	}
}

int ieee80211_put_he_cap(struct sk_buff *skb,
			 struct ieee80211_sub_if_data *sdata,
			 const struct ieee80211_supported_band *sband,
			 const struct ieee80211_conn_settings *conn)
{
	const struct ieee80211_sta_he_cap *he_cap;
	struct ieee80211_he_cap_elem elem;
	u8 *len;
	u8 n;
	u8 ie_len;

	if (!conn)
		conn = &ieee80211_conn_settings_unlimited;

	he_cap = ieee80211_get_he_iftype_cap_vif(sband, &sdata->vif);
	if (!he_cap)
		return 0;

	/* modify on stack first to calculate 'n' and 'ie_len' correctly */
	ieee80211_get_adjusted_he_cap(conn, he_cap, &elem);

	n = ieee80211_he_mcs_nss_size(&elem);
	ie_len = 2 + 1 +
		 sizeof(he_cap->he_cap_elem) + n +
		 ieee80211_he_ppe_size(he_cap->ppe_thres[0],
				       he_cap->he_cap_elem.phy_cap_info);

	if (skb_tailroom(skb) < ie_len)
		return -ENOBUFS;

	skb_put_u8(skb, WLAN_EID_EXTENSION);
	len = skb_put(skb, 1); /* We'll set the size later below */
	skb_put_u8(skb, WLAN_EID_EXT_HE_CAPABILITY);

	/* Fixed data */
	skb_put_data(skb, &elem, sizeof(elem));

	skb_put_data(skb, &he_cap->he_mcs_nss_supp, n);

	/* Check if PPE Threshold should be present */
	if ((he_cap->he_cap_elem.phy_cap_info[6] &
	     IEEE80211_HE_PHY_CAP6_PPE_THRESHOLD_PRESENT) == 0)
		goto end;

	/*
	 * Calculate how many PPET16/PPET8 pairs are to come. Algorithm:
	 * (NSS_M1 + 1) x (num of 1 bits in RU_INDEX_BITMASK)
	 */
	n = hweight8(he_cap->ppe_thres[0] &
		     IEEE80211_PPE_THRES_RU_INDEX_BITMASK_MASK);
	n *= (1 + ((he_cap->ppe_thres[0] & IEEE80211_PPE_THRES_NSS_MASK) >>
		   IEEE80211_PPE_THRES_NSS_POS));

	/*
	 * Each pair is 6 bits, and we need to add the 7 "header" bits to the
	 * total size.
	 */
	n = (n * IEEE80211_PPE_THRES_INFO_PPET_SIZE * 2) + 7;
	n = DIV_ROUND_UP(n, 8);

	/* Copy PPE Thresholds */
	skb_put_data(skb, &he_cap->ppe_thres, n);

end:
	*len = skb_tail_pointer(skb) - len - 1;
	return 0;
}

int ieee80211_put_he_6ghz_cap(struct sk_buff *skb,
			      struct ieee80211_sub_if_data *sdata,
			      enum ieee80211_smps_mode smps_mode)
{
	struct ieee80211_supported_band *sband;
	const struct ieee80211_sband_iftype_data *iftd;
	enum nl80211_iftype iftype = ieee80211_vif_type_p2p(&sdata->vif);
	__le16 cap;

	if (!cfg80211_any_usable_channels(sdata->local->hw.wiphy,
					  BIT(NL80211_BAND_6GHZ),
					  IEEE80211_CHAN_NO_HE))
		return 0;

	sband = sdata->local->hw.wiphy->bands[NL80211_BAND_6GHZ];

	iftd = ieee80211_get_sband_iftype_data(sband, iftype);
	if (!iftd)
		return 0;

	/* Check for device HE 6 GHz capability before adding element */
	if (!iftd->he_6ghz_capa.capa)
		return 0;

	cap = iftd->he_6ghz_capa.capa;
	cap &= cpu_to_le16(~IEEE80211_HE_6GHZ_CAP_SM_PS);

	switch (smps_mode) {
	case IEEE80211_SMPS_AUTOMATIC:
	case IEEE80211_SMPS_NUM_MODES:
		WARN_ON(1);
		fallthrough;
	case IEEE80211_SMPS_OFF:
		cap |= le16_encode_bits(WLAN_HT_CAP_SM_PS_DISABLED,
					IEEE80211_HE_6GHZ_CAP_SM_PS);
		break;
	case IEEE80211_SMPS_STATIC:
		cap |= le16_encode_bits(WLAN_HT_CAP_SM_PS_STATIC,
					IEEE80211_HE_6GHZ_CAP_SM_PS);
		break;
	case IEEE80211_SMPS_DYNAMIC:
		cap |= le16_encode_bits(WLAN_HT_CAP_SM_PS_DYNAMIC,
					IEEE80211_HE_6GHZ_CAP_SM_PS);
		break;
	}

	if (skb_tailroom(skb) < 2 + 1 + sizeof(cap))
		return -ENOBUFS;

	skb_put_u8(skb, WLAN_EID_EXTENSION);
	skb_put_u8(skb, 1 + sizeof(cap));
	skb_put_u8(skb, WLAN_EID_EXT_HE_6GHZ_CAPA);
	skb_put_data(skb, &cap, sizeof(cap));
	return 0;
}

u8 *ieee80211_ie_build_ht_oper(u8 *pos, struct ieee80211_sta_ht_cap *ht_cap,
			       const struct cfg80211_chan_def *chandef,
			       u16 prot_mode, bool rifs_mode)
{
	struct ieee80211_ht_operation *ht_oper;
	/* Build HT Information */
	*pos++ = WLAN_EID_HT_OPERATION;
	*pos++ = sizeof(struct ieee80211_ht_operation);
	ht_oper = (struct ieee80211_ht_operation *)pos;
	ht_oper->primary_chan = ieee80211_frequency_to_channel(
					chandef->chan->center_freq);
	switch (chandef->width) {
	case NL80211_CHAN_WIDTH_160:
	case NL80211_CHAN_WIDTH_80P80:
	case NL80211_CHAN_WIDTH_80:
	case NL80211_CHAN_WIDTH_40:
		if (chandef->center_freq1 > chandef->chan->center_freq)
			ht_oper->ht_param = IEEE80211_HT_PARAM_CHA_SEC_ABOVE;
		else
			ht_oper->ht_param = IEEE80211_HT_PARAM_CHA_SEC_BELOW;
		break;
	case NL80211_CHAN_WIDTH_320:
		/* HT information element should not be included on 6GHz */
		WARN_ON(1);
		return pos;
	default:
		ht_oper->ht_param = IEEE80211_HT_PARAM_CHA_SEC_NONE;
		break;
	}
	if (ht_cap->cap & IEEE80211_HT_CAP_SUP_WIDTH_20_40 &&
	    chandef->width != NL80211_CHAN_WIDTH_20_NOHT &&
	    chandef->width != NL80211_CHAN_WIDTH_20)
		ht_oper->ht_param |= IEEE80211_HT_PARAM_CHAN_WIDTH_ANY;

	if (rifs_mode)
		ht_oper->ht_param |= IEEE80211_HT_PARAM_RIFS_MODE;

	ht_oper->operation_mode = cpu_to_le16(prot_mode);
	ht_oper->stbc_param = 0x0000;

	/* It seems that Basic MCS set and Supported MCS set
	   are identical for the first 10 bytes */
	memset(&ht_oper->basic_set, 0, 16);
	memcpy(&ht_oper->basic_set, &ht_cap->mcs, 10);

	return pos + sizeof(struct ieee80211_ht_operation);
}

void ieee80211_ie_build_wide_bw_cs(u8 *pos,
				   const struct cfg80211_chan_def *chandef)
{
	*pos++ = WLAN_EID_WIDE_BW_CHANNEL_SWITCH;	/* EID */
	*pos++ = 3;					/* IE length */
	/* New channel width */
	switch (chandef->width) {
	case NL80211_CHAN_WIDTH_80:
		*pos++ = IEEE80211_VHT_CHANWIDTH_80MHZ;
		break;
	case NL80211_CHAN_WIDTH_160:
		*pos++ = IEEE80211_VHT_CHANWIDTH_160MHZ;
		break;
	case NL80211_CHAN_WIDTH_80P80:
		*pos++ = IEEE80211_VHT_CHANWIDTH_80P80MHZ;
		break;
	case NL80211_CHAN_WIDTH_320:
		/* The behavior is not defined for 320 MHz channels */
		WARN_ON(1);
		fallthrough;
	default:
		*pos++ = IEEE80211_VHT_CHANWIDTH_USE_HT;
	}

	/* new center frequency segment 0 */
	*pos++ = ieee80211_frequency_to_channel(chandef->center_freq1);
	/* new center frequency segment 1 */
	if (chandef->center_freq2)
		*pos++ = ieee80211_frequency_to_channel(chandef->center_freq2);
	else
		*pos++ = 0;
}

u8 *ieee80211_ie_build_vht_oper(u8 *pos, struct ieee80211_sta_vht_cap *vht_cap,
				const struct cfg80211_chan_def *chandef)
{
	struct ieee80211_vht_operation *vht_oper;

	*pos++ = WLAN_EID_VHT_OPERATION;
	*pos++ = sizeof(struct ieee80211_vht_operation);
	vht_oper = (struct ieee80211_vht_operation *)pos;
	vht_oper->center_freq_seg0_idx = ieee80211_frequency_to_channel(
							chandef->center_freq1);
	if (chandef->center_freq2)
		vht_oper->center_freq_seg1_idx =
			ieee80211_frequency_to_channel(chandef->center_freq2);
	else
		vht_oper->center_freq_seg1_idx = 0x00;

	switch (chandef->width) {
	case NL80211_CHAN_WIDTH_160:
		/*
		 * Convert 160 MHz channel width to new style as interop
		 * workaround.
		 */
		vht_oper->chan_width = IEEE80211_VHT_CHANWIDTH_80MHZ;
		vht_oper->center_freq_seg1_idx = vht_oper->center_freq_seg0_idx;
		if (chandef->chan->center_freq < chandef->center_freq1)
			vht_oper->center_freq_seg0_idx -= 8;
		else
			vht_oper->center_freq_seg0_idx += 8;
		break;
	case NL80211_CHAN_WIDTH_80P80:
		/*
		 * Convert 80+80 MHz channel width to new style as interop
		 * workaround.
		 */
		vht_oper->chan_width = IEEE80211_VHT_CHANWIDTH_80MHZ;
		break;
	case NL80211_CHAN_WIDTH_80:
		vht_oper->chan_width = IEEE80211_VHT_CHANWIDTH_80MHZ;
		break;
	case NL80211_CHAN_WIDTH_320:
		/* VHT information element should not be included on 6GHz */
		WARN_ON(1);
		return pos;
	default:
		vht_oper->chan_width = IEEE80211_VHT_CHANWIDTH_USE_HT;
		break;
	}

	/* don't require special VHT peer rates */
	vht_oper->basic_mcs_set = cpu_to_le16(0xffff);

	return pos + sizeof(struct ieee80211_vht_operation);
}

u8 *ieee80211_ie_build_he_oper(u8 *pos, struct cfg80211_chan_def *chandef)
{
	struct ieee80211_he_operation *he_oper;
	struct ieee80211_he_6ghz_oper *he_6ghz_op;
	u32 he_oper_params;
	u8 ie_len = 1 + sizeof(struct ieee80211_he_operation);

	if (chandef->chan->band == NL80211_BAND_6GHZ)
		ie_len += sizeof(struct ieee80211_he_6ghz_oper);

	*pos++ = WLAN_EID_EXTENSION;
	*pos++ = ie_len;
	*pos++ = WLAN_EID_EXT_HE_OPERATION;

	he_oper_params = 0;
	he_oper_params |= u32_encode_bits(1023, /* disabled */
				IEEE80211_HE_OPERATION_RTS_THRESHOLD_MASK);
	he_oper_params |= u32_encode_bits(1,
				IEEE80211_HE_OPERATION_ER_SU_DISABLE);
	he_oper_params |= u32_encode_bits(1,
				IEEE80211_HE_OPERATION_BSS_COLOR_DISABLED);
	if (chandef->chan->band == NL80211_BAND_6GHZ)
		he_oper_params |= u32_encode_bits(1,
				IEEE80211_HE_OPERATION_6GHZ_OP_INFO);

	he_oper = (struct ieee80211_he_operation *)pos;
	he_oper->he_oper_params = cpu_to_le32(he_oper_params);

	/* don't require special HE peer rates */
	he_oper->he_mcs_nss_set = cpu_to_le16(0xffff);
	pos += sizeof(struct ieee80211_he_operation);

	if (chandef->chan->band != NL80211_BAND_6GHZ)
		goto out;

	/* TODO add VHT operational */
	he_6ghz_op = (struct ieee80211_he_6ghz_oper *)pos;
	he_6ghz_op->minrate = 6; /* 6 Mbps */
	he_6ghz_op->primary =
		ieee80211_frequency_to_channel(chandef->chan->center_freq);
	he_6ghz_op->ccfs0 =
		ieee80211_frequency_to_channel(chandef->center_freq1);
	if (chandef->center_freq2)
		he_6ghz_op->ccfs1 =
			ieee80211_frequency_to_channel(chandef->center_freq2);
	else
		he_6ghz_op->ccfs1 = 0;

	switch (chandef->width) {
	case NL80211_CHAN_WIDTH_320:
		/*
		 * TODO: mesh operation is not defined over 6GHz 320 MHz
		 * channels.
		 */
		WARN_ON(1);
		break;
	case NL80211_CHAN_WIDTH_160:
		/* Convert 160 MHz channel width to new style as interop
		 * workaround.
		 */
		he_6ghz_op->control =
			IEEE80211_HE_6GHZ_OPER_CTRL_CHANWIDTH_160MHZ;
		he_6ghz_op->ccfs1 = he_6ghz_op->ccfs0;
		if (chandef->chan->center_freq < chandef->center_freq1)
			he_6ghz_op->ccfs0 -= 8;
		else
			he_6ghz_op->ccfs0 += 8;
		fallthrough;
	case NL80211_CHAN_WIDTH_80P80:
		he_6ghz_op->control =
			IEEE80211_HE_6GHZ_OPER_CTRL_CHANWIDTH_160MHZ;
		break;
	case NL80211_CHAN_WIDTH_80:
		he_6ghz_op->control =
			IEEE80211_HE_6GHZ_OPER_CTRL_CHANWIDTH_80MHZ;
		break;
	case NL80211_CHAN_WIDTH_40:
		he_6ghz_op->control =
			IEEE80211_HE_6GHZ_OPER_CTRL_CHANWIDTH_40MHZ;
		break;
	default:
		he_6ghz_op->control =
			IEEE80211_HE_6GHZ_OPER_CTRL_CHANWIDTH_20MHZ;
		break;
	}

	pos += sizeof(struct ieee80211_he_6ghz_oper);

out:
	return pos;
}

u8 *ieee80211_ie_build_eht_oper(u8 *pos, struct cfg80211_chan_def *chandef,
				const struct ieee80211_sta_eht_cap *eht_cap)

{
	const struct ieee80211_eht_mcs_nss_supp_20mhz_only *eht_mcs_nss =
					&eht_cap->eht_mcs_nss_supp.only_20mhz;
	struct ieee80211_eht_operation *eht_oper;
	struct ieee80211_eht_operation_info *eht_oper_info;
	u8 eht_oper_len = offsetof(struct ieee80211_eht_operation, optional);
	u8 eht_oper_info_len =
		offsetof(struct ieee80211_eht_operation_info, optional);
	u8 chan_width = 0;

	*pos++ = WLAN_EID_EXTENSION;
	*pos++ = 1 + eht_oper_len + eht_oper_info_len;
	*pos++ = WLAN_EID_EXT_EHT_OPERATION;

	eht_oper = (struct ieee80211_eht_operation *)pos;

	memcpy(&eht_oper->basic_mcs_nss, eht_mcs_nss, sizeof(*eht_mcs_nss));
	eht_oper->params |= IEEE80211_EHT_OPER_INFO_PRESENT;
	pos += eht_oper_len;

	eht_oper_info =
		(struct ieee80211_eht_operation_info *)eht_oper->optional;

	eht_oper_info->ccfs0 =
		ieee80211_frequency_to_channel(chandef->center_freq1);
	if (chandef->center_freq2)
		eht_oper_info->ccfs1 =
			ieee80211_frequency_to_channel(chandef->center_freq2);
	else
		eht_oper_info->ccfs1 = 0;

	switch (chandef->width) {
	case NL80211_CHAN_WIDTH_320:
		chan_width = IEEE80211_EHT_OPER_CHAN_WIDTH_320MHZ;
		eht_oper_info->ccfs1 = eht_oper_info->ccfs0;
		if (chandef->chan->center_freq < chandef->center_freq1)
			eht_oper_info->ccfs0 -= 16;
		else
			eht_oper_info->ccfs0 += 16;
		break;
	case NL80211_CHAN_WIDTH_160:
		eht_oper_info->ccfs1 = eht_oper_info->ccfs0;
		if (chandef->chan->center_freq < chandef->center_freq1)
			eht_oper_info->ccfs0 -= 8;
		else
			eht_oper_info->ccfs0 += 8;
		fallthrough;
	case NL80211_CHAN_WIDTH_80P80:
		chan_width = IEEE80211_EHT_OPER_CHAN_WIDTH_160MHZ;
		break;
	case NL80211_CHAN_WIDTH_80:
		chan_width = IEEE80211_EHT_OPER_CHAN_WIDTH_80MHZ;
		break;
	case NL80211_CHAN_WIDTH_40:
		chan_width = IEEE80211_EHT_OPER_CHAN_WIDTH_40MHZ;
		break;
	default:
		chan_width = IEEE80211_EHT_OPER_CHAN_WIDTH_20MHZ;
		break;
	}
	eht_oper_info->control = chan_width;
	pos += eht_oper_info_len;

	/* TODO: eht_oper_info->optional */

	return pos;
}

bool ieee80211_chandef_ht_oper(const struct ieee80211_ht_operation *ht_oper,
			       struct cfg80211_chan_def *chandef)
{
	enum nl80211_channel_type channel_type;

	if (!ht_oper)
		return false;

	switch (ht_oper->ht_param & IEEE80211_HT_PARAM_CHA_SEC_OFFSET) {
	case IEEE80211_HT_PARAM_CHA_SEC_NONE:
		channel_type = NL80211_CHAN_HT20;
		break;
	case IEEE80211_HT_PARAM_CHA_SEC_ABOVE:
		channel_type = NL80211_CHAN_HT40PLUS;
		break;
	case IEEE80211_HT_PARAM_CHA_SEC_BELOW:
		channel_type = NL80211_CHAN_HT40MINUS;
		break;
	default:
		return false;
	}

	cfg80211_chandef_create(chandef, chandef->chan, channel_type);
	return true;
}

bool ieee80211_chandef_vht_oper(struct ieee80211_hw *hw, u32 vht_cap_info,
				const struct ieee80211_vht_operation *oper,
				const struct ieee80211_ht_operation *htop,
				struct cfg80211_chan_def *chandef)
{
	struct cfg80211_chan_def new = *chandef;
	int cf0, cf1;
	int ccfs0, ccfs1, ccfs2;
	int ccf0, ccf1;
	u32 vht_cap;
	bool support_80_80 = false;
	bool support_160 = false;
	u8 ext_nss_bw_supp = u32_get_bits(vht_cap_info,
					  IEEE80211_VHT_CAP_EXT_NSS_BW_MASK);
	u8 supp_chwidth = u32_get_bits(vht_cap_info,
				       IEEE80211_VHT_CAP_SUPP_CHAN_WIDTH_MASK);

	if (!oper || !htop)
		return false;

	vht_cap = hw->wiphy->bands[chandef->chan->band]->vht_cap.cap;
	support_160 = (vht_cap & (IEEE80211_VHT_CAP_SUPP_CHAN_WIDTH_MASK |
				  IEEE80211_VHT_CAP_EXT_NSS_BW_MASK));
	support_80_80 = ((vht_cap &
			 IEEE80211_VHT_CAP_SUPP_CHAN_WIDTH_160_80PLUS80MHZ) ||
			(vht_cap & IEEE80211_VHT_CAP_SUPP_CHAN_WIDTH_160MHZ &&
			 vht_cap & IEEE80211_VHT_CAP_EXT_NSS_BW_MASK) ||
			((vht_cap & IEEE80211_VHT_CAP_EXT_NSS_BW_MASK) >>
				    IEEE80211_VHT_CAP_EXT_NSS_BW_SHIFT > 1));
	ccfs0 = oper->center_freq_seg0_idx;
	ccfs1 = oper->center_freq_seg1_idx;
	ccfs2 = (le16_to_cpu(htop->operation_mode) &
				IEEE80211_HT_OP_MODE_CCFS2_MASK)
			>> IEEE80211_HT_OP_MODE_CCFS2_SHIFT;

	ccf0 = ccfs0;

	/* if not supported, parse as though we didn't understand it */
	if (!ieee80211_hw_check(hw, SUPPORTS_VHT_EXT_NSS_BW))
		ext_nss_bw_supp = 0;

	/*
	 * Cf. IEEE 802.11 Table 9-250
	 *
	 * We really just consider that because it's inefficient to connect
	 * at a higher bandwidth than we'll actually be able to use.
	 */
	switch ((supp_chwidth << 4) | ext_nss_bw_supp) {
	default:
	case 0x00:
		ccf1 = 0;
		support_160 = false;
		support_80_80 = false;
		break;
	case 0x01:
		support_80_80 = false;
		fallthrough;
	case 0x02:
	case 0x03:
		ccf1 = ccfs2;
		break;
	case 0x10:
		ccf1 = ccfs1;
		break;
	case 0x11:
	case 0x12:
		if (!ccfs1)
			ccf1 = ccfs2;
		else
			ccf1 = ccfs1;
		break;
	case 0x13:
	case 0x20:
	case 0x23:
		ccf1 = ccfs1;
		break;
	}

	cf0 = ieee80211_channel_to_frequency(ccf0, chandef->chan->band);
	cf1 = ieee80211_channel_to_frequency(ccf1, chandef->chan->band);

	switch (oper->chan_width) {
	case IEEE80211_VHT_CHANWIDTH_USE_HT:
		/* just use HT information directly */
		break;
	case IEEE80211_VHT_CHANWIDTH_80MHZ:
		new.width = NL80211_CHAN_WIDTH_80;
		new.center_freq1 = cf0;
		/* If needed, adjust based on the newer interop workaround. */
		if (ccf1) {
			unsigned int diff;

			diff = abs(ccf1 - ccf0);
			if ((diff == 8) && support_160) {
				new.width = NL80211_CHAN_WIDTH_160;
				new.center_freq1 = cf1;
			} else if ((diff > 8) && support_80_80) {
				new.width = NL80211_CHAN_WIDTH_80P80;
				new.center_freq2 = cf1;
			}
		}
		break;
	case IEEE80211_VHT_CHANWIDTH_160MHZ:
		/* deprecated encoding */
		new.width = NL80211_CHAN_WIDTH_160;
		new.center_freq1 = cf0;
		break;
	case IEEE80211_VHT_CHANWIDTH_80P80MHZ:
		/* deprecated encoding */
		new.width = NL80211_CHAN_WIDTH_80P80;
		new.center_freq1 = cf0;
		new.center_freq2 = cf1;
		break;
	default:
		return false;
	}

	if (!cfg80211_chandef_valid(&new))
		return false;

	*chandef = new;
	return true;
}

void ieee80211_chandef_eht_oper(const struct ieee80211_eht_operation_info *info,
				struct cfg80211_chan_def *chandef)
{
	chandef->center_freq1 =
		ieee80211_channel_to_frequency(info->ccfs0,
					       chandef->chan->band);

	switch (u8_get_bits(info->control,
			    IEEE80211_EHT_OPER_CHAN_WIDTH)) {
	case IEEE80211_EHT_OPER_CHAN_WIDTH_20MHZ:
		chandef->width = NL80211_CHAN_WIDTH_20;
		break;
	case IEEE80211_EHT_OPER_CHAN_WIDTH_40MHZ:
		chandef->width = NL80211_CHAN_WIDTH_40;
		break;
	case IEEE80211_EHT_OPER_CHAN_WIDTH_80MHZ:
		chandef->width = NL80211_CHAN_WIDTH_80;
		break;
	case IEEE80211_EHT_OPER_CHAN_WIDTH_160MHZ:
		chandef->width = NL80211_CHAN_WIDTH_160;
		chandef->center_freq1 =
			ieee80211_channel_to_frequency(info->ccfs1,
						       chandef->chan->band);
		break;
	case IEEE80211_EHT_OPER_CHAN_WIDTH_320MHZ:
		chandef->width = NL80211_CHAN_WIDTH_320;
		chandef->center_freq1 =
			ieee80211_channel_to_frequency(info->ccfs1,
						       chandef->chan->band);
		break;
	}
}

bool ieee80211_chandef_he_6ghz_oper(struct ieee80211_local *local,
				    const struct ieee80211_he_operation *he_oper,
				    const struct ieee80211_eht_operation *eht_oper,
				    struct cfg80211_chan_def *chandef)
{
	struct cfg80211_chan_def he_chandef = *chandef;
	const struct ieee80211_he_6ghz_oper *he_6ghz_oper;
	u32 freq;

	if (chandef->chan->band != NL80211_BAND_6GHZ)
		return true;

	if (!he_oper)
		return false;

	he_6ghz_oper = ieee80211_he_6ghz_oper(he_oper);
	if (!he_6ghz_oper)
		return false;

	/*
	 * The EHT operation IE does not contain the primary channel so the
	 * primary channel frequency should be taken from the 6 GHz operation
	 * information.
	 */
	freq = ieee80211_channel_to_frequency(he_6ghz_oper->primary,
					      NL80211_BAND_6GHZ);
	he_chandef.chan = ieee80211_get_channel(local->hw.wiphy, freq);

	if (!he_chandef.chan)
		return false;

	if (!eht_oper ||
	    !(eht_oper->params & IEEE80211_EHT_OPER_INFO_PRESENT)) {
		switch (u8_get_bits(he_6ghz_oper->control,
				    IEEE80211_HE_6GHZ_OPER_CTRL_CHANWIDTH)) {
		case IEEE80211_HE_6GHZ_OPER_CTRL_CHANWIDTH_20MHZ:
			he_chandef.width = NL80211_CHAN_WIDTH_20;
			break;
		case IEEE80211_HE_6GHZ_OPER_CTRL_CHANWIDTH_40MHZ:
			he_chandef.width = NL80211_CHAN_WIDTH_40;
			break;
		case IEEE80211_HE_6GHZ_OPER_CTRL_CHANWIDTH_80MHZ:
			he_chandef.width = NL80211_CHAN_WIDTH_80;
			break;
		case IEEE80211_HE_6GHZ_OPER_CTRL_CHANWIDTH_160MHZ:
			he_chandef.width = NL80211_CHAN_WIDTH_80;
			if (!he_6ghz_oper->ccfs1)
				break;
			if (abs(he_6ghz_oper->ccfs1 - he_6ghz_oper->ccfs0) == 8)
				he_chandef.width = NL80211_CHAN_WIDTH_160;
			else
				he_chandef.width = NL80211_CHAN_WIDTH_80P80;
			break;
		}

		if (he_chandef.width == NL80211_CHAN_WIDTH_160) {
			he_chandef.center_freq1 =
				ieee80211_channel_to_frequency(he_6ghz_oper->ccfs1,
							       NL80211_BAND_6GHZ);
		} else {
			he_chandef.center_freq1 =
				ieee80211_channel_to_frequency(he_6ghz_oper->ccfs0,
							       NL80211_BAND_6GHZ);
			he_chandef.center_freq2 =
				ieee80211_channel_to_frequency(he_6ghz_oper->ccfs1,
							       NL80211_BAND_6GHZ);
		}
	} else {
		ieee80211_chandef_eht_oper((const void *)eht_oper->optional,
					   &he_chandef);
		he_chandef.punctured =
			ieee80211_eht_oper_dis_subchan_bitmap(eht_oper);
	}

	if (!cfg80211_chandef_valid(&he_chandef))
		return false;

	*chandef = he_chandef;

	return true;
}

bool ieee80211_chandef_s1g_oper(const struct ieee80211_s1g_oper_ie *oper,
				struct cfg80211_chan_def *chandef)
{
	u32 oper_freq;

	if (!oper)
		return false;

	switch (FIELD_GET(S1G_OPER_CH_WIDTH_OPER, oper->ch_width)) {
	case IEEE80211_S1G_CHANWIDTH_1MHZ:
		chandef->width = NL80211_CHAN_WIDTH_1;
		break;
	case IEEE80211_S1G_CHANWIDTH_2MHZ:
		chandef->width = NL80211_CHAN_WIDTH_2;
		break;
	case IEEE80211_S1G_CHANWIDTH_4MHZ:
		chandef->width = NL80211_CHAN_WIDTH_4;
		break;
	case IEEE80211_S1G_CHANWIDTH_8MHZ:
		chandef->width = NL80211_CHAN_WIDTH_8;
		break;
	case IEEE80211_S1G_CHANWIDTH_16MHZ:
		chandef->width = NL80211_CHAN_WIDTH_16;
		break;
	default:
		return false;
	}

	oper_freq = ieee80211_channel_to_freq_khz(oper->oper_ch,
						  NL80211_BAND_S1GHZ);
	chandef->center_freq1 = KHZ_TO_MHZ(oper_freq);
	chandef->freq1_offset = oper_freq % 1000;

	return true;
}

int ieee80211_put_srates_elem(struct sk_buff *skb,
			      const struct ieee80211_supported_band *sband,
			      u32 basic_rates, u32 rate_flags, u32 masked_rates,
			      u8 element_id)
{
	u8 i, rates, skip;

	rates = 0;
	for (i = 0; i < sband->n_bitrates; i++) {
		if ((rate_flags & sband->bitrates[i].flags) != rate_flags)
			continue;
		if (masked_rates & BIT(i))
			continue;
		rates++;
	}

	if (element_id == WLAN_EID_SUPP_RATES) {
		rates = min_t(u8, rates, 8);
		skip = 0;
	} else {
		skip = 8;
		if (rates <= skip)
			return 0;
		rates -= skip;
	}

	if (skb_tailroom(skb) < rates + 2)
		return -ENOBUFS;

	skb_put_u8(skb, element_id);
	skb_put_u8(skb, rates);

	for (i = 0; i < sband->n_bitrates && rates; i++) {
		int rate;
		u8 basic;

		if ((rate_flags & sband->bitrates[i].flags) != rate_flags)
			continue;
		if (masked_rates & BIT(i))
			continue;

		if (skip > 0) {
			skip--;
			continue;
		}

		basic = basic_rates & BIT(i) ? 0x80 : 0;

		rate = DIV_ROUND_UP(sband->bitrates[i].bitrate, 5);
		skb_put_u8(skb, basic | (u8)rate);
		rates--;
	}

	WARN(rates > 0, "rates confused: rates:%d, element:%d\n",
	     rates, element_id);

	return 0;
}

int ieee80211_ave_rssi(struct ieee80211_vif *vif)
{
	struct ieee80211_sub_if_data *sdata = vif_to_sdata(vif);

	if (WARN_ON_ONCE(sdata->vif.type != NL80211_IFTYPE_STATION))
		return 0;

	return -ewma_beacon_signal_read(&sdata->deflink.u.mgd.ave_beacon_signal);
}
EXPORT_SYMBOL_GPL(ieee80211_ave_rssi);

u8 ieee80211_mcs_to_chains(const struct ieee80211_mcs_info *mcs)
{
	if (!mcs)
		return 1;

	/* TODO: consider rx_highest */

	if (mcs->rx_mask[3])
		return 4;
	if (mcs->rx_mask[2])
		return 3;
	if (mcs->rx_mask[1])
		return 2;
	return 1;
}

/**
 * ieee80211_calculate_rx_timestamp - calculate timestamp in frame
 * @local: mac80211 hw info struct
 * @status: RX status
 * @mpdu_len: total MPDU length (including FCS)
 * @mpdu_offset: offset into MPDU to calculate timestamp at
 *
 * This function calculates the RX timestamp at the given MPDU offset, taking
 * into account what the RX timestamp was. An offset of 0 will just normalize
 * the timestamp to TSF at beginning of MPDU reception.
 *
 * Returns: the calculated timestamp
 */
u64 ieee80211_calculate_rx_timestamp(struct ieee80211_local *local,
				     struct ieee80211_rx_status *status,
				     unsigned int mpdu_len,
				     unsigned int mpdu_offset)
{
	u64 ts = status->mactime;
	bool mactime_plcp_start;
	struct rate_info ri;
	u16 rate;
	u8 n_ltf;

	if (WARN_ON(!ieee80211_have_rx_timestamp(status)))
		return 0;

	mactime_plcp_start = (status->flag & RX_FLAG_MACTIME) ==
				RX_FLAG_MACTIME_PLCP_START;

	memset(&ri, 0, sizeof(ri));

	ri.bw = status->bw;

	/* Fill cfg80211 rate info */
	switch (status->encoding) {
	case RX_ENC_EHT:
		ri.flags |= RATE_INFO_FLAGS_EHT_MCS;
		ri.mcs = status->rate_idx;
		ri.nss = status->nss;
		ri.eht_ru_alloc = status->eht.ru;
		if (status->enc_flags & RX_ENC_FLAG_SHORT_GI)
			ri.flags |= RATE_INFO_FLAGS_SHORT_GI;
		/* TODO/FIXME: is this right? handle other PPDUs */
		if (mactime_plcp_start) {
			mpdu_offset += 2;
			ts += 36;
		}
		break;
	case RX_ENC_HE:
		ri.flags |= RATE_INFO_FLAGS_HE_MCS;
		ri.mcs = status->rate_idx;
		ri.nss = status->nss;
		ri.he_ru_alloc = status->he_ru;
		if (status->enc_flags & RX_ENC_FLAG_SHORT_GI)
			ri.flags |= RATE_INFO_FLAGS_SHORT_GI;

		/*
		 * See P802.11ax_D6.0, section 27.3.4 for
		 * VHT PPDU format.
		 */
		if (mactime_plcp_start) {
			mpdu_offset += 2;
			ts += 36;

			/*
			 * TODO:
			 * For HE MU PPDU, add the HE-SIG-B.
			 * For HE ER PPDU, add 8us for the HE-SIG-A.
			 * For HE TB PPDU, add 4us for the HE-STF.
			 * Add the HE-LTF durations - variable.
			 */
		}

		break;
	case RX_ENC_HT:
		ri.mcs = status->rate_idx;
		ri.flags |= RATE_INFO_FLAGS_MCS;
		if (status->enc_flags & RX_ENC_FLAG_SHORT_GI)
			ri.flags |= RATE_INFO_FLAGS_SHORT_GI;

		/*
		 * See P802.11REVmd_D3.0, section 19.3.2 for
		 * HT PPDU format.
		 */
		if (mactime_plcp_start) {
			mpdu_offset += 2;
			if (status->enc_flags & RX_ENC_FLAG_HT_GF)
				ts += 24;
			else
				ts += 32;

			/*
			 * Add Data HT-LTFs per streams
			 * TODO: add Extension HT-LTFs, 4us per LTF
			 */
			n_ltf = ((ri.mcs >> 3) & 3) + 1;
			n_ltf = n_ltf == 3 ? 4 : n_ltf;
			ts += n_ltf * 4;
		}

		break;
	case RX_ENC_VHT:
		ri.flags |= RATE_INFO_FLAGS_VHT_MCS;
		ri.mcs = status->rate_idx;
		ri.nss = status->nss;
		if (status->enc_flags & RX_ENC_FLAG_SHORT_GI)
			ri.flags |= RATE_INFO_FLAGS_SHORT_GI;

		/*
		 * See P802.11REVmd_D3.0, section 21.3.2 for
		 * VHT PPDU format.
		 */
		if (mactime_plcp_start) {
			mpdu_offset += 2;
			ts += 36;

			/*
			 * Add VHT-LTFs per streams
			 */
			n_ltf = (ri.nss != 1) && (ri.nss % 2) ?
				ri.nss + 1 : ri.nss;
			ts += 4 * n_ltf;
		}

		break;
	default:
		WARN_ON(1);
		fallthrough;
	case RX_ENC_LEGACY: {
		struct ieee80211_supported_band *sband;

		sband = local->hw.wiphy->bands[status->band];
		ri.legacy = sband->bitrates[status->rate_idx].bitrate;

		if (mactime_plcp_start) {
			if (status->band == NL80211_BAND_5GHZ) {
				ts += 20;
				mpdu_offset += 2;
			} else if (status->enc_flags & RX_ENC_FLAG_SHORTPRE) {
				ts += 96;
			} else {
				ts += 192;
			}
		}
		break;
		}
	}

	rate = cfg80211_calculate_bitrate(&ri);
	if (WARN_ONCE(!rate,
		      "Invalid bitrate: flags=0x%llx, idx=%d, vht_nss=%d\n",
		      (unsigned long long)status->flag, status->rate_idx,
		      status->nss))
		return 0;

	/* rewind from end of MPDU */
	if ((status->flag & RX_FLAG_MACTIME) == RX_FLAG_MACTIME_END)
		ts -= mpdu_len * 8 * 10 / rate;

	ts += mpdu_offset * 8 * 10 / rate;

	return ts;
}

void ieee80211_dfs_cac_cancel(struct ieee80211_local *local)
{
	struct ieee80211_sub_if_data *sdata;
	struct cfg80211_chan_def chandef;

	lockdep_assert_wiphy(local->hw.wiphy);

	list_for_each_entry(sdata, &local->interfaces, list) {
		/* it might be waiting for the local->mtx, but then
		 * by the time it gets it, sdata->wdev.cac_started
		 * will no longer be true
		 */
		wiphy_delayed_work_cancel(local->hw.wiphy,
					  &sdata->deflink.dfs_cac_timer_work);

		if (sdata->wdev.cac_started) {
			chandef = sdata->vif.bss_conf.chanreq.oper;
			ieee80211_link_release_channel(&sdata->deflink);
			cfg80211_cac_event(sdata->dev,
					   &chandef,
					   NL80211_RADAR_CAC_ABORTED,
					   GFP_KERNEL);
		}
	}
}

void ieee80211_dfs_radar_detected_work(struct wiphy *wiphy,
				       struct wiphy_work *work)
{
	struct ieee80211_local *local =
		container_of(work, struct ieee80211_local, radar_detected_work);
	struct cfg80211_chan_def chandef = local->hw.conf.chandef;
	struct ieee80211_chanctx *ctx;
	int num_chanctx = 0;

	lockdep_assert_wiphy(local->hw.wiphy);

	list_for_each_entry(ctx, &local->chanctx_list, list) {
		if (ctx->replace_state == IEEE80211_CHANCTX_REPLACES_OTHER)
			continue;

		num_chanctx++;
		chandef = ctx->conf.def;
	}

	ieee80211_dfs_cac_cancel(local);

	if (num_chanctx > 1)
		/* XXX: multi-channel is not supported yet */
		WARN_ON(1);
	else
		cfg80211_radar_event(local->hw.wiphy, &chandef, GFP_KERNEL);
}

void ieee80211_radar_detected(struct ieee80211_hw *hw)
{
	struct ieee80211_local *local = hw_to_local(hw);

	trace_api_radar_detected(local);

	wiphy_work_queue(hw->wiphy, &local->radar_detected_work);
}
EXPORT_SYMBOL(ieee80211_radar_detected);

void ieee80211_chandef_downgrade(struct cfg80211_chan_def *c,
				 struct ieee80211_conn_settings *conn)
{
	enum nl80211_chan_width new_primary_width;
	struct ieee80211_conn_settings _ignored = {};

	/* allow passing NULL if caller doesn't care */
	if (!conn)
		conn = &_ignored;

again:
	/* no-HT indicates nothing to do */
	new_primary_width = NL80211_CHAN_WIDTH_20_NOHT;

	switch (c->width) {
	default:
	case NL80211_CHAN_WIDTH_20_NOHT:
		WARN_ON_ONCE(1);
		fallthrough;
	case NL80211_CHAN_WIDTH_20:
		c->width = NL80211_CHAN_WIDTH_20_NOHT;
		conn->mode = IEEE80211_CONN_MODE_LEGACY;
		conn->bw_limit = IEEE80211_CONN_BW_LIMIT_20;
		c->punctured = 0;
		break;
	case NL80211_CHAN_WIDTH_40:
		c->width = NL80211_CHAN_WIDTH_20;
		c->center_freq1 = c->chan->center_freq;
		if (conn->mode == IEEE80211_CONN_MODE_VHT)
			conn->mode = IEEE80211_CONN_MODE_HT;
		conn->bw_limit = IEEE80211_CONN_BW_LIMIT_20;
		c->punctured = 0;
		break;
	case NL80211_CHAN_WIDTH_80:
		new_primary_width = NL80211_CHAN_WIDTH_40;
		if (conn->mode == IEEE80211_CONN_MODE_VHT)
			conn->mode = IEEE80211_CONN_MODE_HT;
		conn->bw_limit = IEEE80211_CONN_BW_LIMIT_40;
		break;
	case NL80211_CHAN_WIDTH_80P80:
		c->center_freq2 = 0;
		c->width = NL80211_CHAN_WIDTH_80;
		conn->bw_limit = IEEE80211_CONN_BW_LIMIT_80;
		break;
	case NL80211_CHAN_WIDTH_160:
		new_primary_width = NL80211_CHAN_WIDTH_80;
		conn->bw_limit = IEEE80211_CONN_BW_LIMIT_80;
		break;
	case NL80211_CHAN_WIDTH_320:
		new_primary_width = NL80211_CHAN_WIDTH_160;
		conn->bw_limit = IEEE80211_CONN_BW_LIMIT_160;
		break;
	case NL80211_CHAN_WIDTH_1:
	case NL80211_CHAN_WIDTH_2:
	case NL80211_CHAN_WIDTH_4:
	case NL80211_CHAN_WIDTH_8:
	case NL80211_CHAN_WIDTH_16:
		WARN_ON_ONCE(1);
		/* keep c->width */
		conn->mode = IEEE80211_CONN_MODE_S1G;
		conn->bw_limit = IEEE80211_CONN_BW_LIMIT_20;
		break;
	case NL80211_CHAN_WIDTH_5:
	case NL80211_CHAN_WIDTH_10:
		WARN_ON_ONCE(1);
		/* keep c->width */
		conn->mode = IEEE80211_CONN_MODE_LEGACY;
		conn->bw_limit = IEEE80211_CONN_BW_LIMIT_20;
		break;
	}

	if (new_primary_width != NL80211_CHAN_WIDTH_20_NOHT) {
		c->center_freq1 = cfg80211_chandef_primary(c, new_primary_width,
							   &c->punctured);
		c->width = new_primary_width;
	}

	/*
	 * With an 80 MHz channel, we might have the puncturing in the primary
	 * 40 Mhz channel, but that's not valid when downgraded to 40 MHz width.
	 * In that case, downgrade again.
	 */
	if (!cfg80211_chandef_valid(c) && c->punctured)
		goto again;

	WARN_ON_ONCE(!cfg80211_chandef_valid(c));
}

/*
 * Returns true if smps_mode_new is strictly more restrictive than
 * smps_mode_old.
 */
bool ieee80211_smps_is_restrictive(enum ieee80211_smps_mode smps_mode_old,
				   enum ieee80211_smps_mode smps_mode_new)
{
	if (WARN_ON_ONCE(smps_mode_old == IEEE80211_SMPS_AUTOMATIC ||
			 smps_mode_new == IEEE80211_SMPS_AUTOMATIC))
		return false;

	switch (smps_mode_old) {
	case IEEE80211_SMPS_STATIC:
		return false;
	case IEEE80211_SMPS_DYNAMIC:
		return smps_mode_new == IEEE80211_SMPS_STATIC;
	case IEEE80211_SMPS_OFF:
		return smps_mode_new != IEEE80211_SMPS_OFF;
	default:
		WARN_ON(1);
	}

	return false;
}

int ieee80211_send_action_csa(struct ieee80211_sub_if_data *sdata,
			      struct cfg80211_csa_settings *csa_settings)
{
	struct sk_buff *skb;
	struct ieee80211_mgmt *mgmt;
	struct ieee80211_local *local = sdata->local;
	int freq;
	int hdr_len = offsetofend(struct ieee80211_mgmt,
				  u.action.u.chan_switch);
	u8 *pos;

	if (sdata->vif.type != NL80211_IFTYPE_ADHOC &&
	    sdata->vif.type != NL80211_IFTYPE_MESH_POINT)
		return -EOPNOTSUPP;

	skb = dev_alloc_skb(local->tx_headroom + hdr_len +
			    5 + /* channel switch announcement element */
			    3 + /* secondary channel offset element */
			    5 + /* wide bandwidth channel switch announcement */
			    8); /* mesh channel switch parameters element */
	if (!skb)
		return -ENOMEM;

	skb_reserve(skb, local->tx_headroom);
	mgmt = skb_put_zero(skb, hdr_len);
	mgmt->frame_control = cpu_to_le16(IEEE80211_FTYPE_MGMT |
					  IEEE80211_STYPE_ACTION);

	eth_broadcast_addr(mgmt->da);
	memcpy(mgmt->sa, sdata->vif.addr, ETH_ALEN);
	if (ieee80211_vif_is_mesh(&sdata->vif)) {
		memcpy(mgmt->bssid, sdata->vif.addr, ETH_ALEN);
	} else {
		struct ieee80211_if_ibss *ifibss = &sdata->u.ibss;
		memcpy(mgmt->bssid, ifibss->bssid, ETH_ALEN);
	}
	mgmt->u.action.category = WLAN_CATEGORY_SPECTRUM_MGMT;
	mgmt->u.action.u.chan_switch.action_code = WLAN_ACTION_SPCT_CHL_SWITCH;
	pos = skb_put(skb, 5);
	*pos++ = WLAN_EID_CHANNEL_SWITCH;			/* EID */
	*pos++ = 3;						/* IE length */
	*pos++ = csa_settings->block_tx ? 1 : 0;		/* CSA mode */
	freq = csa_settings->chandef.chan->center_freq;
	*pos++ = ieee80211_frequency_to_channel(freq);		/* channel */
	*pos++ = csa_settings->count;				/* count */

	if (csa_settings->chandef.width == NL80211_CHAN_WIDTH_40) {
		enum nl80211_channel_type ch_type;

		skb_put(skb, 3);
		*pos++ = WLAN_EID_SECONDARY_CHANNEL_OFFSET;	/* EID */
		*pos++ = 1;					/* IE length */
		ch_type = cfg80211_get_chandef_type(&csa_settings->chandef);
		if (ch_type == NL80211_CHAN_HT40PLUS)
			*pos++ = IEEE80211_HT_PARAM_CHA_SEC_ABOVE;
		else
			*pos++ = IEEE80211_HT_PARAM_CHA_SEC_BELOW;
	}

	if (ieee80211_vif_is_mesh(&sdata->vif)) {
		struct ieee80211_if_mesh *ifmsh = &sdata->u.mesh;

		skb_put(skb, 8);
		*pos++ = WLAN_EID_CHAN_SWITCH_PARAM;		/* EID */
		*pos++ = 6;					/* IE length */
		*pos++ = sdata->u.mesh.mshcfg.dot11MeshTTL;	/* Mesh TTL */
		*pos = 0x00;	/* Mesh Flag: Tx Restrict, Initiator, Reason */
		*pos |= WLAN_EID_CHAN_SWITCH_PARAM_INITIATOR;
		*pos++ |= csa_settings->block_tx ?
			  WLAN_EID_CHAN_SWITCH_PARAM_TX_RESTRICT : 0x00;
		put_unaligned_le16(WLAN_REASON_MESH_CHAN, pos); /* Reason Cd */
		pos += 2;
		put_unaligned_le16(ifmsh->pre_value, pos);/* Precedence Value */
		pos += 2;
	}

	if (csa_settings->chandef.width == NL80211_CHAN_WIDTH_80 ||
	    csa_settings->chandef.width == NL80211_CHAN_WIDTH_80P80 ||
	    csa_settings->chandef.width == NL80211_CHAN_WIDTH_160) {
		skb_put(skb, 5);
		ieee80211_ie_build_wide_bw_cs(pos, &csa_settings->chandef);
	}

	ieee80211_tx_skb(sdata, skb);
	return 0;
}

static bool
ieee80211_extend_noa_desc(struct ieee80211_noa_data *data, u32 tsf, int i)
{
	s32 end = data->desc[i].start + data->desc[i].duration - (tsf + 1);
	int skip;

	if (end > 0)
		return false;

	/* One shot NOA  */
	if (data->count[i] == 1)
		return false;

	if (data->desc[i].interval == 0)
		return false;

	/* End time is in the past, check for repetitions */
	skip = DIV_ROUND_UP(-end, data->desc[i].interval);
	if (data->count[i] < 255) {
		if (data->count[i] <= skip) {
			data->count[i] = 0;
			return false;
		}

		data->count[i] -= skip;
	}

	data->desc[i].start += skip * data->desc[i].interval;

	return true;
}

static bool
ieee80211_extend_absent_time(struct ieee80211_noa_data *data, u32 tsf,
			     s32 *offset)
{
	bool ret = false;
	int i;

	for (i = 0; i < IEEE80211_P2P_NOA_DESC_MAX; i++) {
		s32 cur;

		if (!data->count[i])
			continue;

		if (ieee80211_extend_noa_desc(data, tsf + *offset, i))
			ret = true;

		cur = data->desc[i].start - tsf;
		if (cur > *offset)
			continue;

		cur = data->desc[i].start + data->desc[i].duration - tsf;
		if (cur > *offset)
			*offset = cur;
	}

	return ret;
}

static u32
ieee80211_get_noa_absent_time(struct ieee80211_noa_data *data, u32 tsf)
{
	s32 offset = 0;
	int tries = 0;
	/*
	 * arbitrary limit, used to avoid infinite loops when combined NoA
	 * descriptors cover the full time period.
	 */
	int max_tries = 5;

	ieee80211_extend_absent_time(data, tsf, &offset);
	do {
		if (!ieee80211_extend_absent_time(data, tsf, &offset))
			break;

		tries++;
	} while (tries < max_tries);

	return offset;
}

void ieee80211_update_p2p_noa(struct ieee80211_noa_data *data, u32 tsf)
{
	u32 next_offset = BIT(31) - 1;
	int i;

	data->absent = 0;
	data->has_next_tsf = false;
	for (i = 0; i < IEEE80211_P2P_NOA_DESC_MAX; i++) {
		s32 start;

		if (!data->count[i])
			continue;

		ieee80211_extend_noa_desc(data, tsf, i);
		start = data->desc[i].start - tsf;
		if (start <= 0)
			data->absent |= BIT(i);

		if (next_offset > start)
			next_offset = start;

		data->has_next_tsf = true;
	}

	if (data->absent)
		next_offset = ieee80211_get_noa_absent_time(data, tsf);

	data->next_tsf = tsf + next_offset;
}
EXPORT_SYMBOL(ieee80211_update_p2p_noa);

int ieee80211_parse_p2p_noa(const struct ieee80211_p2p_noa_attr *attr,
			    struct ieee80211_noa_data *data, u32 tsf)
{
	int ret = 0;
	int i;

	memset(data, 0, sizeof(*data));

	for (i = 0; i < IEEE80211_P2P_NOA_DESC_MAX; i++) {
		const struct ieee80211_p2p_noa_desc *desc = &attr->desc[i];

		if (!desc->count || !desc->duration)
			continue;

		data->count[i] = desc->count;
		data->desc[i].start = le32_to_cpu(desc->start_time);
		data->desc[i].duration = le32_to_cpu(desc->duration);
		data->desc[i].interval = le32_to_cpu(desc->interval);

		if (data->count[i] > 1 &&
		    data->desc[i].interval < data->desc[i].duration)
			continue;

		ieee80211_extend_noa_desc(data, tsf, i);
		ret++;
	}

	if (ret)
		ieee80211_update_p2p_noa(data, tsf);

	return ret;
}
EXPORT_SYMBOL(ieee80211_parse_p2p_noa);

void ieee80211_recalc_dtim(struct ieee80211_local *local,
			   struct ieee80211_sub_if_data *sdata)
{
	u64 tsf = drv_get_tsf(local, sdata);
	u64 dtim_count = 0;
	u16 beacon_int = sdata->vif.bss_conf.beacon_int * 1024;
	u8 dtim_period = sdata->vif.bss_conf.dtim_period;
	struct ps_data *ps;
	u8 bcns_from_dtim;

	if (tsf == -1ULL || !beacon_int || !dtim_period)
		return;

	if (sdata->vif.type == NL80211_IFTYPE_AP ||
	    sdata->vif.type == NL80211_IFTYPE_AP_VLAN) {
		if (!sdata->bss)
			return;

		ps = &sdata->bss->ps;
	} else if (ieee80211_vif_is_mesh(&sdata->vif)) {
		ps = &sdata->u.mesh.ps;
	} else {
		return;
	}

	/*
	 * actually finds last dtim_count, mac80211 will update in
	 * __beacon_add_tim().
	 * dtim_count = dtim_period - (tsf / bcn_int) % dtim_period
	 */
	do_div(tsf, beacon_int);
	bcns_from_dtim = do_div(tsf, dtim_period);
	/* just had a DTIM */
	if (!bcns_from_dtim)
		dtim_count = 0;
	else
		dtim_count = dtim_period - bcns_from_dtim;

	ps->dtim_count = dtim_count;
}

static u8 ieee80211_chanctx_radar_detect(struct ieee80211_local *local,
					 struct ieee80211_chanctx *ctx)
{
	struct ieee80211_link_data *link;
	u8 radar_detect = 0;

	lockdep_assert_wiphy(local->hw.wiphy);

	if (WARN_ON(ctx->replace_state == IEEE80211_CHANCTX_WILL_BE_REPLACED))
		return 0;

	list_for_each_entry(link, &ctx->reserved_links, reserved_chanctx_list)
		if (link->reserved_radar_required)
			radar_detect |= BIT(link->reserved.oper.width);

	/*
	 * An in-place reservation context should not have any assigned vifs
	 * until it replaces the other context.
	 */
	WARN_ON(ctx->replace_state == IEEE80211_CHANCTX_REPLACES_OTHER &&
		!list_empty(&ctx->assigned_links));

	list_for_each_entry(link, &ctx->assigned_links, assigned_chanctx_list) {
		if (!link->radar_required)
			continue;

		radar_detect |=
			BIT(link->conf->chanreq.oper.width);
	}

	return radar_detect;
}

int ieee80211_check_combinations(struct ieee80211_sub_if_data *sdata,
				 const struct cfg80211_chan_def *chandef,
				 enum ieee80211_chanctx_mode chanmode,
				 u8 radar_detect)
{
	struct ieee80211_local *local = sdata->local;
	struct ieee80211_sub_if_data *sdata_iter;
	enum nl80211_iftype iftype = sdata->wdev.iftype;
	struct ieee80211_chanctx *ctx;
	int total = 1;
	struct iface_combination_params params = {
		.radar_detect = radar_detect,
	};

	lockdep_assert_wiphy(local->hw.wiphy);

	if (WARN_ON(hweight32(radar_detect) > 1))
		return -EINVAL;

	if (WARN_ON(chandef && chanmode == IEEE80211_CHANCTX_SHARED &&
		    !chandef->chan))
		return -EINVAL;

	if (WARN_ON(iftype >= NUM_NL80211_IFTYPES))
		return -EINVAL;

	if (sdata->vif.type == NL80211_IFTYPE_AP ||
	    sdata->vif.type == NL80211_IFTYPE_MESH_POINT) {
		/*
		 * always passing this is harmless, since it'll be the
		 * same value that cfg80211 finds if it finds the same
		 * interface ... and that's always allowed
		 */
		params.new_beacon_int = sdata->vif.bss_conf.beacon_int;
	}

	/* Always allow software iftypes */
	if (cfg80211_iftype_allowed(local->hw.wiphy, iftype, 0, 1)) {
		if (radar_detect)
			return -EINVAL;
		return 0;
	}

	if (chandef)
		params.num_different_channels = 1;

	if (iftype != NL80211_IFTYPE_UNSPECIFIED)
		params.iftype_num[iftype] = 1;

	list_for_each_entry(ctx, &local->chanctx_list, list) {
		if (ctx->replace_state == IEEE80211_CHANCTX_WILL_BE_REPLACED)
			continue;
		params.radar_detect |=
			ieee80211_chanctx_radar_detect(local, ctx);
		if (ctx->mode == IEEE80211_CHANCTX_EXCLUSIVE) {
			params.num_different_channels++;
			continue;
		}
		if (chandef && chanmode == IEEE80211_CHANCTX_SHARED &&
		    cfg80211_chandef_compatible(chandef,
						&ctx->conf.def))
			continue;
		params.num_different_channels++;
	}

	list_for_each_entry_rcu(sdata_iter, &local->interfaces, list) {
		struct wireless_dev *wdev_iter;

		wdev_iter = &sdata_iter->wdev;

		if (sdata_iter == sdata ||
		    !ieee80211_sdata_running(sdata_iter) ||
		    cfg80211_iftype_allowed(local->hw.wiphy,
					    wdev_iter->iftype, 0, 1))
			continue;

		params.iftype_num[wdev_iter->iftype]++;
		total++;
	}

	if (total == 1 && !params.radar_detect)
		return 0;

	return cfg80211_check_combinations(local->hw.wiphy, &params);
}

static void
ieee80211_iter_max_chans(const struct ieee80211_iface_combination *c,
			 void *data)
{
	u32 *max_num_different_channels = data;

	*max_num_different_channels = max(*max_num_different_channels,
					  c->num_different_channels);
}

int ieee80211_max_num_channels(struct ieee80211_local *local)
{
	struct ieee80211_sub_if_data *sdata;
	struct ieee80211_chanctx *ctx;
	u32 max_num_different_channels = 1;
	int err;
	struct iface_combination_params params = {0};

	lockdep_assert_wiphy(local->hw.wiphy);

	list_for_each_entry(ctx, &local->chanctx_list, list) {
		if (ctx->replace_state == IEEE80211_CHANCTX_WILL_BE_REPLACED)
			continue;

		params.num_different_channels++;

		params.radar_detect |=
			ieee80211_chanctx_radar_detect(local, ctx);
	}

	list_for_each_entry_rcu(sdata, &local->interfaces, list)
		params.iftype_num[sdata->wdev.iftype]++;

	err = cfg80211_iter_combinations(local->hw.wiphy, &params,
					 ieee80211_iter_max_chans,
					 &max_num_different_channels);
	if (err < 0)
		return err;

	return max_num_different_channels;
}

void ieee80211_add_s1g_capab_ie(struct ieee80211_sub_if_data *sdata,
				struct ieee80211_sta_s1g_cap *caps,
				struct sk_buff *skb)
{
	struct ieee80211_if_managed *ifmgd = &sdata->u.mgd;
	struct ieee80211_s1g_cap s1g_capab;
	u8 *pos;
	int i;

	if (WARN_ON(sdata->vif.type != NL80211_IFTYPE_STATION))
		return;

	if (!caps->s1g)
		return;

	memcpy(s1g_capab.capab_info, caps->cap, sizeof(caps->cap));
	memcpy(s1g_capab.supp_mcs_nss, caps->nss_mcs, sizeof(caps->nss_mcs));

	/* override the capability info */
	for (i = 0; i < sizeof(ifmgd->s1g_capa.capab_info); i++) {
		u8 mask = ifmgd->s1g_capa_mask.capab_info[i];

		s1g_capab.capab_info[i] &= ~mask;
		s1g_capab.capab_info[i] |= ifmgd->s1g_capa.capab_info[i] & mask;
	}

	/* then MCS and NSS set */
	for (i = 0; i < sizeof(ifmgd->s1g_capa.supp_mcs_nss); i++) {
		u8 mask = ifmgd->s1g_capa_mask.supp_mcs_nss[i];

		s1g_capab.supp_mcs_nss[i] &= ~mask;
		s1g_capab.supp_mcs_nss[i] |=
			ifmgd->s1g_capa.supp_mcs_nss[i] & mask;
	}

	pos = skb_put(skb, 2 + sizeof(s1g_capab));
	*pos++ = WLAN_EID_S1G_CAPABILITIES;
	*pos++ = sizeof(s1g_capab);

	memcpy(pos, &s1g_capab, sizeof(s1g_capab));
}

void ieee80211_add_aid_request_ie(struct ieee80211_sub_if_data *sdata,
				  struct sk_buff *skb)
{
	u8 *pos = skb_put(skb, 3);

	*pos++ = WLAN_EID_AID_REQUEST;
	*pos++ = 1;
	*pos++ = 0;
}

u8 *ieee80211_add_wmm_info_ie(u8 *buf, u8 qosinfo)
{
	*buf++ = WLAN_EID_VENDOR_SPECIFIC;
	*buf++ = 7; /* len */
	*buf++ = 0x00; /* Microsoft OUI 00:50:F2 */
	*buf++ = 0x50;
	*buf++ = 0xf2;
	*buf++ = 2; /* WME */
	*buf++ = 0; /* WME info */
	*buf++ = 1; /* WME ver */
	*buf++ = qosinfo; /* U-APSD no in use */

	return buf;
}

void ieee80211_txq_get_depth(struct ieee80211_txq *txq,
			     unsigned long *frame_cnt,
			     unsigned long *byte_cnt)
{
	struct txq_info *txqi = to_txq_info(txq);
	u32 frag_cnt = 0, frag_bytes = 0;
	struct sk_buff *skb;

	skb_queue_walk(&txqi->frags, skb) {
		frag_cnt++;
		frag_bytes += skb->len;
	}

	if (frame_cnt)
		*frame_cnt = txqi->tin.backlog_packets + frag_cnt;

	if (byte_cnt)
		*byte_cnt = txqi->tin.backlog_bytes + frag_bytes;
}
EXPORT_SYMBOL(ieee80211_txq_get_depth);

const u8 ieee80211_ac_to_qos_mask[IEEE80211_NUM_ACS] = {
	IEEE80211_WMM_IE_STA_QOSINFO_AC_VO,
	IEEE80211_WMM_IE_STA_QOSINFO_AC_VI,
	IEEE80211_WMM_IE_STA_QOSINFO_AC_BE,
	IEEE80211_WMM_IE_STA_QOSINFO_AC_BK
};

u16 ieee80211_encode_usf(int listen_interval)
{
	static const int listen_int_usf[] = { 1, 10, 1000, 10000 };
	u16 ui, usf = 0;

	/* find greatest USF */
	while (usf < IEEE80211_MAX_USF) {
		if (listen_interval % listen_int_usf[usf + 1])
			break;
		usf += 1;
	}
	ui = listen_interval / listen_int_usf[usf];

	/* error if there is a remainder. Should've been checked by user */
	WARN_ON_ONCE(ui > IEEE80211_MAX_UI);
	listen_interval = FIELD_PREP(LISTEN_INT_USF, usf) |
			  FIELD_PREP(LISTEN_INT_UI, ui);

	return (u16) listen_interval;
}

/* this may return more than ieee80211_put_eht_cap() will need */
u8 ieee80211_ie_len_eht_cap(struct ieee80211_sub_if_data *sdata)
{
	const struct ieee80211_sta_he_cap *he_cap;
	const struct ieee80211_sta_eht_cap *eht_cap;
	struct ieee80211_supported_band *sband;
	bool is_ap;
	u8 n;

	sband = ieee80211_get_sband(sdata);
	if (!sband)
		return 0;

	he_cap = ieee80211_get_he_iftype_cap_vif(sband, &sdata->vif);
	eht_cap = ieee80211_get_eht_iftype_cap_vif(sband, &sdata->vif);
	if (!he_cap || !eht_cap)
		return 0;

	is_ap = sdata->vif.type == NL80211_IFTYPE_AP;

	n = ieee80211_eht_mcs_nss_size(&he_cap->he_cap_elem,
				       &eht_cap->eht_cap_elem,
				       is_ap);
	return 2 + 1 +
	       sizeof(eht_cap->eht_cap_elem) + n +
	       ieee80211_eht_ppe_size(eht_cap->eht_ppe_thres[0],
				      eht_cap->eht_cap_elem.phy_cap_info);
	return 0;
}

int ieee80211_put_eht_cap(struct sk_buff *skb,
			  struct ieee80211_sub_if_data *sdata,
			  const struct ieee80211_supported_band *sband,
			  const struct ieee80211_conn_settings *conn)
{
	const struct ieee80211_sta_he_cap *he_cap =
		ieee80211_get_he_iftype_cap_vif(sband, &sdata->vif);
	const struct ieee80211_sta_eht_cap *eht_cap =
		ieee80211_get_eht_iftype_cap_vif(sband, &sdata->vif);
	bool for_ap = sdata->vif.type == NL80211_IFTYPE_AP;
	struct ieee80211_eht_cap_elem_fixed fixed;
	struct ieee80211_he_cap_elem he;
	u8 mcs_nss_len, ppet_len;
	u8 orig_mcs_nss_len;
	u8 ie_len;

	if (!conn)
		conn = &ieee80211_conn_settings_unlimited;

	/* Make sure we have place for the IE */
	if (!he_cap || !eht_cap)
		return 0;

	orig_mcs_nss_len = ieee80211_eht_mcs_nss_size(&he_cap->he_cap_elem,
						      &eht_cap->eht_cap_elem,
						      for_ap);

	ieee80211_get_adjusted_he_cap(conn, he_cap, &he);

	fixed = eht_cap->eht_cap_elem;

	if (conn->bw_limit < IEEE80211_CONN_BW_LIMIT_80)
		fixed.phy_cap_info[6] &=
			~IEEE80211_EHT_PHY_CAP6_MCS15_SUPP_80MHZ;

	if (conn->bw_limit < IEEE80211_CONN_BW_LIMIT_160) {
		fixed.phy_cap_info[1] &=
			~IEEE80211_EHT_PHY_CAP1_BEAMFORMEE_SS_160MHZ_MASK;
		fixed.phy_cap_info[2] &=
			~IEEE80211_EHT_PHY_CAP2_SOUNDING_DIM_160MHZ_MASK;
		fixed.phy_cap_info[6] &=
			~IEEE80211_EHT_PHY_CAP6_MCS15_SUPP_160MHZ;
	}

	if (conn->bw_limit < IEEE80211_CONN_BW_LIMIT_320) {
		fixed.phy_cap_info[0] &=
			~IEEE80211_EHT_PHY_CAP0_320MHZ_IN_6GHZ;
		fixed.phy_cap_info[1] &=
			~IEEE80211_EHT_PHY_CAP1_BEAMFORMEE_SS_320MHZ_MASK;
		fixed.phy_cap_info[2] &=
			~IEEE80211_EHT_PHY_CAP2_SOUNDING_DIM_320MHZ_MASK;
		fixed.phy_cap_info[6] &=
			~IEEE80211_EHT_PHY_CAP6_MCS15_SUPP_320MHZ;
	}

	if (conn->bw_limit == IEEE80211_CONN_BW_LIMIT_20)
		fixed.phy_cap_info[0] &=
			~IEEE80211_EHT_PHY_CAP0_242_TONE_RU_GT20MHZ;

	mcs_nss_len = ieee80211_eht_mcs_nss_size(&he, &fixed, for_ap);
	ppet_len = ieee80211_eht_ppe_size(eht_cap->eht_ppe_thres[0],
					  fixed.phy_cap_info);

	ie_len = 2 + 1 + sizeof(eht_cap->eht_cap_elem) + mcs_nss_len + ppet_len;
	if (skb_tailroom(skb) < ie_len)
		return -ENOBUFS;

	skb_put_u8(skb, WLAN_EID_EXTENSION);
	skb_put_u8(skb, ie_len - 2);
	skb_put_u8(skb, WLAN_EID_EXT_EHT_CAPABILITY);
	skb_put_data(skb, &fixed, sizeof(fixed));

	if (mcs_nss_len == 4 && orig_mcs_nss_len != 4) {
		/*
		 * If the (non-AP) STA became 20 MHz only, then convert from
		 * <=80 to 20-MHz-only format, where MCSes are indicated in
		 * the groups 0-7, 8-9, 10-11, 12-13 rather than just 0-9,
		 * 10-11, 12-13. Thus, use 0-9 for 0-7 and 8-9.
		 */
		skb_put_u8(skb, eht_cap->eht_mcs_nss_supp.bw._80.rx_tx_mcs9_max_nss);
		skb_put_u8(skb, eht_cap->eht_mcs_nss_supp.bw._80.rx_tx_mcs9_max_nss);
		skb_put_u8(skb, eht_cap->eht_mcs_nss_supp.bw._80.rx_tx_mcs11_max_nss);
		skb_put_u8(skb, eht_cap->eht_mcs_nss_supp.bw._80.rx_tx_mcs13_max_nss);
	} else {
		skb_put_data(skb, &eht_cap->eht_mcs_nss_supp, mcs_nss_len);
	}

	if (ppet_len)
		skb_put_data(skb, &eht_cap->eht_ppe_thres, ppet_len);

	return 0;
}

const char *ieee80211_conn_mode_str(enum ieee80211_conn_mode mode)
{
	static const char * const modes[] = {
		[IEEE80211_CONN_MODE_S1G] = "S1G",
		[IEEE80211_CONN_MODE_LEGACY] = "legacy",
		[IEEE80211_CONN_MODE_HT] = "HT",
		[IEEE80211_CONN_MODE_VHT] = "VHT",
		[IEEE80211_CONN_MODE_HE] = "HE",
		[IEEE80211_CONN_MODE_EHT] = "EHT",
	};

	if (WARN_ON(mode >= ARRAY_SIZE(modes)))
		return "<out of range>";

	return modes[mode] ?: "<missing string>";
}

enum ieee80211_conn_bw_limit
ieee80211_min_bw_limit_from_chandef(struct cfg80211_chan_def *chandef)
{
	switch (chandef->width) {
	case NL80211_CHAN_WIDTH_20_NOHT:
	case NL80211_CHAN_WIDTH_20:
		return IEEE80211_CONN_BW_LIMIT_20;
	case NL80211_CHAN_WIDTH_40:
		return IEEE80211_CONN_BW_LIMIT_40;
	case NL80211_CHAN_WIDTH_80:
		return IEEE80211_CONN_BW_LIMIT_80;
	case NL80211_CHAN_WIDTH_80P80:
	case NL80211_CHAN_WIDTH_160:
		return IEEE80211_CONN_BW_LIMIT_160;
	case NL80211_CHAN_WIDTH_320:
		return IEEE80211_CONN_BW_LIMIT_320;
	default:
		WARN(1, "unhandled chandef width %d\n", chandef->width);
		return IEEE80211_CONN_BW_LIMIT_20;
	}
}<|MERGE_RESOLUTION|>--- conflicted
+++ resolved
@@ -2106,8 +2106,6 @@
 		if (sdata->restart_active_links)
 			ieee80211_set_active_links(&sdata->vif,
 						   sdata->restart_active_links);
-<<<<<<< HEAD
-=======
 		/*
 		 * If a link switch was scheduled before the restart, and ran
 		 * before reconfig, it will do nothing, so re-schedule.
@@ -2115,7 +2113,6 @@
 		if (sdata->desired_active_links)
 			wiphy_work_queue(sdata->local->hw.wiphy,
 					 &sdata->activate_links_work);
->>>>>>> 1613e604
 	}
 
 	/* Reconfigure sched scan if it was interrupted by FW restart */
