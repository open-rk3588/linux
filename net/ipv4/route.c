--- conflicted
+++ resolved
@@ -2297,12 +2297,7 @@
 	}
 
 	if (res->type == RTN_LOCAL) {
-<<<<<<< HEAD
-		err = fib_validate_source(skb, saddr, daddr,
-					  inet_dscp_to_dsfield(dscp), 0, dev,
-=======
 		err = fib_validate_source(skb, saddr, daddr, dscp, 0, dev,
->>>>>>> ecf99864
 					  in_dev, &itag);
 		if (err < 0)
 			goto martian_source;
@@ -2317,12 +2312,7 @@
 		goto martian_destination;
 
 make_route:
-<<<<<<< HEAD
-	err = ip_mkroute_input(skb, res, in_dev, daddr, saddr,
-			       inet_dscp_to_dsfield(dscp), flkeys);
-=======
 	err = ip_mkroute_input(skb, res, in_dev, daddr, saddr, dscp, flkeys);
->>>>>>> ecf99864
 out:	return err;
 
 brd_input:
@@ -2330,14 +2320,8 @@
 		goto e_inval;
 
 	if (!ipv4_is_zeronet(saddr)) {
-<<<<<<< HEAD
-		err = fib_validate_source(skb, saddr, 0,
-					  inet_dscp_to_dsfield(dscp), 0, dev,
-					  in_dev, &itag);
-=======
 		err = fib_validate_source(skb, saddr, 0, dscp, 0, dev, in_dev,
 					  &itag);
->>>>>>> ecf99864
 		if (err < 0)
 			goto martian_source;
 	}
@@ -2470,14 +2454,8 @@
 		     IN_DEV_MFORWARD(in_dev))
 #endif
 		   ) {
-<<<<<<< HEAD
-			err = ip_route_input_mc(skb, daddr, saddr,
-						inet_dscp_to_dsfield(dscp),
-						dev, our);
-=======
 			err = ip_route_input_mc(skb, daddr, saddr, dscp, dev,
 						our);
->>>>>>> ecf99864
 		}
 		return err;
 	}
