--- conflicted
+++ resolved
@@ -3447,11 +3447,8 @@
 	case USB_ID(0x1235, 0x8213): /* Focusrite Scarlett 8i6 3rd Gen */
 	case USB_ID(0x1235, 0x8214): /* Focusrite Scarlett 18i8 3rd Gen */
 	case USB_ID(0x1235, 0x8215): /* Focusrite Scarlett 18i20 3rd Gen */
-<<<<<<< HEAD
-=======
 	case USB_ID(0x1235, 0x8216): /* Focusrite Vocaster One */
 	case USB_ID(0x1235, 0x8217): /* Focusrite Vocaster Two */
->>>>>>> 0c383648
 	case USB_ID(0x1235, 0x8218): /* Focusrite Scarlett Solo 4th Gen */
 	case USB_ID(0x1235, 0x8219): /* Focusrite Scarlett 2i2 4th Gen */
 	case USB_ID(0x1235, 0x821a): /* Focusrite Scarlett 4i4 4th Gen */
