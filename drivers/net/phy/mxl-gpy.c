--- conflicted
+++ resolved
@@ -884,10 +884,7 @@
 }
 
 static const unsigned long supported_triggers = (BIT(TRIGGER_NETDEV_LINK) |
-<<<<<<< HEAD
-=======
 						 BIT(TRIGGER_NETDEV_LINK_10) |
->>>>>>> f31fd0b3
 						 BIT(TRIGGER_NETDEV_LINK_100) |
 						 BIT(TRIGGER_NETDEV_LINK_1000) |
 						 BIT(TRIGGER_NETDEV_LINK_2500) |
