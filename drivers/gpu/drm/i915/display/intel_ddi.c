/*
 * Copyright © 2012 Intel Corporation
 *
 * Permission is hereby granted, free of charge, to any person obtaining a
 * copy of this software and associated documentation files (the "Software"),
 * to deal in the Software without restriction, including without limitation
 * the rights to use, copy, modify, merge, publish, distribute, sublicense,
 * and/or sell copies of the Software, and to permit persons to whom the
 * Software is furnished to do so, subject to the following conditions:
 *
 * The above copyright notice and this permission notice (including the next
 * paragraph) shall be included in all copies or substantial portions of the
 * Software.
 *
 * THE SOFTWARE IS PROVIDED "AS IS", WITHOUT WARRANTY OF ANY KIND, EXPRESS OR
 * IMPLIED, INCLUDING BUT NOT LIMITED TO THE WARRANTIES OF MERCHANTABILITY,
 * FITNESS FOR A PARTICULAR PURPOSE AND NONINFRINGEMENT.  IN NO EVENT SHALL
 * THE AUTHORS OR COPYRIGHT HOLDERS BE LIABLE FOR ANY CLAIM, DAMAGES OR OTHER
 * LIABILITY, WHETHER IN AN ACTION OF CONTRACT, TORT OR OTHERWISE, ARISING
 * FROM, OUT OF OR IN CONNECTION WITH THE SOFTWARE OR THE USE OR OTHER DEALINGS
 * IN THE SOFTWARE.
 *
 * Authors:
 *    Eugeni Dodonov <eugeni.dodonov@intel.com>
 *
 */

#include <drm/drm_scdc_helper.h>

#include "i915_drv.h"
#include "intel_audio.h"
#include "intel_backlight.h"
#include "intel_combo_phy.h"
#include "intel_connector.h"
#include "intel_crtc.h"
#include "intel_ddi.h"
#include "intel_ddi_buf_trans.h"
#include "intel_de.h"
#include "intel_display_types.h"
#include "intel_dp.h"
#include "intel_dp_link_training.h"
#include "intel_dp_mst.h"
#include "intel_dpio_phy.h"
#include "intel_drrs.h"
#include "intel_dsi.h"
#include "intel_fdi.h"
#include "intel_fifo_underrun.h"
#include "intel_gmbus.h"
#include "intel_hdcp.h"
#include "intel_hdmi.h"
#include "intel_hotplug.h"
#include "intel_lspcon.h"
#include "intel_pps.h"
#include "intel_psr.h"
#include "intel_snps_phy.h"
#include "intel_sprite.h"
#include "intel_tc.h"
#include "intel_vdsc.h"
#include "intel_vrr.h"
#include "skl_scaler.h"
#include "skl_universal_plane.h"

static const u8 index_to_dp_signal_levels[] = {
	[0] = DP_TRAIN_VOLTAGE_SWING_LEVEL_0 | DP_TRAIN_PRE_EMPH_LEVEL_0,
	[1] = DP_TRAIN_VOLTAGE_SWING_LEVEL_0 | DP_TRAIN_PRE_EMPH_LEVEL_1,
	[2] = DP_TRAIN_VOLTAGE_SWING_LEVEL_0 | DP_TRAIN_PRE_EMPH_LEVEL_2,
	[3] = DP_TRAIN_VOLTAGE_SWING_LEVEL_0 | DP_TRAIN_PRE_EMPH_LEVEL_3,
	[4] = DP_TRAIN_VOLTAGE_SWING_LEVEL_1 | DP_TRAIN_PRE_EMPH_LEVEL_0,
	[5] = DP_TRAIN_VOLTAGE_SWING_LEVEL_1 | DP_TRAIN_PRE_EMPH_LEVEL_1,
	[6] = DP_TRAIN_VOLTAGE_SWING_LEVEL_1 | DP_TRAIN_PRE_EMPH_LEVEL_2,
	[7] = DP_TRAIN_VOLTAGE_SWING_LEVEL_2 | DP_TRAIN_PRE_EMPH_LEVEL_0,
	[8] = DP_TRAIN_VOLTAGE_SWING_LEVEL_2 | DP_TRAIN_PRE_EMPH_LEVEL_1,
	[9] = DP_TRAIN_VOLTAGE_SWING_LEVEL_3 | DP_TRAIN_PRE_EMPH_LEVEL_0,
};

static int intel_ddi_hdmi_level(struct intel_encoder *encoder,
				const struct intel_ddi_buf_trans *trans)
{
	int level;

	level = intel_bios_hdmi_level_shift(encoder);
	if (level < 0)
		level = trans->hdmi_default_entry;

	return level;
}

static bool has_buf_trans_select(struct drm_i915_private *i915)
{
	return DISPLAY_VER(i915) < 10 && !IS_BROXTON(i915);
}

static bool has_iboost(struct drm_i915_private *i915)
{
	return DISPLAY_VER(i915) == 9 && !IS_BROXTON(i915);
}

/*
 * Starting with Haswell, DDI port buffers must be programmed with correct
 * values in advance. This function programs the correct values for
 * DP/eDP/FDI use cases.
 */
void hsw_prepare_dp_ddi_buffers(struct intel_encoder *encoder,
				const struct intel_crtc_state *crtc_state)
{
	struct drm_i915_private *dev_priv = to_i915(encoder->base.dev);
	u32 iboost_bit = 0;
	int i, n_entries;
	enum port port = encoder->port;
	const struct intel_ddi_buf_trans *trans;

	trans = encoder->get_buf_trans(encoder, crtc_state, &n_entries);
	if (drm_WARN_ON_ONCE(&dev_priv->drm, !trans))
		return;

	/* If we're boosting the current, set bit 31 of trans1 */
	if (has_iboost(dev_priv) &&
	    intel_bios_encoder_dp_boost_level(encoder->devdata))
		iboost_bit = DDI_BUF_BALANCE_LEG_ENABLE;

	for (i = 0; i < n_entries; i++) {
		intel_de_write(dev_priv, DDI_BUF_TRANS_LO(port, i),
			       trans->entries[i].hsw.trans1 | iboost_bit);
		intel_de_write(dev_priv, DDI_BUF_TRANS_HI(port, i),
			       trans->entries[i].hsw.trans2);
	}
}

/*
 * Starting with Haswell, DDI port buffers must be programmed with correct
 * values in advance. This function programs the correct values for
 * HDMI/DVI use cases.
 */
static void hsw_prepare_hdmi_ddi_buffers(struct intel_encoder *encoder,
					 const struct intel_crtc_state *crtc_state)
{
	struct drm_i915_private *dev_priv = to_i915(encoder->base.dev);
	int level = intel_ddi_level(encoder, crtc_state, 0);
	u32 iboost_bit = 0;
	int n_entries;
	enum port port = encoder->port;
	const struct intel_ddi_buf_trans *trans;

	trans = encoder->get_buf_trans(encoder, crtc_state, &n_entries);
	if (drm_WARN_ON_ONCE(&dev_priv->drm, !trans))
		return;

	/* If we're boosting the current, set bit 31 of trans1 */
	if (has_iboost(dev_priv) &&
	    intel_bios_encoder_hdmi_boost_level(encoder->devdata))
		iboost_bit = DDI_BUF_BALANCE_LEG_ENABLE;

	/* Entry 9 is for HDMI: */
	intel_de_write(dev_priv, DDI_BUF_TRANS_LO(port, 9),
		       trans->entries[level].hsw.trans1 | iboost_bit);
	intel_de_write(dev_priv, DDI_BUF_TRANS_HI(port, 9),
		       trans->entries[level].hsw.trans2);
}

void intel_wait_ddi_buf_idle(struct drm_i915_private *dev_priv,
			     enum port port)
{
	if (IS_BROXTON(dev_priv)) {
		udelay(16);
		return;
	}

	if (wait_for_us((intel_de_read(dev_priv, DDI_BUF_CTL(port)) &
			 DDI_BUF_IS_IDLE), 8))
		drm_err(&dev_priv->drm, "Timeout waiting for DDI BUF %c to get idle\n",
			port_name(port));
}

static void intel_wait_ddi_buf_active(struct drm_i915_private *dev_priv,
				      enum port port)
{
	int ret;

	/* Wait > 518 usecs for DDI_BUF_CTL to be non idle */
	if (DISPLAY_VER(dev_priv) < 10) {
		usleep_range(518, 1000);
		return;
	}

	ret = _wait_for(!(intel_de_read(dev_priv, DDI_BUF_CTL(port)) &
			  DDI_BUF_IS_IDLE), IS_DG2(dev_priv) ? 1200 : 500, 10, 10);

	if (ret)
		drm_err(&dev_priv->drm, "Timeout waiting for DDI BUF %c to get active\n",
			port_name(port));
}

static u32 hsw_pll_to_ddi_pll_sel(const struct intel_shared_dpll *pll)
{
	switch (pll->info->id) {
	case DPLL_ID_WRPLL1:
		return PORT_CLK_SEL_WRPLL1;
	case DPLL_ID_WRPLL2:
		return PORT_CLK_SEL_WRPLL2;
	case DPLL_ID_SPLL:
		return PORT_CLK_SEL_SPLL;
	case DPLL_ID_LCPLL_810:
		return PORT_CLK_SEL_LCPLL_810;
	case DPLL_ID_LCPLL_1350:
		return PORT_CLK_SEL_LCPLL_1350;
	case DPLL_ID_LCPLL_2700:
		return PORT_CLK_SEL_LCPLL_2700;
	default:
		MISSING_CASE(pll->info->id);
		return PORT_CLK_SEL_NONE;
	}
}

static u32 icl_pll_to_ddi_clk_sel(struct intel_encoder *encoder,
				  const struct intel_crtc_state *crtc_state)
{
	const struct intel_shared_dpll *pll = crtc_state->shared_dpll;
	int clock = crtc_state->port_clock;
	const enum intel_dpll_id id = pll->info->id;

	switch (id) {
	default:
		/*
		 * DPLL_ID_ICL_DPLL0 and DPLL_ID_ICL_DPLL1 should not be used
		 * here, so do warn if this get passed in
		 */
		MISSING_CASE(id);
		return DDI_CLK_SEL_NONE;
	case DPLL_ID_ICL_TBTPLL:
		switch (clock) {
		case 162000:
			return DDI_CLK_SEL_TBT_162;
		case 270000:
			return DDI_CLK_SEL_TBT_270;
		case 540000:
			return DDI_CLK_SEL_TBT_540;
		case 810000:
			return DDI_CLK_SEL_TBT_810;
		default:
			MISSING_CASE(clock);
			return DDI_CLK_SEL_NONE;
		}
	case DPLL_ID_ICL_MGPLL1:
	case DPLL_ID_ICL_MGPLL2:
	case DPLL_ID_ICL_MGPLL3:
	case DPLL_ID_ICL_MGPLL4:
	case DPLL_ID_TGL_MGPLL5:
	case DPLL_ID_TGL_MGPLL6:
		return DDI_CLK_SEL_MG;
	}
}

static u32 ddi_buf_phy_link_rate(int port_clock)
{
	switch (port_clock) {
	case 162000:
		return DDI_BUF_PHY_LINK_RATE(0);
	case 216000:
		return DDI_BUF_PHY_LINK_RATE(4);
	case 243000:
		return DDI_BUF_PHY_LINK_RATE(5);
	case 270000:
		return DDI_BUF_PHY_LINK_RATE(1);
	case 324000:
		return DDI_BUF_PHY_LINK_RATE(6);
	case 432000:
		return DDI_BUF_PHY_LINK_RATE(7);
	case 540000:
		return DDI_BUF_PHY_LINK_RATE(2);
	case 810000:
		return DDI_BUF_PHY_LINK_RATE(3);
	default:
		MISSING_CASE(port_clock);
		return DDI_BUF_PHY_LINK_RATE(0);
	}
}

static void intel_ddi_init_dp_buf_reg(struct intel_encoder *encoder,
				      const struct intel_crtc_state *crtc_state)
{
	struct drm_i915_private *i915 = to_i915(encoder->base.dev);
	struct intel_dp *intel_dp = enc_to_intel_dp(encoder);
	struct intel_digital_port *dig_port = enc_to_dig_port(encoder);
	enum phy phy = intel_port_to_phy(i915, encoder->port);

	/* DDI_BUF_CTL_ENABLE will be set by intel_ddi_prepare_link_retrain() later */
	intel_dp->DP = dig_port->saved_port_bits |
		DDI_PORT_WIDTH(crtc_state->lane_count) |
		DDI_BUF_TRANS_SELECT(0);

	if (IS_ALDERLAKE_P(i915) && intel_phy_is_tc(i915, phy)) {
		intel_dp->DP |= ddi_buf_phy_link_rate(crtc_state->port_clock);
		if (!intel_tc_port_in_tbt_alt_mode(dig_port))
			intel_dp->DP |= DDI_BUF_CTL_TC_PHY_OWNERSHIP;
	}
}

static int icl_calc_tbt_pll_link(struct drm_i915_private *dev_priv,
				 enum port port)
{
	u32 val = intel_de_read(dev_priv, DDI_CLK_SEL(port)) & DDI_CLK_SEL_MASK;

	switch (val) {
	case DDI_CLK_SEL_NONE:
		return 0;
	case DDI_CLK_SEL_TBT_162:
		return 162000;
	case DDI_CLK_SEL_TBT_270:
		return 270000;
	case DDI_CLK_SEL_TBT_540:
		return 540000;
	case DDI_CLK_SEL_TBT_810:
		return 810000;
	default:
		MISSING_CASE(val);
		return 0;
	}
}

static void ddi_dotclock_get(struct intel_crtc_state *pipe_config)
{
	int dotclock;

	if (pipe_config->has_pch_encoder)
		dotclock = intel_dotclock_calculate(pipe_config->port_clock,
						    &pipe_config->fdi_m_n);
	else if (intel_crtc_has_dp_encoder(pipe_config))
		dotclock = intel_dotclock_calculate(pipe_config->port_clock,
						    &pipe_config->dp_m_n);
	else if (pipe_config->has_hdmi_sink && pipe_config->pipe_bpp > 24)
		dotclock = pipe_config->port_clock * 24 / pipe_config->pipe_bpp;
	else
		dotclock = pipe_config->port_clock;

	if (pipe_config->output_format == INTEL_OUTPUT_FORMAT_YCBCR420 &&
	    !intel_crtc_has_dp_encoder(pipe_config))
		dotclock *= 2;

	if (pipe_config->pixel_multiplier)
		dotclock /= pipe_config->pixel_multiplier;

	pipe_config->hw.adjusted_mode.crtc_clock = dotclock;
}

void intel_ddi_set_dp_msa(const struct intel_crtc_state *crtc_state,
			  const struct drm_connector_state *conn_state)
{
	struct intel_crtc *crtc = to_intel_crtc(crtc_state->uapi.crtc);
	struct drm_i915_private *dev_priv = to_i915(crtc->base.dev);
	enum transcoder cpu_transcoder = crtc_state->cpu_transcoder;
	u32 temp;

	if (!intel_crtc_has_dp_encoder(crtc_state))
		return;

	drm_WARN_ON(&dev_priv->drm, transcoder_is_dsi(cpu_transcoder));

	temp = DP_MSA_MISC_SYNC_CLOCK;

	switch (crtc_state->pipe_bpp) {
	case 18:
		temp |= DP_MSA_MISC_6_BPC;
		break;
	case 24:
		temp |= DP_MSA_MISC_8_BPC;
		break;
	case 30:
		temp |= DP_MSA_MISC_10_BPC;
		break;
	case 36:
		temp |= DP_MSA_MISC_12_BPC;
		break;
	default:
		MISSING_CASE(crtc_state->pipe_bpp);
		break;
	}

	/* nonsense combination */
	drm_WARN_ON(&dev_priv->drm, crtc_state->limited_color_range &&
		    crtc_state->output_format != INTEL_OUTPUT_FORMAT_RGB);

	if (crtc_state->limited_color_range)
		temp |= DP_MSA_MISC_COLOR_CEA_RGB;

	/*
	 * As per DP 1.2 spec section 2.3.4.3 while sending
	 * YCBCR 444 signals we should program MSA MISC1/0 fields with
	 * colorspace information.
	 */
	if (crtc_state->output_format == INTEL_OUTPUT_FORMAT_YCBCR444)
		temp |= DP_MSA_MISC_COLOR_YCBCR_444_BT709;

	/*
	 * As per DP 1.4a spec section 2.2.4.3 [MSA Field for Indication
	 * of Color Encoding Format and Content Color Gamut] while sending
	 * YCBCR 420, HDR BT.2020 signals we should program MSA MISC1 fields
	 * which indicate VSC SDP for the Pixel Encoding/Colorimetry Format.
	 */
	if (intel_dp_needs_vsc_sdp(crtc_state, conn_state))
		temp |= DP_MSA_MISC_COLOR_VSC_SDP;

	intel_de_write(dev_priv, TRANS_MSA_MISC(cpu_transcoder), temp);
}

static u32 bdw_trans_port_sync_master_select(enum transcoder master_transcoder)
{
	if (master_transcoder == TRANSCODER_EDP)
		return 0;
	else
		return master_transcoder + 1;
}

static void
intel_ddi_config_transcoder_dp2(struct intel_encoder *encoder,
				const struct intel_crtc_state *crtc_state)
{
	struct drm_i915_private *i915 = to_i915(encoder->base.dev);
	enum transcoder cpu_transcoder = crtc_state->cpu_transcoder;
	u32 val = 0;

	if (intel_dp_is_uhbr(crtc_state))
		val = TRANS_DP2_128B132B_CHANNEL_CODING;

	intel_de_write(i915, TRANS_DP2_CTL(cpu_transcoder), val);
}

/*
 * Returns the TRANS_DDI_FUNC_CTL value based on CRTC state.
 *
 * Only intended to be used by intel_ddi_enable_transcoder_func() and
 * intel_ddi_config_transcoder_func().
 */
static u32
intel_ddi_transcoder_func_reg_val_get(struct intel_encoder *encoder,
				      const struct intel_crtc_state *crtc_state)
{
	struct intel_crtc *crtc = to_intel_crtc(crtc_state->uapi.crtc);
	struct drm_i915_private *dev_priv = to_i915(crtc->base.dev);
	enum pipe pipe = crtc->pipe;
	enum transcoder cpu_transcoder = crtc_state->cpu_transcoder;
	enum port port = encoder->port;
	u32 temp;

	/* Enable TRANS_DDI_FUNC_CTL for the pipe to work in HDMI mode */
	temp = TRANS_DDI_FUNC_ENABLE;
	if (DISPLAY_VER(dev_priv) >= 12)
		temp |= TGL_TRANS_DDI_SELECT_PORT(port);
	else
		temp |= TRANS_DDI_SELECT_PORT(port);

	switch (crtc_state->pipe_bpp) {
	case 18:
		temp |= TRANS_DDI_BPC_6;
		break;
	case 24:
		temp |= TRANS_DDI_BPC_8;
		break;
	case 30:
		temp |= TRANS_DDI_BPC_10;
		break;
	case 36:
		temp |= TRANS_DDI_BPC_12;
		break;
	default:
		BUG();
	}

	if (crtc_state->hw.adjusted_mode.flags & DRM_MODE_FLAG_PVSYNC)
		temp |= TRANS_DDI_PVSYNC;
	if (crtc_state->hw.adjusted_mode.flags & DRM_MODE_FLAG_PHSYNC)
		temp |= TRANS_DDI_PHSYNC;

	if (cpu_transcoder == TRANSCODER_EDP) {
		switch (pipe) {
		case PIPE_A:
			/* On Haswell, can only use the always-on power well for
			 * eDP when not using the panel fitter, and when not
			 * using motion blur mitigation (which we don't
			 * support). */
			if (crtc_state->pch_pfit.force_thru)
				temp |= TRANS_DDI_EDP_INPUT_A_ONOFF;
			else
				temp |= TRANS_DDI_EDP_INPUT_A_ON;
			break;
		case PIPE_B:
			temp |= TRANS_DDI_EDP_INPUT_B_ONOFF;
			break;
		case PIPE_C:
			temp |= TRANS_DDI_EDP_INPUT_C_ONOFF;
			break;
		default:
			BUG();
			break;
		}
	}

	if (intel_crtc_has_type(crtc_state, INTEL_OUTPUT_HDMI)) {
		if (crtc_state->has_hdmi_sink)
			temp |= TRANS_DDI_MODE_SELECT_HDMI;
		else
			temp |= TRANS_DDI_MODE_SELECT_DVI;

		if (crtc_state->hdmi_scrambling)
			temp |= TRANS_DDI_HDMI_SCRAMBLING;
		if (crtc_state->hdmi_high_tmds_clock_ratio)
			temp |= TRANS_DDI_HIGH_TMDS_CHAR_RATE;
	} else if (intel_crtc_has_type(crtc_state, INTEL_OUTPUT_ANALOG)) {
		temp |= TRANS_DDI_MODE_SELECT_FDI_OR_128B132B;
		temp |= (crtc_state->fdi_lanes - 1) << 1;
	} else if (intel_crtc_has_type(crtc_state, INTEL_OUTPUT_DP_MST)) {
		if (intel_dp_is_uhbr(crtc_state))
			temp |= TRANS_DDI_MODE_SELECT_FDI_OR_128B132B;
		else
			temp |= TRANS_DDI_MODE_SELECT_DP_MST;
		temp |= DDI_PORT_WIDTH(crtc_state->lane_count);

		if (DISPLAY_VER(dev_priv) >= 12) {
			enum transcoder master;

			master = crtc_state->mst_master_transcoder;
			drm_WARN_ON(&dev_priv->drm,
				    master == INVALID_TRANSCODER);
			temp |= TRANS_DDI_MST_TRANSPORT_SELECT(master);
		}
	} else {
		temp |= TRANS_DDI_MODE_SELECT_DP_SST;
		temp |= DDI_PORT_WIDTH(crtc_state->lane_count);
	}

	if (IS_DISPLAY_VER(dev_priv, 8, 10) &&
	    crtc_state->master_transcoder != INVALID_TRANSCODER) {
		u8 master_select =
			bdw_trans_port_sync_master_select(crtc_state->master_transcoder);

		temp |= TRANS_DDI_PORT_SYNC_ENABLE |
			TRANS_DDI_PORT_SYNC_MASTER_SELECT(master_select);
	}

	return temp;
}

void intel_ddi_enable_transcoder_func(struct intel_encoder *encoder,
				      const struct intel_crtc_state *crtc_state)
{
	struct intel_crtc *crtc = to_intel_crtc(crtc_state->uapi.crtc);
	struct drm_i915_private *dev_priv = to_i915(crtc->base.dev);
	enum transcoder cpu_transcoder = crtc_state->cpu_transcoder;

	if (DISPLAY_VER(dev_priv) >= 11) {
		enum transcoder master_transcoder = crtc_state->master_transcoder;
		u32 ctl2 = 0;

		if (master_transcoder != INVALID_TRANSCODER) {
			u8 master_select =
				bdw_trans_port_sync_master_select(master_transcoder);

			ctl2 |= PORT_SYNC_MODE_ENABLE |
				PORT_SYNC_MODE_MASTER_SELECT(master_select);
		}

		intel_de_write(dev_priv,
			       TRANS_DDI_FUNC_CTL2(cpu_transcoder), ctl2);
	}

	intel_de_write(dev_priv, TRANS_DDI_FUNC_CTL(cpu_transcoder),
		       intel_ddi_transcoder_func_reg_val_get(encoder,
							     crtc_state));
}

/*
 * Same as intel_ddi_enable_transcoder_func(), but it does not set the enable
 * bit.
 */
static void
intel_ddi_config_transcoder_func(struct intel_encoder *encoder,
				 const struct intel_crtc_state *crtc_state)
{
	struct intel_crtc *crtc = to_intel_crtc(crtc_state->uapi.crtc);
	struct drm_i915_private *dev_priv = to_i915(crtc->base.dev);
	enum transcoder cpu_transcoder = crtc_state->cpu_transcoder;
	u32 ctl;

	ctl = intel_ddi_transcoder_func_reg_val_get(encoder, crtc_state);
	ctl &= ~TRANS_DDI_FUNC_ENABLE;
	intel_de_write(dev_priv, TRANS_DDI_FUNC_CTL(cpu_transcoder), ctl);
}

void intel_ddi_disable_transcoder_func(const struct intel_crtc_state *crtc_state)
{
	struct intel_crtc *crtc = to_intel_crtc(crtc_state->uapi.crtc);
	struct drm_i915_private *dev_priv = to_i915(crtc->base.dev);
	enum transcoder cpu_transcoder = crtc_state->cpu_transcoder;
	u32 ctl;

	if (DISPLAY_VER(dev_priv) >= 11)
		intel_de_write(dev_priv,
			       TRANS_DDI_FUNC_CTL2(cpu_transcoder), 0);

	ctl = intel_de_read(dev_priv, TRANS_DDI_FUNC_CTL(cpu_transcoder));

	drm_WARN_ON(crtc->base.dev, ctl & TRANS_DDI_HDCP_SIGNALLING);

	ctl &= ~TRANS_DDI_FUNC_ENABLE;

	if (IS_DISPLAY_VER(dev_priv, 8, 10))
		ctl &= ~(TRANS_DDI_PORT_SYNC_ENABLE |
			 TRANS_DDI_PORT_SYNC_MASTER_SELECT_MASK);

	if (DISPLAY_VER(dev_priv) >= 12) {
		if (!intel_dp_mst_is_master_trans(crtc_state)) {
			ctl &= ~(TGL_TRANS_DDI_PORT_MASK |
				 TRANS_DDI_MODE_SELECT_MASK);
		}
	} else {
		ctl &= ~(TRANS_DDI_PORT_MASK | TRANS_DDI_MODE_SELECT_MASK);
	}

	intel_de_write(dev_priv, TRANS_DDI_FUNC_CTL(cpu_transcoder), ctl);

	if (dev_priv->quirks & QUIRK_INCREASE_DDI_DISABLED_TIME &&
	    intel_crtc_has_type(crtc_state, INTEL_OUTPUT_HDMI)) {
		drm_dbg_kms(&dev_priv->drm,
			    "Quirk Increase DDI disabled time\n");
		/* Quirk time at 100ms for reliable operation */
		msleep(100);
	}
}

int intel_ddi_toggle_hdcp_bits(struct intel_encoder *intel_encoder,
			       enum transcoder cpu_transcoder,
			       bool enable, u32 hdcp_mask)
{
	struct drm_device *dev = intel_encoder->base.dev;
	struct drm_i915_private *dev_priv = to_i915(dev);
	intel_wakeref_t wakeref;
	int ret = 0;
	u32 tmp;

	wakeref = intel_display_power_get_if_enabled(dev_priv,
						     intel_encoder->power_domain);
	if (drm_WARN_ON(dev, !wakeref))
		return -ENXIO;

	tmp = intel_de_read(dev_priv, TRANS_DDI_FUNC_CTL(cpu_transcoder));
	if (enable)
		tmp |= hdcp_mask;
	else
		tmp &= ~hdcp_mask;
	intel_de_write(dev_priv, TRANS_DDI_FUNC_CTL(cpu_transcoder), tmp);
	intel_display_power_put(dev_priv, intel_encoder->power_domain, wakeref);
	return ret;
}

bool intel_ddi_connector_get_hw_state(struct intel_connector *intel_connector)
{
	struct drm_device *dev = intel_connector->base.dev;
	struct drm_i915_private *dev_priv = to_i915(dev);
	struct intel_encoder *encoder = intel_attached_encoder(intel_connector);
	int type = intel_connector->base.connector_type;
	enum port port = encoder->port;
	enum transcoder cpu_transcoder;
	intel_wakeref_t wakeref;
	enum pipe pipe = 0;
	u32 tmp;
	bool ret;

	wakeref = intel_display_power_get_if_enabled(dev_priv,
						     encoder->power_domain);
	if (!wakeref)
		return false;

	if (!encoder->get_hw_state(encoder, &pipe)) {
		ret = false;
		goto out;
	}

	if (HAS_TRANSCODER(dev_priv, TRANSCODER_EDP) && port == PORT_A)
		cpu_transcoder = TRANSCODER_EDP;
	else
		cpu_transcoder = (enum transcoder) pipe;

	tmp = intel_de_read(dev_priv, TRANS_DDI_FUNC_CTL(cpu_transcoder));

	switch (tmp & TRANS_DDI_MODE_SELECT_MASK) {
	case TRANS_DDI_MODE_SELECT_HDMI:
	case TRANS_DDI_MODE_SELECT_DVI:
		ret = type == DRM_MODE_CONNECTOR_HDMIA;
		break;

	case TRANS_DDI_MODE_SELECT_DP_SST:
		ret = type == DRM_MODE_CONNECTOR_eDP ||
		      type == DRM_MODE_CONNECTOR_DisplayPort;
		break;

	case TRANS_DDI_MODE_SELECT_DP_MST:
		/* if the transcoder is in MST state then
		 * connector isn't connected */
		ret = false;
		break;

	case TRANS_DDI_MODE_SELECT_FDI_OR_128B132B:
		if (HAS_DP20(dev_priv))
			/* 128b/132b */
			ret = false;
		else
			/* FDI */
			ret = type == DRM_MODE_CONNECTOR_VGA;
		break;

	default:
		ret = false;
		break;
	}

out:
	intel_display_power_put(dev_priv, encoder->power_domain, wakeref);

	return ret;
}

static void intel_ddi_get_encoder_pipes(struct intel_encoder *encoder,
					u8 *pipe_mask, bool *is_dp_mst)
{
	struct drm_device *dev = encoder->base.dev;
	struct drm_i915_private *dev_priv = to_i915(dev);
	enum port port = encoder->port;
	intel_wakeref_t wakeref;
	enum pipe p;
	u32 tmp;
	u8 mst_pipe_mask;

	*pipe_mask = 0;
	*is_dp_mst = false;

	wakeref = intel_display_power_get_if_enabled(dev_priv,
						     encoder->power_domain);
	if (!wakeref)
		return;

	tmp = intel_de_read(dev_priv, DDI_BUF_CTL(port));
	if (!(tmp & DDI_BUF_CTL_ENABLE))
		goto out;

	if (HAS_TRANSCODER(dev_priv, TRANSCODER_EDP) && port == PORT_A) {
		tmp = intel_de_read(dev_priv,
				    TRANS_DDI_FUNC_CTL(TRANSCODER_EDP));

		switch (tmp & TRANS_DDI_EDP_INPUT_MASK) {
		default:
			MISSING_CASE(tmp & TRANS_DDI_EDP_INPUT_MASK);
			fallthrough;
		case TRANS_DDI_EDP_INPUT_A_ON:
		case TRANS_DDI_EDP_INPUT_A_ONOFF:
			*pipe_mask = BIT(PIPE_A);
			break;
		case TRANS_DDI_EDP_INPUT_B_ONOFF:
			*pipe_mask = BIT(PIPE_B);
			break;
		case TRANS_DDI_EDP_INPUT_C_ONOFF:
			*pipe_mask = BIT(PIPE_C);
			break;
		}

		goto out;
	}

	mst_pipe_mask = 0;
	for_each_pipe(dev_priv, p) {
		enum transcoder cpu_transcoder = (enum transcoder)p;
		unsigned int port_mask, ddi_select;
		intel_wakeref_t trans_wakeref;

		trans_wakeref = intel_display_power_get_if_enabled(dev_priv,
								   POWER_DOMAIN_TRANSCODER(cpu_transcoder));
		if (!trans_wakeref)
			continue;

		if (DISPLAY_VER(dev_priv) >= 12) {
			port_mask = TGL_TRANS_DDI_PORT_MASK;
			ddi_select = TGL_TRANS_DDI_SELECT_PORT(port);
		} else {
			port_mask = TRANS_DDI_PORT_MASK;
			ddi_select = TRANS_DDI_SELECT_PORT(port);
		}

		tmp = intel_de_read(dev_priv,
				    TRANS_DDI_FUNC_CTL(cpu_transcoder));
		intel_display_power_put(dev_priv, POWER_DOMAIN_TRANSCODER(cpu_transcoder),
					trans_wakeref);

		if ((tmp & port_mask) != ddi_select)
			continue;

		if ((tmp & TRANS_DDI_MODE_SELECT_MASK) == TRANS_DDI_MODE_SELECT_DP_MST ||
		    (HAS_DP20(dev_priv) &&
		     (tmp & TRANS_DDI_MODE_SELECT_MASK) == TRANS_DDI_MODE_SELECT_FDI_OR_128B132B))
			mst_pipe_mask |= BIT(p);

		*pipe_mask |= BIT(p);
	}

	if (!*pipe_mask)
		drm_dbg_kms(&dev_priv->drm,
			    "No pipe for [ENCODER:%d:%s] found\n",
			    encoder->base.base.id, encoder->base.name);

	if (!mst_pipe_mask && hweight8(*pipe_mask) > 1) {
		drm_dbg_kms(&dev_priv->drm,
			    "Multiple pipes for [ENCODER:%d:%s] (pipe_mask %02x)\n",
			    encoder->base.base.id, encoder->base.name,
			    *pipe_mask);
		*pipe_mask = BIT(ffs(*pipe_mask) - 1);
	}

	if (mst_pipe_mask && mst_pipe_mask != *pipe_mask)
		drm_dbg_kms(&dev_priv->drm,
			    "Conflicting MST and non-MST state for [ENCODER:%d:%s] (pipe_mask %02x mst_pipe_mask %02x)\n",
			    encoder->base.base.id, encoder->base.name,
			    *pipe_mask, mst_pipe_mask);
	else
		*is_dp_mst = mst_pipe_mask;

out:
	if (*pipe_mask && (IS_GEMINILAKE(dev_priv) || IS_BROXTON(dev_priv))) {
		tmp = intel_de_read(dev_priv, BXT_PHY_CTL(port));
		if ((tmp & (BXT_PHY_CMNLANE_POWERDOWN_ACK |
			    BXT_PHY_LANE_POWERDOWN_ACK |
			    BXT_PHY_LANE_ENABLED)) != BXT_PHY_LANE_ENABLED)
			drm_err(&dev_priv->drm,
				"[ENCODER:%d:%s] enabled but PHY powered down? (PHY_CTL %08x)\n",
				encoder->base.base.id, encoder->base.name, tmp);
	}

	intel_display_power_put(dev_priv, encoder->power_domain, wakeref);
}

bool intel_ddi_get_hw_state(struct intel_encoder *encoder,
			    enum pipe *pipe)
{
	u8 pipe_mask;
	bool is_mst;

	intel_ddi_get_encoder_pipes(encoder, &pipe_mask, &is_mst);

	if (is_mst || !pipe_mask)
		return false;

	*pipe = ffs(pipe_mask) - 1;

	return true;
}

static enum intel_display_power_domain
intel_ddi_main_link_aux_domain(struct intel_digital_port *dig_port)
{
	/* ICL+ HW requires corresponding AUX IOs to be powered up for PSR with
	 * DC states enabled at the same time, while for driver initiated AUX
	 * transfers we need the same AUX IOs to be powered but with DC states
	 * disabled. Accordingly use the AUX power domain here which leaves DC
	 * states enabled.
	 * However, for non-A AUX ports the corresponding non-EDP transcoders
	 * would have already enabled power well 2 and DC_OFF. This means we can
	 * acquire a wider POWER_DOMAIN_AUX_{B,C,D,F} reference instead of a
	 * specific AUX_IO reference without powering up any extra wells.
	 * Note that PSR is enabled only on Port A even though this function
	 * returns the correct domain for other ports too.
	 */
	return dig_port->aux_ch == AUX_CH_A ? POWER_DOMAIN_AUX_IO_A :
					      intel_aux_power_domain(dig_port);
}

static void intel_ddi_get_power_domains(struct intel_encoder *encoder,
					struct intel_crtc_state *crtc_state)
{
	struct drm_i915_private *dev_priv = to_i915(encoder->base.dev);
	struct intel_digital_port *dig_port;
	enum phy phy = intel_port_to_phy(dev_priv, encoder->port);

	/*
	 * TODO: Add support for MST encoders. Atm, the following should never
	 * happen since fake-MST encoders don't set their get_power_domains()
	 * hook.
	 */
	if (drm_WARN_ON(&dev_priv->drm,
			intel_crtc_has_type(crtc_state, INTEL_OUTPUT_DP_MST)))
		return;

	dig_port = enc_to_dig_port(encoder);

	if (!intel_tc_port_in_tbt_alt_mode(dig_port)) {
		drm_WARN_ON(&dev_priv->drm, dig_port->ddi_io_wakeref);
		dig_port->ddi_io_wakeref = intel_display_power_get(dev_priv,
								   dig_port->ddi_io_power_domain);
	}

	/*
	 * AUX power is only needed for (e)DP mode, and for HDMI mode on TC
	 * ports.
	 */
	if (intel_crtc_has_dp_encoder(crtc_state) ||
	    intel_phy_is_tc(dev_priv, phy)) {
		drm_WARN_ON(&dev_priv->drm, dig_port->aux_wakeref);
		dig_port->aux_wakeref =
			intel_display_power_get(dev_priv,
						intel_ddi_main_link_aux_domain(dig_port));
	}
}

void intel_ddi_enable_pipe_clock(struct intel_encoder *encoder,
				 const struct intel_crtc_state *crtc_state)
{
	struct intel_crtc *crtc = to_intel_crtc(crtc_state->uapi.crtc);
	struct drm_i915_private *dev_priv = to_i915(crtc->base.dev);
	enum transcoder cpu_transcoder = crtc_state->cpu_transcoder;
	enum phy phy = intel_port_to_phy(dev_priv, encoder->port);
	u32 val;

	if (cpu_transcoder != TRANSCODER_EDP) {
		if (DISPLAY_VER(dev_priv) >= 13)
			val = TGL_TRANS_CLK_SEL_PORT(phy);
		else if (DISPLAY_VER(dev_priv) >= 12)
			val = TGL_TRANS_CLK_SEL_PORT(encoder->port);
		else
			val = TRANS_CLK_SEL_PORT(encoder->port);

		intel_de_write(dev_priv, TRANS_CLK_SEL(cpu_transcoder), val);
	}
}

void intel_ddi_disable_pipe_clock(const struct intel_crtc_state *crtc_state)
{
	struct drm_i915_private *dev_priv = to_i915(crtc_state->uapi.crtc->dev);
	enum transcoder cpu_transcoder = crtc_state->cpu_transcoder;

	if (cpu_transcoder != TRANSCODER_EDP) {
		if (DISPLAY_VER(dev_priv) >= 12)
			intel_de_write(dev_priv,
				       TRANS_CLK_SEL(cpu_transcoder),
				       TGL_TRANS_CLK_SEL_DISABLED);
		else
			intel_de_write(dev_priv,
				       TRANS_CLK_SEL(cpu_transcoder),
				       TRANS_CLK_SEL_DISABLED);
	}
}

static void _skl_ddi_set_iboost(struct drm_i915_private *dev_priv,
				enum port port, u8 iboost)
{
	u32 tmp;

	tmp = intel_de_read(dev_priv, DISPIO_CR_TX_BMU_CR0);
	tmp &= ~(BALANCE_LEG_MASK(port) | BALANCE_LEG_DISABLE(port));
	if (iboost)
		tmp |= iboost << BALANCE_LEG_SHIFT(port);
	else
		tmp |= BALANCE_LEG_DISABLE(port);
	intel_de_write(dev_priv, DISPIO_CR_TX_BMU_CR0, tmp);
}

static void skl_ddi_set_iboost(struct intel_encoder *encoder,
			       const struct intel_crtc_state *crtc_state,
			       int level)
{
	struct intel_digital_port *dig_port = enc_to_dig_port(encoder);
	struct drm_i915_private *dev_priv = to_i915(encoder->base.dev);
	u8 iboost;

	if (intel_crtc_has_type(crtc_state, INTEL_OUTPUT_HDMI))
		iboost = intel_bios_encoder_hdmi_boost_level(encoder->devdata);
	else
		iboost = intel_bios_encoder_dp_boost_level(encoder->devdata);

	if (iboost == 0) {
		const struct intel_ddi_buf_trans *trans;
		int n_entries;

		trans = encoder->get_buf_trans(encoder, crtc_state, &n_entries);
		if (drm_WARN_ON_ONCE(&dev_priv->drm, !trans))
			return;

		iboost = trans->entries[level].hsw.i_boost;
	}

	/* Make sure that the requested I_boost is valid */
	if (iboost && iboost != 0x1 && iboost != 0x3 && iboost != 0x7) {
		drm_err(&dev_priv->drm, "Invalid I_boost value %u\n", iboost);
		return;
	}

	_skl_ddi_set_iboost(dev_priv, encoder->port, iboost);

	if (encoder->port == PORT_A && dig_port->max_lanes == 4)
		_skl_ddi_set_iboost(dev_priv, PORT_E, iboost);
}

static u8 intel_ddi_dp_voltage_max(struct intel_dp *intel_dp,
				   const struct intel_crtc_state *crtc_state)
{
	struct intel_encoder *encoder = &dp_to_dig_port(intel_dp)->base;
	struct drm_i915_private *dev_priv = to_i915(encoder->base.dev);
	int n_entries;

	encoder->get_buf_trans(encoder, crtc_state, &n_entries);

	if (drm_WARN_ON(&dev_priv->drm, n_entries < 1))
		n_entries = 1;
	if (drm_WARN_ON(&dev_priv->drm,
			n_entries > ARRAY_SIZE(index_to_dp_signal_levels)))
		n_entries = ARRAY_SIZE(index_to_dp_signal_levels);

	return index_to_dp_signal_levels[n_entries - 1] &
		DP_TRAIN_VOLTAGE_SWING_MASK;
}

/*
 * We assume that the full set of pre-emphasis values can be
 * used on all DDI platforms. Should that change we need to
 * rethink this code.
 */
static u8 intel_ddi_dp_preemph_max(struct intel_dp *intel_dp)
{
	return DP_TRAIN_PRE_EMPH_LEVEL_3;
}

static u32 icl_combo_phy_loadgen_select(const struct intel_crtc_state *crtc_state,
					int lane)
{
	if (crtc_state->port_clock > 600000)
		return 0;

	if (crtc_state->lane_count == 4)
		return lane >= 1 ? LOADGEN_SELECT : 0;
	else
		return lane == 1 || lane == 2 ? LOADGEN_SELECT : 0;
}

static void icl_ddi_combo_vswing_program(struct intel_encoder *encoder,
					 const struct intel_crtc_state *crtc_state)
{
	struct drm_i915_private *dev_priv = to_i915(encoder->base.dev);
	int level = intel_ddi_level(encoder, crtc_state, 0);
	const struct intel_ddi_buf_trans *trans;
	enum phy phy = intel_port_to_phy(dev_priv, encoder->port);
	int n_entries, ln;
	u32 val;

	trans = encoder->get_buf_trans(encoder, crtc_state, &n_entries);
	if (drm_WARN_ON_ONCE(&dev_priv->drm, !trans))
		return;

	if (intel_crtc_has_type(crtc_state, INTEL_OUTPUT_EDP)) {
		struct intel_dp *intel_dp = enc_to_intel_dp(encoder);

		val = EDP4K2K_MODE_OVRD_EN | EDP4K2K_MODE_OVRD_OPTIMIZED;
		intel_dp->hobl_active = is_hobl_buf_trans(trans);
		intel_de_rmw(dev_priv, ICL_PORT_CL_DW10(phy), val,
			     intel_dp->hobl_active ? val : 0);
	}

	/* Set PORT_TX_DW5 */
	val = intel_de_read(dev_priv, ICL_PORT_TX_DW5_LN(0, phy));
	val &= ~(SCALING_MODE_SEL_MASK | RTERM_SELECT_MASK |
		  TAP2_DISABLE | TAP3_DISABLE);
	val |= SCALING_MODE_SEL(0x2);
	val |= RTERM_SELECT(0x6);
	val |= TAP3_DISABLE;
	intel_de_write(dev_priv, ICL_PORT_TX_DW5_GRP(phy), val);

	/* Program PORT_TX_DW2 */
	val = intel_de_read(dev_priv, ICL_PORT_TX_DW2_LN(0, phy));
	val &= ~(SWING_SEL_LOWER_MASK | SWING_SEL_UPPER_MASK |
		 RCOMP_SCALAR_MASK);
	val |= SWING_SEL_UPPER(trans->entries[level].icl.dw2_swing_sel);
	val |= SWING_SEL_LOWER(trans->entries[level].icl.dw2_swing_sel);
	/* Program Rcomp scalar for every table entry */
	val |= RCOMP_SCALAR(0x98);
	intel_de_write(dev_priv, ICL_PORT_TX_DW2_GRP(phy), val);

	/* Program PORT_TX_DW4 */
	/* We cannot write to GRP. It would overwrite individual loadgen. */
	for (ln = 0; ln < 4; ln++) {
		val = intel_de_read(dev_priv, ICL_PORT_TX_DW4_LN(ln, phy));
		val &= ~(POST_CURSOR_1_MASK | POST_CURSOR_2_MASK |
			 CURSOR_COEFF_MASK);
		val |= POST_CURSOR_1(trans->entries[level].icl.dw4_post_cursor_1);
		val |= POST_CURSOR_2(trans->entries[level].icl.dw4_post_cursor_2);
		val |= CURSOR_COEFF(trans->entries[level].icl.dw4_cursor_coeff);
		intel_de_write(dev_priv, ICL_PORT_TX_DW4_LN(ln, phy), val);
	}

	/* Program PORT_TX_DW7 */
	val = intel_de_read(dev_priv, ICL_PORT_TX_DW7_LN(0, phy));
	val &= ~N_SCALAR_MASK;
	val |= N_SCALAR(trans->entries[level].icl.dw7_n_scalar);
	intel_de_write(dev_priv, ICL_PORT_TX_DW7_GRP(phy), val);
}

static void icl_combo_phy_set_signal_levels(struct intel_encoder *encoder,
					    const struct intel_crtc_state *crtc_state)
{
	struct drm_i915_private *dev_priv = to_i915(encoder->base.dev);
	enum phy phy = intel_port_to_phy(dev_priv, encoder->port);
	u32 val;
	int ln;

	/*
	 * 1. If port type is eDP or DP,
	 * set PORT_PCS_DW1 cmnkeeper_enable to 1b,
	 * else clear to 0b.
	 */
	val = intel_de_read(dev_priv, ICL_PORT_PCS_DW1_LN(0, phy));
	if (intel_crtc_has_type(crtc_state, INTEL_OUTPUT_HDMI))
		val &= ~COMMON_KEEPER_EN;
	else
		val |= COMMON_KEEPER_EN;
	intel_de_write(dev_priv, ICL_PORT_PCS_DW1_GRP(phy), val);

	/* 2. Program loadgen select */
	/*
	 * Program PORT_TX_DW4 depending on Bit rate and used lanes
	 * <= 6 GHz and 4 lanes (LN0=0, LN1=1, LN2=1, LN3=1)
	 * <= 6 GHz and 1,2 lanes (LN0=0, LN1=1, LN2=1, LN3=0)
	 * > 6 GHz (LN0=0, LN1=0, LN2=0, LN3=0)
	 */
	for (ln = 0; ln < 4; ln++) {
		val = intel_de_read(dev_priv, ICL_PORT_TX_DW4_LN(ln, phy));
		val &= ~LOADGEN_SELECT;
		val |= icl_combo_phy_loadgen_select(crtc_state, ln);
		intel_de_write(dev_priv, ICL_PORT_TX_DW4_LN(ln, phy), val);
	}

	/* 3. Set PORT_CL_DW5 SUS Clock Config to 11b */
	val = intel_de_read(dev_priv, ICL_PORT_CL_DW5(phy));
	val |= SUS_CLOCK_CONFIG;
	intel_de_write(dev_priv, ICL_PORT_CL_DW5(phy), val);

	/* 4. Clear training enable to change swing values */
	val = intel_de_read(dev_priv, ICL_PORT_TX_DW5_LN(0, phy));
	val &= ~TX_TRAINING_EN;
	intel_de_write(dev_priv, ICL_PORT_TX_DW5_GRP(phy), val);

	/* 5. Program swing and de-emphasis */
	icl_ddi_combo_vswing_program(encoder, crtc_state);

	/* 6. Set training enable to trigger update */
	val = intel_de_read(dev_priv, ICL_PORT_TX_DW5_LN(0, phy));
	val |= TX_TRAINING_EN;
	intel_de_write(dev_priv, ICL_PORT_TX_DW5_GRP(phy), val);
}

static void icl_mg_phy_set_signal_levels(struct intel_encoder *encoder,
					 const struct intel_crtc_state *crtc_state)
{
	struct drm_i915_private *dev_priv = to_i915(encoder->base.dev);
	enum tc_port tc_port = intel_port_to_tc(dev_priv, encoder->port);
	int level = intel_ddi_level(encoder, crtc_state, 0);
	const struct intel_ddi_buf_trans *trans;
	int n_entries, ln;
	u32 val;

	if (intel_tc_port_in_tbt_alt_mode(enc_to_dig_port(encoder)))
		return;

	trans = encoder->get_buf_trans(encoder, crtc_state, &n_entries);
	if (drm_WARN_ON_ONCE(&dev_priv->drm, !trans))
		return;

	/* Set MG_TX_LINK_PARAMS cri_use_fs32 to 0. */
	for (ln = 0; ln < 2; ln++) {
		val = intel_de_read(dev_priv, MG_TX1_LINK_PARAMS(ln, tc_port));
		val &= ~CRI_USE_FS32;
		intel_de_write(dev_priv, MG_TX1_LINK_PARAMS(ln, tc_port), val);

		val = intel_de_read(dev_priv, MG_TX2_LINK_PARAMS(ln, tc_port));
		val &= ~CRI_USE_FS32;
		intel_de_write(dev_priv, MG_TX2_LINK_PARAMS(ln, tc_port), val);
	}

	/* Program MG_TX_SWINGCTRL with values from vswing table */
	for (ln = 0; ln < 2; ln++) {
		val = intel_de_read(dev_priv, MG_TX1_SWINGCTRL(ln, tc_port));
		val &= ~CRI_TXDEEMPH_OVERRIDE_17_12_MASK;
		val |= CRI_TXDEEMPH_OVERRIDE_17_12(
			trans->entries[level].mg.cri_txdeemph_override_17_12);
		intel_de_write(dev_priv, MG_TX1_SWINGCTRL(ln, tc_port), val);

		val = intel_de_read(dev_priv, MG_TX2_SWINGCTRL(ln, tc_port));
		val &= ~CRI_TXDEEMPH_OVERRIDE_17_12_MASK;
		val |= CRI_TXDEEMPH_OVERRIDE_17_12(
			trans->entries[level].mg.cri_txdeemph_override_17_12);
		intel_de_write(dev_priv, MG_TX2_SWINGCTRL(ln, tc_port), val);
	}

	/* Program MG_TX_DRVCTRL with values from vswing table */
	for (ln = 0; ln < 2; ln++) {
		val = intel_de_read(dev_priv, MG_TX1_DRVCTRL(ln, tc_port));
		val &= ~(CRI_TXDEEMPH_OVERRIDE_11_6_MASK |
			 CRI_TXDEEMPH_OVERRIDE_5_0_MASK);
		val |= CRI_TXDEEMPH_OVERRIDE_5_0(
			trans->entries[level].mg.cri_txdeemph_override_5_0) |
			CRI_TXDEEMPH_OVERRIDE_11_6(
				trans->entries[level].mg.cri_txdeemph_override_11_6) |
			CRI_TXDEEMPH_OVERRIDE_EN;
		intel_de_write(dev_priv, MG_TX1_DRVCTRL(ln, tc_port), val);

		val = intel_de_read(dev_priv, MG_TX2_DRVCTRL(ln, tc_port));
		val &= ~(CRI_TXDEEMPH_OVERRIDE_11_6_MASK |
			 CRI_TXDEEMPH_OVERRIDE_5_0_MASK);
		val |= CRI_TXDEEMPH_OVERRIDE_5_0(
			trans->entries[level].mg.cri_txdeemph_override_5_0) |
			CRI_TXDEEMPH_OVERRIDE_11_6(
				trans->entries[level].mg.cri_txdeemph_override_11_6) |
			CRI_TXDEEMPH_OVERRIDE_EN;
		intel_de_write(dev_priv, MG_TX2_DRVCTRL(ln, tc_port), val);

		/* FIXME: Program CRI_LOADGEN_SEL after the spec is updated */
	}

	/*
	 * Program MG_CLKHUB<LN, port being used> with value from frequency table
	 * In case of Legacy mode on MG PHY, both TX1 and TX2 enabled so use the
	 * values from table for which TX1 and TX2 enabled.
	 */
	for (ln = 0; ln < 2; ln++) {
		val = intel_de_read(dev_priv, MG_CLKHUB(ln, tc_port));
		if (crtc_state->port_clock < 300000)
			val |= CFG_LOW_RATE_LKREN_EN;
		else
			val &= ~CFG_LOW_RATE_LKREN_EN;
		intel_de_write(dev_priv, MG_CLKHUB(ln, tc_port), val);
	}

	/* Program the MG_TX_DCC<LN, port being used> based on the link frequency */
	for (ln = 0; ln < 2; ln++) {
		val = intel_de_read(dev_priv, MG_TX1_DCC(ln, tc_port));
		val &= ~CFG_AMI_CK_DIV_OVERRIDE_VAL_MASK;
		if (crtc_state->port_clock <= 500000) {
			val &= ~CFG_AMI_CK_DIV_OVERRIDE_EN;
		} else {
			val |= CFG_AMI_CK_DIV_OVERRIDE_EN |
				CFG_AMI_CK_DIV_OVERRIDE_VAL(1);
		}
		intel_de_write(dev_priv, MG_TX1_DCC(ln, tc_port), val);

		val = intel_de_read(dev_priv, MG_TX2_DCC(ln, tc_port));
		val &= ~CFG_AMI_CK_DIV_OVERRIDE_VAL_MASK;
		if (crtc_state->port_clock <= 500000) {
			val &= ~CFG_AMI_CK_DIV_OVERRIDE_EN;
		} else {
			val |= CFG_AMI_CK_DIV_OVERRIDE_EN |
				CFG_AMI_CK_DIV_OVERRIDE_VAL(1);
		}
		intel_de_write(dev_priv, MG_TX2_DCC(ln, tc_port), val);
	}

	/* Program MG_TX_PISO_READLOAD with values from vswing table */
	for (ln = 0; ln < 2; ln++) {
		val = intel_de_read(dev_priv,
				    MG_TX1_PISO_READLOAD(ln, tc_port));
		val |= CRI_CALCINIT;
		intel_de_write(dev_priv, MG_TX1_PISO_READLOAD(ln, tc_port),
			       val);

		val = intel_de_read(dev_priv,
				    MG_TX2_PISO_READLOAD(ln, tc_port));
		val |= CRI_CALCINIT;
		intel_de_write(dev_priv, MG_TX2_PISO_READLOAD(ln, tc_port),
			       val);
	}
}

static void tgl_dkl_phy_set_signal_levels(struct intel_encoder *encoder,
					  const struct intel_crtc_state *crtc_state)
{
	struct drm_i915_private *dev_priv = to_i915(encoder->base.dev);
	enum tc_port tc_port = intel_port_to_tc(dev_priv, encoder->port);
	int level = intel_ddi_level(encoder, crtc_state, 0);
	const struct intel_ddi_buf_trans *trans;
	u32 val, dpcnt_mask, dpcnt_val;
	int n_entries, ln;

	if (intel_tc_port_in_tbt_alt_mode(enc_to_dig_port(encoder)))
		return;

	trans = encoder->get_buf_trans(encoder, crtc_state, &n_entries);
	if (drm_WARN_ON_ONCE(&dev_priv->drm, !trans))
		return;

	dpcnt_mask = (DKL_TX_PRESHOOT_COEFF_MASK |
		      DKL_TX_DE_EMPAHSIS_COEFF_MASK |
		      DKL_TX_VSWING_CONTROL_MASK);
	dpcnt_val = DKL_TX_VSWING_CONTROL(trans->entries[level].dkl.vswing);
	dpcnt_val |= DKL_TX_DE_EMPHASIS_COEFF(trans->entries[level].dkl.de_emphasis);
	dpcnt_val |= DKL_TX_PRESHOOT_COEFF(trans->entries[level].dkl.preshoot);

	for (ln = 0; ln < 2; ln++) {
		intel_de_write(dev_priv, HIP_INDEX_REG(tc_port),
			       HIP_INDEX_VAL(tc_port, ln));

		intel_de_write(dev_priv, DKL_TX_PMD_LANE_SUS(tc_port), 0);

		/* All the registers are RMW */
		val = intel_de_read(dev_priv, DKL_TX_DPCNTL0(tc_port));
		val &= ~dpcnt_mask;
		val |= dpcnt_val;
		intel_de_write(dev_priv, DKL_TX_DPCNTL0(tc_port), val);

		val = intel_de_read(dev_priv, DKL_TX_DPCNTL1(tc_port));
		val &= ~dpcnt_mask;
		val |= dpcnt_val;
		intel_de_write(dev_priv, DKL_TX_DPCNTL1(tc_port), val);

		val = intel_de_read(dev_priv, DKL_TX_DPCNTL2(tc_port));
		val &= ~DKL_TX_DP20BITMODE;
		intel_de_write(dev_priv, DKL_TX_DPCNTL2(tc_port), val);
	}
}

static int translate_signal_level(struct intel_dp *intel_dp,
				  u8 signal_levels)
{
	struct drm_i915_private *i915 = dp_to_i915(intel_dp);
	int i;

	for (i = 0; i < ARRAY_SIZE(index_to_dp_signal_levels); i++) {
		if (index_to_dp_signal_levels[i] == signal_levels)
			return i;
	}

	drm_WARN(&i915->drm, 1,
		 "Unsupported voltage swing/pre-emphasis level: 0x%x\n",
		 signal_levels);

	return 0;
}

static int intel_ddi_dp_level(struct intel_dp *intel_dp,
<<<<<<< HEAD
			      const struct intel_crtc_state *crtc_state)
=======
			      const struct intel_crtc_state *crtc_state,
			      int lane)
>>>>>>> 56d33754
{
	u8 train_set = intel_dp->train_set[lane];

<<<<<<< HEAD
static void
dg2_set_signal_levels(struct intel_dp *intel_dp,
		      const struct intel_crtc_state *crtc_state)
{
	struct intel_encoder *encoder = &dp_to_dig_port(intel_dp)->base;
	int level = intel_ddi_dp_level(intel_dp, crtc_state);

	intel_snps_phy_ddi_vswing_sequence(encoder, crtc_state, level);
=======
	if (intel_dp_is_uhbr(crtc_state)) {
		return train_set & DP_TX_FFE_PRESET_VALUE_MASK;
	} else {
		u8 signal_levels = train_set & (DP_TRAIN_VOLTAGE_SWING_MASK |
						DP_TRAIN_PRE_EMPHASIS_MASK);

		return translate_signal_level(intel_dp, signal_levels);
	}
>>>>>>> 56d33754
}

int intel_ddi_level(struct intel_encoder *encoder,
		    const struct intel_crtc_state *crtc_state,
		    int lane)
{
<<<<<<< HEAD
	struct intel_encoder *encoder = &dp_to_dig_port(intel_dp)->base;
	int level = intel_ddi_dp_level(intel_dp, crtc_state);

	tgl_ddi_vswing_sequence(encoder, crtc_state, level);
}

static void
icl_set_signal_levels(struct intel_dp *intel_dp,
		      const struct intel_crtc_state *crtc_state)
{
	struct intel_encoder *encoder = &dp_to_dig_port(intel_dp)->base;
	int level = intel_ddi_dp_level(intel_dp, crtc_state);
=======
	struct drm_i915_private *i915 = to_i915(encoder->base.dev);
	const struct intel_ddi_buf_trans *trans;
	int level, n_entries;

	trans = encoder->get_buf_trans(encoder, crtc_state, &n_entries);
	if (drm_WARN_ON_ONCE(&i915->drm, !trans))
		return 0;
>>>>>>> 56d33754

	if (intel_crtc_has_type(crtc_state, INTEL_OUTPUT_HDMI))
		level = intel_ddi_hdmi_level(encoder, trans);
	else
		level = intel_ddi_dp_level(enc_to_intel_dp(encoder), crtc_state,
					   lane);

<<<<<<< HEAD
static void
bxt_set_signal_levels(struct intel_dp *intel_dp,
		      const struct intel_crtc_state *crtc_state)
{
	struct intel_encoder *encoder = &dp_to_dig_port(intel_dp)->base;
	int level = intel_ddi_dp_level(intel_dp, crtc_state);
=======
	if (drm_WARN_ON_ONCE(&i915->drm, level >= n_entries))
		level = n_entries - 1;
>>>>>>> 56d33754

	return level;
}

static void
hsw_set_signal_levels(struct intel_encoder *encoder,
		      const struct intel_crtc_state *crtc_state)
{
	struct drm_i915_private *dev_priv = to_i915(encoder->base.dev);
<<<<<<< HEAD
	int level = intel_ddi_dp_level(intel_dp, crtc_state);
=======
	struct intel_dp *intel_dp = enc_to_intel_dp(encoder);
	int level = intel_ddi_level(encoder, crtc_state, 0);
>>>>>>> 56d33754
	enum port port = encoder->port;
	u32 signal_levels;

	if (has_iboost(dev_priv))
		skl_ddi_set_iboost(encoder, crtc_state, level);

	/* HDMI ignores the rest */
	if (intel_crtc_has_type(crtc_state, INTEL_OUTPUT_HDMI))
		return;

	signal_levels = DDI_BUF_TRANS_SELECT(level);

	drm_dbg_kms(&dev_priv->drm, "Using signal levels %08x\n",
		    signal_levels);

	intel_dp->DP &= ~DDI_BUF_EMP_MASK;
	intel_dp->DP |= signal_levels;

	intel_de_write(dev_priv, DDI_BUF_CTL(port), intel_dp->DP);
	intel_de_posting_read(dev_priv, DDI_BUF_CTL(port));
}

static void _icl_ddi_enable_clock(struct drm_i915_private *i915, i915_reg_t reg,
				  u32 clk_sel_mask, u32 clk_sel, u32 clk_off)
{
	mutex_lock(&i915->dpll.lock);

	intel_de_rmw(i915, reg, clk_sel_mask, clk_sel);

	/*
	 * "This step and the step before must be
	 *  done with separate register writes."
	 */
	intel_de_rmw(i915, reg, clk_off, 0);

	mutex_unlock(&i915->dpll.lock);
}

static void _icl_ddi_disable_clock(struct drm_i915_private *i915, i915_reg_t reg,
				   u32 clk_off)
{
	mutex_lock(&i915->dpll.lock);

	intel_de_rmw(i915, reg, 0, clk_off);

	mutex_unlock(&i915->dpll.lock);
}

static bool _icl_ddi_is_clock_enabled(struct drm_i915_private *i915, i915_reg_t reg,
				      u32 clk_off)
{
	return !(intel_de_read(i915, reg) & clk_off);
}

static struct intel_shared_dpll *
_icl_ddi_get_pll(struct drm_i915_private *i915, i915_reg_t reg,
		 u32 clk_sel_mask, u32 clk_sel_shift)
{
	enum intel_dpll_id id;

	id = (intel_de_read(i915, reg) & clk_sel_mask) >> clk_sel_shift;

	return intel_get_shared_dpll_by_id(i915, id);
}

static void adls_ddi_enable_clock(struct intel_encoder *encoder,
				  const struct intel_crtc_state *crtc_state)
{
	struct drm_i915_private *i915 = to_i915(encoder->base.dev);
	const struct intel_shared_dpll *pll = crtc_state->shared_dpll;
	enum phy phy = intel_port_to_phy(i915, encoder->port);

	if (drm_WARN_ON(&i915->drm, !pll))
		return;

	_icl_ddi_enable_clock(i915, ADLS_DPCLKA_CFGCR(phy),
			      ADLS_DPCLKA_CFGCR_DDI_CLK_SEL_MASK(phy),
			      pll->info->id << ADLS_DPCLKA_CFGCR_DDI_SHIFT(phy),
			      ICL_DPCLKA_CFGCR0_DDI_CLK_OFF(phy));
}

static void adls_ddi_disable_clock(struct intel_encoder *encoder)
{
	struct drm_i915_private *i915 = to_i915(encoder->base.dev);
	enum phy phy = intel_port_to_phy(i915, encoder->port);

	_icl_ddi_disable_clock(i915, ADLS_DPCLKA_CFGCR(phy),
			       ICL_DPCLKA_CFGCR0_DDI_CLK_OFF(phy));
}

static bool adls_ddi_is_clock_enabled(struct intel_encoder *encoder)
{
	struct drm_i915_private *i915 = to_i915(encoder->base.dev);
	enum phy phy = intel_port_to_phy(i915, encoder->port);

	return _icl_ddi_is_clock_enabled(i915, ADLS_DPCLKA_CFGCR(phy),
					 ICL_DPCLKA_CFGCR0_DDI_CLK_OFF(phy));
}

static struct intel_shared_dpll *adls_ddi_get_pll(struct intel_encoder *encoder)
{
	struct drm_i915_private *i915 = to_i915(encoder->base.dev);
	enum phy phy = intel_port_to_phy(i915, encoder->port);

	return _icl_ddi_get_pll(i915, ADLS_DPCLKA_CFGCR(phy),
				ADLS_DPCLKA_CFGCR_DDI_CLK_SEL_MASK(phy),
				ADLS_DPCLKA_CFGCR_DDI_SHIFT(phy));
}

static void rkl_ddi_enable_clock(struct intel_encoder *encoder,
				 const struct intel_crtc_state *crtc_state)
{
	struct drm_i915_private *i915 = to_i915(encoder->base.dev);
	const struct intel_shared_dpll *pll = crtc_state->shared_dpll;
	enum phy phy = intel_port_to_phy(i915, encoder->port);

	if (drm_WARN_ON(&i915->drm, !pll))
		return;

	_icl_ddi_enable_clock(i915, ICL_DPCLKA_CFGCR0,
			      RKL_DPCLKA_CFGCR0_DDI_CLK_SEL_MASK(phy),
			      RKL_DPCLKA_CFGCR0_DDI_CLK_SEL(pll->info->id, phy),
			      RKL_DPCLKA_CFGCR0_DDI_CLK_OFF(phy));
}

static void rkl_ddi_disable_clock(struct intel_encoder *encoder)
{
	struct drm_i915_private *i915 = to_i915(encoder->base.dev);
	enum phy phy = intel_port_to_phy(i915, encoder->port);

	_icl_ddi_disable_clock(i915, ICL_DPCLKA_CFGCR0,
			       RKL_DPCLKA_CFGCR0_DDI_CLK_OFF(phy));
}

static bool rkl_ddi_is_clock_enabled(struct intel_encoder *encoder)
{
	struct drm_i915_private *i915 = to_i915(encoder->base.dev);
	enum phy phy = intel_port_to_phy(i915, encoder->port);

	return _icl_ddi_is_clock_enabled(i915, ICL_DPCLKA_CFGCR0,
					 RKL_DPCLKA_CFGCR0_DDI_CLK_OFF(phy));
}

static struct intel_shared_dpll *rkl_ddi_get_pll(struct intel_encoder *encoder)
{
	struct drm_i915_private *i915 = to_i915(encoder->base.dev);
	enum phy phy = intel_port_to_phy(i915, encoder->port);

	return _icl_ddi_get_pll(i915, ICL_DPCLKA_CFGCR0,
				RKL_DPCLKA_CFGCR0_DDI_CLK_SEL_MASK(phy),
				RKL_DPCLKA_CFGCR0_DDI_CLK_SEL_SHIFT(phy));
}

static void dg1_ddi_enable_clock(struct intel_encoder *encoder,
				 const struct intel_crtc_state *crtc_state)
{
	struct drm_i915_private *i915 = to_i915(encoder->base.dev);
	const struct intel_shared_dpll *pll = crtc_state->shared_dpll;
	enum phy phy = intel_port_to_phy(i915, encoder->port);

	if (drm_WARN_ON(&i915->drm, !pll))
		return;

	/*
	 * If we fail this, something went very wrong: first 2 PLLs should be
	 * used by first 2 phys and last 2 PLLs by last phys
	 */
	if (drm_WARN_ON(&i915->drm,
			(pll->info->id < DPLL_ID_DG1_DPLL2 && phy >= PHY_C) ||
			(pll->info->id >= DPLL_ID_DG1_DPLL2 && phy < PHY_C)))
		return;

	_icl_ddi_enable_clock(i915, DG1_DPCLKA_CFGCR0(phy),
			      DG1_DPCLKA_CFGCR0_DDI_CLK_SEL_MASK(phy),
			      DG1_DPCLKA_CFGCR0_DDI_CLK_SEL(pll->info->id, phy),
			      DG1_DPCLKA_CFGCR0_DDI_CLK_OFF(phy));
}

static void dg1_ddi_disable_clock(struct intel_encoder *encoder)
{
	struct drm_i915_private *i915 = to_i915(encoder->base.dev);
	enum phy phy = intel_port_to_phy(i915, encoder->port);

	_icl_ddi_disable_clock(i915, DG1_DPCLKA_CFGCR0(phy),
			       DG1_DPCLKA_CFGCR0_DDI_CLK_OFF(phy));
}

static bool dg1_ddi_is_clock_enabled(struct intel_encoder *encoder)
{
	struct drm_i915_private *i915 = to_i915(encoder->base.dev);
	enum phy phy = intel_port_to_phy(i915, encoder->port);

	return _icl_ddi_is_clock_enabled(i915, DG1_DPCLKA_CFGCR0(phy),
					 DG1_DPCLKA_CFGCR0_DDI_CLK_OFF(phy));
}

static struct intel_shared_dpll *dg1_ddi_get_pll(struct intel_encoder *encoder)
{
	struct drm_i915_private *i915 = to_i915(encoder->base.dev);
	enum phy phy = intel_port_to_phy(i915, encoder->port);
	enum intel_dpll_id id;
	u32 val;

	val = intel_de_read(i915, DG1_DPCLKA_CFGCR0(phy));
	val &= DG1_DPCLKA_CFGCR0_DDI_CLK_SEL_MASK(phy);
	val >>= DG1_DPCLKA_CFGCR0_DDI_CLK_SEL_SHIFT(phy);
	id = val;

	/*
	 * _DG1_DPCLKA0_CFGCR0 maps between DPLL 0 and 1 with one bit for phy A
	 * and B while _DG1_DPCLKA1_CFGCR0 maps between DPLL 2 and 3 with one
	 * bit for phy C and D.
	 */
	if (phy >= PHY_C)
		id += DPLL_ID_DG1_DPLL2;

	return intel_get_shared_dpll_by_id(i915, id);
}

static void icl_ddi_combo_enable_clock(struct intel_encoder *encoder,
				       const struct intel_crtc_state *crtc_state)
{
	struct drm_i915_private *i915 = to_i915(encoder->base.dev);
	const struct intel_shared_dpll *pll = crtc_state->shared_dpll;
	enum phy phy = intel_port_to_phy(i915, encoder->port);

	if (drm_WARN_ON(&i915->drm, !pll))
		return;

	_icl_ddi_enable_clock(i915, ICL_DPCLKA_CFGCR0,
			      ICL_DPCLKA_CFGCR0_DDI_CLK_SEL_MASK(phy),
			      ICL_DPCLKA_CFGCR0_DDI_CLK_SEL(pll->info->id, phy),
			      ICL_DPCLKA_CFGCR0_DDI_CLK_OFF(phy));
}

static void icl_ddi_combo_disable_clock(struct intel_encoder *encoder)
{
	struct drm_i915_private *i915 = to_i915(encoder->base.dev);
	enum phy phy = intel_port_to_phy(i915, encoder->port);

	_icl_ddi_disable_clock(i915, ICL_DPCLKA_CFGCR0,
			       ICL_DPCLKA_CFGCR0_DDI_CLK_OFF(phy));
}

static bool icl_ddi_combo_is_clock_enabled(struct intel_encoder *encoder)
{
	struct drm_i915_private *i915 = to_i915(encoder->base.dev);
	enum phy phy = intel_port_to_phy(i915, encoder->port);

	return _icl_ddi_is_clock_enabled(i915, ICL_DPCLKA_CFGCR0,
					 ICL_DPCLKA_CFGCR0_DDI_CLK_OFF(phy));
}

struct intel_shared_dpll *icl_ddi_combo_get_pll(struct intel_encoder *encoder)
{
	struct drm_i915_private *i915 = to_i915(encoder->base.dev);
	enum phy phy = intel_port_to_phy(i915, encoder->port);

	return _icl_ddi_get_pll(i915, ICL_DPCLKA_CFGCR0,
				ICL_DPCLKA_CFGCR0_DDI_CLK_SEL_MASK(phy),
				ICL_DPCLKA_CFGCR0_DDI_CLK_SEL_SHIFT(phy));
}

static void jsl_ddi_tc_enable_clock(struct intel_encoder *encoder,
				    const struct intel_crtc_state *crtc_state)
{
	struct drm_i915_private *i915 = to_i915(encoder->base.dev);
	const struct intel_shared_dpll *pll = crtc_state->shared_dpll;
	enum port port = encoder->port;

	if (drm_WARN_ON(&i915->drm, !pll))
		return;

	/*
	 * "For DDIC and DDID, program DDI_CLK_SEL to map the MG clock to the port.
	 *  MG does not exist, but the programming is required to ungate DDIC and DDID."
	 */
	intel_de_write(i915, DDI_CLK_SEL(port), DDI_CLK_SEL_MG);

	icl_ddi_combo_enable_clock(encoder, crtc_state);
}

static void jsl_ddi_tc_disable_clock(struct intel_encoder *encoder)
{
	struct drm_i915_private *i915 = to_i915(encoder->base.dev);
	enum port port = encoder->port;

	icl_ddi_combo_disable_clock(encoder);

	intel_de_write(i915, DDI_CLK_SEL(port), DDI_CLK_SEL_NONE);
}

static bool jsl_ddi_tc_is_clock_enabled(struct intel_encoder *encoder)
{
	struct drm_i915_private *i915 = to_i915(encoder->base.dev);
	enum port port = encoder->port;
	u32 tmp;

	tmp = intel_de_read(i915, DDI_CLK_SEL(port));

	if ((tmp & DDI_CLK_SEL_MASK) == DDI_CLK_SEL_NONE)
		return false;

	return icl_ddi_combo_is_clock_enabled(encoder);
}

static void icl_ddi_tc_enable_clock(struct intel_encoder *encoder,
				    const struct intel_crtc_state *crtc_state)
{
	struct drm_i915_private *i915 = to_i915(encoder->base.dev);
	const struct intel_shared_dpll *pll = crtc_state->shared_dpll;
	enum tc_port tc_port = intel_port_to_tc(i915, encoder->port);
	enum port port = encoder->port;

	if (drm_WARN_ON(&i915->drm, !pll))
		return;

	intel_de_write(i915, DDI_CLK_SEL(port),
		       icl_pll_to_ddi_clk_sel(encoder, crtc_state));

	mutex_lock(&i915->dpll.lock);

	intel_de_rmw(i915, ICL_DPCLKA_CFGCR0,
		     ICL_DPCLKA_CFGCR0_TC_CLK_OFF(tc_port), 0);

	mutex_unlock(&i915->dpll.lock);
}

static void icl_ddi_tc_disable_clock(struct intel_encoder *encoder)
{
	struct drm_i915_private *i915 = to_i915(encoder->base.dev);
	enum tc_port tc_port = intel_port_to_tc(i915, encoder->port);
	enum port port = encoder->port;

	mutex_lock(&i915->dpll.lock);

	intel_de_rmw(i915, ICL_DPCLKA_CFGCR0,
		     0, ICL_DPCLKA_CFGCR0_TC_CLK_OFF(tc_port));

	mutex_unlock(&i915->dpll.lock);

	intel_de_write(i915, DDI_CLK_SEL(port), DDI_CLK_SEL_NONE);
}

static bool icl_ddi_tc_is_clock_enabled(struct intel_encoder *encoder)
{
	struct drm_i915_private *i915 = to_i915(encoder->base.dev);
	enum tc_port tc_port = intel_port_to_tc(i915, encoder->port);
	enum port port = encoder->port;
	u32 tmp;

	tmp = intel_de_read(i915, DDI_CLK_SEL(port));

	if ((tmp & DDI_CLK_SEL_MASK) == DDI_CLK_SEL_NONE)
		return false;

	tmp = intel_de_read(i915, ICL_DPCLKA_CFGCR0);

	return !(tmp & ICL_DPCLKA_CFGCR0_TC_CLK_OFF(tc_port));
}

static struct intel_shared_dpll *icl_ddi_tc_get_pll(struct intel_encoder *encoder)
{
	struct drm_i915_private *i915 = to_i915(encoder->base.dev);
	enum tc_port tc_port = intel_port_to_tc(i915, encoder->port);
	enum port port = encoder->port;
	enum intel_dpll_id id;
	u32 tmp;

	tmp = intel_de_read(i915, DDI_CLK_SEL(port));

	switch (tmp & DDI_CLK_SEL_MASK) {
	case DDI_CLK_SEL_TBT_162:
	case DDI_CLK_SEL_TBT_270:
	case DDI_CLK_SEL_TBT_540:
	case DDI_CLK_SEL_TBT_810:
		id = DPLL_ID_ICL_TBTPLL;
		break;
	case DDI_CLK_SEL_MG:
		id = icl_tc_port_to_pll_id(tc_port);
		break;
	default:
		MISSING_CASE(tmp);
		fallthrough;
	case DDI_CLK_SEL_NONE:
		return NULL;
	}

	return intel_get_shared_dpll_by_id(i915, id);
}

static struct intel_shared_dpll *bxt_ddi_get_pll(struct intel_encoder *encoder)
{
	struct drm_i915_private *i915 = to_i915(encoder->base.dev);
	enum intel_dpll_id id;

	switch (encoder->port) {
	case PORT_A:
		id = DPLL_ID_SKL_DPLL0;
		break;
	case PORT_B:
		id = DPLL_ID_SKL_DPLL1;
		break;
	case PORT_C:
		id = DPLL_ID_SKL_DPLL2;
		break;
	default:
		MISSING_CASE(encoder->port);
		return NULL;
	}

	return intel_get_shared_dpll_by_id(i915, id);
}

static void skl_ddi_enable_clock(struct intel_encoder *encoder,
				 const struct intel_crtc_state *crtc_state)
{
	struct drm_i915_private *i915 = to_i915(encoder->base.dev);
	const struct intel_shared_dpll *pll = crtc_state->shared_dpll;
	enum port port = encoder->port;

	if (drm_WARN_ON(&i915->drm, !pll))
		return;

	mutex_lock(&i915->dpll.lock);

	intel_de_rmw(i915, DPLL_CTRL2,
		     DPLL_CTRL2_DDI_CLK_OFF(port) |
		     DPLL_CTRL2_DDI_CLK_SEL_MASK(port),
		     DPLL_CTRL2_DDI_CLK_SEL(pll->info->id, port) |
		     DPLL_CTRL2_DDI_SEL_OVERRIDE(port));

	mutex_unlock(&i915->dpll.lock);
}

static void skl_ddi_disable_clock(struct intel_encoder *encoder)
{
	struct drm_i915_private *i915 = to_i915(encoder->base.dev);
	enum port port = encoder->port;

	mutex_lock(&i915->dpll.lock);

	intel_de_rmw(i915, DPLL_CTRL2,
		     0, DPLL_CTRL2_DDI_CLK_OFF(port));

	mutex_unlock(&i915->dpll.lock);
}

static bool skl_ddi_is_clock_enabled(struct intel_encoder *encoder)
{
	struct drm_i915_private *i915 = to_i915(encoder->base.dev);
	enum port port = encoder->port;

	/*
	 * FIXME Not sure if the override affects both
	 * the PLL selection and the CLK_OFF bit.
	 */
	return !(intel_de_read(i915, DPLL_CTRL2) & DPLL_CTRL2_DDI_CLK_OFF(port));
}

static struct intel_shared_dpll *skl_ddi_get_pll(struct intel_encoder *encoder)
{
	struct drm_i915_private *i915 = to_i915(encoder->base.dev);
	enum port port = encoder->port;
	enum intel_dpll_id id;
	u32 tmp;

	tmp = intel_de_read(i915, DPLL_CTRL2);

	/*
	 * FIXME Not sure if the override affects both
	 * the PLL selection and the CLK_OFF bit.
	 */
	if ((tmp & DPLL_CTRL2_DDI_SEL_OVERRIDE(port)) == 0)
		return NULL;

	id = (tmp & DPLL_CTRL2_DDI_CLK_SEL_MASK(port)) >>
		DPLL_CTRL2_DDI_CLK_SEL_SHIFT(port);

	return intel_get_shared_dpll_by_id(i915, id);
}

void hsw_ddi_enable_clock(struct intel_encoder *encoder,
			  const struct intel_crtc_state *crtc_state)
{
	struct drm_i915_private *i915 = to_i915(encoder->base.dev);
	const struct intel_shared_dpll *pll = crtc_state->shared_dpll;
	enum port port = encoder->port;

	if (drm_WARN_ON(&i915->drm, !pll))
		return;

	intel_de_write(i915, PORT_CLK_SEL(port), hsw_pll_to_ddi_pll_sel(pll));
}

void hsw_ddi_disable_clock(struct intel_encoder *encoder)
{
	struct drm_i915_private *i915 = to_i915(encoder->base.dev);
	enum port port = encoder->port;

	intel_de_write(i915, PORT_CLK_SEL(port), PORT_CLK_SEL_NONE);
}

bool hsw_ddi_is_clock_enabled(struct intel_encoder *encoder)
{
	struct drm_i915_private *i915 = to_i915(encoder->base.dev);
	enum port port = encoder->port;

	return intel_de_read(i915, PORT_CLK_SEL(port)) != PORT_CLK_SEL_NONE;
}

static struct intel_shared_dpll *hsw_ddi_get_pll(struct intel_encoder *encoder)
{
	struct drm_i915_private *i915 = to_i915(encoder->base.dev);
	enum port port = encoder->port;
	enum intel_dpll_id id;
	u32 tmp;

	tmp = intel_de_read(i915, PORT_CLK_SEL(port));

	switch (tmp & PORT_CLK_SEL_MASK) {
	case PORT_CLK_SEL_WRPLL1:
		id = DPLL_ID_WRPLL1;
		break;
	case PORT_CLK_SEL_WRPLL2:
		id = DPLL_ID_WRPLL2;
		break;
	case PORT_CLK_SEL_SPLL:
		id = DPLL_ID_SPLL;
		break;
	case PORT_CLK_SEL_LCPLL_810:
		id = DPLL_ID_LCPLL_810;
		break;
	case PORT_CLK_SEL_LCPLL_1350:
		id = DPLL_ID_LCPLL_1350;
		break;
	case PORT_CLK_SEL_LCPLL_2700:
		id = DPLL_ID_LCPLL_2700;
		break;
	default:
		MISSING_CASE(tmp);
		fallthrough;
	case PORT_CLK_SEL_NONE:
		return NULL;
	}

	return intel_get_shared_dpll_by_id(i915, id);
}

void intel_ddi_enable_clock(struct intel_encoder *encoder,
			    const struct intel_crtc_state *crtc_state)
{
	if (encoder->enable_clock)
		encoder->enable_clock(encoder, crtc_state);
}

static void intel_ddi_disable_clock(struct intel_encoder *encoder)
{
	if (encoder->disable_clock)
		encoder->disable_clock(encoder);
}

void intel_ddi_sanitize_encoder_pll_mapping(struct intel_encoder *encoder)
{
	struct drm_i915_private *i915 = to_i915(encoder->base.dev);
	u32 port_mask;
	bool ddi_clk_needed;

	/*
	 * In case of DP MST, we sanitize the primary encoder only, not the
	 * virtual ones.
	 */
	if (encoder->type == INTEL_OUTPUT_DP_MST)
		return;

	if (!encoder->base.crtc && intel_encoder_is_dp(encoder)) {
		u8 pipe_mask;
		bool is_mst;

		intel_ddi_get_encoder_pipes(encoder, &pipe_mask, &is_mst);
		/*
		 * In the unlikely case that BIOS enables DP in MST mode, just
		 * warn since our MST HW readout is incomplete.
		 */
		if (drm_WARN_ON(&i915->drm, is_mst))
			return;
	}

	port_mask = BIT(encoder->port);
	ddi_clk_needed = encoder->base.crtc;

	if (encoder->type == INTEL_OUTPUT_DSI) {
		struct intel_encoder *other_encoder;

		port_mask = intel_dsi_encoder_ports(encoder);
		/*
		 * Sanity check that we haven't incorrectly registered another
		 * encoder using any of the ports of this DSI encoder.
		 */
		for_each_intel_encoder(&i915->drm, other_encoder) {
			if (other_encoder == encoder)
				continue;

			if (drm_WARN_ON(&i915->drm,
					port_mask & BIT(other_encoder->port)))
				return;
		}
		/*
		 * For DSI we keep the ddi clocks gated
		 * except during enable/disable sequence.
		 */
		ddi_clk_needed = false;
	}

	if (ddi_clk_needed || !encoder->is_clock_enabled ||
	    !encoder->is_clock_enabled(encoder))
		return;

	drm_notice(&i915->drm,
		   "[ENCODER:%d:%s] is disabled/in DSI mode with an ungated DDI clock, gate it\n",
		   encoder->base.base.id, encoder->base.name);

	encoder->disable_clock(encoder);
}

static void
icl_program_mg_dp_mode(struct intel_digital_port *dig_port,
		       const struct intel_crtc_state *crtc_state)
{
	struct drm_i915_private *dev_priv = to_i915(dig_port->base.base.dev);
	enum tc_port tc_port = intel_port_to_tc(dev_priv, dig_port->base.port);
	enum phy phy = intel_port_to_phy(dev_priv, dig_port->base.port);
	u32 ln0, ln1, pin_assignment;
	u8 width;

	if (!intel_phy_is_tc(dev_priv, phy) ||
	    intel_tc_port_in_tbt_alt_mode(dig_port))
		return;

	if (DISPLAY_VER(dev_priv) >= 12) {
		intel_de_write(dev_priv, HIP_INDEX_REG(tc_port),
			       HIP_INDEX_VAL(tc_port, 0x0));
		ln0 = intel_de_read(dev_priv, DKL_DP_MODE(tc_port));
		intel_de_write(dev_priv, HIP_INDEX_REG(tc_port),
			       HIP_INDEX_VAL(tc_port, 0x1));
		ln1 = intel_de_read(dev_priv, DKL_DP_MODE(tc_port));
	} else {
		ln0 = intel_de_read(dev_priv, MG_DP_MODE(0, tc_port));
		ln1 = intel_de_read(dev_priv, MG_DP_MODE(1, tc_port));
	}

	ln0 &= ~(MG_DP_MODE_CFG_DP_X1_MODE | MG_DP_MODE_CFG_DP_X2_MODE);
	ln1 &= ~(MG_DP_MODE_CFG_DP_X1_MODE | MG_DP_MODE_CFG_DP_X2_MODE);

	/* DPPATC */
	pin_assignment = intel_tc_port_get_pin_assignment_mask(dig_port);
	width = crtc_state->lane_count;

	switch (pin_assignment) {
	case 0x0:
		drm_WARN_ON(&dev_priv->drm,
			    !intel_tc_port_in_legacy_mode(dig_port));
		if (width == 1) {
			ln1 |= MG_DP_MODE_CFG_DP_X1_MODE;
		} else {
			ln0 |= MG_DP_MODE_CFG_DP_X2_MODE;
			ln1 |= MG_DP_MODE_CFG_DP_X2_MODE;
		}
		break;
	case 0x1:
		if (width == 4) {
			ln0 |= MG_DP_MODE_CFG_DP_X2_MODE;
			ln1 |= MG_DP_MODE_CFG_DP_X2_MODE;
		}
		break;
	case 0x2:
		if (width == 2) {
			ln0 |= MG_DP_MODE_CFG_DP_X2_MODE;
			ln1 |= MG_DP_MODE_CFG_DP_X2_MODE;
		}
		break;
	case 0x3:
	case 0x5:
		if (width == 1) {
			ln0 |= MG_DP_MODE_CFG_DP_X1_MODE;
			ln1 |= MG_DP_MODE_CFG_DP_X1_MODE;
		} else {
			ln0 |= MG_DP_MODE_CFG_DP_X2_MODE;
			ln1 |= MG_DP_MODE_CFG_DP_X2_MODE;
		}
		break;
	case 0x4:
	case 0x6:
		if (width == 1) {
			ln0 |= MG_DP_MODE_CFG_DP_X1_MODE;
			ln1 |= MG_DP_MODE_CFG_DP_X1_MODE;
		} else {
			ln0 |= MG_DP_MODE_CFG_DP_X2_MODE;
			ln1 |= MG_DP_MODE_CFG_DP_X2_MODE;
		}
		break;
	default:
		MISSING_CASE(pin_assignment);
	}

	if (DISPLAY_VER(dev_priv) >= 12) {
		intel_de_write(dev_priv, HIP_INDEX_REG(tc_port),
			       HIP_INDEX_VAL(tc_port, 0x0));
		intel_de_write(dev_priv, DKL_DP_MODE(tc_port), ln0);
		intel_de_write(dev_priv, HIP_INDEX_REG(tc_port),
			       HIP_INDEX_VAL(tc_port, 0x1));
		intel_de_write(dev_priv, DKL_DP_MODE(tc_port), ln1);
	} else {
		intel_de_write(dev_priv, MG_DP_MODE(0, tc_port), ln0);
		intel_de_write(dev_priv, MG_DP_MODE(1, tc_port), ln1);
	}
}

static enum transcoder
tgl_dp_tp_transcoder(const struct intel_crtc_state *crtc_state)
{
	if (intel_crtc_has_type(crtc_state, INTEL_OUTPUT_DP_MST))
		return crtc_state->mst_master_transcoder;
	else
		return crtc_state->cpu_transcoder;
}

i915_reg_t dp_tp_ctl_reg(struct intel_encoder *encoder,
			 const struct intel_crtc_state *crtc_state)
{
	struct drm_i915_private *dev_priv = to_i915(encoder->base.dev);

	if (DISPLAY_VER(dev_priv) >= 12)
		return TGL_DP_TP_CTL(tgl_dp_tp_transcoder(crtc_state));
	else
		return DP_TP_CTL(encoder->port);
}

i915_reg_t dp_tp_status_reg(struct intel_encoder *encoder,
			    const struct intel_crtc_state *crtc_state)
{
	struct drm_i915_private *dev_priv = to_i915(encoder->base.dev);

	if (DISPLAY_VER(dev_priv) >= 12)
		return TGL_DP_TP_STATUS(tgl_dp_tp_transcoder(crtc_state));
	else
		return DP_TP_STATUS(encoder->port);
}

static void intel_dp_sink_set_msa_timing_par_ignore_state(struct intel_dp *intel_dp,
							  const struct intel_crtc_state *crtc_state,
							  bool enable)
{
	struct drm_i915_private *i915 = dp_to_i915(intel_dp);

	if (!crtc_state->vrr.enable)
		return;

	if (drm_dp_dpcd_writeb(&intel_dp->aux, DP_DOWNSPREAD_CTRL,
			       enable ? DP_MSA_TIMING_PAR_IGNORE_EN : 0) <= 0)
		drm_dbg_kms(&i915->drm,
			    "Failed to %s MSA_TIMING_PAR_IGNORE in the sink\n",
			    enabledisable(enable));
}

static void intel_dp_sink_set_fec_ready(struct intel_dp *intel_dp,
					const struct intel_crtc_state *crtc_state)
{
	struct drm_i915_private *i915 = dp_to_i915(intel_dp);

	if (!crtc_state->fec_enable)
		return;

	if (drm_dp_dpcd_writeb(&intel_dp->aux, DP_FEC_CONFIGURATION, DP_FEC_READY) <= 0)
		drm_dbg_kms(&i915->drm,
			    "Failed to set FEC_READY in the sink\n");
}

static void intel_ddi_enable_fec(struct intel_encoder *encoder,
				 const struct intel_crtc_state *crtc_state)
{
	struct drm_i915_private *dev_priv = to_i915(encoder->base.dev);
	struct intel_dp *intel_dp;
	u32 val;

	if (!crtc_state->fec_enable)
		return;

	intel_dp = enc_to_intel_dp(encoder);
	val = intel_de_read(dev_priv, dp_tp_ctl_reg(encoder, crtc_state));
	val |= DP_TP_CTL_FEC_ENABLE;
	intel_de_write(dev_priv, dp_tp_ctl_reg(encoder, crtc_state), val);
}

static void intel_ddi_disable_fec_state(struct intel_encoder *encoder,
					const struct intel_crtc_state *crtc_state)
{
	struct drm_i915_private *dev_priv = to_i915(encoder->base.dev);
	struct intel_dp *intel_dp;
	u32 val;

	if (!crtc_state->fec_enable)
		return;

	intel_dp = enc_to_intel_dp(encoder);
	val = intel_de_read(dev_priv, dp_tp_ctl_reg(encoder, crtc_state));
	val &= ~DP_TP_CTL_FEC_ENABLE;
	intel_de_write(dev_priv, dp_tp_ctl_reg(encoder, crtc_state), val);
	intel_de_posting_read(dev_priv, dp_tp_ctl_reg(encoder, crtc_state));
}

static void intel_ddi_power_up_lanes(struct intel_encoder *encoder,
				     const struct intel_crtc_state *crtc_state)
{
	struct drm_i915_private *i915 = to_i915(encoder->base.dev);
	struct intel_digital_port *dig_port = enc_to_dig_port(encoder);
	enum phy phy = intel_port_to_phy(i915, encoder->port);

	if (intel_phy_is_combo(i915, phy)) {
		bool lane_reversal =
			dig_port->saved_port_bits & DDI_BUF_PORT_REVERSAL;

		intel_combo_phy_power_up_lanes(i915, phy, false,
					       crtc_state->lane_count,
					       lane_reversal);
	}
}

/* Splitter enable for eDP MSO is limited to certain pipes. */
static u8 intel_ddi_splitter_pipe_mask(struct drm_i915_private *i915)
{
	if (IS_ALDERLAKE_P(i915))
		return BIT(PIPE_A) | BIT(PIPE_B);
	else
		return BIT(PIPE_A);
}

static void intel_ddi_mso_get_config(struct intel_encoder *encoder,
				     struct intel_crtc_state *pipe_config)
{
	struct intel_crtc *crtc = to_intel_crtc(pipe_config->uapi.crtc);
	struct drm_i915_private *i915 = to_i915(crtc->base.dev);
	enum pipe pipe = crtc->pipe;
	u32 dss1;

	if (!HAS_MSO(i915))
		return;

	dss1 = intel_de_read(i915, ICL_PIPE_DSS_CTL1(pipe));

	pipe_config->splitter.enable = dss1 & SPLITTER_ENABLE;
	if (!pipe_config->splitter.enable)
		return;

	if (drm_WARN_ON(&i915->drm, !(intel_ddi_splitter_pipe_mask(i915) & BIT(pipe)))) {
		pipe_config->splitter.enable = false;
		return;
	}

	switch (dss1 & SPLITTER_CONFIGURATION_MASK) {
	default:
		drm_WARN(&i915->drm, true,
			 "Invalid splitter configuration, dss1=0x%08x\n", dss1);
		fallthrough;
	case SPLITTER_CONFIGURATION_2_SEGMENT:
		pipe_config->splitter.link_count = 2;
		break;
	case SPLITTER_CONFIGURATION_4_SEGMENT:
		pipe_config->splitter.link_count = 4;
		break;
	}

	pipe_config->splitter.pixel_overlap = REG_FIELD_GET(OVERLAP_PIXELS_MASK, dss1);
}

static void intel_ddi_mso_configure(const struct intel_crtc_state *crtc_state)
{
	struct intel_crtc *crtc = to_intel_crtc(crtc_state->uapi.crtc);
	struct drm_i915_private *i915 = to_i915(crtc->base.dev);
	enum pipe pipe = crtc->pipe;
	u32 dss1 = 0;

	if (!HAS_MSO(i915))
		return;

	if (crtc_state->splitter.enable) {
		dss1 |= SPLITTER_ENABLE;
		dss1 |= OVERLAP_PIXELS(crtc_state->splitter.pixel_overlap);
		if (crtc_state->splitter.link_count == 2)
			dss1 |= SPLITTER_CONFIGURATION_2_SEGMENT;
		else
			dss1 |= SPLITTER_CONFIGURATION_4_SEGMENT;
	}

	intel_de_rmw(i915, ICL_PIPE_DSS_CTL1(pipe),
		     SPLITTER_ENABLE | SPLITTER_CONFIGURATION_MASK |
		     OVERLAP_PIXELS_MASK, dss1);
}

static void dg2_ddi_pre_enable_dp(struct intel_atomic_state *state,
				  struct intel_encoder *encoder,
				  const struct intel_crtc_state *crtc_state,
				  const struct drm_connector_state *conn_state)
{
	struct intel_dp *intel_dp = enc_to_intel_dp(encoder);
	struct drm_i915_private *dev_priv = to_i915(encoder->base.dev);
	struct intel_digital_port *dig_port = enc_to_dig_port(encoder);
	bool is_mst = intel_crtc_has_type(crtc_state, INTEL_OUTPUT_DP_MST);
<<<<<<< HEAD
	int level = intel_ddi_dp_level(intel_dp, crtc_state);
=======
>>>>>>> 56d33754

	intel_dp_set_link_params(intel_dp, crtc_state->port_clock,
				 crtc_state->lane_count);

	/*
	 * We only configure what the register value will be here.  Actual
	 * enabling happens during link training farther down.
	 */
	intel_ddi_init_dp_buf_reg(encoder, crtc_state);

	/*
	 * 1. Enable Power Wells
	 *
	 * This was handled at the beginning of intel_atomic_commit_tail(),
	 * before we called down into this function.
	 */

	/* 2. Enable Panel Power if PPS is required */
	intel_pps_on(intel_dp);

	/*
	 * 3. Enable the port PLL.
	 */
	intel_ddi_enable_clock(encoder, crtc_state);

	/* 4. Enable IO power */
	if (!intel_tc_port_in_tbt_alt_mode(dig_port))
		dig_port->ddi_io_wakeref = intel_display_power_get(dev_priv,
								   dig_port->ddi_io_power_domain);

	/*
	 * 5. The rest of the below are substeps under the bspec's "Enable and
	 * Train Display Port" step.  Note that steps that are specific to
	 * MST will be handled by intel_mst_pre_enable_dp() before/after it
	 * calls into this function.  Also intel_mst_pre_enable_dp() only calls
	 * us when active_mst_links==0, so any steps designated for "single
	 * stream or multi-stream master transcoder" can just be performed
	 * unconditionally here.
	 */

	/*
	 * 5.a Configure Transcoder Clock Select to direct the Port clock to the
	 * Transcoder.
	 */
	intel_ddi_enable_pipe_clock(encoder, crtc_state);

	/* 5.b Configure transcoder for DP 2.0 128b/132b */
	intel_ddi_config_transcoder_dp2(encoder, crtc_state);

	/*
	 * 5.c Configure TRANS_DDI_FUNC_CTL DDI Select, DDI Mode Select & MST
	 * Transport Select
	 */
	intel_ddi_config_transcoder_func(encoder, crtc_state);

	/*
	 * 5.d Configure & enable DP_TP_CTL with link training pattern 1
	 * selected
	 *
	 * This will be handled by the intel_dp_start_link_train() farther
	 * down this function.
	 */

	/* 5.e Configure voltage swing and related IO settings */
<<<<<<< HEAD
	intel_snps_phy_ddi_vswing_sequence(encoder, crtc_state, level);

	/*
	 * 5.f Configure and enable DDI_BUF_CTL
	 * 5.g Wait for DDI_BUF_CTL DDI Idle Status = 0b (Not Idle), timeout
	 *     after 1200 us.
	 *
	 * We only configure what the register value will be here.  Actual
	 * enabling happens during link training farther down.
	 */
	intel_ddi_init_dp_buf_reg(encoder, crtc_state);
=======
	encoder->set_signal_levels(encoder, crtc_state);
>>>>>>> 56d33754

	if (!is_mst)
		intel_dp_set_power(intel_dp, DP_SET_POWER_D0);

	intel_dp_configure_protocol_converter(intel_dp, crtc_state);
	intel_dp_sink_set_decompression_state(intel_dp, crtc_state, true);
	/*
	 * DDI FEC: "anticipates enabling FEC encoding sets the FEC_READY bit
	 * in the FEC_CONFIGURATION register to 1 before initiating link
	 * training
	 */
	intel_dp_sink_set_fec_ready(intel_dp, crtc_state);
	intel_dp_check_frl_training(intel_dp);
	intel_dp_pcon_dsc_configure(intel_dp, crtc_state);

	/*
	 * 5.h Follow DisplayPort specification training sequence (see notes for
	 *     failure handling)
	 * 5.i If DisplayPort multi-stream - Set DP_TP_CTL link training to Idle
	 *     Pattern, wait for 5 idle patterns (DP_TP_STATUS Min_Idles_Sent)
	 *     (timeout after 800 us)
	 */
	intel_dp_start_link_train(intel_dp, crtc_state);

	/* 5.j Set DP_TP_CTL link training to Normal */
	if (!is_trans_port_sync_mode(crtc_state))
		intel_dp_stop_link_train(intel_dp, crtc_state);

	/* 5.k Configure and enable FEC if needed */
	intel_ddi_enable_fec(encoder, crtc_state);
	intel_dsc_enable(encoder, crtc_state);
}

static void tgl_ddi_pre_enable_dp(struct intel_atomic_state *state,
				  struct intel_encoder *encoder,
				  const struct intel_crtc_state *crtc_state,
				  const struct drm_connector_state *conn_state)
{
	struct intel_dp *intel_dp = enc_to_intel_dp(encoder);
	struct drm_i915_private *dev_priv = to_i915(encoder->base.dev);
	struct intel_digital_port *dig_port = enc_to_dig_port(encoder);
	bool is_mst = intel_crtc_has_type(crtc_state, INTEL_OUTPUT_DP_MST);
<<<<<<< HEAD
	int level = intel_ddi_dp_level(intel_dp, crtc_state);
=======
>>>>>>> 56d33754

	intel_dp_set_link_params(intel_dp,
				 crtc_state->port_clock,
				 crtc_state->lane_count);

	/*
	 * We only configure what the register value will be here.  Actual
	 * enabling happens during link training farther down.
	 */
	intel_ddi_init_dp_buf_reg(encoder, crtc_state);

	/*
	 * 1. Enable Power Wells
	 *
	 * This was handled at the beginning of intel_atomic_commit_tail(),
	 * before we called down into this function.
	 */

	/* 2. Enable Panel Power if PPS is required */
	intel_pps_on(intel_dp);

	/*
	 * 3. For non-TBT Type-C ports, set FIA lane count
	 * (DFLEXDPSP.DPX4TXLATC)
	 *
	 * This was done before tgl_ddi_pre_enable_dp by
	 * hsw_crtc_enable()->intel_encoders_pre_pll_enable().
	 */

	/*
	 * 4. Enable the port PLL.
	 *
	 * The PLL enabling itself was already done before this function by
	 * hsw_crtc_enable()->intel_enable_shared_dpll().  We need only
	 * configure the PLL to port mapping here.
	 */
	intel_ddi_enable_clock(encoder, crtc_state);

	/* 5. If IO power is controlled through PWR_WELL_CTL, Enable IO Power */
	if (!intel_tc_port_in_tbt_alt_mode(dig_port)) {
		drm_WARN_ON(&dev_priv->drm, dig_port->ddi_io_wakeref);
		dig_port->ddi_io_wakeref = intel_display_power_get(dev_priv,
								   dig_port->ddi_io_power_domain);
	}

	/* 6. Program DP_MODE */
	icl_program_mg_dp_mode(dig_port, crtc_state);

	/*
	 * 7. The rest of the below are substeps under the bspec's "Enable and
	 * Train Display Port" step.  Note that steps that are specific to
	 * MST will be handled by intel_mst_pre_enable_dp() before/after it
	 * calls into this function.  Also intel_mst_pre_enable_dp() only calls
	 * us when active_mst_links==0, so any steps designated for "single
	 * stream or multi-stream master transcoder" can just be performed
	 * unconditionally here.
	 */

	/*
	 * 7.a Configure Transcoder Clock Select to direct the Port clock to the
	 * Transcoder.
	 */
	intel_ddi_enable_pipe_clock(encoder, crtc_state);

	/*
	 * 7.b Configure TRANS_DDI_FUNC_CTL DDI Select, DDI Mode Select & MST
	 * Transport Select
	 */
	intel_ddi_config_transcoder_func(encoder, crtc_state);

	/*
	 * 7.c Configure & enable DP_TP_CTL with link training pattern 1
	 * selected
	 *
	 * This will be handled by the intel_dp_start_link_train() farther
	 * down this function.
	 */

	/* 7.e Configure voltage swing and related IO settings */
	encoder->set_signal_levels(encoder, crtc_state);

	/*
	 * 7.f Combo PHY: Configure PORT_CL_DW10 Static Power Down to power up
	 * the used lanes of the DDI.
	 */
	intel_ddi_power_up_lanes(encoder, crtc_state);

	/*
	 * 7.g Program CoG/MSO configuration bits in DSS_CTL1 if selected.
	 */
	intel_ddi_mso_configure(crtc_state);

	if (!is_mst)
		intel_dp_set_power(intel_dp, DP_SET_POWER_D0);

	intel_dp_configure_protocol_converter(intel_dp, crtc_state);
	intel_dp_sink_set_decompression_state(intel_dp, crtc_state, true);
	/*
	 * DDI FEC: "anticipates enabling FEC encoding sets the FEC_READY bit
	 * in the FEC_CONFIGURATION register to 1 before initiating link
	 * training
	 */
	intel_dp_sink_set_fec_ready(intel_dp, crtc_state);

	intel_dp_check_frl_training(intel_dp);
	intel_dp_pcon_dsc_configure(intel_dp, crtc_state);

	/*
	 * 7.i Follow DisplayPort specification training sequence (see notes for
	 *     failure handling)
	 * 7.j If DisplayPort multi-stream - Set DP_TP_CTL link training to Idle
	 *     Pattern, wait for 5 idle patterns (DP_TP_STATUS Min_Idles_Sent)
	 *     (timeout after 800 us)
	 */
	intel_dp_start_link_train(intel_dp, crtc_state);

	/* 7.k Set DP_TP_CTL link training to Normal */
	if (!is_trans_port_sync_mode(crtc_state))
		intel_dp_stop_link_train(intel_dp, crtc_state);

	/* 7.l Configure and enable FEC if needed */
	intel_ddi_enable_fec(encoder, crtc_state);
	if (!crtc_state->bigjoiner)
		intel_dsc_enable(encoder, crtc_state);
}

static void hsw_ddi_pre_enable_dp(struct intel_atomic_state *state,
				  struct intel_encoder *encoder,
				  const struct intel_crtc_state *crtc_state,
				  const struct drm_connector_state *conn_state)
{
	struct intel_dp *intel_dp = enc_to_intel_dp(encoder);
	struct drm_i915_private *dev_priv = to_i915(encoder->base.dev);
	enum port port = encoder->port;
	struct intel_digital_port *dig_port = enc_to_dig_port(encoder);
	bool is_mst = intel_crtc_has_type(crtc_state, INTEL_OUTPUT_DP_MST);
<<<<<<< HEAD
	int level = intel_ddi_dp_level(intel_dp, crtc_state);
=======
>>>>>>> 56d33754

	if (DISPLAY_VER(dev_priv) < 11)
		drm_WARN_ON(&dev_priv->drm,
			    is_mst && (port == PORT_A || port == PORT_E));
	else
		drm_WARN_ON(&dev_priv->drm, is_mst && port == PORT_A);

	intel_dp_set_link_params(intel_dp,
				 crtc_state->port_clock,
				 crtc_state->lane_count);

	/*
	 * We only configure what the register value will be here.  Actual
	 * enabling happens during link training farther down.
	 */
	intel_ddi_init_dp_buf_reg(encoder, crtc_state);

	intel_pps_on(intel_dp);

	intel_ddi_enable_clock(encoder, crtc_state);

	if (!intel_tc_port_in_tbt_alt_mode(dig_port)) {
		drm_WARN_ON(&dev_priv->drm, dig_port->ddi_io_wakeref);
		dig_port->ddi_io_wakeref = intel_display_power_get(dev_priv,
								   dig_port->ddi_io_power_domain);
	}

	icl_program_mg_dp_mode(dig_port, crtc_state);

	if (has_buf_trans_select(dev_priv))
		hsw_prepare_dp_ddi_buffers(encoder, crtc_state);

	encoder->set_signal_levels(encoder, crtc_state);

	intel_ddi_power_up_lanes(encoder, crtc_state);

	if (!is_mst)
		intel_dp_set_power(intel_dp, DP_SET_POWER_D0);
	intel_dp_configure_protocol_converter(intel_dp, crtc_state);
	intel_dp_sink_set_decompression_state(intel_dp, crtc_state,
					      true);
	intel_dp_sink_set_fec_ready(intel_dp, crtc_state);
	intel_dp_start_link_train(intel_dp, crtc_state);
	if ((port != PORT_A || DISPLAY_VER(dev_priv) >= 9) &&
	    !is_trans_port_sync_mode(crtc_state))
		intel_dp_stop_link_train(intel_dp, crtc_state);

	intel_ddi_enable_fec(encoder, crtc_state);

	if (!is_mst)
		intel_ddi_enable_pipe_clock(encoder, crtc_state);

	if (!crtc_state->bigjoiner)
		intel_dsc_enable(encoder, crtc_state);
}

static void intel_ddi_pre_enable_dp(struct intel_atomic_state *state,
				    struct intel_encoder *encoder,
				    const struct intel_crtc_state *crtc_state,
				    const struct drm_connector_state *conn_state)
{
	struct drm_i915_private *dev_priv = to_i915(encoder->base.dev);

	if (IS_DG2(dev_priv))
		dg2_ddi_pre_enable_dp(state, encoder, crtc_state, conn_state);
	else if (DISPLAY_VER(dev_priv) >= 12)
		tgl_ddi_pre_enable_dp(state, encoder, crtc_state, conn_state);
	else
		hsw_ddi_pre_enable_dp(state, encoder, crtc_state, conn_state);

	/* MST will call a setting of MSA after an allocating of Virtual Channel
	 * from MST encoder pre_enable callback.
	 */
	if (!intel_crtc_has_type(crtc_state, INTEL_OUTPUT_DP_MST)) {
		intel_ddi_set_dp_msa(crtc_state, conn_state);

		intel_dp_set_m_n(crtc_state, M1_N1);
	}
}

static void intel_ddi_pre_enable_hdmi(struct intel_atomic_state *state,
				      struct intel_encoder *encoder,
				      const struct intel_crtc_state *crtc_state,
				      const struct drm_connector_state *conn_state)
{
	struct intel_digital_port *dig_port = enc_to_dig_port(encoder);
	struct intel_hdmi *intel_hdmi = &dig_port->hdmi;
	struct drm_i915_private *dev_priv = to_i915(encoder->base.dev);

	intel_dp_dual_mode_set_tmds_output(intel_hdmi, true);
	intel_ddi_enable_clock(encoder, crtc_state);

	drm_WARN_ON(&dev_priv->drm, dig_port->ddi_io_wakeref);
	dig_port->ddi_io_wakeref = intel_display_power_get(dev_priv,
							   dig_port->ddi_io_power_domain);

	icl_program_mg_dp_mode(dig_port, crtc_state);

	intel_ddi_enable_pipe_clock(encoder, crtc_state);

	dig_port->set_infoframes(encoder,
				 crtc_state->has_infoframe,
				 crtc_state, conn_state);
}

static void intel_ddi_pre_enable(struct intel_atomic_state *state,
				 struct intel_encoder *encoder,
				 const struct intel_crtc_state *crtc_state,
				 const struct drm_connector_state *conn_state)
{
	struct intel_crtc *crtc = to_intel_crtc(crtc_state->uapi.crtc);
	struct drm_i915_private *dev_priv = to_i915(crtc->base.dev);
	enum pipe pipe = crtc->pipe;

	/*
	 * When called from DP MST code:
	 * - conn_state will be NULL
	 * - encoder will be the main encoder (ie. mst->primary)
	 * - the main connector associated with this port
	 *   won't be active or linked to a crtc
	 * - crtc_state will be the state of the first stream to
	 *   be activated on this port, and it may not be the same
	 *   stream that will be deactivated last, but each stream
	 *   should have a state that is identical when it comes to
	 *   the DP link parameteres
	 */

	drm_WARN_ON(&dev_priv->drm, crtc_state->has_pch_encoder);

	intel_set_cpu_fifo_underrun_reporting(dev_priv, pipe, true);

	if (intel_crtc_has_type(crtc_state, INTEL_OUTPUT_HDMI)) {
		intel_ddi_pre_enable_hdmi(state, encoder, crtc_state,
					  conn_state);
	} else {
		struct intel_digital_port *dig_port = enc_to_dig_port(encoder);

		intel_ddi_pre_enable_dp(state, encoder, crtc_state,
					conn_state);

		/* FIXME precompute everything properly */
		/* FIXME how do we turn infoframes off again? */
		if (dig_port->lspcon.active && dig_port->dp.has_hdmi_sink)
			dig_port->set_infoframes(encoder,
						 crtc_state->has_infoframe,
						 crtc_state, conn_state);
	}
}

static void intel_disable_ddi_buf(struct intel_encoder *encoder,
				  const struct intel_crtc_state *crtc_state)
{
	struct drm_i915_private *dev_priv = to_i915(encoder->base.dev);
	enum port port = encoder->port;
	bool wait = false;
	u32 val;

	val = intel_de_read(dev_priv, DDI_BUF_CTL(port));
	if (val & DDI_BUF_CTL_ENABLE) {
		val &= ~DDI_BUF_CTL_ENABLE;
		intel_de_write(dev_priv, DDI_BUF_CTL(port), val);
		wait = true;
	}

	if (intel_crtc_has_dp_encoder(crtc_state)) {
		val = intel_de_read(dev_priv, dp_tp_ctl_reg(encoder, crtc_state));
		val &= ~(DP_TP_CTL_ENABLE | DP_TP_CTL_LINK_TRAIN_MASK);
		val |= DP_TP_CTL_LINK_TRAIN_PAT1;
		intel_de_write(dev_priv, dp_tp_ctl_reg(encoder, crtc_state), val);
	}

	/* Disable FEC in DP Sink */
	intel_ddi_disable_fec_state(encoder, crtc_state);

	if (wait)
		intel_wait_ddi_buf_idle(dev_priv, port);
}

static void intel_ddi_post_disable_dp(struct intel_atomic_state *state,
				      struct intel_encoder *encoder,
				      const struct intel_crtc_state *old_crtc_state,
				      const struct drm_connector_state *old_conn_state)
{
	struct drm_i915_private *dev_priv = to_i915(encoder->base.dev);
	struct intel_digital_port *dig_port = enc_to_dig_port(encoder);
	struct intel_dp *intel_dp = &dig_port->dp;
	bool is_mst = intel_crtc_has_type(old_crtc_state,
					  INTEL_OUTPUT_DP_MST);

	if (!is_mst)
		intel_dp_set_infoframes(encoder, false,
					old_crtc_state, old_conn_state);

	/*
	 * Power down sink before disabling the port, otherwise we end
	 * up getting interrupts from the sink on detecting link loss.
	 */
	intel_dp_set_power(intel_dp, DP_SET_POWER_D3);

	if (DISPLAY_VER(dev_priv) >= 12) {
		if (is_mst) {
			enum transcoder cpu_transcoder = old_crtc_state->cpu_transcoder;
			u32 val;

			val = intel_de_read(dev_priv,
					    TRANS_DDI_FUNC_CTL(cpu_transcoder));
			val &= ~(TGL_TRANS_DDI_PORT_MASK |
				 TRANS_DDI_MODE_SELECT_MASK);
			intel_de_write(dev_priv,
				       TRANS_DDI_FUNC_CTL(cpu_transcoder),
				       val);
		}
	} else {
		if (!is_mst)
			intel_ddi_disable_pipe_clock(old_crtc_state);
	}

	intel_disable_ddi_buf(encoder, old_crtc_state);

	/*
	 * From TGL spec: "If single stream or multi-stream master transcoder:
	 * Configure Transcoder Clock select to direct no clock to the
	 * transcoder"
	 */
	if (DISPLAY_VER(dev_priv) >= 12)
		intel_ddi_disable_pipe_clock(old_crtc_state);

	intel_pps_vdd_on(intel_dp);
	intel_pps_off(intel_dp);

	if (!intel_tc_port_in_tbt_alt_mode(dig_port))
		intel_display_power_put(dev_priv,
					dig_port->ddi_io_power_domain,
					fetch_and_zero(&dig_port->ddi_io_wakeref));

	intel_ddi_disable_clock(encoder);
}

static void intel_ddi_post_disable_hdmi(struct intel_atomic_state *state,
					struct intel_encoder *encoder,
					const struct intel_crtc_state *old_crtc_state,
					const struct drm_connector_state *old_conn_state)
{
	struct drm_i915_private *dev_priv = to_i915(encoder->base.dev);
	struct intel_digital_port *dig_port = enc_to_dig_port(encoder);
	struct intel_hdmi *intel_hdmi = &dig_port->hdmi;

	dig_port->set_infoframes(encoder, false,
				 old_crtc_state, old_conn_state);

	intel_ddi_disable_pipe_clock(old_crtc_state);

	intel_disable_ddi_buf(encoder, old_crtc_state);

	intel_display_power_put(dev_priv,
				dig_port->ddi_io_power_domain,
				fetch_and_zero(&dig_port->ddi_io_wakeref));

	intel_ddi_disable_clock(encoder);

	intel_dp_dual_mode_set_tmds_output(intel_hdmi, false);
}

static void intel_ddi_post_disable(struct intel_atomic_state *state,
				   struct intel_encoder *encoder,
				   const struct intel_crtc_state *old_crtc_state,
				   const struct drm_connector_state *old_conn_state)
{
	struct drm_i915_private *dev_priv = to_i915(encoder->base.dev);
	struct intel_digital_port *dig_port = enc_to_dig_port(encoder);
	enum phy phy = intel_port_to_phy(dev_priv, encoder->port);
	bool is_tc_port = intel_phy_is_tc(dev_priv, phy);

	if (!intel_crtc_has_type(old_crtc_state, INTEL_OUTPUT_DP_MST)) {
		intel_crtc_vblank_off(old_crtc_state);

		intel_disable_transcoder(old_crtc_state);

		intel_vrr_disable(old_crtc_state);

		intel_ddi_disable_transcoder_func(old_crtc_state);

		intel_dsc_disable(old_crtc_state);

		if (DISPLAY_VER(dev_priv) >= 9)
			skl_scaler_disable(old_crtc_state);
		else
			ilk_pfit_disable(old_crtc_state);
	}

	if (old_crtc_state->bigjoiner_linked_crtc) {
		struct intel_atomic_state *state =
			to_intel_atomic_state(old_crtc_state->uapi.state);
		struct intel_crtc *slave =
			old_crtc_state->bigjoiner_linked_crtc;
		const struct intel_crtc_state *old_slave_crtc_state =
			intel_atomic_get_old_crtc_state(state, slave);

		intel_crtc_vblank_off(old_slave_crtc_state);

		intel_dsc_disable(old_slave_crtc_state);
		skl_scaler_disable(old_slave_crtc_state);
	}

	/*
	 * When called from DP MST code:
	 * - old_conn_state will be NULL
	 * - encoder will be the main encoder (ie. mst->primary)
	 * - the main connector associated with this port
	 *   won't be active or linked to a crtc
	 * - old_crtc_state will be the state of the last stream to
	 *   be deactivated on this port, and it may not be the same
	 *   stream that was activated last, but each stream
	 *   should have a state that is identical when it comes to
	 *   the DP link parameteres
	 */

	if (intel_crtc_has_type(old_crtc_state, INTEL_OUTPUT_HDMI))
		intel_ddi_post_disable_hdmi(state, encoder, old_crtc_state,
					    old_conn_state);
	else
		intel_ddi_post_disable_dp(state, encoder, old_crtc_state,
					  old_conn_state);

	if (intel_crtc_has_dp_encoder(old_crtc_state) || is_tc_port)
		intel_display_power_put(dev_priv,
					intel_ddi_main_link_aux_domain(dig_port),
					fetch_and_zero(&dig_port->aux_wakeref));

	if (is_tc_port)
		intel_tc_port_put_link(dig_port);
}

void intel_ddi_fdi_post_disable(struct intel_atomic_state *state,
				struct intel_encoder *encoder,
				const struct intel_crtc_state *old_crtc_state,
				const struct drm_connector_state *old_conn_state)
{
	struct drm_i915_private *dev_priv = to_i915(encoder->base.dev);
	u32 val;

	/*
	 * Bspec lists this as both step 13 (before DDI_BUF_CTL disable)
	 * and step 18 (after clearing PORT_CLK_SEL). Based on a BUN,
	 * step 13 is the correct place for it. Step 18 is where it was
	 * originally before the BUN.
	 */
	val = intel_de_read(dev_priv, FDI_RX_CTL(PIPE_A));
	val &= ~FDI_RX_ENABLE;
	intel_de_write(dev_priv, FDI_RX_CTL(PIPE_A), val);

	intel_disable_ddi_buf(encoder, old_crtc_state);
	intel_ddi_disable_clock(encoder);

	val = intel_de_read(dev_priv, FDI_RX_MISC(PIPE_A));
	val &= ~(FDI_RX_PWRDN_LANE1_MASK | FDI_RX_PWRDN_LANE0_MASK);
	val |= FDI_RX_PWRDN_LANE1_VAL(2) | FDI_RX_PWRDN_LANE0_VAL(2);
	intel_de_write(dev_priv, FDI_RX_MISC(PIPE_A), val);

	val = intel_de_read(dev_priv, FDI_RX_CTL(PIPE_A));
	val &= ~FDI_PCDCLK;
	intel_de_write(dev_priv, FDI_RX_CTL(PIPE_A), val);

	val = intel_de_read(dev_priv, FDI_RX_CTL(PIPE_A));
	val &= ~FDI_RX_PLL_ENABLE;
	intel_de_write(dev_priv, FDI_RX_CTL(PIPE_A), val);
}

static void trans_port_sync_stop_link_train(struct intel_atomic_state *state,
					    struct intel_encoder *encoder,
					    const struct intel_crtc_state *crtc_state)
{
	const struct drm_connector_state *conn_state;
	struct drm_connector *conn;
	int i;

	if (!crtc_state->sync_mode_slaves_mask)
		return;

	for_each_new_connector_in_state(&state->base, conn, conn_state, i) {
		struct intel_encoder *slave_encoder =
			to_intel_encoder(conn_state->best_encoder);
		struct intel_crtc *slave_crtc = to_intel_crtc(conn_state->crtc);
		const struct intel_crtc_state *slave_crtc_state;

		if (!slave_crtc)
			continue;

		slave_crtc_state =
			intel_atomic_get_new_crtc_state(state, slave_crtc);

		if (slave_crtc_state->master_transcoder !=
		    crtc_state->cpu_transcoder)
			continue;

		intel_dp_stop_link_train(enc_to_intel_dp(slave_encoder),
					 slave_crtc_state);
	}

	usleep_range(200, 400);

	intel_dp_stop_link_train(enc_to_intel_dp(encoder),
				 crtc_state);
}

static void intel_enable_ddi_dp(struct intel_atomic_state *state,
				struct intel_encoder *encoder,
				const struct intel_crtc_state *crtc_state,
				const struct drm_connector_state *conn_state)
{
	struct drm_i915_private *dev_priv = to_i915(encoder->base.dev);
	struct intel_dp *intel_dp = enc_to_intel_dp(encoder);
	struct intel_digital_port *dig_port = enc_to_dig_port(encoder);
	enum port port = encoder->port;

	if (port == PORT_A && DISPLAY_VER(dev_priv) < 9)
		intel_dp_stop_link_train(intel_dp, crtc_state);

	intel_edp_backlight_on(crtc_state, conn_state);

	if (!dig_port->lspcon.active || dig_port->dp.has_hdmi_sink)
		intel_dp_set_infoframes(encoder, true, crtc_state, conn_state);

	intel_drrs_enable(intel_dp, crtc_state);

	if (crtc_state->has_audio)
		intel_audio_codec_enable(encoder, crtc_state, conn_state);

	trans_port_sync_stop_link_train(state, encoder, crtc_state);
}

static i915_reg_t
gen9_chicken_trans_reg_by_port(struct drm_i915_private *dev_priv,
			       enum port port)
{
	static const enum transcoder trans[] = {
		[PORT_A] = TRANSCODER_EDP,
		[PORT_B] = TRANSCODER_A,
		[PORT_C] = TRANSCODER_B,
		[PORT_D] = TRANSCODER_C,
		[PORT_E] = TRANSCODER_A,
	};

	drm_WARN_ON(&dev_priv->drm, DISPLAY_VER(dev_priv) < 9);

	if (drm_WARN_ON(&dev_priv->drm, port < PORT_A || port > PORT_E))
		port = PORT_A;

	return CHICKEN_TRANS(trans[port]);
}

static void intel_enable_ddi_hdmi(struct intel_atomic_state *state,
				  struct intel_encoder *encoder,
				  const struct intel_crtc_state *crtc_state,
				  const struct drm_connector_state *conn_state)
{
	struct drm_i915_private *dev_priv = to_i915(encoder->base.dev);
	struct intel_digital_port *dig_port = enc_to_dig_port(encoder);
	struct drm_connector *connector = conn_state->connector;
	enum port port = encoder->port;

	if (!intel_hdmi_handle_sink_scrambling(encoder, connector,
					       crtc_state->hdmi_high_tmds_clock_ratio,
					       crtc_state->hdmi_scrambling))
		drm_dbg_kms(&dev_priv->drm,
			    "[CONNECTOR:%d:%s] Failed to configure sink scrambling/TMDS bit clock ratio\n",
			    connector->base.id, connector->name);

<<<<<<< HEAD
	if (IS_DG2(dev_priv))
		intel_snps_phy_ddi_vswing_sequence(encoder, crtc_state, level);
	else if (DISPLAY_VER(dev_priv) >= 12)
		tgl_ddi_vswing_sequence(encoder, crtc_state, level);
	else if (DISPLAY_VER(dev_priv) == 11)
		icl_ddi_vswing_sequence(encoder, crtc_state, level);
	else if (IS_GEMINILAKE(dev_priv) || IS_BROXTON(dev_priv))
		bxt_ddi_vswing_sequence(encoder, crtc_state, level);
	else
		hsw_prepare_hdmi_ddi_buffers(encoder, crtc_state, level);
=======
	if (has_buf_trans_select(dev_priv))
		hsw_prepare_hdmi_ddi_buffers(encoder, crtc_state);
>>>>>>> 56d33754

	encoder->set_signal_levels(encoder, crtc_state);

	/* Display WA #1143: skl,kbl,cfl */
	if (DISPLAY_VER(dev_priv) == 9 && !IS_BROXTON(dev_priv)) {
		/*
		 * For some reason these chicken bits have been
		 * stuffed into a transcoder register, event though
		 * the bits affect a specific DDI port rather than
		 * a specific transcoder.
		 */
		i915_reg_t reg = gen9_chicken_trans_reg_by_port(dev_priv, port);
		u32 val;

		val = intel_de_read(dev_priv, reg);

		if (port == PORT_E)
			val |= DDIE_TRAINING_OVERRIDE_ENABLE |
				DDIE_TRAINING_OVERRIDE_VALUE;
		else
			val |= DDI_TRAINING_OVERRIDE_ENABLE |
				DDI_TRAINING_OVERRIDE_VALUE;

		intel_de_write(dev_priv, reg, val);
		intel_de_posting_read(dev_priv, reg);

		udelay(1);

		if (port == PORT_E)
			val &= ~(DDIE_TRAINING_OVERRIDE_ENABLE |
				 DDIE_TRAINING_OVERRIDE_VALUE);
		else
			val &= ~(DDI_TRAINING_OVERRIDE_ENABLE |
				 DDI_TRAINING_OVERRIDE_VALUE);

		intel_de_write(dev_priv, reg, val);
	}

	intel_ddi_power_up_lanes(encoder, crtc_state);

	/* In HDMI/DVI mode, the port width, and swing/emphasis values
	 * are ignored so nothing special needs to be done besides
	 * enabling the port.
	 *
	 * On ADL_P the PHY link rate and lane count must be programmed but
	 * these are both 0 for HDMI.
	 */
	intel_de_write(dev_priv, DDI_BUF_CTL(port),
		       dig_port->saved_port_bits | DDI_BUF_CTL_ENABLE);

	if (crtc_state->has_audio)
		intel_audio_codec_enable(encoder, crtc_state, conn_state);
}

static void intel_enable_ddi(struct intel_atomic_state *state,
			     struct intel_encoder *encoder,
			     const struct intel_crtc_state *crtc_state,
			     const struct drm_connector_state *conn_state)
{
	drm_WARN_ON(state->base.dev, crtc_state->has_pch_encoder);

	if (!crtc_state->bigjoiner_slave)
		intel_ddi_enable_transcoder_func(encoder, crtc_state);

	intel_vrr_enable(encoder, crtc_state);

	intel_enable_transcoder(crtc_state);

	intel_crtc_vblank_on(crtc_state);

	if (intel_crtc_has_type(crtc_state, INTEL_OUTPUT_HDMI))
		intel_enable_ddi_hdmi(state, encoder, crtc_state, conn_state);
	else
		intel_enable_ddi_dp(state, encoder, crtc_state, conn_state);

	/* Enable hdcp if it's desired */
	if (conn_state->content_protection ==
	    DRM_MODE_CONTENT_PROTECTION_DESIRED)
		intel_hdcp_enable(to_intel_connector(conn_state->connector),
				  crtc_state,
				  (u8)conn_state->hdcp_content_type);
}

static void intel_disable_ddi_dp(struct intel_atomic_state *state,
				 struct intel_encoder *encoder,
				 const struct intel_crtc_state *old_crtc_state,
				 const struct drm_connector_state *old_conn_state)
{
	struct intel_dp *intel_dp = enc_to_intel_dp(encoder);

	intel_dp->link_trained = false;

	intel_edp_backlight_off(old_conn_state);
	/* Disable the decompression in DP Sink */
	intel_dp_sink_set_decompression_state(intel_dp, old_crtc_state,
					      false);
	/* Disable Ignore_MSA bit in DP Sink */
	intel_dp_sink_set_msa_timing_par_ignore_state(intel_dp, old_crtc_state,
						      false);
}

static void intel_disable_ddi_hdmi(struct intel_atomic_state *state,
				   struct intel_encoder *encoder,
				   const struct intel_crtc_state *old_crtc_state,
				   const struct drm_connector_state *old_conn_state)
{
	struct drm_i915_private *i915 = to_i915(encoder->base.dev);
	struct drm_connector *connector = old_conn_state->connector;

	if (!intel_hdmi_handle_sink_scrambling(encoder, connector,
					       false, false))
		drm_dbg_kms(&i915->drm,
			    "[CONNECTOR:%d:%s] Failed to reset sink scrambling/TMDS bit clock ratio\n",
			    connector->base.id, connector->name);
}

static void intel_pre_disable_ddi(struct intel_atomic_state *state,
				  struct intel_encoder *encoder,
				  const struct intel_crtc_state *old_crtc_state,
				  const struct drm_connector_state *old_conn_state)
{
	struct intel_dp *intel_dp;

	if (old_crtc_state->has_audio)
		intel_audio_codec_disable(encoder, old_crtc_state,
					  old_conn_state);

	if (intel_crtc_has_type(old_crtc_state, INTEL_OUTPUT_HDMI))
		return;

	intel_dp = enc_to_intel_dp(encoder);
	intel_drrs_disable(intel_dp, old_crtc_state);
	intel_psr_disable(intel_dp, old_crtc_state);
}

static void intel_disable_ddi(struct intel_atomic_state *state,
			      struct intel_encoder *encoder,
			      const struct intel_crtc_state *old_crtc_state,
			      const struct drm_connector_state *old_conn_state)
{
	intel_hdcp_disable(to_intel_connector(old_conn_state->connector));

	if (intel_crtc_has_type(old_crtc_state, INTEL_OUTPUT_HDMI))
		intel_disable_ddi_hdmi(state, encoder, old_crtc_state,
				       old_conn_state);
	else
		intel_disable_ddi_dp(state, encoder, old_crtc_state,
				     old_conn_state);
}

static void intel_ddi_update_pipe_dp(struct intel_atomic_state *state,
				     struct intel_encoder *encoder,
				     const struct intel_crtc_state *crtc_state,
				     const struct drm_connector_state *conn_state)
{
	struct intel_dp *intel_dp = enc_to_intel_dp(encoder);

	intel_ddi_set_dp_msa(crtc_state, conn_state);

	intel_dp_set_infoframes(encoder, true, crtc_state, conn_state);
	intel_drrs_update(intel_dp, crtc_state);

	intel_backlight_update(state, encoder, crtc_state, conn_state);
}

void intel_ddi_update_pipe(struct intel_atomic_state *state,
			   struct intel_encoder *encoder,
			   const struct intel_crtc_state *crtc_state,
			   const struct drm_connector_state *conn_state)
{

	if (!intel_crtc_has_type(crtc_state, INTEL_OUTPUT_HDMI) &&
	    !intel_encoder_is_mst(encoder))
		intel_ddi_update_pipe_dp(state, encoder, crtc_state,
					 conn_state);

	intel_hdcp_update_pipe(state, encoder, crtc_state, conn_state);
}

static void
intel_ddi_update_prepare(struct intel_atomic_state *state,
			 struct intel_encoder *encoder,
			 struct intel_crtc *crtc)
{
	struct intel_crtc_state *crtc_state =
		crtc ? intel_atomic_get_new_crtc_state(state, crtc) : NULL;
	int required_lanes = crtc_state ? crtc_state->lane_count : 1;

	drm_WARN_ON(state->base.dev, crtc && crtc->active);

	intel_tc_port_get_link(enc_to_dig_port(encoder),
		               required_lanes);
	if (crtc_state && crtc_state->hw.active)
		intel_update_active_dpll(state, crtc, encoder);
}

static void
intel_ddi_update_complete(struct intel_atomic_state *state,
			  struct intel_encoder *encoder,
			  struct intel_crtc *crtc)
{
	intel_tc_port_put_link(enc_to_dig_port(encoder));
}

static void
intel_ddi_pre_pll_enable(struct intel_atomic_state *state,
			 struct intel_encoder *encoder,
			 const struct intel_crtc_state *crtc_state,
			 const struct drm_connector_state *conn_state)
{
	struct drm_i915_private *dev_priv = to_i915(encoder->base.dev);
	struct intel_digital_port *dig_port = enc_to_dig_port(encoder);
	enum phy phy = intel_port_to_phy(dev_priv, encoder->port);
	bool is_tc_port = intel_phy_is_tc(dev_priv, phy);

	if (is_tc_port)
		intel_tc_port_get_link(dig_port, crtc_state->lane_count);

	if (intel_crtc_has_dp_encoder(crtc_state) || is_tc_port) {
		drm_WARN_ON(&dev_priv->drm, dig_port->aux_wakeref);
		dig_port->aux_wakeref =
			intel_display_power_get(dev_priv,
						intel_ddi_main_link_aux_domain(dig_port));
	}

	if (is_tc_port && !intel_tc_port_in_tbt_alt_mode(dig_port))
		/*
		 * Program the lane count for static/dynamic connections on
		 * Type-C ports.  Skip this step for TBT.
		 */
		intel_tc_port_set_fia_lane_count(dig_port, crtc_state->lane_count);
	else if (IS_GEMINILAKE(dev_priv) || IS_BROXTON(dev_priv))
		bxt_ddi_phy_set_lane_optim_mask(encoder,
						crtc_state->lane_lat_optim_mask);
}

static void intel_ddi_prepare_link_retrain(struct intel_dp *intel_dp,
					   const struct intel_crtc_state *crtc_state)
{
	struct intel_encoder *encoder = &dp_to_dig_port(intel_dp)->base;
	struct drm_i915_private *dev_priv = to_i915(encoder->base.dev);
	enum port port = encoder->port;
	u32 dp_tp_ctl, ddi_buf_ctl;
	bool wait = false;

	dp_tp_ctl = intel_de_read(dev_priv, dp_tp_ctl_reg(encoder, crtc_state));

	if (dp_tp_ctl & DP_TP_CTL_ENABLE) {
		ddi_buf_ctl = intel_de_read(dev_priv, DDI_BUF_CTL(port));
		if (ddi_buf_ctl & DDI_BUF_CTL_ENABLE) {
			intel_de_write(dev_priv, DDI_BUF_CTL(port),
				       ddi_buf_ctl & ~DDI_BUF_CTL_ENABLE);
			wait = true;
		}

		dp_tp_ctl &= ~(DP_TP_CTL_ENABLE | DP_TP_CTL_LINK_TRAIN_MASK);
		dp_tp_ctl |= DP_TP_CTL_LINK_TRAIN_PAT1;
		intel_de_write(dev_priv, dp_tp_ctl_reg(encoder, crtc_state), dp_tp_ctl);
		intel_de_posting_read(dev_priv, dp_tp_ctl_reg(encoder, crtc_state));

		if (wait)
			intel_wait_ddi_buf_idle(dev_priv, port);
	}

	dp_tp_ctl = DP_TP_CTL_ENABLE | DP_TP_CTL_LINK_TRAIN_PAT1;
	if (intel_crtc_has_type(crtc_state, INTEL_OUTPUT_DP_MST)) {
		dp_tp_ctl |= DP_TP_CTL_MODE_MST;
	} else {
		dp_tp_ctl |= DP_TP_CTL_MODE_SST;
		if (drm_dp_enhanced_frame_cap(intel_dp->dpcd))
			dp_tp_ctl |= DP_TP_CTL_ENHANCED_FRAME_ENABLE;
	}
	intel_de_write(dev_priv, dp_tp_ctl_reg(encoder, crtc_state), dp_tp_ctl);
	intel_de_posting_read(dev_priv, dp_tp_ctl_reg(encoder, crtc_state));

	intel_dp->DP |= DDI_BUF_CTL_ENABLE;
	intel_de_write(dev_priv, DDI_BUF_CTL(port), intel_dp->DP);
	intel_de_posting_read(dev_priv, DDI_BUF_CTL(port));

	intel_wait_ddi_buf_active(dev_priv, port);
}

static void intel_ddi_set_link_train(struct intel_dp *intel_dp,
				     const struct intel_crtc_state *crtc_state,
				     u8 dp_train_pat)
{
	struct intel_encoder *encoder = &dp_to_dig_port(intel_dp)->base;
	struct drm_i915_private *dev_priv = to_i915(encoder->base.dev);
	u32 temp;

	temp = intel_de_read(dev_priv, dp_tp_ctl_reg(encoder, crtc_state));

	temp &= ~DP_TP_CTL_LINK_TRAIN_MASK;
	switch (intel_dp_training_pattern_symbol(dp_train_pat)) {
	case DP_TRAINING_PATTERN_DISABLE:
		temp |= DP_TP_CTL_LINK_TRAIN_NORMAL;
		break;
	case DP_TRAINING_PATTERN_1:
		temp |= DP_TP_CTL_LINK_TRAIN_PAT1;
		break;
	case DP_TRAINING_PATTERN_2:
		temp |= DP_TP_CTL_LINK_TRAIN_PAT2;
		break;
	case DP_TRAINING_PATTERN_3:
		temp |= DP_TP_CTL_LINK_TRAIN_PAT3;
		break;
	case DP_TRAINING_PATTERN_4:
		temp |= DP_TP_CTL_LINK_TRAIN_PAT4;
		break;
	}

	intel_de_write(dev_priv, dp_tp_ctl_reg(encoder, crtc_state), temp);
}

static void intel_ddi_set_idle_link_train(struct intel_dp *intel_dp,
					  const struct intel_crtc_state *crtc_state)
{
	struct intel_encoder *encoder = &dp_to_dig_port(intel_dp)->base;
	struct drm_i915_private *dev_priv = to_i915(encoder->base.dev);
	enum port port = encoder->port;
	u32 val;

	val = intel_de_read(dev_priv, dp_tp_ctl_reg(encoder, crtc_state));
	val &= ~DP_TP_CTL_LINK_TRAIN_MASK;
	val |= DP_TP_CTL_LINK_TRAIN_IDLE;
	intel_de_write(dev_priv, dp_tp_ctl_reg(encoder, crtc_state), val);

	/*
	 * Until TGL on PORT_A we can have only eDP in SST mode. There the only
	 * reason we need to set idle transmission mode is to work around a HW
	 * issue where we enable the pipe while not in idle link-training mode.
	 * In this case there is requirement to wait for a minimum number of
	 * idle patterns to be sent.
	 */
	if (port == PORT_A && DISPLAY_VER(dev_priv) < 12)
		return;

	if (intel_de_wait_for_set(dev_priv,
				  dp_tp_status_reg(encoder, crtc_state),
				  DP_TP_STATUS_IDLE_DONE, 1))
		drm_err(&dev_priv->drm,
			"Timed out waiting for DP idle patterns\n");
}

static bool intel_ddi_is_audio_enabled(struct drm_i915_private *dev_priv,
				       enum transcoder cpu_transcoder)
{
	if (cpu_transcoder == TRANSCODER_EDP)
		return false;

	if (!intel_display_power_is_enabled(dev_priv, POWER_DOMAIN_AUDIO_MMIO))
		return false;

	return intel_de_read(dev_priv, HSW_AUD_PIN_ELD_CP_VLD) &
		AUDIO_OUTPUT_ENABLE(cpu_transcoder);
}

void intel_ddi_compute_min_voltage_level(struct drm_i915_private *dev_priv,
					 struct intel_crtc_state *crtc_state)
{
	if (DISPLAY_VER(dev_priv) >= 12 && crtc_state->port_clock > 594000)
		crtc_state->min_voltage_level = 2;
	else if (IS_JSL_EHL(dev_priv) && crtc_state->port_clock > 594000)
		crtc_state->min_voltage_level = 3;
	else if (DISPLAY_VER(dev_priv) >= 11 && crtc_state->port_clock > 594000)
		crtc_state->min_voltage_level = 1;
}

static enum transcoder bdw_transcoder_master_readout(struct drm_i915_private *dev_priv,
						     enum transcoder cpu_transcoder)
{
	u32 master_select;

	if (DISPLAY_VER(dev_priv) >= 11) {
		u32 ctl2 = intel_de_read(dev_priv, TRANS_DDI_FUNC_CTL2(cpu_transcoder));

		if ((ctl2 & PORT_SYNC_MODE_ENABLE) == 0)
			return INVALID_TRANSCODER;

		master_select = REG_FIELD_GET(PORT_SYNC_MODE_MASTER_SELECT_MASK, ctl2);
	} else {
		u32 ctl = intel_de_read(dev_priv, TRANS_DDI_FUNC_CTL(cpu_transcoder));

		if ((ctl & TRANS_DDI_PORT_SYNC_ENABLE) == 0)
			return INVALID_TRANSCODER;

		master_select = REG_FIELD_GET(TRANS_DDI_PORT_SYNC_MASTER_SELECT_MASK, ctl);
	}

	if (master_select == 0)
		return TRANSCODER_EDP;
	else
		return master_select - 1;
}

static void bdw_get_trans_port_sync_config(struct intel_crtc_state *crtc_state)
{
	struct drm_i915_private *dev_priv = to_i915(crtc_state->uapi.crtc->dev);
	u32 transcoders = BIT(TRANSCODER_A) | BIT(TRANSCODER_B) |
		BIT(TRANSCODER_C) | BIT(TRANSCODER_D);
	enum transcoder cpu_transcoder;

	crtc_state->master_transcoder =
		bdw_transcoder_master_readout(dev_priv, crtc_state->cpu_transcoder);

	for_each_cpu_transcoder_masked(dev_priv, cpu_transcoder, transcoders) {
		enum intel_display_power_domain power_domain;
		intel_wakeref_t trans_wakeref;

		power_domain = POWER_DOMAIN_TRANSCODER(cpu_transcoder);
		trans_wakeref = intel_display_power_get_if_enabled(dev_priv,
								   power_domain);

		if (!trans_wakeref)
			continue;

		if (bdw_transcoder_master_readout(dev_priv, cpu_transcoder) ==
		    crtc_state->cpu_transcoder)
			crtc_state->sync_mode_slaves_mask |= BIT(cpu_transcoder);

		intel_display_power_put(dev_priv, power_domain, trans_wakeref);
	}

	drm_WARN_ON(&dev_priv->drm,
		    crtc_state->master_transcoder != INVALID_TRANSCODER &&
		    crtc_state->sync_mode_slaves_mask);
}

static void intel_ddi_read_func_ctl(struct intel_encoder *encoder,
				    struct intel_crtc_state *pipe_config)
{
	struct drm_i915_private *dev_priv = to_i915(encoder->base.dev);
	struct intel_crtc *crtc = to_intel_crtc(pipe_config->uapi.crtc);
	enum transcoder cpu_transcoder = pipe_config->cpu_transcoder;
	struct intel_digital_port *dig_port = enc_to_dig_port(encoder);
	u32 temp, flags = 0;

	temp = intel_de_read(dev_priv, TRANS_DDI_FUNC_CTL(cpu_transcoder));
	if (temp & TRANS_DDI_PHSYNC)
		flags |= DRM_MODE_FLAG_PHSYNC;
	else
		flags |= DRM_MODE_FLAG_NHSYNC;
	if (temp & TRANS_DDI_PVSYNC)
		flags |= DRM_MODE_FLAG_PVSYNC;
	else
		flags |= DRM_MODE_FLAG_NVSYNC;

	pipe_config->hw.adjusted_mode.flags |= flags;

	switch (temp & TRANS_DDI_BPC_MASK) {
	case TRANS_DDI_BPC_6:
		pipe_config->pipe_bpp = 18;
		break;
	case TRANS_DDI_BPC_8:
		pipe_config->pipe_bpp = 24;
		break;
	case TRANS_DDI_BPC_10:
		pipe_config->pipe_bpp = 30;
		break;
	case TRANS_DDI_BPC_12:
		pipe_config->pipe_bpp = 36;
		break;
	default:
		break;
	}

	switch (temp & TRANS_DDI_MODE_SELECT_MASK) {
	case TRANS_DDI_MODE_SELECT_HDMI:
		pipe_config->has_hdmi_sink = true;

		pipe_config->infoframes.enable |=
			intel_hdmi_infoframes_enabled(encoder, pipe_config);

		if (pipe_config->infoframes.enable)
			pipe_config->has_infoframe = true;

		if (temp & TRANS_DDI_HDMI_SCRAMBLING)
			pipe_config->hdmi_scrambling = true;
		if (temp & TRANS_DDI_HIGH_TMDS_CHAR_RATE)
			pipe_config->hdmi_high_tmds_clock_ratio = true;
		fallthrough;
	case TRANS_DDI_MODE_SELECT_DVI:
		pipe_config->output_types |= BIT(INTEL_OUTPUT_HDMI);
		pipe_config->lane_count = 4;
		break;
	case TRANS_DDI_MODE_SELECT_DP_SST:
		if (encoder->type == INTEL_OUTPUT_EDP)
			pipe_config->output_types |= BIT(INTEL_OUTPUT_EDP);
		else
			pipe_config->output_types |= BIT(INTEL_OUTPUT_DP);
		pipe_config->lane_count =
			((temp & DDI_PORT_WIDTH_MASK) >> DDI_PORT_WIDTH_SHIFT) + 1;
		intel_dp_get_m_n(crtc, pipe_config);

		if (DISPLAY_VER(dev_priv) >= 11) {
			i915_reg_t dp_tp_ctl = dp_tp_ctl_reg(encoder, pipe_config);

			pipe_config->fec_enable =
				intel_de_read(dev_priv, dp_tp_ctl) & DP_TP_CTL_FEC_ENABLE;

			drm_dbg_kms(&dev_priv->drm,
				    "[ENCODER:%d:%s] Fec status: %u\n",
				    encoder->base.base.id, encoder->base.name,
				    pipe_config->fec_enable);
		}

		if (dig_port->lspcon.active && dig_port->dp.has_hdmi_sink)
			pipe_config->infoframes.enable |=
				intel_lspcon_infoframes_enabled(encoder, pipe_config);
		else
			pipe_config->infoframes.enable |=
				intel_hdmi_infoframes_enabled(encoder, pipe_config);
		break;
	case TRANS_DDI_MODE_SELECT_FDI_OR_128B132B:
		if (!HAS_DP20(dev_priv)) {
			/* FDI */
			pipe_config->output_types |= BIT(INTEL_OUTPUT_ANALOG);
			break;
		}
		fallthrough; /* 128b/132b */
	case TRANS_DDI_MODE_SELECT_DP_MST:
		pipe_config->output_types |= BIT(INTEL_OUTPUT_DP_MST);
		pipe_config->lane_count =
			((temp & DDI_PORT_WIDTH_MASK) >> DDI_PORT_WIDTH_SHIFT) + 1;

		if (DISPLAY_VER(dev_priv) >= 12)
			pipe_config->mst_master_transcoder =
					REG_FIELD_GET(TRANS_DDI_MST_TRANSPORT_SELECT_MASK, temp);

		intel_dp_get_m_n(crtc, pipe_config);

		pipe_config->infoframes.enable |=
			intel_hdmi_infoframes_enabled(encoder, pipe_config);
		break;
	default:
		break;
	}
}

static void intel_ddi_get_config(struct intel_encoder *encoder,
				 struct intel_crtc_state *pipe_config)
{
	struct drm_i915_private *dev_priv = to_i915(encoder->base.dev);
	enum transcoder cpu_transcoder = pipe_config->cpu_transcoder;

	/* XXX: DSI transcoder paranoia */
	if (drm_WARN_ON(&dev_priv->drm, transcoder_is_dsi(cpu_transcoder)))
		return;

	if (pipe_config->bigjoiner_slave) {
		/* read out pipe settings from master */
		enum transcoder save = pipe_config->cpu_transcoder;

		/* Our own transcoder needs to be disabled when reading it in intel_ddi_read_func_ctl() */
		WARN_ON(pipe_config->output_types);
		pipe_config->cpu_transcoder = (enum transcoder)pipe_config->bigjoiner_linked_crtc->pipe;
		intel_ddi_read_func_ctl(encoder, pipe_config);
		pipe_config->cpu_transcoder = save;
	} else {
		intel_ddi_read_func_ctl(encoder, pipe_config);
	}

	intel_ddi_mso_get_config(encoder, pipe_config);

	pipe_config->has_audio =
		intel_ddi_is_audio_enabled(dev_priv, cpu_transcoder);

	if (encoder->type == INTEL_OUTPUT_EDP && dev_priv->vbt.edp.bpp &&
	    pipe_config->pipe_bpp > dev_priv->vbt.edp.bpp) {
		/*
		 * This is a big fat ugly hack.
		 *
		 * Some machines in UEFI boot mode provide us a VBT that has 18
		 * bpp and 1.62 GHz link bandwidth for eDP, which for reasons
		 * unknown we fail to light up. Yet the same BIOS boots up with
		 * 24 bpp and 2.7 GHz link. Use the same bpp as the BIOS uses as
		 * max, not what it tells us to use.
		 *
		 * Note: This will still be broken if the eDP panel is not lit
		 * up by the BIOS, and thus we can't get the mode at module
		 * load.
		 */
		drm_dbg_kms(&dev_priv->drm,
			    "pipe has %d bpp for eDP panel, overriding BIOS-provided max %d bpp\n",
			    pipe_config->pipe_bpp, dev_priv->vbt.edp.bpp);
		dev_priv->vbt.edp.bpp = pipe_config->pipe_bpp;
	}

	if (!pipe_config->bigjoiner_slave)
		ddi_dotclock_get(pipe_config);

	if (IS_GEMINILAKE(dev_priv) || IS_BROXTON(dev_priv))
		pipe_config->lane_lat_optim_mask =
			bxt_ddi_phy_get_lane_lat_optim_mask(encoder);

	intel_ddi_compute_min_voltage_level(dev_priv, pipe_config);

	intel_hdmi_read_gcp_infoframe(encoder, pipe_config);

	intel_read_infoframe(encoder, pipe_config,
			     HDMI_INFOFRAME_TYPE_AVI,
			     &pipe_config->infoframes.avi);
	intel_read_infoframe(encoder, pipe_config,
			     HDMI_INFOFRAME_TYPE_SPD,
			     &pipe_config->infoframes.spd);
	intel_read_infoframe(encoder, pipe_config,
			     HDMI_INFOFRAME_TYPE_VENDOR,
			     &pipe_config->infoframes.hdmi);
	intel_read_infoframe(encoder, pipe_config,
			     HDMI_INFOFRAME_TYPE_DRM,
			     &pipe_config->infoframes.drm);

	if (DISPLAY_VER(dev_priv) >= 8)
		bdw_get_trans_port_sync_config(pipe_config);

	intel_read_dp_sdp(encoder, pipe_config, HDMI_PACKET_TYPE_GAMUT_METADATA);
	intel_read_dp_sdp(encoder, pipe_config, DP_SDP_VSC);

	intel_psr_get_config(encoder, pipe_config);
}

void intel_ddi_get_clock(struct intel_encoder *encoder,
			 struct intel_crtc_state *crtc_state,
			 struct intel_shared_dpll *pll)
{
	struct drm_i915_private *i915 = to_i915(encoder->base.dev);
	enum icl_port_dpll_id port_dpll_id = ICL_PORT_DPLL_DEFAULT;
	struct icl_port_dpll *port_dpll = &crtc_state->icl_port_dplls[port_dpll_id];
	bool pll_active;

	if (drm_WARN_ON(&i915->drm, !pll))
		return;

	port_dpll->pll = pll;
	pll_active = intel_dpll_get_hw_state(i915, pll, &port_dpll->hw_state);
	drm_WARN_ON(&i915->drm, !pll_active);

	icl_set_active_port_dpll(crtc_state, port_dpll_id);

	crtc_state->port_clock = intel_dpll_get_freq(i915, crtc_state->shared_dpll,
						     &crtc_state->dpll_hw_state);
}

static void dg2_ddi_get_config(struct intel_encoder *encoder,
				struct intel_crtc_state *crtc_state)
{
	intel_mpllb_readout_hw_state(encoder, &crtc_state->mpllb_state);
	crtc_state->port_clock = intel_mpllb_calc_port_clock(encoder, &crtc_state->mpllb_state);

	intel_ddi_get_config(encoder, crtc_state);
}

static void adls_ddi_get_config(struct intel_encoder *encoder,
				struct intel_crtc_state *crtc_state)
{
	intel_ddi_get_clock(encoder, crtc_state, adls_ddi_get_pll(encoder));
	intel_ddi_get_config(encoder, crtc_state);
}

static void rkl_ddi_get_config(struct intel_encoder *encoder,
			       struct intel_crtc_state *crtc_state)
{
	intel_ddi_get_clock(encoder, crtc_state, rkl_ddi_get_pll(encoder));
	intel_ddi_get_config(encoder, crtc_state);
}

static void dg1_ddi_get_config(struct intel_encoder *encoder,
			       struct intel_crtc_state *crtc_state)
{
	intel_ddi_get_clock(encoder, crtc_state, dg1_ddi_get_pll(encoder));
	intel_ddi_get_config(encoder, crtc_state);
}

static void icl_ddi_combo_get_config(struct intel_encoder *encoder,
				     struct intel_crtc_state *crtc_state)
{
	intel_ddi_get_clock(encoder, crtc_state, icl_ddi_combo_get_pll(encoder));
	intel_ddi_get_config(encoder, crtc_state);
}

static void icl_ddi_tc_get_clock(struct intel_encoder *encoder,
				 struct intel_crtc_state *crtc_state,
				 struct intel_shared_dpll *pll)
{
	struct drm_i915_private *i915 = to_i915(encoder->base.dev);
	enum icl_port_dpll_id port_dpll_id;
	struct icl_port_dpll *port_dpll;
	bool pll_active;

	if (drm_WARN_ON(&i915->drm, !pll))
		return;

	if (intel_get_shared_dpll_id(i915, pll) == DPLL_ID_ICL_TBTPLL)
		port_dpll_id = ICL_PORT_DPLL_DEFAULT;
	else
		port_dpll_id = ICL_PORT_DPLL_MG_PHY;

	port_dpll = &crtc_state->icl_port_dplls[port_dpll_id];

	port_dpll->pll = pll;
	pll_active = intel_dpll_get_hw_state(i915, pll, &port_dpll->hw_state);
	drm_WARN_ON(&i915->drm, !pll_active);

	icl_set_active_port_dpll(crtc_state, port_dpll_id);

	if (intel_get_shared_dpll_id(i915, crtc_state->shared_dpll) == DPLL_ID_ICL_TBTPLL)
		crtc_state->port_clock = icl_calc_tbt_pll_link(i915, encoder->port);
	else
		crtc_state->port_clock = intel_dpll_get_freq(i915, crtc_state->shared_dpll,
							     &crtc_state->dpll_hw_state);
}

static void icl_ddi_tc_get_config(struct intel_encoder *encoder,
				  struct intel_crtc_state *crtc_state)
{
	icl_ddi_tc_get_clock(encoder, crtc_state, icl_ddi_tc_get_pll(encoder));
	intel_ddi_get_config(encoder, crtc_state);
}

static void bxt_ddi_get_config(struct intel_encoder *encoder,
			       struct intel_crtc_state *crtc_state)
{
	intel_ddi_get_clock(encoder, crtc_state, bxt_ddi_get_pll(encoder));
	intel_ddi_get_config(encoder, crtc_state);
}

static void skl_ddi_get_config(struct intel_encoder *encoder,
			       struct intel_crtc_state *crtc_state)
{
	intel_ddi_get_clock(encoder, crtc_state, skl_ddi_get_pll(encoder));
	intel_ddi_get_config(encoder, crtc_state);
}

void hsw_ddi_get_config(struct intel_encoder *encoder,
			struct intel_crtc_state *crtc_state)
{
	intel_ddi_get_clock(encoder, crtc_state, hsw_ddi_get_pll(encoder));
	intel_ddi_get_config(encoder, crtc_state);
}

static void intel_ddi_sync_state(struct intel_encoder *encoder,
				 const struct intel_crtc_state *crtc_state)
{
	struct drm_i915_private *i915 = to_i915(encoder->base.dev);
	enum phy phy = intel_port_to_phy(i915, encoder->port);

	if (intel_phy_is_tc(i915, phy))
		intel_tc_port_sanitize(enc_to_dig_port(encoder));

	if (crtc_state && intel_crtc_has_dp_encoder(crtc_state))
		intel_dp_sync_state(encoder, crtc_state);
}

static bool intel_ddi_initial_fastset_check(struct intel_encoder *encoder,
					    struct intel_crtc_state *crtc_state)
{
	if (intel_crtc_has_dp_encoder(crtc_state))
		return intel_dp_initial_fastset_check(encoder, crtc_state);

	return true;
}

static enum intel_output_type
intel_ddi_compute_output_type(struct intel_encoder *encoder,
			      struct intel_crtc_state *crtc_state,
			      struct drm_connector_state *conn_state)
{
	switch (conn_state->connector->connector_type) {
	case DRM_MODE_CONNECTOR_HDMIA:
		return INTEL_OUTPUT_HDMI;
	case DRM_MODE_CONNECTOR_eDP:
		return INTEL_OUTPUT_EDP;
	case DRM_MODE_CONNECTOR_DisplayPort:
		return INTEL_OUTPUT_DP;
	default:
		MISSING_CASE(conn_state->connector->connector_type);
		return INTEL_OUTPUT_UNUSED;
	}
}

static int intel_ddi_compute_config(struct intel_encoder *encoder,
				    struct intel_crtc_state *pipe_config,
				    struct drm_connector_state *conn_state)
{
	struct intel_crtc *crtc = to_intel_crtc(pipe_config->uapi.crtc);
	struct drm_i915_private *dev_priv = to_i915(encoder->base.dev);
	enum port port = encoder->port;
	int ret;

	if (HAS_TRANSCODER(dev_priv, TRANSCODER_EDP) && port == PORT_A)
		pipe_config->cpu_transcoder = TRANSCODER_EDP;

	if (intel_crtc_has_type(pipe_config, INTEL_OUTPUT_HDMI)) {
		ret = intel_hdmi_compute_config(encoder, pipe_config, conn_state);
	} else {
		ret = intel_dp_compute_config(encoder, pipe_config, conn_state);
	}

	if (ret)
		return ret;

	if (IS_HASWELL(dev_priv) && crtc->pipe == PIPE_A &&
	    pipe_config->cpu_transcoder == TRANSCODER_EDP)
		pipe_config->pch_pfit.force_thru =
			pipe_config->pch_pfit.enabled ||
			pipe_config->crc_enabled;

	if (IS_GEMINILAKE(dev_priv) || IS_BROXTON(dev_priv))
		pipe_config->lane_lat_optim_mask =
			bxt_ddi_phy_calc_lane_lat_optim_mask(pipe_config->lane_count);

	intel_ddi_compute_min_voltage_level(dev_priv, pipe_config);

	return 0;
}

static bool mode_equal(const struct drm_display_mode *mode1,
		       const struct drm_display_mode *mode2)
{
	return drm_mode_match(mode1, mode2,
			      DRM_MODE_MATCH_TIMINGS |
			      DRM_MODE_MATCH_FLAGS |
			      DRM_MODE_MATCH_3D_FLAGS) &&
		mode1->clock == mode2->clock; /* we want an exact match */
}

static bool m_n_equal(const struct intel_link_m_n *m_n_1,
		      const struct intel_link_m_n *m_n_2)
{
	return m_n_1->tu == m_n_2->tu &&
		m_n_1->gmch_m == m_n_2->gmch_m &&
		m_n_1->gmch_n == m_n_2->gmch_n &&
		m_n_1->link_m == m_n_2->link_m &&
		m_n_1->link_n == m_n_2->link_n;
}

static bool crtcs_port_sync_compatible(const struct intel_crtc_state *crtc_state1,
				       const struct intel_crtc_state *crtc_state2)
{
	return crtc_state1->hw.active && crtc_state2->hw.active &&
		crtc_state1->output_types == crtc_state2->output_types &&
		crtc_state1->output_format == crtc_state2->output_format &&
		crtc_state1->lane_count == crtc_state2->lane_count &&
		crtc_state1->port_clock == crtc_state2->port_clock &&
		mode_equal(&crtc_state1->hw.adjusted_mode,
			   &crtc_state2->hw.adjusted_mode) &&
		m_n_equal(&crtc_state1->dp_m_n, &crtc_state2->dp_m_n);
}

static u8
intel_ddi_port_sync_transcoders(const struct intel_crtc_state *ref_crtc_state,
				int tile_group_id)
{
	struct drm_connector *connector;
	const struct drm_connector_state *conn_state;
	struct drm_i915_private *dev_priv = to_i915(ref_crtc_state->uapi.crtc->dev);
	struct intel_atomic_state *state =
		to_intel_atomic_state(ref_crtc_state->uapi.state);
	u8 transcoders = 0;
	int i;

	/*
	 * We don't enable port sync on BDW due to missing w/as and
	 * due to not having adjusted the modeset sequence appropriately.
	 */
	if (DISPLAY_VER(dev_priv) < 9)
		return 0;

	if (!intel_crtc_has_type(ref_crtc_state, INTEL_OUTPUT_DP))
		return 0;

	for_each_new_connector_in_state(&state->base, connector, conn_state, i) {
		struct intel_crtc *crtc = to_intel_crtc(conn_state->crtc);
		const struct intel_crtc_state *crtc_state;

		if (!crtc)
			continue;

		if (!connector->has_tile ||
		    connector->tile_group->id !=
		    tile_group_id)
			continue;
		crtc_state = intel_atomic_get_new_crtc_state(state,
							     crtc);
		if (!crtcs_port_sync_compatible(ref_crtc_state,
						crtc_state))
			continue;
		transcoders |= BIT(crtc_state->cpu_transcoder);
	}

	return transcoders;
}

static int intel_ddi_compute_config_late(struct intel_encoder *encoder,
					 struct intel_crtc_state *crtc_state,
					 struct drm_connector_state *conn_state)
{
	struct drm_i915_private *i915 = to_i915(encoder->base.dev);
	struct drm_connector *connector = conn_state->connector;
	u8 port_sync_transcoders = 0;

	drm_dbg_kms(&i915->drm, "[ENCODER:%d:%s] [CRTC:%d:%s]",
		    encoder->base.base.id, encoder->base.name,
		    crtc_state->uapi.crtc->base.id, crtc_state->uapi.crtc->name);

	if (connector->has_tile)
		port_sync_transcoders = intel_ddi_port_sync_transcoders(crtc_state,
									connector->tile_group->id);

	/*
	 * EDP Transcoders cannot be ensalved
	 * make them a master always when present
	 */
	if (port_sync_transcoders & BIT(TRANSCODER_EDP))
		crtc_state->master_transcoder = TRANSCODER_EDP;
	else
		crtc_state->master_transcoder = ffs(port_sync_transcoders) - 1;

	if (crtc_state->master_transcoder == crtc_state->cpu_transcoder) {
		crtc_state->master_transcoder = INVALID_TRANSCODER;
		crtc_state->sync_mode_slaves_mask =
			port_sync_transcoders & ~BIT(crtc_state->cpu_transcoder);
	}

	return 0;
}

static void intel_ddi_encoder_destroy(struct drm_encoder *encoder)
{
	struct drm_i915_private *i915 = to_i915(encoder->dev);
	struct intel_digital_port *dig_port = enc_to_dig_port(to_intel_encoder(encoder));
	enum phy phy = intel_port_to_phy(i915, dig_port->base.port);

	intel_dp_encoder_flush_work(encoder);
	if (intel_phy_is_tc(i915, phy))
		intel_tc_port_flush_work(dig_port);
	intel_display_power_flush_work(i915);

	drm_encoder_cleanup(encoder);
	kfree(dig_port->hdcp_port_data.streams);
	kfree(dig_port);
}

static void intel_ddi_encoder_reset(struct drm_encoder *encoder)
{
	struct intel_dp *intel_dp = enc_to_intel_dp(to_intel_encoder(encoder));

	intel_dp->reset_link_params = true;

	intel_pps_encoder_reset(intel_dp);
}

static const struct drm_encoder_funcs intel_ddi_funcs = {
	.reset = intel_ddi_encoder_reset,
	.destroy = intel_ddi_encoder_destroy,
};

static struct intel_connector *
intel_ddi_init_dp_connector(struct intel_digital_port *dig_port)
{
	struct intel_connector *connector;
	enum port port = dig_port->base.port;

	connector = intel_connector_alloc();
	if (!connector)
		return NULL;

	dig_port->dp.output_reg = DDI_BUF_CTL(port);
	dig_port->dp.prepare_link_retrain = intel_ddi_prepare_link_retrain;
	dig_port->dp.set_link_train = intel_ddi_set_link_train;
	dig_port->dp.set_idle_link_train = intel_ddi_set_idle_link_train;

	dig_port->dp.voltage_max = intel_ddi_dp_voltage_max;
	dig_port->dp.preemph_max = intel_ddi_dp_preemph_max;

	if (!intel_dp_init_connector(dig_port, connector)) {
		kfree(connector);
		return NULL;
	}

	return connector;
}

static int modeset_pipe(struct drm_crtc *crtc,
			struct drm_modeset_acquire_ctx *ctx)
{
	struct drm_atomic_state *state;
	struct drm_crtc_state *crtc_state;
	int ret;

	state = drm_atomic_state_alloc(crtc->dev);
	if (!state)
		return -ENOMEM;

	state->acquire_ctx = ctx;

	crtc_state = drm_atomic_get_crtc_state(state, crtc);
	if (IS_ERR(crtc_state)) {
		ret = PTR_ERR(crtc_state);
		goto out;
	}

	crtc_state->connectors_changed = true;

	ret = drm_atomic_commit(state);
out:
	drm_atomic_state_put(state);

	return ret;
}

static int intel_hdmi_reset_link(struct intel_encoder *encoder,
				 struct drm_modeset_acquire_ctx *ctx)
{
	struct drm_i915_private *dev_priv = to_i915(encoder->base.dev);
	struct intel_hdmi *hdmi = enc_to_intel_hdmi(encoder);
	struct intel_connector *connector = hdmi->attached_connector;
	struct i2c_adapter *adapter =
		intel_gmbus_get_adapter(dev_priv, hdmi->ddc_bus);
	struct drm_connector_state *conn_state;
	struct intel_crtc_state *crtc_state;
	struct intel_crtc *crtc;
	u8 config;
	int ret;

	if (!connector || connector->base.status != connector_status_connected)
		return 0;

	ret = drm_modeset_lock(&dev_priv->drm.mode_config.connection_mutex,
			       ctx);
	if (ret)
		return ret;

	conn_state = connector->base.state;

	crtc = to_intel_crtc(conn_state->crtc);
	if (!crtc)
		return 0;

	ret = drm_modeset_lock(&crtc->base.mutex, ctx);
	if (ret)
		return ret;

	crtc_state = to_intel_crtc_state(crtc->base.state);

	drm_WARN_ON(&dev_priv->drm,
		    !intel_crtc_has_type(crtc_state, INTEL_OUTPUT_HDMI));

	if (!crtc_state->hw.active)
		return 0;

	if (!crtc_state->hdmi_high_tmds_clock_ratio &&
	    !crtc_state->hdmi_scrambling)
		return 0;

	if (conn_state->commit &&
	    !try_wait_for_completion(&conn_state->commit->hw_done))
		return 0;

	ret = drm_scdc_readb(adapter, SCDC_TMDS_CONFIG, &config);
	if (ret < 0) {
		drm_err(&dev_priv->drm, "Failed to read TMDS config: %d\n",
			ret);
		return 0;
	}

	if (!!(config & SCDC_TMDS_BIT_CLOCK_RATIO_BY_40) ==
	    crtc_state->hdmi_high_tmds_clock_ratio &&
	    !!(config & SCDC_SCRAMBLING_ENABLE) ==
	    crtc_state->hdmi_scrambling)
		return 0;

	/*
	 * HDMI 2.0 says that one should not send scrambled data
	 * prior to configuring the sink scrambling, and that
	 * TMDS clock/data transmission should be suspended when
	 * changing the TMDS clock rate in the sink. So let's
	 * just do a full modeset here, even though some sinks
	 * would be perfectly happy if were to just reconfigure
	 * the SCDC settings on the fly.
	 */
	return modeset_pipe(&crtc->base, ctx);
}

static enum intel_hotplug_state
intel_ddi_hotplug(struct intel_encoder *encoder,
		  struct intel_connector *connector)
{
	struct drm_i915_private *i915 = to_i915(encoder->base.dev);
	struct intel_digital_port *dig_port = enc_to_dig_port(encoder);
	struct intel_dp *intel_dp = &dig_port->dp;
	enum phy phy = intel_port_to_phy(i915, encoder->port);
	bool is_tc = intel_phy_is_tc(i915, phy);
	struct drm_modeset_acquire_ctx ctx;
	enum intel_hotplug_state state;
	int ret;

	if (intel_dp->compliance.test_active &&
	    intel_dp->compliance.test_type == DP_TEST_LINK_PHY_TEST_PATTERN) {
		intel_dp_phy_test(encoder);
		/* just do the PHY test and nothing else */
		return INTEL_HOTPLUG_UNCHANGED;
	}

	state = intel_encoder_hotplug(encoder, connector);

	drm_modeset_acquire_init(&ctx, 0);

	for (;;) {
		if (connector->base.connector_type == DRM_MODE_CONNECTOR_HDMIA)
			ret = intel_hdmi_reset_link(encoder, &ctx);
		else
			ret = intel_dp_retrain_link(encoder, &ctx);

		if (ret == -EDEADLK) {
			drm_modeset_backoff(&ctx);
			continue;
		}

		break;
	}

	drm_modeset_drop_locks(&ctx);
	drm_modeset_acquire_fini(&ctx);
	drm_WARN(encoder->base.dev, ret,
		 "Acquiring modeset locks failed with %i\n", ret);

	/*
	 * Unpowered type-c dongles can take some time to boot and be
	 * responsible, so here giving some time to those dongles to power up
	 * and then retrying the probe.
	 *
	 * On many platforms the HDMI live state signal is known to be
	 * unreliable, so we can't use it to detect if a sink is connected or
	 * not. Instead we detect if it's connected based on whether we can
	 * read the EDID or not. That in turn has a problem during disconnect,
	 * since the HPD interrupt may be raised before the DDC lines get
	 * disconnected (due to how the required length of DDC vs. HPD
	 * connector pins are specified) and so we'll still be able to get a
	 * valid EDID. To solve this schedule another detection cycle if this
	 * time around we didn't detect any change in the sink's connection
	 * status.
	 *
	 * Type-c connectors which get their HPD signal deasserted then
	 * reasserted, without unplugging/replugging the sink from the
	 * connector, introduce a delay until the AUX channel communication
	 * becomes functional. Retry the detection for 5 seconds on type-c
	 * connectors to account for this delay.
	 */
	if (state == INTEL_HOTPLUG_UNCHANGED &&
	    connector->hotplug_retries < (is_tc ? 5 : 1) &&
	    !dig_port->dp.is_mst)
		state = INTEL_HOTPLUG_RETRY;

	return state;
}

static bool lpt_digital_port_connected(struct intel_encoder *encoder)
{
	struct drm_i915_private *dev_priv = to_i915(encoder->base.dev);
	u32 bit = dev_priv->hotplug.pch_hpd[encoder->hpd_pin];

	return intel_de_read(dev_priv, SDEISR) & bit;
}

static bool hsw_digital_port_connected(struct intel_encoder *encoder)
{
	struct drm_i915_private *dev_priv = to_i915(encoder->base.dev);
	u32 bit = dev_priv->hotplug.hpd[encoder->hpd_pin];

	return intel_de_read(dev_priv, DEISR) & bit;
}

static bool bdw_digital_port_connected(struct intel_encoder *encoder)
{
	struct drm_i915_private *dev_priv = to_i915(encoder->base.dev);
	u32 bit = dev_priv->hotplug.hpd[encoder->hpd_pin];

	return intel_de_read(dev_priv, GEN8_DE_PORT_ISR) & bit;
}

static struct intel_connector *
intel_ddi_init_hdmi_connector(struct intel_digital_port *dig_port)
{
	struct intel_connector *connector;
	enum port port = dig_port->base.port;

	connector = intel_connector_alloc();
	if (!connector)
		return NULL;

	dig_port->hdmi.hdmi_reg = DDI_BUF_CTL(port);
	intel_hdmi_init_connector(dig_port, connector);

	return connector;
}

static bool intel_ddi_a_force_4_lanes(struct intel_digital_port *dig_port)
{
	struct drm_i915_private *dev_priv = to_i915(dig_port->base.base.dev);

	if (dig_port->base.port != PORT_A)
		return false;

	if (dig_port->saved_port_bits & DDI_A_4_LANES)
		return false;

	/* Broxton/Geminilake: Bspec says that DDI_A_4_LANES is the only
	 *                     supported configuration
	 */
	if (IS_GEMINILAKE(dev_priv) || IS_BROXTON(dev_priv))
		return true;

	return false;
}

static int
intel_ddi_max_lanes(struct intel_digital_port *dig_port)
{
	struct drm_i915_private *dev_priv = to_i915(dig_port->base.base.dev);
	enum port port = dig_port->base.port;
	int max_lanes = 4;

	if (DISPLAY_VER(dev_priv) >= 11)
		return max_lanes;

	if (port == PORT_A || port == PORT_E) {
		if (intel_de_read(dev_priv, DDI_BUF_CTL(PORT_A)) & DDI_A_4_LANES)
			max_lanes = port == PORT_A ? 4 : 0;
		else
			/* Both A and E share 2 lanes */
			max_lanes = 2;
	}

	/*
	 * Some BIOS might fail to set this bit on port A if eDP
	 * wasn't lit up at boot.  Force this bit set when needed
	 * so we use the proper lane count for our calculations.
	 */
	if (intel_ddi_a_force_4_lanes(dig_port)) {
		drm_dbg_kms(&dev_priv->drm,
			    "Forcing DDI_A_4_LANES for port A\n");
		dig_port->saved_port_bits |= DDI_A_4_LANES;
		max_lanes = 4;
	}

	return max_lanes;
}

static bool hti_uses_phy(struct drm_i915_private *i915, enum phy phy)
{
	return i915->hti_state & HDPORT_ENABLED &&
	       i915->hti_state & HDPORT_DDI_USED(phy);
}

static enum hpd_pin xelpd_hpd_pin(struct drm_i915_private *dev_priv,
				  enum port port)
{
	if (port >= PORT_D_XELPD)
		return HPD_PORT_D + port - PORT_D_XELPD;
	else if (port >= PORT_TC1)
		return HPD_PORT_TC1 + port - PORT_TC1;
	else
		return HPD_PORT_A + port - PORT_A;
}

static enum hpd_pin dg1_hpd_pin(struct drm_i915_private *dev_priv,
				enum port port)
{
	if (port >= PORT_TC1)
		return HPD_PORT_C + port - PORT_TC1;
	else
		return HPD_PORT_A + port - PORT_A;
}

static enum hpd_pin tgl_hpd_pin(struct drm_i915_private *dev_priv,
				enum port port)
{
	if (port >= PORT_TC1)
		return HPD_PORT_TC1 + port - PORT_TC1;
	else
		return HPD_PORT_A + port - PORT_A;
}

static enum hpd_pin rkl_hpd_pin(struct drm_i915_private *dev_priv,
				enum port port)
{
	if (HAS_PCH_TGP(dev_priv))
		return tgl_hpd_pin(dev_priv, port);

	if (port >= PORT_TC1)
		return HPD_PORT_C + port - PORT_TC1;
	else
		return HPD_PORT_A + port - PORT_A;
}

static enum hpd_pin icl_hpd_pin(struct drm_i915_private *dev_priv,
				enum port port)
{
	if (port >= PORT_C)
		return HPD_PORT_TC1 + port - PORT_C;
	else
		return HPD_PORT_A + port - PORT_A;
}

static enum hpd_pin ehl_hpd_pin(struct drm_i915_private *dev_priv,
				enum port port)
{
	if (port == PORT_D)
		return HPD_PORT_A;

	if (HAS_PCH_MCC(dev_priv))
		return icl_hpd_pin(dev_priv, port);

	return HPD_PORT_A + port - PORT_A;
}

static enum hpd_pin skl_hpd_pin(struct drm_i915_private *dev_priv, enum port port)
{
	if (HAS_PCH_TGP(dev_priv))
		return icl_hpd_pin(dev_priv, port);

	return HPD_PORT_A + port - PORT_A;
}

static bool intel_ddi_is_tc(struct drm_i915_private *i915, enum port port)
{
	if (DISPLAY_VER(i915) >= 12)
		return port >= PORT_TC1;
	else if (DISPLAY_VER(i915) >= 11)
		return port >= PORT_C;
	else
		return false;
}

static void intel_ddi_encoder_suspend(struct intel_encoder *encoder)
{
	struct intel_dp *intel_dp = enc_to_intel_dp(encoder);
	struct drm_i915_private *i915 = dp_to_i915(intel_dp);
	struct intel_digital_port *dig_port = dp_to_dig_port(intel_dp);
	enum phy phy = intel_port_to_phy(i915, encoder->port);

	intel_dp_encoder_suspend(encoder);

	if (!intel_phy_is_tc(i915, phy))
		return;

	intel_tc_port_flush_work(dig_port);
}

static void intel_ddi_encoder_shutdown(struct intel_encoder *encoder)
{
	struct intel_dp *intel_dp = enc_to_intel_dp(encoder);
	struct drm_i915_private *i915 = dp_to_i915(intel_dp);
	struct intel_digital_port *dig_port = dp_to_dig_port(intel_dp);
	enum phy phy = intel_port_to_phy(i915, encoder->port);

	intel_dp_encoder_shutdown(encoder);

	if (!intel_phy_is_tc(i915, phy))
		return;

	intel_tc_port_flush_work(dig_port);
}

#define port_tc_name(port) ((port) - PORT_TC1 + '1')
#define tc_port_name(tc_port) ((tc_port) - TC_PORT_1 + '1')

void intel_ddi_init(struct drm_i915_private *dev_priv, enum port port)
{
	struct intel_digital_port *dig_port;
	struct intel_encoder *encoder;
	const struct intel_bios_encoder_data *devdata;
	bool init_hdmi, init_dp;
	enum phy phy = intel_port_to_phy(dev_priv, port);

	/*
	 * On platforms with HTI (aka HDPORT), if it's enabled at boot it may
	 * have taken over some of the PHYs and made them unavailable to the
	 * driver.  In that case we should skip initializing the corresponding
	 * outputs.
	 */
	if (hti_uses_phy(dev_priv, phy)) {
		drm_dbg_kms(&dev_priv->drm, "PORT %c / PHY %c reserved by HTI\n",
			    port_name(port), phy_name(phy));
		return;
	}

	devdata = intel_bios_encoder_data_lookup(dev_priv, port);
	if (!devdata) {
		drm_dbg_kms(&dev_priv->drm,
			    "VBT says port %c is not present\n",
			    port_name(port));
		return;
	}

	init_hdmi = intel_bios_encoder_supports_dvi(devdata) ||
		intel_bios_encoder_supports_hdmi(devdata);
	init_dp = intel_bios_encoder_supports_dp(devdata);

	if (intel_bios_is_lspcon_present(dev_priv, port)) {
		/*
		 * Lspcon device needs to be driven with DP connector
		 * with special detection sequence. So make sure DP
		 * is initialized before lspcon.
		 */
		init_dp = true;
		init_hdmi = false;
		drm_dbg_kms(&dev_priv->drm, "VBT says port %c has lspcon\n",
			    port_name(port));
	}

	if (!init_dp && !init_hdmi) {
		drm_dbg_kms(&dev_priv->drm,
			    "VBT says port %c is not DVI/HDMI/DP compatible, respect it\n",
			    port_name(port));
		return;
	}

	dig_port = kzalloc(sizeof(*dig_port), GFP_KERNEL);
	if (!dig_port)
		return;

	encoder = &dig_port->base;
	encoder->devdata = devdata;

	if (DISPLAY_VER(dev_priv) >= 13 && port >= PORT_D_XELPD) {
		drm_encoder_init(&dev_priv->drm, &encoder->base, &intel_ddi_funcs,
				 DRM_MODE_ENCODER_TMDS,
				 "DDI %c/PHY %c",
				 port_name(port - PORT_D_XELPD + PORT_D),
				 phy_name(phy));
	} else if (DISPLAY_VER(dev_priv) >= 12) {
		enum tc_port tc_port = intel_port_to_tc(dev_priv, port);

		drm_encoder_init(&dev_priv->drm, &encoder->base, &intel_ddi_funcs,
				 DRM_MODE_ENCODER_TMDS,
				 "DDI %s%c/PHY %s%c",
				 port >= PORT_TC1 ? "TC" : "",
				 port >= PORT_TC1 ? port_tc_name(port) : port_name(port),
				 tc_port != TC_PORT_NONE ? "TC" : "",
				 tc_port != TC_PORT_NONE ? tc_port_name(tc_port) : phy_name(phy));
	} else if (DISPLAY_VER(dev_priv) >= 11) {
		enum tc_port tc_port = intel_port_to_tc(dev_priv, port);

		drm_encoder_init(&dev_priv->drm, &encoder->base, &intel_ddi_funcs,
				 DRM_MODE_ENCODER_TMDS,
				 "DDI %c%s/PHY %s%c",
				 port_name(port),
				 port >= PORT_C ? " (TC)" : "",
				 tc_port != TC_PORT_NONE ? "TC" : "",
				 tc_port != TC_PORT_NONE ? tc_port_name(tc_port) : phy_name(phy));
	} else {
		drm_encoder_init(&dev_priv->drm, &encoder->base, &intel_ddi_funcs,
				 DRM_MODE_ENCODER_TMDS,
				 "DDI %c/PHY %c", port_name(port),  phy_name(phy));
	}

	mutex_init(&dig_port->hdcp_mutex);
	dig_port->num_hdcp_streams = 0;

	encoder->hotplug = intel_ddi_hotplug;
	encoder->compute_output_type = intel_ddi_compute_output_type;
	encoder->compute_config = intel_ddi_compute_config;
	encoder->compute_config_late = intel_ddi_compute_config_late;
	encoder->enable = intel_enable_ddi;
	encoder->pre_pll_enable = intel_ddi_pre_pll_enable;
	encoder->pre_enable = intel_ddi_pre_enable;
	encoder->pre_disable = intel_pre_disable_ddi;
	encoder->disable = intel_disable_ddi;
	encoder->post_disable = intel_ddi_post_disable;
	encoder->update_pipe = intel_ddi_update_pipe;
	encoder->get_hw_state = intel_ddi_get_hw_state;
	encoder->sync_state = intel_ddi_sync_state;
	encoder->initial_fastset_check = intel_ddi_initial_fastset_check;
	encoder->suspend = intel_ddi_encoder_suspend;
	encoder->shutdown = intel_ddi_encoder_shutdown;
	encoder->get_power_domains = intel_ddi_get_power_domains;

	encoder->type = INTEL_OUTPUT_DDI;
	encoder->power_domain = intel_port_to_power_domain(port);
	encoder->port = port;
	encoder->cloneable = 0;
	encoder->pipe_mask = ~0;

	if (IS_DG2(dev_priv)) {
		encoder->enable_clock = intel_mpllb_enable;
		encoder->disable_clock = intel_mpllb_disable;
		encoder->get_config = dg2_ddi_get_config;
	} else if (IS_ALDERLAKE_S(dev_priv)) {
		encoder->enable_clock = adls_ddi_enable_clock;
		encoder->disable_clock = adls_ddi_disable_clock;
		encoder->is_clock_enabled = adls_ddi_is_clock_enabled;
		encoder->get_config = adls_ddi_get_config;
	} else if (IS_ROCKETLAKE(dev_priv)) {
		encoder->enable_clock = rkl_ddi_enable_clock;
		encoder->disable_clock = rkl_ddi_disable_clock;
		encoder->is_clock_enabled = rkl_ddi_is_clock_enabled;
		encoder->get_config = rkl_ddi_get_config;
	} else if (IS_DG1(dev_priv)) {
		encoder->enable_clock = dg1_ddi_enable_clock;
		encoder->disable_clock = dg1_ddi_disable_clock;
		encoder->is_clock_enabled = dg1_ddi_is_clock_enabled;
		encoder->get_config = dg1_ddi_get_config;
	} else if (IS_JSL_EHL(dev_priv)) {
		if (intel_ddi_is_tc(dev_priv, port)) {
			encoder->enable_clock = jsl_ddi_tc_enable_clock;
			encoder->disable_clock = jsl_ddi_tc_disable_clock;
			encoder->is_clock_enabled = jsl_ddi_tc_is_clock_enabled;
			encoder->get_config = icl_ddi_combo_get_config;
		} else {
			encoder->enable_clock = icl_ddi_combo_enable_clock;
			encoder->disable_clock = icl_ddi_combo_disable_clock;
			encoder->is_clock_enabled = icl_ddi_combo_is_clock_enabled;
			encoder->get_config = icl_ddi_combo_get_config;
		}
	} else if (DISPLAY_VER(dev_priv) >= 11) {
		if (intel_ddi_is_tc(dev_priv, port)) {
			encoder->enable_clock = icl_ddi_tc_enable_clock;
			encoder->disable_clock = icl_ddi_tc_disable_clock;
			encoder->is_clock_enabled = icl_ddi_tc_is_clock_enabled;
			encoder->get_config = icl_ddi_tc_get_config;
		} else {
			encoder->enable_clock = icl_ddi_combo_enable_clock;
			encoder->disable_clock = icl_ddi_combo_disable_clock;
			encoder->is_clock_enabled = icl_ddi_combo_is_clock_enabled;
			encoder->get_config = icl_ddi_combo_get_config;
		}
	} else if (IS_GEMINILAKE(dev_priv) || IS_BROXTON(dev_priv)) {
		/* BXT/GLK have fixed PLL->port mapping */
		encoder->get_config = bxt_ddi_get_config;
	} else if (DISPLAY_VER(dev_priv) == 9) {
		encoder->enable_clock = skl_ddi_enable_clock;
		encoder->disable_clock = skl_ddi_disable_clock;
		encoder->is_clock_enabled = skl_ddi_is_clock_enabled;
		encoder->get_config = skl_ddi_get_config;
	} else if (IS_BROADWELL(dev_priv) || IS_HASWELL(dev_priv)) {
		encoder->enable_clock = hsw_ddi_enable_clock;
		encoder->disable_clock = hsw_ddi_disable_clock;
		encoder->is_clock_enabled = hsw_ddi_is_clock_enabled;
		encoder->get_config = hsw_ddi_get_config;
	}

	if (IS_DG2(dev_priv)) {
		encoder->set_signal_levels = intel_snps_phy_set_signal_levels;
	} else if (DISPLAY_VER(dev_priv) >= 12) {
		if (intel_phy_is_combo(dev_priv, phy))
			encoder->set_signal_levels = icl_combo_phy_set_signal_levels;
		else
			encoder->set_signal_levels = tgl_dkl_phy_set_signal_levels;
	} else if (DISPLAY_VER(dev_priv) >= 11) {
		if (intel_phy_is_combo(dev_priv, phy))
			encoder->set_signal_levels = icl_combo_phy_set_signal_levels;
		else
			encoder->set_signal_levels = icl_mg_phy_set_signal_levels;
	} else if (IS_GEMINILAKE(dev_priv) || IS_BROXTON(dev_priv)) {
		encoder->set_signal_levels = bxt_ddi_phy_set_signal_levels;
	} else {
		encoder->set_signal_levels = hsw_set_signal_levels;
	}

	intel_ddi_buf_trans_init(encoder);

	if (DISPLAY_VER(dev_priv) >= 13)
		encoder->hpd_pin = xelpd_hpd_pin(dev_priv, port);
	else if (IS_DG1(dev_priv))
		encoder->hpd_pin = dg1_hpd_pin(dev_priv, port);
	else if (IS_ROCKETLAKE(dev_priv))
		encoder->hpd_pin = rkl_hpd_pin(dev_priv, port);
	else if (DISPLAY_VER(dev_priv) >= 12)
		encoder->hpd_pin = tgl_hpd_pin(dev_priv, port);
	else if (IS_JSL_EHL(dev_priv))
		encoder->hpd_pin = ehl_hpd_pin(dev_priv, port);
	else if (DISPLAY_VER(dev_priv) == 11)
		encoder->hpd_pin = icl_hpd_pin(dev_priv, port);
	else if (DISPLAY_VER(dev_priv) == 9 && !IS_BROXTON(dev_priv))
		encoder->hpd_pin = skl_hpd_pin(dev_priv, port);
	else
		encoder->hpd_pin = intel_hpd_pin_default(dev_priv, port);

	if (DISPLAY_VER(dev_priv) >= 11)
		dig_port->saved_port_bits =
			intel_de_read(dev_priv, DDI_BUF_CTL(port))
			& DDI_BUF_PORT_REVERSAL;
	else
		dig_port->saved_port_bits =
			intel_de_read(dev_priv, DDI_BUF_CTL(port))
			& (DDI_BUF_PORT_REVERSAL | DDI_A_4_LANES);

	if (intel_bios_is_lane_reversal_needed(dev_priv, port))
		dig_port->saved_port_bits |= DDI_BUF_PORT_REVERSAL;

	dig_port->dp.output_reg = INVALID_MMIO_REG;
	dig_port->max_lanes = intel_ddi_max_lanes(dig_port);
	dig_port->aux_ch = intel_bios_port_aux_ch(dev_priv, port);

	if (intel_phy_is_tc(dev_priv, phy)) {
		bool is_legacy =
			!intel_bios_encoder_supports_typec_usb(devdata) &&
			!intel_bios_encoder_supports_tbt(devdata);

		intel_tc_port_init(dig_port, is_legacy);

		encoder->update_prepare = intel_ddi_update_prepare;
		encoder->update_complete = intel_ddi_update_complete;
	}

	drm_WARN_ON(&dev_priv->drm, port > PORT_I);
	dig_port->ddi_io_power_domain = POWER_DOMAIN_PORT_DDI_A_IO +
					      port - PORT_A;

	if (init_dp) {
		if (!intel_ddi_init_dp_connector(dig_port))
			goto err;

		dig_port->hpd_pulse = intel_dp_hpd_pulse;

		if (dig_port->dp.mso_link_count)
			encoder->pipe_mask = intel_ddi_splitter_pipe_mask(dev_priv);
	}

	/* In theory we don't need the encoder->type check, but leave it just in
	 * case we have some really bad VBTs... */
	if (encoder->type != INTEL_OUTPUT_EDP && init_hdmi) {
		if (!intel_ddi_init_hdmi_connector(dig_port))
			goto err;
	}

	if (DISPLAY_VER(dev_priv) >= 11) {
		if (intel_phy_is_tc(dev_priv, phy))
			dig_port->connected = intel_tc_port_connected;
		else
			dig_port->connected = lpt_digital_port_connected;
	} else if (DISPLAY_VER(dev_priv) >= 8) {
		if (port == PORT_A || IS_GEMINILAKE(dev_priv) ||
		    IS_BROXTON(dev_priv))
			dig_port->connected = bdw_digital_port_connected;
		else
			dig_port->connected = lpt_digital_port_connected;
	} else {
		if (port == PORT_A)
			dig_port->connected = hsw_digital_port_connected;
		else
			dig_port->connected = lpt_digital_port_connected;
	}

	intel_infoframe_init(dig_port);

	return;

err:
	drm_encoder_cleanup(&encoder->base);
	kfree(dig_port);
}<|MERGE_RESOLUTION|>--- conflicted
+++ resolved
@@ -1336,25 +1336,11 @@
 }
 
 static int intel_ddi_dp_level(struct intel_dp *intel_dp,
-<<<<<<< HEAD
-			      const struct intel_crtc_state *crtc_state)
-=======
 			      const struct intel_crtc_state *crtc_state,
 			      int lane)
->>>>>>> 56d33754
 {
 	u8 train_set = intel_dp->train_set[lane];
 
-<<<<<<< HEAD
-static void
-dg2_set_signal_levels(struct intel_dp *intel_dp,
-		      const struct intel_crtc_state *crtc_state)
-{
-	struct intel_encoder *encoder = &dp_to_dig_port(intel_dp)->base;
-	int level = intel_ddi_dp_level(intel_dp, crtc_state);
-
-	intel_snps_phy_ddi_vswing_sequence(encoder, crtc_state, level);
-=======
 	if (intel_dp_is_uhbr(crtc_state)) {
 		return train_set & DP_TX_FFE_PRESET_VALUE_MASK;
 	} else {
@@ -1363,27 +1349,12 @@
 
 		return translate_signal_level(intel_dp, signal_levels);
 	}
->>>>>>> 56d33754
 }
 
 int intel_ddi_level(struct intel_encoder *encoder,
 		    const struct intel_crtc_state *crtc_state,
 		    int lane)
 {
-<<<<<<< HEAD
-	struct intel_encoder *encoder = &dp_to_dig_port(intel_dp)->base;
-	int level = intel_ddi_dp_level(intel_dp, crtc_state);
-
-	tgl_ddi_vswing_sequence(encoder, crtc_state, level);
-}
-
-static void
-icl_set_signal_levels(struct intel_dp *intel_dp,
-		      const struct intel_crtc_state *crtc_state)
-{
-	struct intel_encoder *encoder = &dp_to_dig_port(intel_dp)->base;
-	int level = intel_ddi_dp_level(intel_dp, crtc_state);
-=======
 	struct drm_i915_private *i915 = to_i915(encoder->base.dev);
 	const struct intel_ddi_buf_trans *trans;
 	int level, n_entries;
@@ -1391,7 +1362,6 @@
 	trans = encoder->get_buf_trans(encoder, crtc_state, &n_entries);
 	if (drm_WARN_ON_ONCE(&i915->drm, !trans))
 		return 0;
->>>>>>> 56d33754
 
 	if (intel_crtc_has_type(crtc_state, INTEL_OUTPUT_HDMI))
 		level = intel_ddi_hdmi_level(encoder, trans);
@@ -1399,17 +1369,8 @@
 		level = intel_ddi_dp_level(enc_to_intel_dp(encoder), crtc_state,
 					   lane);
 
-<<<<<<< HEAD
-static void
-bxt_set_signal_levels(struct intel_dp *intel_dp,
-		      const struct intel_crtc_state *crtc_state)
-{
-	struct intel_encoder *encoder = &dp_to_dig_port(intel_dp)->base;
-	int level = intel_ddi_dp_level(intel_dp, crtc_state);
-=======
 	if (drm_WARN_ON_ONCE(&i915->drm, level >= n_entries))
 		level = n_entries - 1;
->>>>>>> 56d33754
 
 	return level;
 }
@@ -1419,12 +1380,8 @@
 		      const struct intel_crtc_state *crtc_state)
 {
 	struct drm_i915_private *dev_priv = to_i915(encoder->base.dev);
-<<<<<<< HEAD
-	int level = intel_ddi_dp_level(intel_dp, crtc_state);
-=======
 	struct intel_dp *intel_dp = enc_to_intel_dp(encoder);
 	int level = intel_ddi_level(encoder, crtc_state, 0);
->>>>>>> 56d33754
 	enum port port = encoder->port;
 	u32 signal_levels;
 
@@ -2333,10 +2290,6 @@
 	struct drm_i915_private *dev_priv = to_i915(encoder->base.dev);
 	struct intel_digital_port *dig_port = enc_to_dig_port(encoder);
 	bool is_mst = intel_crtc_has_type(crtc_state, INTEL_OUTPUT_DP_MST);
-<<<<<<< HEAD
-	int level = intel_ddi_dp_level(intel_dp, crtc_state);
-=======
->>>>>>> 56d33754
 
 	intel_dp_set_link_params(intel_dp, crtc_state->port_clock,
 				 crtc_state->lane_count);
@@ -2401,21 +2354,7 @@
 	 */
 
 	/* 5.e Configure voltage swing and related IO settings */
-<<<<<<< HEAD
-	intel_snps_phy_ddi_vswing_sequence(encoder, crtc_state, level);
-
-	/*
-	 * 5.f Configure and enable DDI_BUF_CTL
-	 * 5.g Wait for DDI_BUF_CTL DDI Idle Status = 0b (Not Idle), timeout
-	 *     after 1200 us.
-	 *
-	 * We only configure what the register value will be here.  Actual
-	 * enabling happens during link training farther down.
-	 */
-	intel_ddi_init_dp_buf_reg(encoder, crtc_state);
-=======
 	encoder->set_signal_levels(encoder, crtc_state);
->>>>>>> 56d33754
 
 	if (!is_mst)
 		intel_dp_set_power(intel_dp, DP_SET_POWER_D0);
@@ -2458,10 +2397,6 @@
 	struct drm_i915_private *dev_priv = to_i915(encoder->base.dev);
 	struct intel_digital_port *dig_port = enc_to_dig_port(encoder);
 	bool is_mst = intel_crtc_has_type(crtc_state, INTEL_OUTPUT_DP_MST);
-<<<<<<< HEAD
-	int level = intel_ddi_dp_level(intel_dp, crtc_state);
-=======
->>>>>>> 56d33754
 
 	intel_dp_set_link_params(intel_dp,
 				 crtc_state->port_clock,
@@ -2598,10 +2533,6 @@
 	enum port port = encoder->port;
 	struct intel_digital_port *dig_port = enc_to_dig_port(encoder);
 	bool is_mst = intel_crtc_has_type(crtc_state, INTEL_OUTPUT_DP_MST);
-<<<<<<< HEAD
-	int level = intel_ddi_dp_level(intel_dp, crtc_state);
-=======
->>>>>>> 56d33754
 
 	if (DISPLAY_VER(dev_priv) < 11)
 		drm_WARN_ON(&dev_priv->drm,
@@ -3070,21 +3001,8 @@
 			    "[CONNECTOR:%d:%s] Failed to configure sink scrambling/TMDS bit clock ratio\n",
 			    connector->base.id, connector->name);
 
-<<<<<<< HEAD
-	if (IS_DG2(dev_priv))
-		intel_snps_phy_ddi_vswing_sequence(encoder, crtc_state, level);
-	else if (DISPLAY_VER(dev_priv) >= 12)
-		tgl_ddi_vswing_sequence(encoder, crtc_state, level);
-	else if (DISPLAY_VER(dev_priv) == 11)
-		icl_ddi_vswing_sequence(encoder, crtc_state, level);
-	else if (IS_GEMINILAKE(dev_priv) || IS_BROXTON(dev_priv))
-		bxt_ddi_vswing_sequence(encoder, crtc_state, level);
-	else
-		hsw_prepare_hdmi_ddi_buffers(encoder, crtc_state, level);
-=======
 	if (has_buf_trans_select(dev_priv))
 		hsw_prepare_hdmi_ddi_buffers(encoder, crtc_state);
->>>>>>> 56d33754
 
 	encoder->set_signal_levels(encoder, crtc_state);
 
