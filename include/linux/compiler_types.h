/* SPDX-License-Identifier: GPL-2.0 */
#ifndef __LINUX_COMPILER_TYPES_H
#define __LINUX_COMPILER_TYPES_H

#ifndef __ASSEMBLY__

#ifdef __CHECKER__
# define __user		__attribute__((noderef, address_space(1)))
# define __kernel	__attribute__((address_space(0)))
# define __safe		__attribute__((safe))
# define __force	__attribute__((force))
# define __nocast	__attribute__((nocast))
# define __iomem	__attribute__((noderef, address_space(2)))
# define __must_hold(x)	__attribute__((context(x,1,1)))
# define __acquires(x)	__attribute__((context(x,0,1)))
# define __releases(x)	__attribute__((context(x,1,0)))
# define __acquire(x)	__context__(x,1)
# define __release(x)	__context__(x,-1)
# define __cond_lock(x,c)	((c) ? ({ __acquire(x); 1; }) : 0)
# define __percpu	__attribute__((noderef, address_space(3)))
# define __rcu		__attribute__((noderef, address_space(4)))
# define __private	__attribute__((noderef))
extern void __chk_user_ptr(const volatile void __user *);
extern void __chk_io_ptr(const volatile void __iomem *);
# define ACCESS_PRIVATE(p, member) (*((typeof((p)->member) __force *) &(p)->member))
#else /* __CHECKER__ */
# ifdef STRUCTLEAK_PLUGIN
#  define __user __attribute__((user))
# else
#  define __user
# endif
# define __kernel
# define __safe
# define __force
# define __nocast
# define __iomem
# define __chk_user_ptr(x) (void)0
# define __chk_io_ptr(x) (void)0
# define __builtin_warning(x, y...) (1)
# define __must_hold(x)
# define __acquires(x)
# define __releases(x)
# define __acquire(x) (void)0
# define __release(x) (void)0
# define __cond_lock(x,c) (c)
# define __percpu
# define __rcu
# define __private
# define ACCESS_PRIVATE(p, member) ((p)->member)
#endif /* __CHECKER__ */

/* Indirect macros required for expanded argument pasting, eg. __LINE__. */
#define ___PASTE(a,b) a##b
#define __PASTE(a,b) ___PASTE(a,b)

#ifdef __KERNEL__

/* Attributes */
#include <linux/compiler_attributes.h>

/* Compiler specific macros. */
#ifdef __clang__
#include <linux/compiler-clang.h>
#elif defined(__INTEL_COMPILER)
#include <linux/compiler-intel.h>
#elif defined(__GNUC__)
/* The above compilers also define __GNUC__, so order is important here. */
#include <linux/compiler-gcc.h>
#else
#error "Unknown compiler"
#endif

/*
 * Some architectures need to provide custom definitions of macros provided
 * by linux/compiler-*.h, and can do so using asm/compiler.h. We include that
 * conditionally rather than using an asm-generic wrapper in order to avoid
 * build failures if any C compilation, which will include this file via an
 * -include argument in c_flags, occurs prior to the asm-generic wrappers being
 * generated.
 */
#ifdef CONFIG_HAVE_ARCH_COMPILER_H
#include <asm/compiler.h>
#endif

struct ftrace_branch_data {
	const char *func;
	const char *file;
	unsigned line;
	union {
		struct {
			unsigned long correct;
			unsigned long incorrect;
		};
		struct {
			unsigned long miss;
			unsigned long hit;
		};
		unsigned long miss_hit[2];
	};
};

struct ftrace_likely_data {
	struct ftrace_branch_data	data;
	unsigned long			constant;
};

#endif /* __KERNEL__ */

#endif /* __ASSEMBLY__ */

/*
 * The below symbols may be defined for one or more, but not ALL, of the above
 * compilers. We don't consider that to be an error, so set them to nothing.
 * For example, some of them are for compiler specific plugins.
 */
#ifndef __latent_entropy
# define __latent_entropy
#endif

#ifndef __randomize_layout
# define __randomize_layout __designated_init
#endif

#ifndef __no_randomize_layout
# define __no_randomize_layout
#endif

#ifndef randomized_struct_fields_start
# define randomized_struct_fields_start
# define randomized_struct_fields_end
#endif

/* Are two types/vars the same type (ignoring qualifiers)? */
#define __same_type(a, b) __builtin_types_compatible_p(typeof(a), typeof(b))

/* Is this type a native word size -- useful for atomic operations */
#define __native_word(t) \
	(sizeof(t) == sizeof(char) || sizeof(t) == sizeof(short) || \
	 sizeof(t) == sizeof(int) || sizeof(t) == sizeof(long))

/* Helpers for emitting diagnostics in pragmas. */
#ifndef __diag
#define __diag(string)
#endif

#ifndef __diag_GCC
#define __diag_GCC(version, severity, string)
#endif

#define __diag_push()	__diag(push)
#define __diag_pop()	__diag(pop)

#define __diag_ignore(compiler, version, option, comment) \
	__diag_ ## compiler(version, ignore, option)
#define __diag_warn(compiler, version, option, comment) \
	__diag_ ## compiler(version, warn, option)
#define __diag_error(compiler, version, option, comment) \
	__diag_ ## compiler(version, error, option)

<<<<<<< HEAD
/*
 * From the GCC manual:
 *
 * Many functions have no effects except the return value and their
 * return value depends only on the parameters and/or global
 * variables.  Such a function can be subject to common subexpression
 * elimination and loop optimization just as an arithmetic operator
 * would be.
 * [...]
 */
#define __pure			__attribute__((pure))
#define __aligned(x)		__attribute__((aligned(x)))
#define __printf(a, b)		__attribute__((format(printf, a, b)))
#define __scanf(a, b)		__attribute__((format(scanf, a, b)))
#define __maybe_unused		__attribute__((unused))
#define __always_unused		__attribute__((unused))
#define __mode(x)		__attribute__((mode(x)))
#define __malloc		__attribute__((__malloc__))
#define __used			__attribute__((__used__))
#define __noreturn		__attribute__((noreturn))
#define __packed		__attribute__((packed))
#define __weak			__attribute__((weak))
#define __alias(symbol)		__attribute__((alias(#symbol)))
#define __cold			__attribute__((cold))
#define __section(S)		__attribute__((__section__(#S)))


=======
>>>>>>> 1ff2fea5
#ifdef CONFIG_ENABLE_MUST_CHECK
#define __must_check		__attribute__((__warn_unused_result__))
#else
#define __must_check
#endif

#if defined(CC_USING_HOTPATCH)
#define notrace			__attribute__((hotpatch(0, 0)))
#else
#define notrace			__attribute__((__no_instrument_function__))
#endif

/*
 * it doesn't make sense on ARM (currently the only user of __naked)
 * to trace naked functions because then mcount is called without
 * stack and frame pointer being set up and there is no chance to
 * restore the lr register to the value before mcount was called.
 */
#define __naked			__attribute__((__naked__)) notrace

#define __compiler_offsetof(a, b)	__builtin_offsetof(a, b)

/*
 * Force always-inline if the user requests it so via the .config.
 * GCC does not warn about unused static inline functions for
 * -Wunused-function.  This turns out to avoid the need for complex #ifdef
 * directives.  Suppress the warning in clang as well by using "unused"
 * function attribute, which is redundant but not harmful for gcc.
 * Prefer gnu_inline, so that extern inline functions do not emit an
 * externally visible function. This makes extern inline behave as per gnu89
 * semantics rather than c99. This prevents multiple symbol definition errors
 * of extern inline functions at link time.
 * A lot of inline functions can cause havoc with function tracing.
 * Do not use __always_inline here, since currently it expands to inline again
 * (which would break users of __always_inline).
 */
#if !defined(CONFIG_ARCH_SUPPORTS_OPTIMIZED_INLINING) || \
	!defined(CONFIG_OPTIMIZE_INLINING)
#define inline inline __attribute__((__always_inline__)) __gnu_inline \
	__maybe_unused notrace
#else
#define inline inline                                    __gnu_inline \
	__maybe_unused notrace
#endif

#define __inline__ inline
#define __inline   inline

/*
 * Rather then using noinline to prevent stack consumption, use
 * noinline_for_stack instead.  For documentation reasons.
 */
#define noinline_for_stack noinline

#endif /* __LINUX_COMPILER_TYPES_H */<|MERGE_RESOLUTION|>--- conflicted
+++ resolved
@@ -157,36 +157,6 @@
 #define __diag_error(compiler, version, option, comment) \
 	__diag_ ## compiler(version, error, option)
 
-<<<<<<< HEAD
-/*
- * From the GCC manual:
- *
- * Many functions have no effects except the return value and their
- * return value depends only on the parameters and/or global
- * variables.  Such a function can be subject to common subexpression
- * elimination and loop optimization just as an arithmetic operator
- * would be.
- * [...]
- */
-#define __pure			__attribute__((pure))
-#define __aligned(x)		__attribute__((aligned(x)))
-#define __printf(a, b)		__attribute__((format(printf, a, b)))
-#define __scanf(a, b)		__attribute__((format(scanf, a, b)))
-#define __maybe_unused		__attribute__((unused))
-#define __always_unused		__attribute__((unused))
-#define __mode(x)		__attribute__((mode(x)))
-#define __malloc		__attribute__((__malloc__))
-#define __used			__attribute__((__used__))
-#define __noreturn		__attribute__((noreturn))
-#define __packed		__attribute__((packed))
-#define __weak			__attribute__((weak))
-#define __alias(symbol)		__attribute__((alias(#symbol)))
-#define __cold			__attribute__((cold))
-#define __section(S)		__attribute__((__section__(#S)))
-
-
-=======
->>>>>>> 1ff2fea5
 #ifdef CONFIG_ENABLE_MUST_CHECK
 #define __must_check		__attribute__((__warn_unused_result__))
 #else
