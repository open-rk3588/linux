--- conflicted
+++ resolved
@@ -6710,10 +6710,7 @@
 {
 	n->defer_hard_irqs = n->config->defer_hard_irqs;
 	n->gro_flush_timeout = n->config->gro_flush_timeout;
-<<<<<<< HEAD
-=======
 	n->irq_suspend_timeout = n->config->irq_suspend_timeout;
->>>>>>> fcc79e17
 	/* a NAPI ID might be stored in the config, if so use it. if not, use
 	 * napi_hash_add to generate one for us. It will be saved to the config
 	 * in napi_disable.
@@ -6728,10 +6725,7 @@
 {
 	n->config->defer_hard_irqs = n->defer_hard_irqs;
 	n->config->gro_flush_timeout = n->gro_flush_timeout;
-<<<<<<< HEAD
-=======
 	n->config->irq_suspend_timeout = n->irq_suspend_timeout;
->>>>>>> fcc79e17
 	n->config->napi_id = n->napi_id;
 	napi_hash_del(n);
 }
