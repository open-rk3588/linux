--- conflicted
+++ resolved
@@ -81,14 +81,6 @@
 TEST_GEN_PROGS += so_incoming_cpu
 TEST_PROGS += sctp_vrf.sh
 TEST_GEN_FILES += sctp_hello
-<<<<<<< HEAD
-TEST_GEN_FILES += csum
-TEST_GEN_FILES += nat6to4.o
-TEST_GEN_FILES += xdp_dummy.o
-TEST_GEN_FILES += sample_ret0.bpf.o
-TEST_GEN_FILES += sample_map_ret0.bpf.o
-=======
->>>>>>> 1613e604
 TEST_GEN_FILES += ip_local_port_range
 TEST_GEN_FILES += bind_wildcard
 TEST_PROGS += test_vxlan_mdb.sh
@@ -116,60 +108,4 @@
 $(OUTPUT)/bind_bhash: LDLIBS += -lpthread
 $(OUTPUT)/io_uring_zerocopy_tx: CFLAGS += -I../../../include/
 
-<<<<<<< HEAD
-# Rules to generate bpf objs
-CLANG ?= clang
-SCRATCH_DIR := $(OUTPUT)/tools
-BUILD_DIR := $(SCRATCH_DIR)/build
-BPFDIR := $(abspath ../../../lib/bpf)
-APIDIR := $(abspath ../../../include/uapi)
-
-CCINCLUDE += -I../bpf
-CCINCLUDE += -I../../../../usr/include/
-CCINCLUDE += -I$(SCRATCH_DIR)/include
-
-BPFOBJ := $(BUILD_DIR)/libbpf/libbpf.a
-
-MAKE_DIRS := $(BUILD_DIR)/libbpf
-$(MAKE_DIRS):
-	$(call msg,MKDIR,,$@)
-	$(Q)mkdir -p $@
-
-# Get Clang's default includes on this system, as opposed to those seen by
-# '--target=bpf'. This fixes "missing" files on some architectures/distros,
-# such as asm/byteorder.h, asm/socket.h, asm/sockios.h, sys/cdefs.h etc.
-#
-# Use '-idirafter': Don't interfere with include mechanics except where the
-# build would have failed anyways.
-define get_sys_includes
-$(shell $(1) $(2) -v -E - </dev/null 2>&1 \
-	| sed -n '/<...> search starts here:/,/End of search list./{ s| \(/.*\)|-idirafter \1|p }') \
-$(shell $(1) $(2) -dM -E - </dev/null | grep '__riscv_xlen ' | awk '{printf("-D__riscv_xlen=%d -D__BITS_PER_LONG=%d", $$3, $$3)}')
-endef
-
-ifneq ($(CROSS_COMPILE),)
-CLANG_TARGET_ARCH = --target=$(notdir $(CROSS_COMPILE:%-=%))
-endif
-
-CLANG_SYS_INCLUDES = $(call get_sys_includes,$(CLANG),$(CLANG_TARGET_ARCH))
-
-BPF_PROG_OBJS := $(OUTPUT)/nat6to4.o $(OUTPUT)/xdp_dummy.o \
-	$(OUTPUT)/sample_map_ret0.bpf.o $(OUTPUT)/sample_ret0.bpf.o
-
-$(BPF_PROG_OBJS): $(OUTPUT)/%.o : %.c $(BPFOBJ) | $(MAKE_DIRS)
-	$(call msg,BPF_PROG,,$@)
-	$(Q)$(CLANG) -O2 -g --target=bpf $(CCINCLUDE) $(CLANG_SYS_INCLUDES) \
-	-c $< -o $@
-
-$(BPFOBJ): $(wildcard $(BPFDIR)/*.[ch] $(BPFDIR)/Makefile)		       \
-	   $(APIDIR)/linux/bpf.h					       \
-	   | $(BUILD_DIR)/libbpf
-	$(call msg,MAKE,,$@)
-	$(Q)$(MAKE) $(submake_extras) -C $(BPFDIR) OUTPUT=$(BUILD_DIR)/libbpf/ \
-		    EXTRA_CFLAGS='-g -O0'				       \
-		    DESTDIR=$(SCRATCH_DIR) prefix= all install_headers
-
-EXTRA_CLEAN := $(SCRATCH_DIR)
-=======
-include bpf.mk
->>>>>>> 1613e604
+include bpf.mk