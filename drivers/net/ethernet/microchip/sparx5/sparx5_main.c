// SPDX-License-Identifier: GPL-2.0+
/* Microchip Sparx5 Switch driver
 *
 * Copyright (c) 2021 Microchip Technology Inc. and its subsidiaries.
 *
 * The Sparx5 Chip Register Model can be browsed at this location:
 * https://github.com/microchip-ung/sparx-5_reginfo
 */
#include <linux/module.h>
#include <linux/device.h>
#include <linux/netdevice.h>
#include <linux/platform_device.h>
#include <linux/interrupt.h>
#include <linux/of.h>
#include <linux/of_net.h>
#include <linux/of_mdio.h>
#include <net/switchdev.h>
#include <linux/etherdevice.h>
#include <linux/io.h>
#include <linux/printk.h>
#include <linux/iopoll.h>
#include <linux/mfd/syscon.h>
#include <linux/regmap.h>
#include <linux/types.h>
#include <linux/reset.h>

#include "../lan969x/lan969x.h" /* for lan969x match data */

#include "sparx5_main_regs.h"
#include "sparx5_main.h"
#include "sparx5_port.h"
#include "sparx5_qos.h"
#include "sparx5_vcap_ag_api.h"
#include "sparx5_vcap_impl.h"

const struct sparx5_regs *regs;

<<<<<<< HEAD
const struct sparx5_regs *regs;

=======
>>>>>>> fcc79e17
#define IO_RANGES 3

struct initial_port_config {
	u32 portno;
	struct device_node *node;
	struct sparx5_port_config conf;
	struct phy *serdes;
};

struct sparx5_ram_config {
	void __iomem *init_reg;
	u32 init_val;
};

static const struct sparx5_main_io_resource sparx5_main_iomap[] =  {
	{ TARGET_CPU,                         0, 0 }, /* 0x600000000 */
	{ TARGET_FDMA,                  0x80000, 0 }, /* 0x600080000 */
	{ TARGET_PCEP,                 0x400000, 0 }, /* 0x600400000 */
	{ TARGET_DEV2G5,             0x10004000, 1 }, /* 0x610004000 */
	{ TARGET_DEV5G,              0x10008000, 1 }, /* 0x610008000 */
	{ TARGET_PCS5G_BR,           0x1000c000, 1 }, /* 0x61000c000 */
	{ TARGET_DEV2G5 +  1,        0x10010000, 1 }, /* 0x610010000 */
	{ TARGET_DEV5G +  1,         0x10014000, 1 }, /* 0x610014000 */
	{ TARGET_PCS5G_BR +  1,      0x10018000, 1 }, /* 0x610018000 */
	{ TARGET_DEV2G5 +  2,        0x1001c000, 1 }, /* 0x61001c000 */
	{ TARGET_DEV5G +  2,         0x10020000, 1 }, /* 0x610020000 */
	{ TARGET_PCS5G_BR +  2,      0x10024000, 1 }, /* 0x610024000 */
	{ TARGET_DEV2G5 +  6,        0x10028000, 1 }, /* 0x610028000 */
	{ TARGET_DEV5G +  6,         0x1002c000, 1 }, /* 0x61002c000 */
	{ TARGET_PCS5G_BR +  6,      0x10030000, 1 }, /* 0x610030000 */
	{ TARGET_DEV2G5 +  7,        0x10034000, 1 }, /* 0x610034000 */
	{ TARGET_DEV5G +  7,         0x10038000, 1 }, /* 0x610038000 */
	{ TARGET_PCS5G_BR +  7,      0x1003c000, 1 }, /* 0x61003c000 */
	{ TARGET_DEV2G5 +  8,        0x10040000, 1 }, /* 0x610040000 */
	{ TARGET_DEV5G +  8,         0x10044000, 1 }, /* 0x610044000 */
	{ TARGET_PCS5G_BR +  8,      0x10048000, 1 }, /* 0x610048000 */
	{ TARGET_DEV2G5 +  9,        0x1004c000, 1 }, /* 0x61004c000 */
	{ TARGET_DEV5G +  9,         0x10050000, 1 }, /* 0x610050000 */
	{ TARGET_PCS5G_BR +  9,      0x10054000, 1 }, /* 0x610054000 */
	{ TARGET_DEV2G5 + 10,        0x10058000, 1 }, /* 0x610058000 */
	{ TARGET_DEV5G + 10,         0x1005c000, 1 }, /* 0x61005c000 */
	{ TARGET_PCS5G_BR + 10,      0x10060000, 1 }, /* 0x610060000 */
	{ TARGET_DEV2G5 + 11,        0x10064000, 1 }, /* 0x610064000 */
	{ TARGET_DEV5G + 11,         0x10068000, 1 }, /* 0x610068000 */
	{ TARGET_PCS5G_BR + 11,      0x1006c000, 1 }, /* 0x61006c000 */
	{ TARGET_DEV2G5 + 12,        0x10070000, 1 }, /* 0x610070000 */
	{ TARGET_DEV10G,             0x10074000, 1 }, /* 0x610074000 */
	{ TARGET_PCS10G_BR,          0x10078000, 1 }, /* 0x610078000 */
	{ TARGET_DEV2G5 + 14,        0x1007c000, 1 }, /* 0x61007c000 */
	{ TARGET_DEV10G +  2,        0x10080000, 1 }, /* 0x610080000 */
	{ TARGET_PCS10G_BR +  2,     0x10084000, 1 }, /* 0x610084000 */
	{ TARGET_DEV2G5 + 15,        0x10088000, 1 }, /* 0x610088000 */
	{ TARGET_DEV10G +  3,        0x1008c000, 1 }, /* 0x61008c000 */
	{ TARGET_PCS10G_BR +  3,     0x10090000, 1 }, /* 0x610090000 */
	{ TARGET_DEV2G5 + 16,        0x10094000, 1 }, /* 0x610094000 */
	{ TARGET_DEV2G5 + 17,        0x10098000, 1 }, /* 0x610098000 */
	{ TARGET_DEV2G5 + 18,        0x1009c000, 1 }, /* 0x61009c000 */
	{ TARGET_DEV2G5 + 19,        0x100a0000, 1 }, /* 0x6100a0000 */
	{ TARGET_DEV2G5 + 20,        0x100a4000, 1 }, /* 0x6100a4000 */
	{ TARGET_DEV2G5 + 21,        0x100a8000, 1 }, /* 0x6100a8000 */
	{ TARGET_DEV2G5 + 22,        0x100ac000, 1 }, /* 0x6100ac000 */
	{ TARGET_DEV2G5 + 23,        0x100b0000, 1 }, /* 0x6100b0000 */
	{ TARGET_DEV2G5 + 32,        0x100b4000, 1 }, /* 0x6100b4000 */
	{ TARGET_DEV2G5 + 33,        0x100b8000, 1 }, /* 0x6100b8000 */
	{ TARGET_DEV2G5 + 34,        0x100bc000, 1 }, /* 0x6100bc000 */
	{ TARGET_DEV2G5 + 35,        0x100c0000, 1 }, /* 0x6100c0000 */
	{ TARGET_DEV2G5 + 36,        0x100c4000, 1 }, /* 0x6100c4000 */
	{ TARGET_DEV2G5 + 37,        0x100c8000, 1 }, /* 0x6100c8000 */
	{ TARGET_DEV2G5 + 38,        0x100cc000, 1 }, /* 0x6100cc000 */
	{ TARGET_DEV2G5 + 39,        0x100d0000, 1 }, /* 0x6100d0000 */
	{ TARGET_DEV2G5 + 40,        0x100d4000, 1 }, /* 0x6100d4000 */
	{ TARGET_DEV2G5 + 41,        0x100d8000, 1 }, /* 0x6100d8000 */
	{ TARGET_DEV2G5 + 42,        0x100dc000, 1 }, /* 0x6100dc000 */
	{ TARGET_DEV2G5 + 43,        0x100e0000, 1 }, /* 0x6100e0000 */
	{ TARGET_DEV2G5 + 44,        0x100e4000, 1 }, /* 0x6100e4000 */
	{ TARGET_DEV2G5 + 45,        0x100e8000, 1 }, /* 0x6100e8000 */
	{ TARGET_DEV2G5 + 46,        0x100ec000, 1 }, /* 0x6100ec000 */
	{ TARGET_DEV2G5 + 47,        0x100f0000, 1 }, /* 0x6100f0000 */
	{ TARGET_DEV2G5 + 57,        0x100f4000, 1 }, /* 0x6100f4000 */
	{ TARGET_DEV25G +  1,        0x100f8000, 1 }, /* 0x6100f8000 */
	{ TARGET_PCS25G_BR +  1,     0x100fc000, 1 }, /* 0x6100fc000 */
	{ TARGET_DEV2G5 + 59,        0x10104000, 1 }, /* 0x610104000 */
	{ TARGET_DEV25G +  3,        0x10108000, 1 }, /* 0x610108000 */
	{ TARGET_PCS25G_BR +  3,     0x1010c000, 1 }, /* 0x61010c000 */
	{ TARGET_DEV2G5 + 60,        0x10114000, 1 }, /* 0x610114000 */
	{ TARGET_DEV25G +  4,        0x10118000, 1 }, /* 0x610118000 */
	{ TARGET_PCS25G_BR +  4,     0x1011c000, 1 }, /* 0x61011c000 */
	{ TARGET_DEV2G5 + 64,        0x10124000, 1 }, /* 0x610124000 */
	{ TARGET_DEV5G + 12,         0x10128000, 1 }, /* 0x610128000 */
	{ TARGET_PCS5G_BR + 12,      0x1012c000, 1 }, /* 0x61012c000 */
	{ TARGET_PORT_CONF,          0x10130000, 1 }, /* 0x610130000 */
	{ TARGET_DEV2G5 +  3,        0x10404000, 1 }, /* 0x610404000 */
	{ TARGET_DEV5G +  3,         0x10408000, 1 }, /* 0x610408000 */
	{ TARGET_PCS5G_BR +  3,      0x1040c000, 1 }, /* 0x61040c000 */
	{ TARGET_DEV2G5 +  4,        0x10410000, 1 }, /* 0x610410000 */
	{ TARGET_DEV5G +  4,         0x10414000, 1 }, /* 0x610414000 */
	{ TARGET_PCS5G_BR +  4,      0x10418000, 1 }, /* 0x610418000 */
	{ TARGET_DEV2G5 +  5,        0x1041c000, 1 }, /* 0x61041c000 */
	{ TARGET_DEV5G +  5,         0x10420000, 1 }, /* 0x610420000 */
	{ TARGET_PCS5G_BR +  5,      0x10424000, 1 }, /* 0x610424000 */
	{ TARGET_DEV2G5 + 13,        0x10428000, 1 }, /* 0x610428000 */
	{ TARGET_DEV10G +  1,        0x1042c000, 1 }, /* 0x61042c000 */
	{ TARGET_PCS10G_BR +  1,     0x10430000, 1 }, /* 0x610430000 */
	{ TARGET_DEV2G5 + 24,        0x10434000, 1 }, /* 0x610434000 */
	{ TARGET_DEV2G5 + 25,        0x10438000, 1 }, /* 0x610438000 */
	{ TARGET_DEV2G5 + 26,        0x1043c000, 1 }, /* 0x61043c000 */
	{ TARGET_DEV2G5 + 27,        0x10440000, 1 }, /* 0x610440000 */
	{ TARGET_DEV2G5 + 28,        0x10444000, 1 }, /* 0x610444000 */
	{ TARGET_DEV2G5 + 29,        0x10448000, 1 }, /* 0x610448000 */
	{ TARGET_DEV2G5 + 30,        0x1044c000, 1 }, /* 0x61044c000 */
	{ TARGET_DEV2G5 + 31,        0x10450000, 1 }, /* 0x610450000 */
	{ TARGET_DEV2G5 + 48,        0x10454000, 1 }, /* 0x610454000 */
	{ TARGET_DEV10G +  4,        0x10458000, 1 }, /* 0x610458000 */
	{ TARGET_PCS10G_BR +  4,     0x1045c000, 1 }, /* 0x61045c000 */
	{ TARGET_DEV2G5 + 49,        0x10460000, 1 }, /* 0x610460000 */
	{ TARGET_DEV10G +  5,        0x10464000, 1 }, /* 0x610464000 */
	{ TARGET_PCS10G_BR +  5,     0x10468000, 1 }, /* 0x610468000 */
	{ TARGET_DEV2G5 + 50,        0x1046c000, 1 }, /* 0x61046c000 */
	{ TARGET_DEV10G +  6,        0x10470000, 1 }, /* 0x610470000 */
	{ TARGET_PCS10G_BR +  6,     0x10474000, 1 }, /* 0x610474000 */
	{ TARGET_DEV2G5 + 51,        0x10478000, 1 }, /* 0x610478000 */
	{ TARGET_DEV10G +  7,        0x1047c000, 1 }, /* 0x61047c000 */
	{ TARGET_PCS10G_BR +  7,     0x10480000, 1 }, /* 0x610480000 */
	{ TARGET_DEV2G5 + 52,        0x10484000, 1 }, /* 0x610484000 */
	{ TARGET_DEV10G +  8,        0x10488000, 1 }, /* 0x610488000 */
	{ TARGET_PCS10G_BR +  8,     0x1048c000, 1 }, /* 0x61048c000 */
	{ TARGET_DEV2G5 + 53,        0x10490000, 1 }, /* 0x610490000 */
	{ TARGET_DEV10G +  9,        0x10494000, 1 }, /* 0x610494000 */
	{ TARGET_PCS10G_BR +  9,     0x10498000, 1 }, /* 0x610498000 */
	{ TARGET_DEV2G5 + 54,        0x1049c000, 1 }, /* 0x61049c000 */
	{ TARGET_DEV10G + 10,        0x104a0000, 1 }, /* 0x6104a0000 */
	{ TARGET_PCS10G_BR + 10,     0x104a4000, 1 }, /* 0x6104a4000 */
	{ TARGET_DEV2G5 + 55,        0x104a8000, 1 }, /* 0x6104a8000 */
	{ TARGET_DEV10G + 11,        0x104ac000, 1 }, /* 0x6104ac000 */
	{ TARGET_PCS10G_BR + 11,     0x104b0000, 1 }, /* 0x6104b0000 */
	{ TARGET_DEV2G5 + 56,        0x104b4000, 1 }, /* 0x6104b4000 */
	{ TARGET_DEV25G,             0x104b8000, 1 }, /* 0x6104b8000 */
	{ TARGET_PCS25G_BR,          0x104bc000, 1 }, /* 0x6104bc000 */
	{ TARGET_DEV2G5 + 58,        0x104c4000, 1 }, /* 0x6104c4000 */
	{ TARGET_DEV25G +  2,        0x104c8000, 1 }, /* 0x6104c8000 */
	{ TARGET_PCS25G_BR +  2,     0x104cc000, 1 }, /* 0x6104cc000 */
	{ TARGET_DEV2G5 + 61,        0x104d4000, 1 }, /* 0x6104d4000 */
	{ TARGET_DEV25G +  5,        0x104d8000, 1 }, /* 0x6104d8000 */
	{ TARGET_PCS25G_BR +  5,     0x104dc000, 1 }, /* 0x6104dc000 */
	{ TARGET_DEV2G5 + 62,        0x104e4000, 1 }, /* 0x6104e4000 */
	{ TARGET_DEV25G +  6,        0x104e8000, 1 }, /* 0x6104e8000 */
	{ TARGET_PCS25G_BR +  6,     0x104ec000, 1 }, /* 0x6104ec000 */
	{ TARGET_DEV2G5 + 63,        0x104f4000, 1 }, /* 0x6104f4000 */
	{ TARGET_DEV25G +  7,        0x104f8000, 1 }, /* 0x6104f8000 */
	{ TARGET_PCS25G_BR +  7,     0x104fc000, 1 }, /* 0x6104fc000 */
	{ TARGET_DSM,                0x10504000, 1 }, /* 0x610504000 */
	{ TARGET_ASM,                0x10600000, 1 }, /* 0x610600000 */
	{ TARGET_GCB,                0x11010000, 2 }, /* 0x611010000 */
	{ TARGET_QS,                 0x11030000, 2 }, /* 0x611030000 */
	{ TARGET_PTP,                0x11040000, 2 }, /* 0x611040000 */
	{ TARGET_ANA_ACL,            0x11050000, 2 }, /* 0x611050000 */
	{ TARGET_LRN,                0x11060000, 2 }, /* 0x611060000 */
	{ TARGET_VCAP_SUPER,         0x11080000, 2 }, /* 0x611080000 */
	{ TARGET_QSYS,               0x110a0000, 2 }, /* 0x6110a0000 */
	{ TARGET_QFWD,               0x110b0000, 2 }, /* 0x6110b0000 */
	{ TARGET_XQS,                0x110c0000, 2 }, /* 0x6110c0000 */
	{ TARGET_VCAP_ES2,           0x110d0000, 2 }, /* 0x6110d0000 */
	{ TARGET_VCAP_ES0,           0x110e0000, 2 }, /* 0x6110e0000 */
	{ TARGET_CLKGEN,             0x11100000, 2 }, /* 0x611100000 */
	{ TARGET_ANA_AC_POL,         0x11200000, 2 }, /* 0x611200000 */
	{ TARGET_QRES,               0x11280000, 2 }, /* 0x611280000 */
	{ TARGET_EACL,               0x112c0000, 2 }, /* 0x6112c0000 */
	{ TARGET_ANA_CL,             0x11400000, 2 }, /* 0x611400000 */
	{ TARGET_ANA_L3,             0x11480000, 2 }, /* 0x611480000 */
	{ TARGET_ANA_AC_SDLB,        0x11500000, 2 }, /* 0x611500000 */
	{ TARGET_HSCH,               0x11580000, 2 }, /* 0x611580000 */
	{ TARGET_REW,                0x11600000, 2 }, /* 0x611600000 */
	{ TARGET_ANA_L2,             0x11800000, 2 }, /* 0x611800000 */
	{ TARGET_ANA_AC,             0x11900000, 2 }, /* 0x611900000 */
	{ TARGET_VOP,                0x11a00000, 2 }, /* 0x611a00000 */
};

bool is_sparx5(struct sparx5 *sparx5)
{
	switch (sparx5->target_ct) {
	case SPX5_TARGET_CT_7546:
	case SPX5_TARGET_CT_7549:
	case SPX5_TARGET_CT_7552:
	case SPX5_TARGET_CT_7556:
	case SPX5_TARGET_CT_7558:
	case SPX5_TARGET_CT_7546TSN:
	case SPX5_TARGET_CT_7549TSN:
	case SPX5_TARGET_CT_7552TSN:
	case SPX5_TARGET_CT_7556TSN:
	case SPX5_TARGET_CT_7558TSN:
		return true;
	default:
		return false;
	}
}

static void sparx5_init_features(struct sparx5 *sparx5)
{
	switch (sparx5->target_ct) {
	case SPX5_TARGET_CT_7546:
	case SPX5_TARGET_CT_7549:
	case SPX5_TARGET_CT_7552:
	case SPX5_TARGET_CT_7556:
	case SPX5_TARGET_CT_7558:
	case SPX5_TARGET_CT_7546TSN:
	case SPX5_TARGET_CT_7549TSN:
	case SPX5_TARGET_CT_7552TSN:
	case SPX5_TARGET_CT_7556TSN:
	case SPX5_TARGET_CT_7558TSN:
	case SPX5_TARGET_CT_LAN9691VAO:
	case SPX5_TARGET_CT_LAN9694TSN:
	case SPX5_TARGET_CT_LAN9694RED:
	case SPX5_TARGET_CT_LAN9692VAO:
	case SPX5_TARGET_CT_LAN9696TSN:
	case SPX5_TARGET_CT_LAN9696RED:
	case SPX5_TARGET_CT_LAN9693VAO:
	case SPX5_TARGET_CT_LAN9698TSN:
	case SPX5_TARGET_CT_LAN9698RED:
		sparx5->features = (SPX5_FEATURE_PSFP | SPX5_FEATURE_PTP);
		break;
	default:
		break;
	}
}

bool sparx5_has_feature(struct sparx5 *sparx5, enum sparx5_feature feature)
{
	return sparx5->features & feature;
}

static int sparx5_create_targets(struct sparx5 *sparx5)
{
	const struct sparx5_main_io_resource *iomap = sparx5->data->iomap;
	int iomap_size = sparx5->data->iomap_size;
	int ioranges = sparx5->data->ioranges;
	struct resource *iores[IO_RANGES];
	void __iomem *iomem[IO_RANGES];
	void __iomem *begin[IO_RANGES];
	int range_id[IO_RANGES];
	int idx, jdx;

	for (idx = 0, jdx = 0; jdx < iomap_size; jdx++) {
		const struct sparx5_main_io_resource *io = &iomap[jdx];

		if (idx == io->range) {
			range_id[idx] = jdx;
			idx++;
		}
	}
	for (idx = 0; idx < ioranges; idx++) {
		iores[idx] = platform_get_resource(sparx5->pdev, IORESOURCE_MEM,
						   idx);
		if (!iores[idx]) {
			dev_err(sparx5->dev, "Invalid resource\n");
			return -EINVAL;
		}
		iomem[idx] = devm_ioremap(sparx5->dev,
					  iores[idx]->start,
					  resource_size(iores[idx]));
		if (!iomem[idx]) {
			dev_err(sparx5->dev, "Unable to get switch registers: %s\n",
				iores[idx]->name);
			return -ENOMEM;
		}
		begin[idx] = iomem[idx] - iomap[range_id[idx]].offset;
	}
	for (jdx = 0; jdx < iomap_size; jdx++) {
		const struct sparx5_main_io_resource *io = &iomap[jdx];

		sparx5->regs[io->id] = begin[io->range] + io->offset;
	}
	return 0;
}

static int sparx5_create_port(struct sparx5 *sparx5,
			      struct initial_port_config *config)
{
	struct sparx5_port *spx5_port;
	struct net_device *ndev;
	struct phylink *phylink;
	int err;

	ndev = sparx5_create_netdev(sparx5, config->portno);
	if (IS_ERR(ndev)) {
		dev_err(sparx5->dev, "Could not create net device: %02u\n",
			config->portno);
		return PTR_ERR(ndev);
	}
	spx5_port = netdev_priv(ndev);
	spx5_port->of_node = config->node;
	spx5_port->serdes = config->serdes;
	spx5_port->pvid = NULL_VID;
	spx5_port->signd_internal = true;
	spx5_port->signd_active_high = true;
	spx5_port->signd_enable = true;
	spx5_port->max_vlan_tags = SPX5_PORT_MAX_TAGS_NONE;
	spx5_port->vlan_type = SPX5_VLAN_PORT_TYPE_UNAWARE;
	spx5_port->custom_etype = 0x8880; /* Vitesse */
	spx5_port->phylink_pcs.poll = true;
	spx5_port->phylink_pcs.ops = &sparx5_phylink_pcs_ops;
	spx5_port->phylink_pcs.neg_mode = true;
	spx5_port->is_mrouter = false;
	INIT_LIST_HEAD(&spx5_port->tc_templates);
	sparx5->ports[config->portno] = spx5_port;

	err = sparx5_port_init(sparx5, spx5_port, &config->conf);
	if (err) {
		dev_err(sparx5->dev, "port init failed\n");
		return err;
	}
	spx5_port->conf = config->conf;

	/* Setup VLAN */
	sparx5_vlan_port_setup(sparx5, spx5_port->portno);

	/* Create a phylink for PHY management.  Also handles SFPs */
	spx5_port->phylink_config.dev = &spx5_port->ndev->dev;
	spx5_port->phylink_config.type = PHYLINK_NETDEV;
	spx5_port->phylink_config.mac_capabilities = MAC_ASYM_PAUSE |
		MAC_SYM_PAUSE | MAC_10 | MAC_100 | MAC_1000FD |
		MAC_2500FD | MAC_5000FD | MAC_10000FD | MAC_25000FD;

	__set_bit(PHY_INTERFACE_MODE_SGMII,
		  spx5_port->phylink_config.supported_interfaces);
	__set_bit(PHY_INTERFACE_MODE_QSGMII,
		  spx5_port->phylink_config.supported_interfaces);
	__set_bit(PHY_INTERFACE_MODE_1000BASEX,
		  spx5_port->phylink_config.supported_interfaces);
	__set_bit(PHY_INTERFACE_MODE_2500BASEX,
		  spx5_port->phylink_config.supported_interfaces);

	if (spx5_port->conf.bandwidth == SPEED_5000 ||
	    spx5_port->conf.bandwidth == SPEED_10000 ||
	    spx5_port->conf.bandwidth == SPEED_25000)
		__set_bit(PHY_INTERFACE_MODE_5GBASER,
			  spx5_port->phylink_config.supported_interfaces);

	if (spx5_port->conf.bandwidth == SPEED_10000 ||
	    spx5_port->conf.bandwidth == SPEED_25000)
		__set_bit(PHY_INTERFACE_MODE_10GBASER,
			  spx5_port->phylink_config.supported_interfaces);

	if (spx5_port->conf.bandwidth == SPEED_25000)
		__set_bit(PHY_INTERFACE_MODE_25GBASER,
			  spx5_port->phylink_config.supported_interfaces);

	phylink = phylink_create(&spx5_port->phylink_config,
				 of_fwnode_handle(config->node),
				 config->conf.phy_mode,
				 &sparx5_phylink_mac_ops);
	if (IS_ERR(phylink))
		return PTR_ERR(phylink);

	spx5_port->phylink = phylink;

	return 0;
}

static int sparx5_init_ram(struct sparx5 *s5)
{
	const struct sparx5_ram_config spx5_ram_cfg[] = {
		{spx5_reg_get(s5, ANA_AC_STAT_RESET), ANA_AC_STAT_RESET_RESET},
		{spx5_reg_get(s5, ASM_STAT_CFG), ASM_STAT_CFG_STAT_CNT_CLR_SHOT},
		{spx5_reg_get(s5, QSYS_RAM_INIT), QSYS_RAM_INIT_RAM_INIT},
		{spx5_reg_get(s5, REW_RAM_INIT), QSYS_RAM_INIT_RAM_INIT},
		{spx5_reg_get(s5, VOP_RAM_INIT), QSYS_RAM_INIT_RAM_INIT},
		{spx5_reg_get(s5, ANA_AC_RAM_INIT), QSYS_RAM_INIT_RAM_INIT},
		{spx5_reg_get(s5, ASM_RAM_INIT), QSYS_RAM_INIT_RAM_INIT},
		{spx5_reg_get(s5, EACL_RAM_INIT), QSYS_RAM_INIT_RAM_INIT},
		{spx5_reg_get(s5, VCAP_SUPER_RAM_INIT), QSYS_RAM_INIT_RAM_INIT},
		{spx5_reg_get(s5, DSM_RAM_INIT), QSYS_RAM_INIT_RAM_INIT}
	};
	const struct sparx5_ram_config *cfg;
	u32 value, pending, jdx, idx;

	for (jdx = 0; jdx < 10; jdx++) {
		pending = ARRAY_SIZE(spx5_ram_cfg);
		for (idx = 0; idx < ARRAY_SIZE(spx5_ram_cfg); idx++) {
			cfg = &spx5_ram_cfg[idx];
			if (jdx == 0) {
				writel(cfg->init_val, cfg->init_reg);
			} else {
				value = readl(cfg->init_reg);
				if ((value & cfg->init_val) != cfg->init_val)
					pending--;
			}
		}
		if (!pending)
			break;
		usleep_range(USEC_PER_MSEC, 2 * USEC_PER_MSEC);
	}

	if (pending > 0) {
		/* Still initializing, should be complete in
		 * less than 1ms
		 */
		dev_err(s5->dev, "Memory initialization error\n");
		return -EINVAL;
	}
	return 0;
}

static int sparx5_init_switchcore(struct sparx5 *sparx5)
{
	u32 value;
	int err = 0;

	spx5_rmw(EACL_POL_EACL_CFG_EACL_FORCE_INIT_SET(1),
		 EACL_POL_EACL_CFG_EACL_FORCE_INIT,
		 sparx5,
		 EACL_POL_EACL_CFG);

	spx5_rmw(EACL_POL_EACL_CFG_EACL_FORCE_INIT_SET(0),
		 EACL_POL_EACL_CFG_EACL_FORCE_INIT,
		 sparx5,
		 EACL_POL_EACL_CFG);

	/* Initialize memories, if not done already */
	value = spx5_rd(sparx5, HSCH_RESET_CFG);
	if (!(value & HSCH_RESET_CFG_CORE_ENA)) {
		err = sparx5_init_ram(sparx5);
		if (err)
			return err;
	}

	/* Reset counters */
	spx5_wr(ANA_AC_STAT_RESET_RESET_SET(1), sparx5, ANA_AC_STAT_RESET);
	spx5_wr(ASM_STAT_CFG_STAT_CNT_CLR_SHOT_SET(1), sparx5, ASM_STAT_CFG);

	/* Enable switch-core and queue system */
	spx5_wr(HSCH_RESET_CFG_CORE_ENA_SET(1), sparx5, HSCH_RESET_CFG);

	return 0;
}

static int sparx5_init_coreclock(struct sparx5 *sparx5)
{
	enum sparx5_core_clockfreq freq = sparx5->coreclock;
	u32 clk_div, clk_period, pol_upd_int, idx;

	/* Verify if core clock frequency is supported on target.
	 * If 'VTSS_CORE_CLOCK_DEFAULT' then the highest supported
	 * freq. is used
	 */
	switch (sparx5->target_ct) {
	case SPX5_TARGET_CT_7546:
		if (sparx5->coreclock == SPX5_CORE_CLOCK_DEFAULT)
			freq = SPX5_CORE_CLOCK_250MHZ;
		else if (sparx5->coreclock != SPX5_CORE_CLOCK_250MHZ)
			freq = 0; /* Not supported */
		break;
	case SPX5_TARGET_CT_7549:
	case SPX5_TARGET_CT_7552:
	case SPX5_TARGET_CT_7556:
		if (sparx5->coreclock == SPX5_CORE_CLOCK_DEFAULT)
			freq = SPX5_CORE_CLOCK_500MHZ;
		else if (sparx5->coreclock != SPX5_CORE_CLOCK_500MHZ)
			freq = 0; /* Not supported */
		break;
	case SPX5_TARGET_CT_7558:
	case SPX5_TARGET_CT_7558TSN:
		if (sparx5->coreclock == SPX5_CORE_CLOCK_DEFAULT)
			freq = SPX5_CORE_CLOCK_625MHZ;
		else if (sparx5->coreclock != SPX5_CORE_CLOCK_625MHZ)
			freq = 0; /* Not supported */
		break;
	case SPX5_TARGET_CT_7546TSN:
		if (sparx5->coreclock == SPX5_CORE_CLOCK_DEFAULT)
			freq = SPX5_CORE_CLOCK_625MHZ;
		break;
	case SPX5_TARGET_CT_7549TSN:
	case SPX5_TARGET_CT_7552TSN:
	case SPX5_TARGET_CT_7556TSN:
		if (sparx5->coreclock == SPX5_CORE_CLOCK_DEFAULT)
			freq = SPX5_CORE_CLOCK_625MHZ;
		else if (sparx5->coreclock == SPX5_CORE_CLOCK_250MHZ)
			freq = 0; /* Not supported */
		break;
	case SPX5_TARGET_CT_LAN9694:
	case SPX5_TARGET_CT_LAN9691VAO:
	case SPX5_TARGET_CT_LAN9694TSN:
	case SPX5_TARGET_CT_LAN9694RED:
	case SPX5_TARGET_CT_LAN9696:
	case SPX5_TARGET_CT_LAN9692VAO:
	case SPX5_TARGET_CT_LAN9696TSN:
	case SPX5_TARGET_CT_LAN9696RED:
	case SPX5_TARGET_CT_LAN9698:
	case SPX5_TARGET_CT_LAN9693VAO:
	case SPX5_TARGET_CT_LAN9698TSN:
	case SPX5_TARGET_CT_LAN9698RED:
		freq = SPX5_CORE_CLOCK_328MHZ;
		break;
	default:
		dev_err(sparx5->dev, "Target (%#04x) not supported\n",
			sparx5->target_ct);
		return -ENODEV;
	}

	if (is_sparx5(sparx5)) {
		switch (freq) {
		case SPX5_CORE_CLOCK_250MHZ:
			clk_div = 10;
			pol_upd_int = 312;
			break;
		case SPX5_CORE_CLOCK_500MHZ:
			clk_div = 5;
			pol_upd_int = 624;
			break;
		case SPX5_CORE_CLOCK_625MHZ:
			clk_div = 4;
			pol_upd_int = 780;
			break;
		default:
			dev_err(sparx5->dev,
				"%d coreclock not supported on (%#04x)\n",
				sparx5->coreclock, sparx5->target_ct);
			return -EINVAL;
		}

		/* Configure the LCPLL */
		spx5_rmw(CLKGEN_LCPLL1_CORE_CLK_CFG_CORE_CLK_DIV_SET(clk_div) |
			 CLKGEN_LCPLL1_CORE_CLK_CFG_CORE_PRE_DIV_SET(0) |
			 CLKGEN_LCPLL1_CORE_CLK_CFG_CORE_ROT_DIR_SET(0) |
			 CLKGEN_LCPLL1_CORE_CLK_CFG_CORE_ROT_SEL_SET(0) |
			 CLKGEN_LCPLL1_CORE_CLK_CFG_CORE_ROT_ENA_SET(0) |
			 CLKGEN_LCPLL1_CORE_CLK_CFG_CORE_CLK_ENA_SET(1),
			 CLKGEN_LCPLL1_CORE_CLK_CFG_CORE_CLK_DIV |
			 CLKGEN_LCPLL1_CORE_CLK_CFG_CORE_PRE_DIV |
			 CLKGEN_LCPLL1_CORE_CLK_CFG_CORE_ROT_DIR |
			 CLKGEN_LCPLL1_CORE_CLK_CFG_CORE_ROT_SEL |
			 CLKGEN_LCPLL1_CORE_CLK_CFG_CORE_ROT_ENA |
			 CLKGEN_LCPLL1_CORE_CLK_CFG_CORE_CLK_ENA,
			 sparx5, CLKGEN_LCPLL1_CORE_CLK_CFG);
	} else {
		pol_upd_int = 820; // SPX5_CORE_CLOCK_328MHZ
	}

	/* Update state with chosen frequency */
	sparx5->coreclock = freq;
	clk_period = sparx5_clk_period(freq);

	if (is_sparx5(sparx5))
		spx5_rmw(HSCH_SYS_CLK_PER_100PS_SET(clk_period / 100),
			 HSCH_SYS_CLK_PER_100PS,
			 sparx5,
			 HSCH_SYS_CLK_PER);

	spx5_rmw(ANA_AC_POL_BDLB_DLB_CTRL_CLK_PERIOD_01NS_SET(clk_period / 100),
		 ANA_AC_POL_BDLB_DLB_CTRL_CLK_PERIOD_01NS,
		 sparx5,
		 ANA_AC_POL_BDLB_DLB_CTRL);

	spx5_rmw(ANA_AC_POL_SLB_DLB_CTRL_CLK_PERIOD_01NS_SET(clk_period / 100),
		 ANA_AC_POL_SLB_DLB_CTRL_CLK_PERIOD_01NS,
		 sparx5,
		 ANA_AC_POL_SLB_DLB_CTRL);

	spx5_rmw(LRN_AUTOAGE_CFG_1_CLK_PERIOD_01NS_SET(clk_period / 100),
		 LRN_AUTOAGE_CFG_1_CLK_PERIOD_01NS,
		 sparx5,
		 LRN_AUTOAGE_CFG_1);

	for (idx = 0; idx < sparx5->data->consts->n_sio_clks; idx++)
		spx5_rmw(GCB_SIO_CLOCK_SYS_CLK_PERIOD_SET(clk_period / 100),
			 GCB_SIO_CLOCK_SYS_CLK_PERIOD,
			 sparx5,
			 GCB_SIO_CLOCK(idx));

	spx5_rmw(HSCH_TAS_STATEMACHINE_CFG_REVISIT_DLY_SET
		 ((256 * 1000) / clk_period),
		 HSCH_TAS_STATEMACHINE_CFG_REVISIT_DLY,
		 sparx5,
		 HSCH_TAS_STATEMACHINE_CFG);

	spx5_rmw(ANA_AC_POL_POL_UPD_INT_CFG_POL_UPD_INT_SET(pol_upd_int),
		 ANA_AC_POL_POL_UPD_INT_CFG_POL_UPD_INT,
		 sparx5,
		 ANA_AC_POL_POL_UPD_INT_CFG);

	return 0;
}

static u32 qlim_wm(struct sparx5 *sparx5, int fraction)
{
	return (sparx5->data->consts->buf_size / SPX5_BUFFER_CELL_SZ - 100) *
	       fraction / 100;
}

static int sparx5_qlim_set(struct sparx5 *sparx5)
{
	const struct sparx5_consts *consts = sparx5->data->consts;
	u32 res, dp, prio;

	for (res = 0; res < 2; res++) {
		for (prio = 0; prio < 8; prio++)
			spx5_wr(0xFFF, sparx5,
				QRES_RES_CFG(prio +
					     consts->qres_max_prio_idx +
					     res * 1024));

		for (dp = 0; dp < 4; dp++)
			spx5_wr(0xFFF, sparx5,
				QRES_RES_CFG(dp +
					     consts->qres_max_colour_idx +
					     res * 1024));
	}

	/* Set 80,90,95,100% of memory size for top watermarks */
	spx5_wr(qlim_wm(sparx5, 80), sparx5, XQS_QLIMIT_SHR_QLIM_CFG(0));
	spx5_wr(qlim_wm(sparx5, 90), sparx5, XQS_QLIMIT_SHR_CTOP_CFG(0));
	spx5_wr(qlim_wm(sparx5, 95), sparx5, XQS_QLIMIT_SHR_ATOP_CFG(0));
	spx5_wr(qlim_wm(sparx5, 100), sparx5, XQS_QLIMIT_SHR_TOP_CFG(0));

	return 0;
}

/* Some boards needs to map the SGPIO for signal detect explicitly to the
 * port module
 */
static void sparx5_board_init(struct sparx5 *sparx5)
{
	int idx;

	if (!sparx5->sd_sgpio_remapping)
		return;

	/* Enable SGPIO Signal Detect remapping */
	spx5_rmw(GCB_HW_SGPIO_SD_CFG_SD_MAP_SEL,
		 GCB_HW_SGPIO_SD_CFG_SD_MAP_SEL,
		 sparx5,
		 GCB_HW_SGPIO_SD_CFG);

	/* Refer to LOS SGPIO */
	for (idx = 0; idx < sparx5->data->consts->n_ports; idx++)
		if (sparx5->ports[idx])
			if (sparx5->ports[idx]->conf.sd_sgpio != ~0)
				spx5_wr(sparx5->ports[idx]->conf.sd_sgpio,
					sparx5,
					GCB_HW_SGPIO_TO_SD_MAP_CFG(idx));
}

static int sparx5_start(struct sparx5 *sparx5)
{
	u8 broadcast[ETH_ALEN] = {0xff, 0xff, 0xff, 0xff, 0xff, 0xff};
	const struct sparx5_consts *consts = sparx5->data->consts;
	const struct sparx5_ops *ops = sparx5->data->ops;
	char queue_name[32];
	u32 idx;
	int err;

	/* Setup own UPSIDs */
	for (idx = 0; idx < consts->n_own_upsids; idx++) {
		spx5_wr(idx, sparx5, ANA_AC_OWN_UPSID(idx));
		spx5_wr(idx, sparx5, ANA_CL_OWN_UPSID(idx));
		spx5_wr(idx, sparx5, ANA_L2_OWN_UPSID(idx));
		spx5_wr(idx, sparx5, REW_OWN_UPSID(idx));
	}

	/* Enable CPU ports */
	for (idx = consts->n_ports; idx < consts->n_ports_all; idx++)
		spx5_rmw(QFWD_SWITCH_PORT_MODE_PORT_ENA_SET(1),
			 QFWD_SWITCH_PORT_MODE_PORT_ENA,
			 sparx5,
			 QFWD_SWITCH_PORT_MODE(idx));

	/* Init masks */
	sparx5_update_fwd(sparx5);

	/* CPU copy CPU pgids */
	spx5_wr(ANA_AC_PGID_MISC_CFG_PGID_CPU_COPY_ENA_SET(1), sparx5,
		ANA_AC_PGID_MISC_CFG(sparx5_get_pgid(sparx5, PGID_CPU)));
	spx5_wr(ANA_AC_PGID_MISC_CFG_PGID_CPU_COPY_ENA_SET(1), sparx5,
		ANA_AC_PGID_MISC_CFG(sparx5_get_pgid(sparx5, PGID_BCAST)));

	/* Recalc injected frame FCS */
	for (idx = sparx5_get_internal_port(sparx5, SPX5_PORT_CPU_0);
	     idx <= sparx5_get_internal_port(sparx5, SPX5_PORT_CPU_1); idx++)
		spx5_rmw(ANA_CL_FILTER_CTRL_FORCE_FCS_UPDATE_ENA_SET(1),
			 ANA_CL_FILTER_CTRL_FORCE_FCS_UPDATE_ENA,
			 sparx5, ANA_CL_FILTER_CTRL(idx));

	/* Init MAC table, ageing */
	sparx5_mact_init(sparx5);

	/* Init PGID table arbitrator */
	sparx5_pgid_init(sparx5);

	/* Setup VLANs */
	sparx5_vlan_init(sparx5);

	/* Add host mode BC address (points only to CPU) */
	sparx5_mact_learn(sparx5, sparx5_get_pgid(sparx5, PGID_CPU), broadcast,
			  NULL_VID);

	/* Enable queue limitation watermarks */
	sparx5_qlim_set(sparx5);

	err = sparx5_config_auto_calendar(sparx5);
	if (err)
		return err;

	err = sparx5_config_dsm_calendar(sparx5);
	if (err)
		return err;

	/* Init stats */
	err = sparx_stats_init(sparx5);
	if (err)
		return err;

	/* Init mact_sw struct */
	mutex_init(&sparx5->mact_lock);
	INIT_LIST_HEAD(&sparx5->mact_entries);
	snprintf(queue_name, sizeof(queue_name), "%s-mact",
		 dev_name(sparx5->dev));
	sparx5->mact_queue = create_singlethread_workqueue(queue_name);
	if (!sparx5->mact_queue)
		return -ENOMEM;

	INIT_DELAYED_WORK(&sparx5->mact_work, sparx5_mact_pull_work);
	queue_delayed_work(sparx5->mact_queue, &sparx5->mact_work,
			   SPX5_MACT_PULL_DELAY);

	mutex_init(&sparx5->mdb_lock);
	INIT_LIST_HEAD(&sparx5->mdb_entries);

	err = sparx5_register_netdevs(sparx5);
	if (err)
		return err;

	sparx5_board_init(sparx5);
	err = sparx5_register_notifier_blocks(sparx5);
	if (err)
		return err;

	if (is_sparx5(sparx5)) {
		err = sparx5_vcap_init(sparx5);
		if (err) {
			sparx5_unregister_notifier_blocks(sparx5);
			return err;
		}
	}

	/* Start Frame DMA with fallback to register based INJ/XTR */
	err = -ENXIO;
	if (sparx5->fdma_irq >= 0 && is_sparx5(sparx5)) {
		if (GCB_CHIP_ID_REV_ID_GET(sparx5->chip_id) > 0)
			err = devm_request_threaded_irq(sparx5->dev,
							sparx5->fdma_irq,
							NULL,
							sparx5_fdma_handler,
							IRQF_ONESHOT,
							"sparx5-fdma", sparx5);
		if (!err)
			err = sparx5_fdma_start(sparx5);
		if (err)
			sparx5->fdma_irq = -ENXIO;
	} else {
		sparx5->fdma_irq = -ENXIO;
	}
	if (err && sparx5->xtr_irq >= 0) {
		err = devm_request_irq(sparx5->dev, sparx5->xtr_irq,
				       sparx5_xtr_handler, IRQF_SHARED,
				       "sparx5-xtr", sparx5);
		if (!err)
			err = sparx5_manual_injection_mode(sparx5);
		if (err)
			sparx5->xtr_irq = -ENXIO;
	} else {
		sparx5->xtr_irq = -ENXIO;
	}

	if (sparx5->ptp_irq >= 0 &&
	    sparx5_has_feature(sparx5, SPX5_FEATURE_PTP)) {
		err = devm_request_threaded_irq(sparx5->dev, sparx5->ptp_irq,
						NULL, ops->ptp_irq_handler,
						IRQF_ONESHOT, "sparx5-ptp",
						sparx5);
		if (err)
			sparx5->ptp_irq = -ENXIO;

		sparx5->ptp = 1;
	}

	return err;
}

static void sparx5_cleanup_ports(struct sparx5 *sparx5)
{
	sparx5_unregister_netdevs(sparx5);
	sparx5_destroy_netdevs(sparx5);
}

static int mchp_sparx5_probe(struct platform_device *pdev)
{
	struct initial_port_config *configs, *config;
	struct device_node *np = pdev->dev.of_node;
	struct device_node *ports, *portnp;
	struct reset_control *reset;
	struct sparx5 *sparx5;
	int idx = 0, err = 0;

	if (!np && !pdev->dev.platform_data)
		return -ENODEV;

	sparx5 = devm_kzalloc(&pdev->dev, sizeof(*sparx5), GFP_KERNEL);
	if (!sparx5)
		return -ENOMEM;

	platform_set_drvdata(pdev, sparx5);
	sparx5->pdev = pdev;
	sparx5->dev = &pdev->dev;
	spin_lock_init(&sparx5->tx_lock);

	sparx5->data = device_get_match_data(sparx5->dev);
	if (!sparx5->data)
		return -EINVAL;

	regs = sparx5->data->regs;

	/* Do switch core reset if available */
	reset = devm_reset_control_get_optional_shared(&pdev->dev, "switch");
	if (IS_ERR(reset))
		return dev_err_probe(&pdev->dev, PTR_ERR(reset),
				     "Failed to get switch reset controller.\n");
	reset_control_reset(reset);

	/* Default values, some from DT */
	sparx5->coreclock = SPX5_CORE_CLOCK_DEFAULT;

	sparx5->debugfs_root = debugfs_create_dir("sparx5", NULL);

	ports = of_get_child_by_name(np, "ethernet-ports");
	if (!ports) {
		dev_err(sparx5->dev, "no ethernet-ports child node found\n");
		return -ENODEV;
	}
	sparx5->port_count = of_get_child_count(ports);

	configs = kcalloc(sparx5->port_count,
			  sizeof(struct initial_port_config), GFP_KERNEL);
	if (!configs) {
		err = -ENOMEM;
		goto cleanup_pnode;
	}

	for_each_available_child_of_node(ports, portnp) {
		struct sparx5_port_config *conf;
		struct phy *serdes;
		u32 portno;

		err = of_property_read_u32(portnp, "reg", &portno);
		if (err) {
			dev_err(sparx5->dev, "port reg property error\n");
			continue;
		}
		config = &configs[idx];
		conf = &config->conf;
		conf->speed = SPEED_UNKNOWN;
		conf->bandwidth = SPEED_UNKNOWN;
		err = of_get_phy_mode(portnp, &conf->phy_mode);
		if (err) {
			dev_err(sparx5->dev, "port %u: missing phy-mode\n",
				portno);
			continue;
		}
		err = of_property_read_u32(portnp, "microchip,bandwidth",
					   &conf->bandwidth);
		if (err) {
			dev_err(sparx5->dev, "port %u: missing bandwidth\n",
				portno);
			continue;
		}
		err = of_property_read_u32(portnp, "microchip,sd-sgpio", &conf->sd_sgpio);
		if (err)
			conf->sd_sgpio = ~0;
		else
			sparx5->sd_sgpio_remapping = true;
		serdes = devm_of_phy_get(sparx5->dev, portnp, NULL);
		if (IS_ERR(serdes)) {
			err = dev_err_probe(sparx5->dev, PTR_ERR(serdes),
					    "port %u: missing serdes\n",
					    portno);
			of_node_put(portnp);
			goto cleanup_config;
		}
		config->portno = portno;
		config->node = portnp;
		config->serdes = serdes;

		conf->media = PHY_MEDIA_DAC;
		conf->serdes_reset = true;
		conf->portmode = conf->phy_mode;
		conf->power_down = true;
		idx++;
	}

	err = sparx5_create_targets(sparx5);
	if (err)
		goto cleanup_config;

	if (of_get_mac_address(np, sparx5->base_mac)) {
		dev_info(sparx5->dev, "MAC addr was not set, use random MAC\n");
		eth_random_addr(sparx5->base_mac);
		sparx5->base_mac[5] = 0;
	}

	sparx5->fdma_irq = platform_get_irq_byname(sparx5->pdev, "fdma");
	sparx5->xtr_irq = platform_get_irq_byname(sparx5->pdev, "xtr");
	sparx5->ptp_irq = platform_get_irq_byname(sparx5->pdev, "ptp");

	/* Read chip ID to check CPU interface */
	sparx5->chip_id = spx5_rd(sparx5, GCB_CHIP_ID);

	sparx5->target_ct = (enum spx5_target_chiptype)
		GCB_CHIP_ID_PART_ID_GET(sparx5->chip_id);

	/* Initialize the features based on the target */
	sparx5_init_features(sparx5);

	/* Initialize Switchcore and internal RAMs */
	err = sparx5_init_switchcore(sparx5);
	if (err) {
		dev_err(sparx5->dev, "Switchcore initialization error\n");
		goto cleanup_config;
	}

	/* Initialize the LC-PLL (core clock) and set affected registers */
	err = sparx5_init_coreclock(sparx5);
	if (err) {
		dev_err(sparx5->dev, "LC-PLL initialization error\n");
		goto cleanup_config;
	}

	for (idx = 0; idx < sparx5->port_count; ++idx) {
		config = &configs[idx];
		if (!config->node)
			continue;

		err = sparx5_create_port(sparx5, config);
		if (err) {
			dev_err(sparx5->dev, "port create error\n");
			goto cleanup_ports;
		}
	}

	err = sparx5_start(sparx5);
	if (err) {
		dev_err(sparx5->dev, "Start failed\n");
		goto cleanup_ports;
	}

	err = sparx5_qos_init(sparx5);
	if (err) {
		dev_err(sparx5->dev, "Failed to initialize QoS\n");
		goto cleanup_ports;
	}

	err = sparx5_ptp_init(sparx5);
	if (err) {
		dev_err(sparx5->dev, "PTP failed\n");
		goto cleanup_ports;
	}

	INIT_LIST_HEAD(&sparx5->mall_entries);

	goto cleanup_config;

cleanup_ports:
	sparx5_cleanup_ports(sparx5);
	if (sparx5->mact_queue)
		destroy_workqueue(sparx5->mact_queue);
cleanup_config:
	kfree(configs);
cleanup_pnode:
	of_node_put(ports);
	return err;
}

static void mchp_sparx5_remove(struct platform_device *pdev)
{
	struct sparx5 *sparx5 = platform_get_drvdata(pdev);

	debugfs_remove_recursive(sparx5->debugfs_root);
	if (sparx5->xtr_irq) {
		disable_irq(sparx5->xtr_irq);
		sparx5->xtr_irq = -ENXIO;
	}
	if (sparx5->fdma_irq) {
		disable_irq(sparx5->fdma_irq);
		sparx5->fdma_irq = -ENXIO;
	}
	sparx5_ptp_deinit(sparx5);
	sparx5_fdma_stop(sparx5);
	sparx5_cleanup_ports(sparx5);
	sparx5_vcap_destroy(sparx5);
	/* Unregister netdevs */
	sparx5_unregister_notifier_blocks(sparx5);
	destroy_workqueue(sparx5->mact_queue);
}

static const struct sparx5_regs sparx5_regs = {
	.tsize = sparx5_tsize,
	.gaddr = sparx5_gaddr,
	.gcnt = sparx5_gcnt,
	.gsize = sparx5_gsize,
	.raddr = sparx5_raddr,
	.rcnt = sparx5_rcnt,
	.fpos = sparx5_fpos,
	.fsize = sparx5_fsize,
};

static const struct sparx5_consts sparx5_consts = {
	.n_ports             = 65,
	.n_ports_all         = 70,
	.n_hsch_l1_elems     = 64,
	.n_hsch_queues       = 8,
	.n_lb_groups         = 10,
	.n_pgids             = 2113, /* (2048 + n_ports) */
	.n_sio_clks          = 3,
	.n_own_upsids        = 3,
	.n_auto_cals         = 7,
	.n_filters           = 1024,
	.n_gates             = 1024,
	.n_sdlbs             = 4096,
	.n_dsm_cal_taxis     = 8,
	.buf_size            = 4194280,
	.qres_max_prio_idx   = 630,
	.qres_max_colour_idx = 638,
	.tod_pin             = 4,
<<<<<<< HEAD
=======
	.vcaps               = sparx5_vcaps,
	.vcaps_cfg           = sparx5_vcap_inst_cfg,
	.vcap_stats          = &sparx5_vcap_stats,
>>>>>>> fcc79e17
};

static const struct sparx5_ops sparx5_ops = {
	.is_port_2g5             = &sparx5_port_is_2g5,
	.is_port_5g              = &sparx5_port_is_5g,
	.is_port_10g             = &sparx5_port_is_10g,
	.is_port_25g             = &sparx5_port_is_25g,
	.get_port_dev_index      = &sparx5_port_dev_mapping,
	.get_port_dev_bit        = &sparx5_port_dev_mapping,
	.get_hsch_max_group_rate = &sparx5_get_hsch_max_group_rate,
	.get_sdlb_group          = &sparx5_get_sdlb_group,
	.set_port_mux            = &sparx5_port_mux_set,
	.ptp_irq_handler         = &sparx5_ptp_irq_handler,
	.dsm_calendar_calc       = &sparx5_dsm_calendar_calc,
};

static const struct sparx5_match_data sparx5_desc = {
	.iomap = sparx5_main_iomap,
	.iomap_size = ARRAY_SIZE(sparx5_main_iomap),
	.ioranges = 3,
	.regs = &sparx5_regs,
	.consts = &sparx5_consts,
	.ops = &sparx5_ops,
};

static const struct of_device_id mchp_sparx5_match[] = {
	{ .compatible = "microchip,sparx5-switch", .data = &sparx5_desc },
#if IS_ENABLED(CONFIG_LAN969X_SWITCH)
	{ .compatible = "microchip,lan9691-switch", .data = &lan969x_desc },
#endif
	{ }
};
MODULE_DEVICE_TABLE(of, mchp_sparx5_match);

static struct platform_driver mchp_sparx5_driver = {
	.probe = mchp_sparx5_probe,
	.remove = mchp_sparx5_remove,
	.driver = {
		.name = "sparx5-switch",
		.of_match_table = mchp_sparx5_match,
	},
};

module_platform_driver(mchp_sparx5_driver);

MODULE_DESCRIPTION("Microchip Sparx5 switch driver");
MODULE_AUTHOR("Steen Hegelund <steen.hegelund@microchip.com>");
MODULE_LICENSE("Dual MIT/GPL");<|MERGE_RESOLUTION|>--- conflicted
+++ resolved
@@ -35,11 +35,6 @@
 
 const struct sparx5_regs *regs;
 
-<<<<<<< HEAD
-const struct sparx5_regs *regs;
-
-=======
->>>>>>> fcc79e17
 #define IO_RANGES 3
 
 struct initial_port_config {
@@ -775,12 +770,10 @@
 	if (err)
 		return err;
 
-	if (is_sparx5(sparx5)) {
-		err = sparx5_vcap_init(sparx5);
-		if (err) {
-			sparx5_unregister_notifier_blocks(sparx5);
-			return err;
-		}
+	err = sparx5_vcap_init(sparx5);
+	if (err) {
+		sparx5_unregister_notifier_blocks(sparx5);
+		return err;
 	}
 
 	/* Start Frame DMA with fallback to register based INJ/XTR */
@@ -1070,12 +1063,9 @@
 	.qres_max_prio_idx   = 630,
 	.qres_max_colour_idx = 638,
 	.tod_pin             = 4,
-<<<<<<< HEAD
-=======
 	.vcaps               = sparx5_vcaps,
 	.vcaps_cfg           = sparx5_vcap_inst_cfg,
 	.vcap_stats          = &sparx5_vcap_stats,
->>>>>>> fcc79e17
 };
 
 static const struct sparx5_ops sparx5_ops = {
