// SPDX-License-Identifier: GPL-2.0-only
/*
 * net/core/fib_rules.c		Generic Routing Rules
 *
 * Authors:	Thomas Graf <tgraf@suug.ch>
 */

#include <linux/types.h>
#include <linux/kernel.h>
#include <linux/slab.h>
#include <linux/list.h>
#include <linux/module.h>
#include <net/net_namespace.h>
#include <net/inet_dscp.h>
#include <net/sock.h>
#include <net/fib_rules.h>
#include <net/ip_tunnels.h>
#include <linux/indirect_call_wrapper.h>

#if defined(CONFIG_IPV6) && defined(CONFIG_IPV6_MULTIPLE_TABLES)
#ifdef CONFIG_IP_MULTIPLE_TABLES
#define INDIRECT_CALL_MT(f, f2, f1, ...) \
	INDIRECT_CALL_INET(f, f2, f1, __VA_ARGS__)
#else
#define INDIRECT_CALL_MT(f, f2, f1, ...) INDIRECT_CALL_1(f, f2, __VA_ARGS__)
#endif
#elif defined(CONFIG_IP_MULTIPLE_TABLES)
#define INDIRECT_CALL_MT(f, f2, f1, ...) INDIRECT_CALL_1(f, f1, __VA_ARGS__)
#else
#define INDIRECT_CALL_MT(f, f2, f1, ...) f(__VA_ARGS__)
#endif

static const struct fib_kuid_range fib_kuid_range_unset = {
	KUIDT_INIT(0),
	KUIDT_INIT(~0),
};

bool fib_rule_matchall(const struct fib_rule *rule)
{
	if (rule->iifindex || rule->oifindex || rule->mark || rule->tun_id ||
	    rule->flags)
		return false;
	if (rule->suppress_ifgroup != -1 || rule->suppress_prefixlen != -1)
		return false;
	if (!uid_eq(rule->uid_range.start, fib_kuid_range_unset.start) ||
	    !uid_eq(rule->uid_range.end, fib_kuid_range_unset.end))
		return false;
	if (fib_rule_port_range_set(&rule->sport_range))
		return false;
	if (fib_rule_port_range_set(&rule->dport_range))
		return false;
	return true;
}
EXPORT_SYMBOL_GPL(fib_rule_matchall);

int fib_default_rule_add(struct fib_rules_ops *ops,
			 u32 pref, u32 table)
{
	struct fib_rule *r;

	r = kzalloc(ops->rule_size, GFP_KERNEL_ACCOUNT);
	if (r == NULL)
		return -ENOMEM;

	refcount_set(&r->refcnt, 1);
	r->action = FR_ACT_TO_TBL;
	r->pref = pref;
	r->table = table;
	r->proto = RTPROT_KERNEL;
	r->fr_net = ops->fro_net;
	r->uid_range = fib_kuid_range_unset;

	r->suppress_prefixlen = -1;
	r->suppress_ifgroup = -1;

	/* The lock is not required here, the list in unreachable
	 * at the moment this function is called */
	list_add_tail(&r->list, &ops->rules_list);
	return 0;
}
EXPORT_SYMBOL(fib_default_rule_add);

static u32 fib_default_rule_pref(struct fib_rules_ops *ops)
{
	struct list_head *pos;
	struct fib_rule *rule;

	if (!list_empty(&ops->rules_list)) {
		pos = ops->rules_list.next;
		if (pos->next != &ops->rules_list) {
			rule = list_entry(pos->next, struct fib_rule, list);
			if (rule->pref)
				return rule->pref - 1;
		}
	}

	return 0;
}

static void notify_rule_change(int event, struct fib_rule *rule,
			       struct fib_rules_ops *ops, struct nlmsghdr *nlh,
			       u32 pid);

static struct fib_rules_ops *lookup_rules_ops(const struct net *net,
					      int family)
{
	struct fib_rules_ops *ops;

	rcu_read_lock();
	list_for_each_entry_rcu(ops, &net->rules_ops, list) {
		if (ops->family == family) {
			if (!try_module_get(ops->owner))
				ops = NULL;
			rcu_read_unlock();
			return ops;
		}
	}
	rcu_read_unlock();

	return NULL;
}

static void rules_ops_put(struct fib_rules_ops *ops)
{
	if (ops)
		module_put(ops->owner);
}

static void flush_route_cache(struct fib_rules_ops *ops)
{
	if (ops->flush_cache)
		ops->flush_cache(ops);
}

static int __fib_rules_register(struct fib_rules_ops *ops)
{
	int err = -EEXIST;
	struct fib_rules_ops *o;
	struct net *net;

	net = ops->fro_net;

	if (ops->rule_size < sizeof(struct fib_rule))
		return -EINVAL;

	if (ops->match == NULL || ops->configure == NULL ||
	    ops->compare == NULL || ops->fill == NULL ||
	    ops->action == NULL)
		return -EINVAL;

	spin_lock(&net->rules_mod_lock);
	list_for_each_entry(o, &net->rules_ops, list)
		if (ops->family == o->family)
			goto errout;

	list_add_tail_rcu(&ops->list, &net->rules_ops);
	err = 0;
errout:
	spin_unlock(&net->rules_mod_lock);

	return err;
}

struct fib_rules_ops *
fib_rules_register(const struct fib_rules_ops *tmpl, struct net *net)
{
	struct fib_rules_ops *ops;
	int err;

	ops = kmemdup(tmpl, sizeof(*ops), GFP_KERNEL);
	if (ops == NULL)
		return ERR_PTR(-ENOMEM);

	INIT_LIST_HEAD(&ops->rules_list);
	ops->fro_net = net;

	err = __fib_rules_register(ops);
	if (err) {
		kfree(ops);
		ops = ERR_PTR(err);
	}

	return ops;
}
EXPORT_SYMBOL_GPL(fib_rules_register);

static void fib_rules_cleanup_ops(struct fib_rules_ops *ops)
{
	struct fib_rule *rule, *tmp;

	list_for_each_entry_safe(rule, tmp, &ops->rules_list, list) {
		list_del_rcu(&rule->list);
		if (ops->delete)
			ops->delete(rule);
		fib_rule_put(rule);
	}
}

void fib_rules_unregister(struct fib_rules_ops *ops)
{
	struct net *net = ops->fro_net;

	spin_lock(&net->rules_mod_lock);
	list_del_rcu(&ops->list);
	spin_unlock(&net->rules_mod_lock);

	fib_rules_cleanup_ops(ops);
	kfree_rcu(ops, rcu);
}
EXPORT_SYMBOL_GPL(fib_rules_unregister);

static int uid_range_set(struct fib_kuid_range *range)
{
	return uid_valid(range->start) && uid_valid(range->end);
}

static struct fib_kuid_range nla_get_kuid_range(struct nlattr **tb)
{
	struct fib_rule_uid_range *in;
	struct fib_kuid_range out;

	in = (struct fib_rule_uid_range *)nla_data(tb[FRA_UID_RANGE]);

	out.start = make_kuid(current_user_ns(), in->start);
	out.end = make_kuid(current_user_ns(), in->end);

	return out;
}

static int nla_put_uid_range(struct sk_buff *skb, struct fib_kuid_range *range)
{
	struct fib_rule_uid_range out = {
		from_kuid_munged(current_user_ns(), range->start),
		from_kuid_munged(current_user_ns(), range->end)
	};

	return nla_put(skb, FRA_UID_RANGE, sizeof(out), &out);
}

static int nla_get_port_range(struct nlattr *pattr,
			      struct fib_rule_port_range *port_range)
{
	const struct fib_rule_port_range *pr = nla_data(pattr);

	if (!fib_rule_port_range_valid(pr))
		return -EINVAL;

	port_range->start = pr->start;
	port_range->end = pr->end;

	return 0;
}

static int nla_put_port_range(struct sk_buff *skb, int attrtype,
			      struct fib_rule_port_range *range)
{
	return nla_put(skb, attrtype, sizeof(*range), range);
}

static int fib_rule_match(struct fib_rule *rule, struct fib_rules_ops *ops,
			  struct flowi *fl, int flags,
			  struct fib_lookup_arg *arg)
{
	int ret = 0;

	if (rule->iifindex && (rule->iifindex != fl->flowi_iif))
		goto out;

	if (rule->oifindex && (rule->oifindex != fl->flowi_oif))
		goto out;

	if ((rule->mark ^ fl->flowi_mark) & rule->mark_mask)
		goto out;

	if (rule->tun_id && (rule->tun_id != fl->flowi_tun_key.tun_id))
		goto out;

	if (rule->l3mdev && !l3mdev_fib_rule_match(rule->fr_net, fl, arg))
		goto out;

	if (uid_lt(fl->flowi_uid, rule->uid_range.start) ||
	    uid_gt(fl->flowi_uid, rule->uid_range.end))
		goto out;

	ret = INDIRECT_CALL_MT(ops->match,
			       fib6_rule_match,
			       fib4_rule_match,
			       rule, fl, flags);
out:
	return (rule->flags & FIB_RULE_INVERT) ? !ret : ret;
}

int fib_rules_lookup(struct fib_rules_ops *ops, struct flowi *fl,
		     int flags, struct fib_lookup_arg *arg)
{
	struct fib_rule *rule;
	int err;

	rcu_read_lock();

	list_for_each_entry_rcu(rule, &ops->rules_list, list) {
jumped:
		if (!fib_rule_match(rule, ops, fl, flags, arg))
			continue;

		if (rule->action == FR_ACT_GOTO) {
			struct fib_rule *target;

			target = rcu_dereference(rule->ctarget);
			if (target == NULL) {
				continue;
			} else {
				rule = target;
				goto jumped;
			}
		} else if (rule->action == FR_ACT_NOP)
			continue;
		else
			err = INDIRECT_CALL_MT(ops->action,
					       fib6_rule_action,
					       fib4_rule_action,
					       rule, fl, flags, arg);

		if (!err && ops->suppress && INDIRECT_CALL_MT(ops->suppress,
							      fib6_rule_suppress,
							      fib4_rule_suppress,
							      rule, flags, arg))
			continue;

		if (err != -EAGAIN) {
			if ((arg->flags & FIB_LOOKUP_NOREF) ||
			    likely(refcount_inc_not_zero(&rule->refcnt))) {
				arg->rule = rule;
				goto out;
			}
			break;
		}
	}

	err = -ESRCH;
out:
	rcu_read_unlock();

	return err;
}
EXPORT_SYMBOL_GPL(fib_rules_lookup);

static int call_fib_rule_notifier(struct notifier_block *nb,
				  enum fib_event_type event_type,
				  struct fib_rule *rule, int family,
				  struct netlink_ext_ack *extack)
{
	struct fib_rule_notifier_info info = {
		.info.family = family,
		.info.extack = extack,
		.rule = rule,
	};

	return call_fib_notifier(nb, event_type, &info.info);
}

static int call_fib_rule_notifiers(struct net *net,
				   enum fib_event_type event_type,
				   struct fib_rule *rule,
				   struct fib_rules_ops *ops,
				   struct netlink_ext_ack *extack)
{
	struct fib_rule_notifier_info info = {
		.info.family = ops->family,
		.info.extack = extack,
		.rule = rule,
	};

	ASSERT_RTNL();
	/* Paired with READ_ONCE() in fib_rules_seq() */
	WRITE_ONCE(ops->fib_rules_seq, ops->fib_rules_seq + 1);
	return call_fib_notifiers(net, event_type, &info.info);
}

/* Called with rcu_read_lock() */
int fib_rules_dump(struct net *net, struct notifier_block *nb, int family,
		   struct netlink_ext_ack *extack)
{
	struct fib_rules_ops *ops;
	struct fib_rule *rule;
	int err = 0;

	ops = lookup_rules_ops(net, family);
	if (!ops)
		return -EAFNOSUPPORT;
	list_for_each_entry_rcu(rule, &ops->rules_list, list) {
		err = call_fib_rule_notifier(nb, FIB_EVENT_RULE_ADD,
					     rule, family, extack);
		if (err)
			break;
	}
	rules_ops_put(ops);

	return err;
}
EXPORT_SYMBOL_GPL(fib_rules_dump);

unsigned int fib_rules_seq_read(const struct net *net, int family)
{
	unsigned int fib_rules_seq;
	struct fib_rules_ops *ops;

	ops = lookup_rules_ops(net, family);
	if (!ops)
		return 0;
	/* Paired with WRITE_ONCE() in call_fib_rule_notifiers() */
	fib_rules_seq = READ_ONCE(ops->fib_rules_seq);
	rules_ops_put(ops);

	return fib_rules_seq;
}
EXPORT_SYMBOL_GPL(fib_rules_seq_read);

static struct fib_rule *rule_find(struct fib_rules_ops *ops,
				  struct fib_rule_hdr *frh,
				  struct nlattr **tb,
				  struct fib_rule *rule,
				  bool user_priority)
{
	struct fib_rule *r;

	list_for_each_entry(r, &ops->rules_list, list) {
		if (rule->action && r->action != rule->action)
			continue;

		if (rule->table && r->table != rule->table)
			continue;

		if (user_priority && r->pref != rule->pref)
			continue;

		if (rule->iifname[0] &&
		    memcmp(r->iifname, rule->iifname, IFNAMSIZ))
			continue;

		if (rule->oifname[0] &&
		    memcmp(r->oifname, rule->oifname, IFNAMSIZ))
			continue;

		if (rule->mark && r->mark != rule->mark)
			continue;

		if (rule->suppress_ifgroup != -1 &&
		    r->suppress_ifgroup != rule->suppress_ifgroup)
			continue;

		if (rule->suppress_prefixlen != -1 &&
		    r->suppress_prefixlen != rule->suppress_prefixlen)
			continue;

		if (rule->mark_mask && r->mark_mask != rule->mark_mask)
			continue;

		if (rule->tun_id && r->tun_id != rule->tun_id)
			continue;

		if (r->fr_net != rule->fr_net)
			continue;

		if (rule->l3mdev && r->l3mdev != rule->l3mdev)
			continue;

		if (uid_range_set(&rule->uid_range) &&
		    (!uid_eq(r->uid_range.start, rule->uid_range.start) ||
		    !uid_eq(r->uid_range.end, rule->uid_range.end)))
			continue;

		if (rule->ip_proto && r->ip_proto != rule->ip_proto)
			continue;

		if (rule->proto && r->proto != rule->proto)
			continue;

		if (fib_rule_port_range_set(&rule->sport_range) &&
		    !fib_rule_port_range_compare(&r->sport_range,
						 &rule->sport_range))
			continue;

		if (fib_rule_port_range_set(&rule->dport_range) &&
		    !fib_rule_port_range_compare(&r->dport_range,
						 &rule->dport_range))
			continue;

		if (!ops->compare(r, frh, tb))
			continue;
		return r;
	}

	return NULL;
}

#ifdef CONFIG_NET_L3_MASTER_DEV
static int fib_nl2rule_l3mdev(struct nlattr *nla, struct fib_rule *nlrule,
			      struct netlink_ext_ack *extack)
{
	nlrule->l3mdev = nla_get_u8(nla);
	if (nlrule->l3mdev != 1) {
		NL_SET_ERR_MSG(extack, "Invalid l3mdev attribute");
		return -1;
	}

	return 0;
}
#else
static int fib_nl2rule_l3mdev(struct nlattr *nla, struct fib_rule *nlrule,
			      struct netlink_ext_ack *extack)
{
	NL_SET_ERR_MSG(extack, "l3mdev support is not enabled in kernel");
	return -1;
}
#endif

static int fib_nl2rule(struct sk_buff *skb, struct nlmsghdr *nlh,
		       struct netlink_ext_ack *extack,
		       struct fib_rules_ops *ops,
		       struct nlattr *tb[],
		       struct fib_rule **rule,
		       bool *user_priority)
{
	struct net *net = sock_net(skb->sk);
	struct fib_rule_hdr *frh = nlmsg_data(nlh);
	struct fib_rule *nlrule = NULL;
	int err = -EINVAL;

	if (frh->src_len)
		if (!tb[FRA_SRC] ||
		    frh->src_len > (ops->addr_size * 8) ||
		    nla_len(tb[FRA_SRC]) != ops->addr_size) {
			NL_SET_ERR_MSG(extack, "Invalid source address");
			goto errout;
	}

	if (frh->dst_len)
		if (!tb[FRA_DST] ||
		    frh->dst_len > (ops->addr_size * 8) ||
		    nla_len(tb[FRA_DST]) != ops->addr_size) {
			NL_SET_ERR_MSG(extack, "Invalid dst address");
			goto errout;
	}

	nlrule = kzalloc(ops->rule_size, GFP_KERNEL_ACCOUNT);
	if (!nlrule) {
		err = -ENOMEM;
		goto errout;
	}
	refcount_set(&nlrule->refcnt, 1);
	nlrule->fr_net = net;

	if (tb[FRA_PRIORITY]) {
		nlrule->pref = nla_get_u32(tb[FRA_PRIORITY]);
		*user_priority = true;
	} else {
		nlrule->pref = fib_default_rule_pref(ops);
	}

	nlrule->proto = tb[FRA_PROTOCOL] ?
		nla_get_u8(tb[FRA_PROTOCOL]) : RTPROT_UNSPEC;

	if (tb[FRA_IIFNAME]) {
		struct net_device *dev;

		nlrule->iifindex = -1;
		nla_strscpy(nlrule->iifname, tb[FRA_IIFNAME], IFNAMSIZ);
		dev = __dev_get_by_name(net, nlrule->iifname);
		if (dev)
			nlrule->iifindex = dev->ifindex;
	}

	if (tb[FRA_OIFNAME]) {
		struct net_device *dev;

		nlrule->oifindex = -1;
		nla_strscpy(nlrule->oifname, tb[FRA_OIFNAME], IFNAMSIZ);
		dev = __dev_get_by_name(net, nlrule->oifname);
		if (dev)
			nlrule->oifindex = dev->ifindex;
	}

	if (tb[FRA_FWMARK]) {
		nlrule->mark = nla_get_u32(tb[FRA_FWMARK]);
		if (nlrule->mark)
			/* compatibility: if the mark value is non-zero all bits
			 * are compared unless a mask is explicitly specified.
			 */
			nlrule->mark_mask = 0xFFFFFFFF;
	}

	if (tb[FRA_FWMASK])
		nlrule->mark_mask = nla_get_u32(tb[FRA_FWMASK]);

	if (tb[FRA_TUN_ID])
		nlrule->tun_id = nla_get_be64(tb[FRA_TUN_ID]);

	if (tb[FRA_L3MDEV] &&
	    fib_nl2rule_l3mdev(tb[FRA_L3MDEV], nlrule, extack) < 0)
		goto errout_free;

	nlrule->action = frh->action;
	nlrule->flags = frh->flags;
	nlrule->table = frh_get_table(frh, tb);
	if (tb[FRA_SUPPRESS_PREFIXLEN])
		nlrule->suppress_prefixlen = nla_get_u32(tb[FRA_SUPPRESS_PREFIXLEN]);
	else
		nlrule->suppress_prefixlen = -1;

	if (tb[FRA_SUPPRESS_IFGROUP])
		nlrule->suppress_ifgroup = nla_get_u32(tb[FRA_SUPPRESS_IFGROUP]);
	else
		nlrule->suppress_ifgroup = -1;

	if (tb[FRA_GOTO]) {
		if (nlrule->action != FR_ACT_GOTO) {
			NL_SET_ERR_MSG(extack, "Unexpected goto");
			goto errout_free;
		}

		nlrule->target = nla_get_u32(tb[FRA_GOTO]);
		/* Backward jumps are prohibited to avoid endless loops */
		if (nlrule->target <= nlrule->pref) {
			NL_SET_ERR_MSG(extack, "Backward goto not supported");
			goto errout_free;
		}
	} else if (nlrule->action == FR_ACT_GOTO) {
		NL_SET_ERR_MSG(extack, "Missing goto target for action goto");
		goto errout_free;
	}

	if (nlrule->l3mdev && nlrule->table) {
		NL_SET_ERR_MSG(extack, "l3mdev and table are mutually exclusive");
		goto errout_free;
	}

	if (tb[FRA_UID_RANGE]) {
		if (current_user_ns() != net->user_ns) {
			err = -EPERM;
			NL_SET_ERR_MSG(extack, "No permission to set uid");
			goto errout_free;
		}

		nlrule->uid_range = nla_get_kuid_range(tb);

		if (!uid_range_set(&nlrule->uid_range) ||
		    !uid_lte(nlrule->uid_range.start, nlrule->uid_range.end)) {
			NL_SET_ERR_MSG(extack, "Invalid uid range");
			goto errout_free;
		}
	} else {
		nlrule->uid_range = fib_kuid_range_unset;
	}

	if (tb[FRA_IP_PROTO])
		nlrule->ip_proto = nla_get_u8(tb[FRA_IP_PROTO]);

	if (tb[FRA_SPORT_RANGE]) {
		err = nla_get_port_range(tb[FRA_SPORT_RANGE],
					 &nlrule->sport_range);
		if (err) {
			NL_SET_ERR_MSG(extack, "Invalid sport range");
			goto errout_free;
		}
	}

	if (tb[FRA_DPORT_RANGE]) {
		err = nla_get_port_range(tb[FRA_DPORT_RANGE],
					 &nlrule->dport_range);
		if (err) {
			NL_SET_ERR_MSG(extack, "Invalid dport range");
			goto errout_free;
		}
	}

	*rule = nlrule;

	return 0;

errout_free:
	kfree(nlrule);
errout:
	return err;
}

static int rule_exists(struct fib_rules_ops *ops, struct fib_rule_hdr *frh,
		       struct nlattr **tb, struct fib_rule *rule)
{
	struct fib_rule *r;

	list_for_each_entry(r, &ops->rules_list, list) {
		if (r->action != rule->action)
			continue;

		if (r->table != rule->table)
			continue;

		if (r->pref != rule->pref)
			continue;

		if (memcmp(r->iifname, rule->iifname, IFNAMSIZ))
			continue;

		if (memcmp(r->oifname, rule->oifname, IFNAMSIZ))
			continue;

		if (r->mark != rule->mark)
			continue;

		if (r->suppress_ifgroup != rule->suppress_ifgroup)
			continue;

		if (r->suppress_prefixlen != rule->suppress_prefixlen)
			continue;

		if (r->mark_mask != rule->mark_mask)
			continue;

		if (r->tun_id != rule->tun_id)
			continue;

		if (r->fr_net != rule->fr_net)
			continue;

		if (r->l3mdev != rule->l3mdev)
			continue;

		if (!uid_eq(r->uid_range.start, rule->uid_range.start) ||
		    !uid_eq(r->uid_range.end, rule->uid_range.end))
			continue;

		if (r->ip_proto != rule->ip_proto)
			continue;

		if (r->proto != rule->proto)
			continue;

		if (!fib_rule_port_range_compare(&r->sport_range,
						 &rule->sport_range))
			continue;

		if (!fib_rule_port_range_compare(&r->dport_range,
						 &rule->dport_range))
			continue;

		if (!ops->compare(r, frh, tb))
			continue;
		return 1;
	}
	return 0;
}

static const struct nla_policy fib_rule_policy[FRA_MAX + 1] = {
	[FRA_UNSPEC]	= { .strict_start_type = FRA_DPORT_RANGE + 1 },
	[FRA_IIFNAME]	= { .type = NLA_STRING, .len = IFNAMSIZ - 1 },
	[FRA_OIFNAME]	= { .type = NLA_STRING, .len = IFNAMSIZ - 1 },
	[FRA_PRIORITY]	= { .type = NLA_U32 },
	[FRA_FWMARK]	= { .type = NLA_U32 },
	[FRA_FLOW]	= { .type = NLA_U32 },
	[FRA_TUN_ID]	= { .type = NLA_U64 },
	[FRA_FWMASK]	= { .type = NLA_U32 },
	[FRA_TABLE]     = { .type = NLA_U32 },
	[FRA_SUPPRESS_PREFIXLEN] = { .type = NLA_U32 },
	[FRA_SUPPRESS_IFGROUP] = { .type = NLA_U32 },
	[FRA_GOTO]	= { .type = NLA_U32 },
	[FRA_L3MDEV]	= { .type = NLA_U8 },
	[FRA_UID_RANGE]	= { .len = sizeof(struct fib_rule_uid_range) },
	[FRA_PROTOCOL]  = { .type = NLA_U8 },
	[FRA_IP_PROTO]  = { .type = NLA_U8 },
	[FRA_SPORT_RANGE] = { .len = sizeof(struct fib_rule_port_range) },
	[FRA_DPORT_RANGE] = { .len = sizeof(struct fib_rule_port_range) },
	[FRA_DSCP]	= NLA_POLICY_MAX(NLA_U8, INET_DSCP_MASK >> 2),
};

int fib_nl_newrule(struct sk_buff *skb, struct nlmsghdr *nlh,
		   struct netlink_ext_ack *extack)
{
	struct net *net = sock_net(skb->sk);
	struct fib_rule_hdr *frh = nlmsg_data(nlh);
	struct fib_rules_ops *ops = NULL;
	struct fib_rule *rule = NULL, *r, *last = NULL;
	struct nlattr *tb[FRA_MAX + 1];
	int err = -EINVAL, unresolved = 0;
	bool user_priority = false;

	if (nlh->nlmsg_len < nlmsg_msg_size(sizeof(*frh))) {
		NL_SET_ERR_MSG(extack, "Invalid msg length");
		goto errout;
	}

	ops = lookup_rules_ops(net, frh->family);
	if (!ops) {
		err = -EAFNOSUPPORT;
		NL_SET_ERR_MSG(extack, "Rule family not supported");
		goto errout;
	}

	err = nlmsg_parse_deprecated(nlh, sizeof(*frh), tb, FRA_MAX,
				     fib_rule_policy, extack);
	if (err < 0) {
		NL_SET_ERR_MSG(extack, "Error parsing msg");
		goto errout;
	}

	err = fib_nl2rule(skb, nlh, extack, ops, tb, &rule, &user_priority);
	if (err)
		goto errout;

	if ((nlh->nlmsg_flags & NLM_F_EXCL) &&
	    rule_exists(ops, frh, tb, rule)) {
		err = -EEXIST;
		goto errout_free;
	}

	err = ops->configure(rule, skb, frh, tb, extack);
	if (err < 0)
		goto errout_free;

	err = call_fib_rule_notifiers(net, FIB_EVENT_RULE_ADD, rule, ops,
				      extack);
	if (err < 0)
		goto errout_free;

	list_for_each_entry(r, &ops->rules_list, list) {
		if (r->pref == rule->target) {
			RCU_INIT_POINTER(rule->ctarget, r);
			break;
		}
	}

	if (rcu_dereference_protected(rule->ctarget, 1) == NULL)
		unresolved = 1;

	list_for_each_entry(r, &ops->rules_list, list) {
		if (r->pref > rule->pref)
			break;
		last = r;
	}

	if (last)
		list_add_rcu(&rule->list, &last->list);
	else
		list_add_rcu(&rule->list, &ops->rules_list);

	if (ops->unresolved_rules) {
		/*
		 * There are unresolved goto rules in the list, check if
		 * any of them are pointing to this new rule.
		 */
		list_for_each_entry(r, &ops->rules_list, list) {
			if (r->action == FR_ACT_GOTO &&
			    r->target == rule->pref &&
			    rtnl_dereference(r->ctarget) == NULL) {
				rcu_assign_pointer(r->ctarget, rule);
				if (--ops->unresolved_rules == 0)
					break;
			}
		}
	}

	if (rule->action == FR_ACT_GOTO)
		ops->nr_goto_rules++;

	if (unresolved)
		ops->unresolved_rules++;

	if (rule->tun_id)
		ip_tunnel_need_metadata();

	notify_rule_change(RTM_NEWRULE, rule, ops, nlh, NETLINK_CB(skb).portid);
	flush_route_cache(ops);
	rules_ops_put(ops);
	return 0;

errout_free:
	kfree(rule);
errout:
	rules_ops_put(ops);
	return err;
}
EXPORT_SYMBOL_GPL(fib_nl_newrule);

int fib_nl_delrule(struct sk_buff *skb, struct nlmsghdr *nlh,
		   struct netlink_ext_ack *extack)
{
	struct net *net = sock_net(skb->sk);
	struct fib_rule_hdr *frh = nlmsg_data(nlh);
	struct fib_rules_ops *ops = NULL;
	struct fib_rule *rule = NULL, *r, *nlrule = NULL;
	struct nlattr *tb[FRA_MAX+1];
	int err = -EINVAL;
	bool user_priority = false;

	if (nlh->nlmsg_len < nlmsg_msg_size(sizeof(*frh))) {
		NL_SET_ERR_MSG(extack, "Invalid msg length");
		goto errout;
	}

	ops = lookup_rules_ops(net, frh->family);
	if (ops == NULL) {
		err = -EAFNOSUPPORT;
		NL_SET_ERR_MSG(extack, "Rule family not supported");
		goto errout;
	}

	err = nlmsg_parse_deprecated(nlh, sizeof(*frh), tb, FRA_MAX,
				     fib_rule_policy, extack);
	if (err < 0) {
		NL_SET_ERR_MSG(extack, "Error parsing msg");
		goto errout;
	}

	err = fib_nl2rule(skb, nlh, extack, ops, tb, &nlrule, &user_priority);
	if (err)
		goto errout;

	rule = rule_find(ops, frh, tb, nlrule, user_priority);
	if (!rule) {
		err = -ENOENT;
		goto errout;
	}

	if (rule->flags & FIB_RULE_PERMANENT) {
		err = -EPERM;
		goto errout;
	}

	if (ops->delete) {
		err = ops->delete(rule);
		if (err)
			goto errout;
	}

	if (rule->tun_id)
		ip_tunnel_unneed_metadata();

	list_del_rcu(&rule->list);

	if (rule->action == FR_ACT_GOTO) {
		ops->nr_goto_rules--;
		if (rtnl_dereference(rule->ctarget) == NULL)
			ops->unresolved_rules--;
	}

	/*
	 * Check if this rule is a target to any of them. If so,
	 * adjust to the next one with the same preference or
	 * disable them. As this operation is eventually very
	 * expensive, it is only performed if goto rules, except
	 * current if it is goto rule, have actually been added.
	 */
	if (ops->nr_goto_rules > 0) {
		struct fib_rule *n;

		n = list_next_entry(rule, list);
		if (&n->list == &ops->rules_list || n->pref != rule->pref)
			n = NULL;
		list_for_each_entry(r, &ops->rules_list, list) {
			if (rtnl_dereference(r->ctarget) != rule)
				continue;
			rcu_assign_pointer(r->ctarget, n);
			if (!n)
				ops->unresolved_rules++;
		}
	}

	call_fib_rule_notifiers(net, FIB_EVENT_RULE_DEL, rule, ops,
				NULL);
	notify_rule_change(RTM_DELRULE, rule, ops, nlh,
			   NETLINK_CB(skb).portid);
	fib_rule_put(rule);
	flush_route_cache(ops);
	rules_ops_put(ops);
	kfree(nlrule);
	return 0;

errout:
	kfree(nlrule);
	rules_ops_put(ops);
	return err;
}
EXPORT_SYMBOL_GPL(fib_nl_delrule);

static inline size_t fib_rule_nlmsg_size(struct fib_rules_ops *ops,
					 struct fib_rule *rule)
{
	size_t payload = NLMSG_ALIGN(sizeof(struct fib_rule_hdr))
			 + nla_total_size(IFNAMSIZ) /* FRA_IIFNAME */
			 + nla_total_size(IFNAMSIZ) /* FRA_OIFNAME */
			 + nla_total_size(4) /* FRA_PRIORITY */
			 + nla_total_size(4) /* FRA_TABLE */
			 + nla_total_size(4) /* FRA_SUPPRESS_PREFIXLEN */
			 + nla_total_size(4) /* FRA_SUPPRESS_IFGROUP */
			 + nla_total_size(4) /* FRA_FWMARK */
			 + nla_total_size(4) /* FRA_FWMASK */
			 + nla_total_size_64bit(8) /* FRA_TUN_ID */
			 + nla_total_size(sizeof(struct fib_kuid_range))
			 + nla_total_size(1) /* FRA_PROTOCOL */
			 + nla_total_size(1) /* FRA_IP_PROTO */
			 + nla_total_size(sizeof(struct fib_rule_port_range)) /* FRA_SPORT_RANGE */
			 + nla_total_size(sizeof(struct fib_rule_port_range)); /* FRA_DPORT_RANGE */

	if (ops->nlmsg_payload)
		payload += ops->nlmsg_payload(rule);

	return payload;
}

static int fib_nl_fill_rule(struct sk_buff *skb, struct fib_rule *rule,
			    u32 pid, u32 seq, int type, int flags,
			    struct fib_rules_ops *ops)
{
	struct nlmsghdr *nlh;
	struct fib_rule_hdr *frh;

	nlh = nlmsg_put(skb, pid, seq, type, sizeof(*frh), flags);
	if (nlh == NULL)
		return -EMSGSIZE;

	frh = nlmsg_data(nlh);
	frh->family = ops->family;
	frh->table = rule->table < 256 ? rule->table : RT_TABLE_COMPAT;
	if (nla_put_u32(skb, FRA_TABLE, rule->table))
		goto nla_put_failure;
	if (nla_put_u32(skb, FRA_SUPPRESS_PREFIXLEN, rule->suppress_prefixlen))
		goto nla_put_failure;
	frh->res1 = 0;
	frh->res2 = 0;
	frh->action = rule->action;
	frh->flags = rule->flags;

	if (nla_put_u8(skb, FRA_PROTOCOL, rule->proto))
		goto nla_put_failure;

	if (rule->action == FR_ACT_GOTO &&
	    rcu_access_pointer(rule->ctarget) == NULL)
		frh->flags |= FIB_RULE_UNRESOLVED;

	if (rule->iifname[0]) {
		if (nla_put_string(skb, FRA_IIFNAME, rule->iifname))
			goto nla_put_failure;
		if (rule->iifindex == -1)
			frh->flags |= FIB_RULE_IIF_DETACHED;
	}

	if (rule->oifname[0]) {
		if (nla_put_string(skb, FRA_OIFNAME, rule->oifname))
			goto nla_put_failure;
		if (rule->oifindex == -1)
			frh->flags |= FIB_RULE_OIF_DETACHED;
	}

	if ((rule->pref &&
	     nla_put_u32(skb, FRA_PRIORITY, rule->pref)) ||
	    (rule->mark &&
	     nla_put_u32(skb, FRA_FWMARK, rule->mark)) ||
	    ((rule->mark_mask || rule->mark) &&
	     nla_put_u32(skb, FRA_FWMASK, rule->mark_mask)) ||
	    (rule->target &&
	     nla_put_u32(skb, FRA_GOTO, rule->target)) ||
	    (rule->tun_id &&
	     nla_put_be64(skb, FRA_TUN_ID, rule->tun_id, FRA_PAD)) ||
	    (rule->l3mdev &&
	     nla_put_u8(skb, FRA_L3MDEV, rule->l3mdev)) ||
	    (uid_range_set(&rule->uid_range) &&
	     nla_put_uid_range(skb, &rule->uid_range)) ||
	    (fib_rule_port_range_set(&rule->sport_range) &&
	     nla_put_port_range(skb, FRA_SPORT_RANGE, &rule->sport_range)) ||
	    (fib_rule_port_range_set(&rule->dport_range) &&
	     nla_put_port_range(skb, FRA_DPORT_RANGE, &rule->dport_range)) ||
	    (rule->ip_proto && nla_put_u8(skb, FRA_IP_PROTO, rule->ip_proto)))
		goto nla_put_failure;

	if (rule->suppress_ifgroup != -1) {
		if (nla_put_u32(skb, FRA_SUPPRESS_IFGROUP, rule->suppress_ifgroup))
			goto nla_put_failure;
	}

	if (ops->fill(rule, skb, frh) < 0)
		goto nla_put_failure;

	nlmsg_end(skb, nlh);
	return 0;

nla_put_failure:
	nlmsg_cancel(skb, nlh);
	return -EMSGSIZE;
}

static int dump_rules(struct sk_buff *skb, struct netlink_callback *cb,
		      struct fib_rules_ops *ops)
{
	int idx = 0;
	struct fib_rule *rule;
	int err = 0;

	rcu_read_lock();
	list_for_each_entry_rcu(rule, &ops->rules_list, list) {
		if (idx < cb->args[1])
			goto skip;

		err = fib_nl_fill_rule(skb, rule, NETLINK_CB(cb->skb).portid,
				       cb->nlh->nlmsg_seq, RTM_NEWRULE,
				       NLM_F_MULTI, ops);
		if (err)
			break;
skip:
		idx++;
	}
	rcu_read_unlock();
	cb->args[1] = idx;
	rules_ops_put(ops);

	return err;
}

static int fib_valid_dumprule_req(const struct nlmsghdr *nlh,
				   struct netlink_ext_ack *extack)
{
	struct fib_rule_hdr *frh;

	if (nlh->nlmsg_len < nlmsg_msg_size(sizeof(*frh))) {
		NL_SET_ERR_MSG(extack, "Invalid header for fib rule dump request");
		return -EINVAL;
	}

	frh = nlmsg_data(nlh);
	if (frh->dst_len || frh->src_len || frh->tos || frh->table ||
	    frh->res1 || frh->res2 || frh->action || frh->flags) {
		NL_SET_ERR_MSG(extack,
			       "Invalid values in header for fib rule dump request");
		return -EINVAL;
	}

	if (nlmsg_attrlen(nlh, sizeof(*frh))) {
		NL_SET_ERR_MSG(extack, "Invalid data after header in fib rule dump request");
		return -EINVAL;
	}

	return 0;
}

static int fib_nl_dumprule(struct sk_buff *skb, struct netlink_callback *cb)
{
	const struct nlmsghdr *nlh = cb->nlh;
	struct net *net = sock_net(skb->sk);
	struct fib_rules_ops *ops;
	int idx = 0, family;

	if (cb->strict_check) {
		int err = fib_valid_dumprule_req(nlh, cb->extack);

		if (err < 0)
			return err;
	}

	family = rtnl_msg_family(nlh);
	if (family != AF_UNSPEC) {
		/* Protocol specific dump request */
		ops = lookup_rules_ops(net, family);
		if (ops == NULL)
			return -EAFNOSUPPORT;

		dump_rules(skb, cb, ops);

		return skb->len;
	}

	rcu_read_lock();
	list_for_each_entry_rcu(ops, &net->rules_ops, list) {
		if (idx < cb->args[0] || !try_module_get(ops->owner))
			goto skip;

		if (dump_rules(skb, cb, ops) < 0)
			break;

		cb->args[1] = 0;
skip:
		idx++;
	}
	rcu_read_unlock();
	cb->args[0] = idx;

	return skb->len;
}

static void notify_rule_change(int event, struct fib_rule *rule,
			       struct fib_rules_ops *ops, struct nlmsghdr *nlh,
			       u32 pid)
{
	struct net *net;
	struct sk_buff *skb;
	int err = -ENOMEM;

	net = ops->fro_net;
	skb = nlmsg_new(fib_rule_nlmsg_size(ops, rule), GFP_KERNEL);
	if (skb == NULL)
		goto errout;

	err = fib_nl_fill_rule(skb, rule, pid, nlh->nlmsg_seq, event, 0, ops);
	if (err < 0) {
		/* -EMSGSIZE implies BUG in fib_rule_nlmsg_size() */
		WARN_ON(err == -EMSGSIZE);
		kfree_skb(skb);
		goto errout;
	}

	rtnl_notify(skb, net, pid, ops->nlgroup, nlh, GFP_KERNEL);
	return;
errout:
	rtnl_set_sk_err(net, ops->nlgroup, err);
}

static void attach_rules(struct list_head *rules, struct net_device *dev)
{
	struct fib_rule *rule;

	list_for_each_entry(rule, rules, list) {
		if (rule->iifindex == -1 &&
		    strcmp(dev->name, rule->iifname) == 0)
			rule->iifindex = dev->ifindex;
		if (rule->oifindex == -1 &&
		    strcmp(dev->name, rule->oifname) == 0)
			rule->oifindex = dev->ifindex;
	}
}

static void detach_rules(struct list_head *rules, struct net_device *dev)
{
	struct fib_rule *rule;

	list_for_each_entry(rule, rules, list) {
		if (rule->iifindex == dev->ifindex)
			rule->iifindex = -1;
		if (rule->oifindex == dev->ifindex)
			rule->oifindex = -1;
	}
}


static int fib_rules_event(struct notifier_block *this, unsigned long event,
			   void *ptr)
{
	struct net_device *dev = netdev_notifier_info_to_dev(ptr);
	struct net *net = dev_net(dev);
	struct fib_rules_ops *ops;

	ASSERT_RTNL();

	switch (event) {
	case NETDEV_REGISTER:
		list_for_each_entry(ops, &net->rules_ops, list)
			attach_rules(&ops->rules_list, dev);
		break;

	case NETDEV_CHANGENAME:
		list_for_each_entry(ops, &net->rules_ops, list) {
			detach_rules(&ops->rules_list, dev);
			attach_rules(&ops->rules_list, dev);
		}
		break;

	case NETDEV_UNREGISTER:
		list_for_each_entry(ops, &net->rules_ops, list)
			detach_rules(&ops->rules_list, dev);
		break;
	}

	return NOTIFY_DONE;
}

static struct notifier_block fib_rules_notifier = {
	.notifier_call = fib_rules_event,
};

static int __net_init fib_rules_net_init(struct net *net)
{
	INIT_LIST_HEAD(&net->rules_ops);
	spin_lock_init(&net->rules_mod_lock);
	return 0;
}

static void __net_exit fib_rules_net_exit(struct net *net)
{
	WARN_ON_ONCE(!list_empty(&net->rules_ops));
}

static struct pernet_operations fib_rules_net_ops = {
	.init = fib_rules_net_init,
	.exit = fib_rules_net_exit,
};

static const struct rtnl_msg_handler fib_rules_rtnl_msg_handlers[] __initconst = {
	{.msgtype = RTM_NEWRULE, .doit = fib_nl_newrule},
	{.msgtype = RTM_DELRULE, .doit = fib_nl_delrule},
	{.msgtype = RTM_GETRULE, .dumpit = fib_nl_dumprule,
	 .flags = RTNL_FLAG_DUMP_UNLOCKED},
};

static int __init fib_rules_init(void)
{
	int err;
<<<<<<< HEAD
	rtnl_register(PF_UNSPEC, RTM_NEWRULE, fib_nl_newrule, NULL, 0);
	rtnl_register(PF_UNSPEC, RTM_DELRULE, fib_nl_delrule, NULL, 0);
	rtnl_register(PF_UNSPEC, RTM_GETRULE, NULL, fib_nl_dumprule, 0);
=======

	rtnl_register_many(fib_rules_rtnl_msg_handlers);
>>>>>>> ecf99864

	err = register_pernet_subsys(&fib_rules_net_ops);
	if (err < 0)
		goto fail;

	err = register_netdevice_notifier(&fib_rules_notifier);
	if (err < 0)
		goto fail_unregister;

	return 0;

fail_unregister:
	unregister_pernet_subsys(&fib_rules_net_ops);
fail:
	rtnl_unregister_many(fib_rules_rtnl_msg_handlers);
	return err;
}

subsys_initcall(fib_rules_init);<|MERGE_RESOLUTION|>--- conflicted
+++ resolved
@@ -1301,14 +1301,8 @@
 static int __init fib_rules_init(void)
 {
 	int err;
-<<<<<<< HEAD
-	rtnl_register(PF_UNSPEC, RTM_NEWRULE, fib_nl_newrule, NULL, 0);
-	rtnl_register(PF_UNSPEC, RTM_DELRULE, fib_nl_delrule, NULL, 0);
-	rtnl_register(PF_UNSPEC, RTM_GETRULE, NULL, fib_nl_dumprule, 0);
-=======
 
 	rtnl_register_many(fib_rules_rtnl_msg_handlers);
->>>>>>> ecf99864
 
 	err = register_pernet_subsys(&fib_rules_net_ops);
 	if (err < 0)
