--- conflicted
+++ resolved
@@ -2026,14 +2026,11 @@
  *		   where the clock is recovered.
  *
  *	@max_pacing_offload_horizon: max EDT offload horizon in nsec.
-<<<<<<< HEAD
-=======
  *	@napi_config: An array of napi_config structures containing per-NAPI
  *		      settings.
  *	@gro_flush_timeout:	timeout for GRO layer in NAPI
  *	@napi_defer_hard_irqs:	If not zero, provides a counter that would
  *				allow to avoid NIC hard IRQ, on busy queues.
->>>>>>> ecf99864
  *
  *	FIXME: cleanup struct net_device such that network protocol info
  *	moves out.
@@ -2174,11 +2171,7 @@
 
 	/* Android KMI hack to allow vendors to have their own wifi changes in modules */
 	const struct iw_handler_def *wireless_handlers;
-<<<<<<< HEAD
 	struct iw_public_data	*wireless_data;
-=======
-#endif
->>>>>>> ecf99864
 	const struct ethtool_ops *ethtool_ops;
 #ifdef CONFIG_NET_L3_MASTER_DEV
 	const struct l3mdev_ops	*l3mdev_ops;
@@ -2429,9 +2422,6 @@
 	struct dim_irq_moder	*irq_moder;
 
 	u64			max_pacing_offload_horizon;
-<<<<<<< HEAD
-
-=======
 	struct napi_config	*napi_config;
 	unsigned long		gro_flush_timeout;
 	u32			napi_defer_hard_irqs;
@@ -2449,7 +2439,6 @@
 	 */
 	struct net_shaper_hierarchy *net_shaper_hierarchy;
 #endif
->>>>>>> ecf99864
 	u8			priv[] ____cacheline_aligned
 				       __counted_by(priv_len);
 } ____cacheline_aligned;
