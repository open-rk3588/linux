// SPDX-License-Identifier: GPL-2.0 OR BSD-3-Clause
/* Copyright(c) 2019-2020  Realtek Corporation
 */

#include "chan.h"
#include "coex.h"
#include "debug.h"
#include "fw.h"
#include "mac.h"
#include "phy.h"
#include "ps.h"
#include "reg.h"
#include "sar.h"
#include "txrx.h"
#include "util.h"

static u32 rtw89_phy0_phy1_offset(struct rtw89_dev *rtwdev, u32 addr)
{
	const struct rtw89_phy_gen_def *phy = rtwdev->chip->phy_def;

	return phy->phy0_phy1_offset(rtwdev, addr);
}

static u16 get_max_amsdu_len(struct rtw89_dev *rtwdev,
			     const struct rtw89_ra_report *report)
{
	u32 bit_rate = report->bit_rate;

	/* lower than ofdm, do not aggregate */
	if (bit_rate < 550)
		return 1;

	/* avoid AMSDU for legacy rate */
	if (report->might_fallback_legacy)
		return 1;

	/* lower than 20M vht 2ss mcs8, make it small */
	if (bit_rate < 1800)
		return 1200;

	/* lower than 40M vht 2ss mcs9, make it medium */
	if (bit_rate < 4000)
		return 2600;

	/* not yet 80M vht 2ss mcs8/9, make it twice regular packet size */
	if (bit_rate < 7000)
		return 3500;

	return rtwdev->chip->max_amsdu_limit;
}

static u64 get_mcs_ra_mask(u16 mcs_map, u8 highest_mcs, u8 gap)
{
	u64 ra_mask = 0;
	u8 mcs_cap;
	int i, nss;

	for (i = 0, nss = 12; i < 4; i++, mcs_map >>= 2, nss += 12) {
		mcs_cap = mcs_map & 0x3;
		switch (mcs_cap) {
		case 2:
			ra_mask |= GENMASK_ULL(highest_mcs, 0) << nss;
			break;
		case 1:
			ra_mask |= GENMASK_ULL(highest_mcs - gap, 0) << nss;
			break;
		case 0:
			ra_mask |= GENMASK_ULL(highest_mcs - gap * 2, 0) << nss;
			break;
		default:
			break;
		}
	}

	return ra_mask;
}

static u64 get_he_ra_mask(struct ieee80211_link_sta *link_sta)
{
	struct ieee80211_sta_he_cap cap = link_sta->he_cap;
	u16 mcs_map;

	switch (link_sta->bandwidth) {
	case IEEE80211_STA_RX_BW_160:
		if (cap.he_cap_elem.phy_cap_info[0] &
		    IEEE80211_HE_PHY_CAP0_CHANNEL_WIDTH_SET_80PLUS80_MHZ_IN_5G)
			mcs_map = le16_to_cpu(cap.he_mcs_nss_supp.rx_mcs_80p80);
		else
			mcs_map = le16_to_cpu(cap.he_mcs_nss_supp.rx_mcs_160);
		break;
	default:
		mcs_map = le16_to_cpu(cap.he_mcs_nss_supp.rx_mcs_80);
	}

	/* MCS11, MCS9, MCS7 */
	return get_mcs_ra_mask(mcs_map, 11, 2);
}

static u64 get_eht_mcs_ra_mask(u8 *max_nss, u8 start_mcs, u8 n_nss)
{
	u64 nss_mcs_shift;
	u64 nss_mcs_val;
	u64 mask = 0;
	int i, j;
	u8 nss;

	for (i = 0; i < n_nss; i++) {
		nss = u8_get_bits(max_nss[i], IEEE80211_EHT_MCS_NSS_RX);
		if (!nss)
			continue;

		nss_mcs_val = GENMASK_ULL(start_mcs + i * 2, 0);

		for (j = 0, nss_mcs_shift = 12; j < nss; j++, nss_mcs_shift += 16)
			mask |= nss_mcs_val << nss_mcs_shift;
	}

	return mask;
}

static u64 get_eht_ra_mask(struct ieee80211_link_sta *link_sta)
{
	struct ieee80211_sta_eht_cap *eht_cap = &link_sta->eht_cap;
	struct ieee80211_eht_mcs_nss_supp_20mhz_only *mcs_nss_20mhz;
	struct ieee80211_eht_mcs_nss_supp_bw *mcs_nss;
	u8 *he_phy_cap = link_sta->he_cap.he_cap_elem.phy_cap_info;

	switch (link_sta->bandwidth) {
	case IEEE80211_STA_RX_BW_320:
		mcs_nss = &eht_cap->eht_mcs_nss_supp.bw._320;
		/* MCS 9, 11, 13 */
		return get_eht_mcs_ra_mask(mcs_nss->rx_tx_max_nss, 9, 3);
	case IEEE80211_STA_RX_BW_160:
		mcs_nss = &eht_cap->eht_mcs_nss_supp.bw._160;
		/* MCS 9, 11, 13 */
		return get_eht_mcs_ra_mask(mcs_nss->rx_tx_max_nss, 9, 3);
	case IEEE80211_STA_RX_BW_20:
		if (!(he_phy_cap[0] &
		      IEEE80211_HE_PHY_CAP0_CHANNEL_WIDTH_SET_MASK_ALL)) {
			mcs_nss_20mhz = &eht_cap->eht_mcs_nss_supp.only_20mhz;
			/* MCS 7, 9, 11, 13 */
			return get_eht_mcs_ra_mask(mcs_nss_20mhz->rx_tx_max_nss, 7, 4);
		}
		fallthrough;
	case IEEE80211_STA_RX_BW_80:
	default:
		mcs_nss = &eht_cap->eht_mcs_nss_supp.bw._80;
		/* MCS 9, 11, 13 */
		return get_eht_mcs_ra_mask(mcs_nss->rx_tx_max_nss, 9, 3);
	}
}

#define RA_FLOOR_TABLE_SIZE	7
#define RA_FLOOR_UP_GAP		3
static u64 rtw89_phy_ra_mask_rssi(struct rtw89_dev *rtwdev, u8 rssi,
				  u8 ratr_state)
{
	u8 rssi_lv_t[RA_FLOOR_TABLE_SIZE] = {30, 44, 48, 52, 56, 60, 100};
	u8 rssi_lv = 0;
	u8 i;

	rssi >>= 1;
	for (i = 0; i < RA_FLOOR_TABLE_SIZE; i++) {
		if (i >= ratr_state)
			rssi_lv_t[i] += RA_FLOOR_UP_GAP;
		if (rssi < rssi_lv_t[i]) {
			rssi_lv = i;
			break;
		}
	}
	if (rssi_lv == 0)
		return 0xffffffffffffffffULL;
	else if (rssi_lv == 1)
		return 0xfffffffffffffff0ULL;
	else if (rssi_lv == 2)
		return 0xffffffffffffefe0ULL;
	else if (rssi_lv == 3)
		return 0xffffffffffffcfc0ULL;
	else if (rssi_lv == 4)
		return 0xffffffffffff8f80ULL;
	else if (rssi_lv >= 5)
		return 0xffffffffffff0f00ULL;

	return 0xffffffffffffffffULL;
}

static u64 rtw89_phy_ra_mask_recover(u64 ra_mask, u64 ra_mask_bak)
{
	if ((ra_mask & ~(RA_MASK_CCK_RATES | RA_MASK_OFDM_RATES)) == 0)
		ra_mask |= (ra_mask_bak & ~(RA_MASK_CCK_RATES | RA_MASK_OFDM_RATES));

	if (ra_mask == 0)
		ra_mask |= (ra_mask_bak & (RA_MASK_CCK_RATES | RA_MASK_OFDM_RATES));

	return ra_mask;
}

static u64 rtw89_phy_ra_mask_cfg(struct rtw89_dev *rtwdev,
				 struct rtw89_sta_link *rtwsta_link,
				 struct ieee80211_link_sta *link_sta,
				 const struct rtw89_chan *chan)
{
	struct cfg80211_bitrate_mask *mask = &rtwsta_link->mask;
	enum nl80211_band band;
	u64 cfg_mask;

	if (!rtwsta_link->use_cfg_mask)
		return -1;

	switch (chan->band_type) {
	case RTW89_BAND_2G:
		band = NL80211_BAND_2GHZ;
		cfg_mask = u64_encode_bits(mask->control[NL80211_BAND_2GHZ].legacy,
					   RA_MASK_CCK_RATES | RA_MASK_OFDM_RATES);
		break;
	case RTW89_BAND_5G:
		band = NL80211_BAND_5GHZ;
		cfg_mask = u64_encode_bits(mask->control[NL80211_BAND_5GHZ].legacy,
					   RA_MASK_OFDM_RATES);
		break;
	case RTW89_BAND_6G:
		band = NL80211_BAND_6GHZ;
		cfg_mask = u64_encode_bits(mask->control[NL80211_BAND_6GHZ].legacy,
					   RA_MASK_OFDM_RATES);
		break;
	default:
		rtw89_warn(rtwdev, "unhandled band type %d\n", chan->band_type);
		return -1;
	}

	if (link_sta->he_cap.has_he) {
		cfg_mask |= u64_encode_bits(mask->control[band].he_mcs[0],
					    RA_MASK_HE_1SS_RATES);
		cfg_mask |= u64_encode_bits(mask->control[band].he_mcs[1],
					    RA_MASK_HE_2SS_RATES);
	} else if (link_sta->vht_cap.vht_supported) {
		cfg_mask |= u64_encode_bits(mask->control[band].vht_mcs[0],
					    RA_MASK_VHT_1SS_RATES);
		cfg_mask |= u64_encode_bits(mask->control[band].vht_mcs[1],
					    RA_MASK_VHT_2SS_RATES);
	} else if (link_sta->ht_cap.ht_supported) {
		cfg_mask |= u64_encode_bits(mask->control[band].ht_mcs[0],
					    RA_MASK_HT_1SS_RATES);
		cfg_mask |= u64_encode_bits(mask->control[band].ht_mcs[1],
					    RA_MASK_HT_2SS_RATES);
	}

	return cfg_mask;
}

static const u64
rtw89_ra_mask_ht_rates[4] = {RA_MASK_HT_1SS_RATES, RA_MASK_HT_2SS_RATES,
			     RA_MASK_HT_3SS_RATES, RA_MASK_HT_4SS_RATES};
static const u64
rtw89_ra_mask_vht_rates[4] = {RA_MASK_VHT_1SS_RATES, RA_MASK_VHT_2SS_RATES,
			      RA_MASK_VHT_3SS_RATES, RA_MASK_VHT_4SS_RATES};
static const u64
rtw89_ra_mask_he_rates[4] = {RA_MASK_HE_1SS_RATES, RA_MASK_HE_2SS_RATES,
			     RA_MASK_HE_3SS_RATES, RA_MASK_HE_4SS_RATES};
static const u64
rtw89_ra_mask_eht_rates[4] = {RA_MASK_EHT_1SS_RATES, RA_MASK_EHT_2SS_RATES,
			      RA_MASK_EHT_3SS_RATES, RA_MASK_EHT_4SS_RATES};

static void rtw89_phy_ra_gi_ltf(struct rtw89_dev *rtwdev,
				struct rtw89_sta_link *rtwsta_link,
				const struct rtw89_chan *chan,
				bool *fix_giltf_en, u8 *fix_giltf)
{
	struct cfg80211_bitrate_mask *mask = &rtwsta_link->mask;
	u8 band = chan->band_type;
	enum nl80211_band nl_band = rtw89_hw_to_nl80211_band(band);
	u8 he_gi = mask->control[nl_band].he_gi;
	u8 he_ltf = mask->control[nl_band].he_ltf;

	if (!rtwsta_link->use_cfg_mask)
		return;

	if (he_ltf == 2 && he_gi == 2) {
		*fix_giltf = RTW89_GILTF_LGI_4XHE32;
	} else if (he_ltf == 2 && he_gi == 0) {
		*fix_giltf = RTW89_GILTF_SGI_4XHE08;
	} else if (he_ltf == 1 && he_gi == 1) {
		*fix_giltf = RTW89_GILTF_2XHE16;
	} else if (he_ltf == 1 && he_gi == 0) {
		*fix_giltf = RTW89_GILTF_2XHE08;
	} else if (he_ltf == 0 && he_gi == 1) {
		*fix_giltf = RTW89_GILTF_1XHE16;
	} else if (he_ltf == 0 && he_gi == 0) {
		*fix_giltf = RTW89_GILTF_1XHE08;
	} else {
		*fix_giltf_en = false;
		return;
	}

	*fix_giltf_en = true;
}

static void rtw89_phy_ra_sta_update(struct rtw89_dev *rtwdev,
				    struct rtw89_vif_link *rtwvif_link,
				    struct rtw89_sta_link *rtwsta_link,
				    struct ieee80211_link_sta *link_sta,
				    bool p2p, bool csi)
{
	struct rtw89_phy_rate_pattern *rate_pattern = &rtwvif_link->rate_pattern;
	struct rtw89_ra_info *ra = &rtwsta_link->ra;
	const struct rtw89_chan *chan = rtw89_chan_get(rtwdev,
						       rtwvif_link->chanctx_idx);
	const u64 *high_rate_masks = rtw89_ra_mask_ht_rates;
	u8 rssi = ewma_rssi_read(&rtwsta_link->avg_rssi);
	u64 ra_mask = 0;
	u64 ra_mask_bak;
	u8 mode = 0;
	u8 csi_mode = RTW89_RA_RPT_MODE_LEGACY;
	u8 bw_mode = 0;
	u8 stbc_en = 0;
	u8 ldpc_en = 0;
	u8 fix_giltf = 0;
	u8 i;
	bool sgi = false;
	bool fix_giltf_en = false;

	memset(ra, 0, sizeof(*ra));
	/* Set the ra mask from sta's capability */
	if (link_sta->eht_cap.has_eht) {
		mode |= RTW89_RA_MODE_EHT;
		ra_mask |= get_eht_ra_mask(link_sta);
		high_rate_masks = rtw89_ra_mask_eht_rates;
	} else if (link_sta->he_cap.has_he) {
		mode |= RTW89_RA_MODE_HE;
		csi_mode = RTW89_RA_RPT_MODE_HE;
		ra_mask |= get_he_ra_mask(link_sta);
		high_rate_masks = rtw89_ra_mask_he_rates;
		if (link_sta->he_cap.he_cap_elem.phy_cap_info[2] &
		    IEEE80211_HE_PHY_CAP2_STBC_RX_UNDER_80MHZ)
			stbc_en = 1;
		if (link_sta->he_cap.he_cap_elem.phy_cap_info[1] &
		    IEEE80211_HE_PHY_CAP1_LDPC_CODING_IN_PAYLOAD)
			ldpc_en = 1;
		rtw89_phy_ra_gi_ltf(rtwdev, rtwsta_link, chan, &fix_giltf_en, &fix_giltf);
	} else if (link_sta->vht_cap.vht_supported) {
		u16 mcs_map = le16_to_cpu(link_sta->vht_cap.vht_mcs.rx_mcs_map);

		mode |= RTW89_RA_MODE_VHT;
		csi_mode = RTW89_RA_RPT_MODE_VHT;
		/* MCS9 (non-20MHz), MCS8, MCS7 */
		if (link_sta->bandwidth == IEEE80211_STA_RX_BW_20)
			ra_mask |= get_mcs_ra_mask(mcs_map, 8, 1);
		else
			ra_mask |= get_mcs_ra_mask(mcs_map, 9, 1);
		high_rate_masks = rtw89_ra_mask_vht_rates;
		if (link_sta->vht_cap.cap & IEEE80211_VHT_CAP_RXSTBC_MASK)
			stbc_en = 1;
		if (link_sta->vht_cap.cap & IEEE80211_VHT_CAP_RXLDPC)
			ldpc_en = 1;
	} else if (link_sta->ht_cap.ht_supported) {
		mode |= RTW89_RA_MODE_HT;
		csi_mode = RTW89_RA_RPT_MODE_HT;
		ra_mask |= ((u64)link_sta->ht_cap.mcs.rx_mask[3] << 48) |
			   ((u64)link_sta->ht_cap.mcs.rx_mask[2] << 36) |
			   ((u64)link_sta->ht_cap.mcs.rx_mask[1] << 24) |
			   ((u64)link_sta->ht_cap.mcs.rx_mask[0] << 12);
		high_rate_masks = rtw89_ra_mask_ht_rates;
		if (link_sta->ht_cap.cap & IEEE80211_HT_CAP_RX_STBC)
			stbc_en = 1;
		if (link_sta->ht_cap.cap & IEEE80211_HT_CAP_LDPC_CODING)
			ldpc_en = 1;
	}

	switch (chan->band_type) {
	case RTW89_BAND_2G:
		ra_mask |= link_sta->supp_rates[NL80211_BAND_2GHZ];
		if (link_sta->supp_rates[NL80211_BAND_2GHZ] & 0xf)
			mode |= RTW89_RA_MODE_CCK;
		if (link_sta->supp_rates[NL80211_BAND_2GHZ] & 0xff0)
			mode |= RTW89_RA_MODE_OFDM;
		break;
	case RTW89_BAND_5G:
		ra_mask |= (u64)link_sta->supp_rates[NL80211_BAND_5GHZ] << 4;
		mode |= RTW89_RA_MODE_OFDM;
		break;
	case RTW89_BAND_6G:
		ra_mask |= (u64)link_sta->supp_rates[NL80211_BAND_6GHZ] << 4;
		mode |= RTW89_RA_MODE_OFDM;
		break;
	default:
		rtw89_err(rtwdev, "Unknown band type\n");
		break;
	}

	ra_mask_bak = ra_mask;

	if (mode >= RTW89_RA_MODE_HT) {
		u64 mask = 0;
		for (i = 0; i < rtwdev->hal.tx_nss; i++)
			mask |= high_rate_masks[i];
		if (mode & RTW89_RA_MODE_OFDM)
			mask |= RA_MASK_SUBOFDM_RATES;
		if (mode & RTW89_RA_MODE_CCK)
			mask |= RA_MASK_SUBCCK_RATES;
		ra_mask &= mask;
	} else if (mode & RTW89_RA_MODE_OFDM) {
		ra_mask &= (RA_MASK_OFDM_RATES | RA_MASK_SUBCCK_RATES);
	}

	if (mode != RTW89_RA_MODE_CCK)
		ra_mask &= rtw89_phy_ra_mask_rssi(rtwdev, rssi, 0);

	ra_mask = rtw89_phy_ra_mask_recover(ra_mask, ra_mask_bak);
	ra_mask &= rtw89_phy_ra_mask_cfg(rtwdev, rtwsta_link, link_sta, chan);

	switch (link_sta->bandwidth) {
	case IEEE80211_STA_RX_BW_160:
		bw_mode = RTW89_CHANNEL_WIDTH_160;
		sgi = link_sta->vht_cap.vht_supported &&
		      (link_sta->vht_cap.cap & IEEE80211_VHT_CAP_SHORT_GI_160);
		break;
	case IEEE80211_STA_RX_BW_80:
		bw_mode = RTW89_CHANNEL_WIDTH_80;
		sgi = link_sta->vht_cap.vht_supported &&
		      (link_sta->vht_cap.cap & IEEE80211_VHT_CAP_SHORT_GI_80);
		break;
	case IEEE80211_STA_RX_BW_40:
		bw_mode = RTW89_CHANNEL_WIDTH_40;
		sgi = link_sta->ht_cap.ht_supported &&
		      (link_sta->ht_cap.cap & IEEE80211_HT_CAP_SGI_40);
		break;
	default:
		bw_mode = RTW89_CHANNEL_WIDTH_20;
		sgi = link_sta->ht_cap.ht_supported &&
		      (link_sta->ht_cap.cap & IEEE80211_HT_CAP_SGI_20);
		break;
	}

	if (link_sta->he_cap.he_cap_elem.phy_cap_info[3] &
	    IEEE80211_HE_PHY_CAP3_DCM_MAX_CONST_RX_16_QAM)
		ra->dcm_cap = 1;

	if (rate_pattern->enable && !p2p) {
		ra_mask = rtw89_phy_ra_mask_cfg(rtwdev, rtwsta_link, link_sta, chan);
		ra_mask &= rate_pattern->ra_mask;
		mode = rate_pattern->ra_mode;
	}

	ra->bw_cap = bw_mode;
	ra->er_cap = rtwsta_link->er_cap;
	ra->mode_ctrl = mode;
	ra->macid = rtwsta_link->mac_id;
	ra->stbc_cap = stbc_en;
	ra->ldpc_cap = ldpc_en;
	ra->ss_num = min(link_sta->rx_nss, rtwdev->hal.tx_nss) - 1;
	ra->en_sgi = sgi;
	ra->ra_mask = ra_mask;
	ra->fix_giltf_en = fix_giltf_en;
	ra->fix_giltf = fix_giltf;

	if (!csi)
		return;

	ra->fixed_csi_rate_en = false;
	ra->ra_csi_rate_en = true;
	ra->cr_tbl_sel = false;
	ra->band_num = rtwvif_link->phy_idx;
	ra->csi_bw = bw_mode;
	ra->csi_gi_ltf = RTW89_GILTF_LGI_4XHE32;
	ra->csi_mcs_ss_idx = 5;
	ra->csi_mode = csi_mode;
}

static void __rtw89_phy_ra_update_sta(struct rtw89_dev *rtwdev,
				      struct rtw89_vif_link *rtwvif_link,
				      struct rtw89_sta_link *rtwsta_link,
				      u32 changed)
{
	struct ieee80211_vif *vif = rtwvif_link_to_vif(rtwvif_link);
	struct rtw89_ra_info *ra = &rtwsta_link->ra;
	struct ieee80211_link_sta *link_sta;

	rcu_read_lock();

	link_sta = rtw89_sta_rcu_dereference_link(rtwsta_link, false);
	rtw89_phy_ra_sta_update(rtwdev, rtwvif_link, rtwsta_link,
				link_sta, vif->p2p, false);

	rcu_read_unlock();

	if (changed & IEEE80211_RC_SUPP_RATES_CHANGED)
		ra->upd_mask = 1;
	if (changed & (IEEE80211_RC_BW_CHANGED | IEEE80211_RC_NSS_CHANGED))
		ra->upd_bw_nss_mask = 1;

	rtw89_debug(rtwdev, RTW89_DBG_RA,
		    "ra updat: macid = %d, bw = %d, nss = %d, gi = %d %d",
		    ra->macid,
		    ra->bw_cap,
		    ra->ss_num,
		    ra->en_sgi,
		    ra->giltf);

	rtw89_fw_h2c_ra(rtwdev, ra, false);
}

void rtw89_phy_ra_update_sta(struct rtw89_dev *rtwdev, struct ieee80211_sta *sta,
			     u32 changed)
{
	struct rtw89_sta *rtwsta = sta_to_rtwsta(sta);
	struct rtw89_vif_link *rtwvif_link;
	struct rtw89_sta_link *rtwsta_link;
	unsigned int link_id;

	rtw89_sta_for_each_link(rtwsta, rtwsta_link, link_id) {
		rtwvif_link = rtwsta_link->rtwvif_link;
		__rtw89_phy_ra_update_sta(rtwdev, rtwvif_link, rtwsta_link, changed);
	}
}

static bool __check_rate_pattern(struct rtw89_phy_rate_pattern *next,
				 u16 rate_base, u64 ra_mask, u8 ra_mode,
				 u32 rate_ctrl, u32 ctrl_skip, bool force)
{
	u8 n, c;

	if (rate_ctrl == ctrl_skip)
		return true;

	n = hweight32(rate_ctrl);
	if (n == 0)
		return true;

	if (force && n != 1)
		return false;

	if (next->enable)
		return false;

	c = __fls(rate_ctrl);
	next->rate = rate_base + c;
	next->ra_mode = ra_mode;
	next->ra_mask = ra_mask;
	next->enable = true;

	return true;
}

#define RTW89_HW_RATE_BY_CHIP_GEN(rate) \
	{ \
		[RTW89_CHIP_AX] = RTW89_HW_RATE_ ## rate, \
		[RTW89_CHIP_BE] = RTW89_HW_RATE_V1_ ## rate, \
	}

static
void __rtw89_phy_rate_pattern_vif(struct rtw89_dev *rtwdev,
				  struct rtw89_vif_link *rtwvif_link,
				  const struct cfg80211_bitrate_mask *mask)
{
	struct ieee80211_supported_band *sband;
	struct rtw89_phy_rate_pattern next_pattern = {0};
	const struct rtw89_chan *chan = rtw89_chan_get(rtwdev,
						       rtwvif_link->chanctx_idx);
	static const u16 hw_rate_he[][RTW89_CHIP_GEN_NUM] = {
		RTW89_HW_RATE_BY_CHIP_GEN(HE_NSS1_MCS0),
		RTW89_HW_RATE_BY_CHIP_GEN(HE_NSS2_MCS0),
		RTW89_HW_RATE_BY_CHIP_GEN(HE_NSS3_MCS0),
		RTW89_HW_RATE_BY_CHIP_GEN(HE_NSS4_MCS0),
	};
	static const u16 hw_rate_vht[][RTW89_CHIP_GEN_NUM] = {
		RTW89_HW_RATE_BY_CHIP_GEN(VHT_NSS1_MCS0),
		RTW89_HW_RATE_BY_CHIP_GEN(VHT_NSS2_MCS0),
		RTW89_HW_RATE_BY_CHIP_GEN(VHT_NSS3_MCS0),
		RTW89_HW_RATE_BY_CHIP_GEN(VHT_NSS4_MCS0),
	};
	static const u16 hw_rate_ht[][RTW89_CHIP_GEN_NUM] = {
		RTW89_HW_RATE_BY_CHIP_GEN(MCS0),
		RTW89_HW_RATE_BY_CHIP_GEN(MCS8),
		RTW89_HW_RATE_BY_CHIP_GEN(MCS16),
		RTW89_HW_RATE_BY_CHIP_GEN(MCS24),
	};
	u8 band = chan->band_type;
	enum nl80211_band nl_band = rtw89_hw_to_nl80211_band(band);
	enum rtw89_chip_gen chip_gen = rtwdev->chip->chip_gen;
	u8 tx_nss = rtwdev->hal.tx_nss;
	u8 i;

	for (i = 0; i < tx_nss; i++)
		if (!__check_rate_pattern(&next_pattern, hw_rate_he[i][chip_gen],
					  RA_MASK_HE_RATES, RTW89_RA_MODE_HE,
					  mask->control[nl_band].he_mcs[i],
					  0, true))
			goto out;

	for (i = 0; i < tx_nss; i++)
		if (!__check_rate_pattern(&next_pattern, hw_rate_vht[i][chip_gen],
					  RA_MASK_VHT_RATES, RTW89_RA_MODE_VHT,
					  mask->control[nl_band].vht_mcs[i],
					  0, true))
			goto out;

	for (i = 0; i < tx_nss; i++)
		if (!__check_rate_pattern(&next_pattern, hw_rate_ht[i][chip_gen],
					  RA_MASK_HT_RATES, RTW89_RA_MODE_HT,
					  mask->control[nl_band].ht_mcs[i],
					  0, true))
			goto out;

	/* lagacy cannot be empty for nl80211_parse_tx_bitrate_mask, and
	 * require at least one basic rate for ieee80211_set_bitrate_mask,
	 * so the decision just depends on if all bitrates are set or not.
	 */
	sband = rtwdev->hw->wiphy->bands[nl_band];
	if (band == RTW89_BAND_2G) {
		if (!__check_rate_pattern(&next_pattern, RTW89_HW_RATE_CCK1,
					  RA_MASK_CCK_RATES | RA_MASK_OFDM_RATES,
					  RTW89_RA_MODE_CCK | RTW89_RA_MODE_OFDM,
					  mask->control[nl_band].legacy,
					  BIT(sband->n_bitrates) - 1, false))
			goto out;
	} else {
		if (!__check_rate_pattern(&next_pattern, RTW89_HW_RATE_OFDM6,
					  RA_MASK_OFDM_RATES, RTW89_RA_MODE_OFDM,
					  mask->control[nl_band].legacy,
					  BIT(sband->n_bitrates) - 1, false))
			goto out;
	}

	if (!next_pattern.enable)
		goto out;

	rtwvif_link->rate_pattern = next_pattern;
	rtw89_debug(rtwdev, RTW89_DBG_RA,
		    "configure pattern: rate 0x%x, mask 0x%llx, mode 0x%x\n",
		    next_pattern.rate,
		    next_pattern.ra_mask,
		    next_pattern.ra_mode);
	return;

out:
	rtwvif_link->rate_pattern.enable = false;
	rtw89_debug(rtwdev, RTW89_DBG_RA, "unset rate pattern\n");
}

void rtw89_phy_rate_pattern_vif(struct rtw89_dev *rtwdev,
				struct ieee80211_vif *vif,
				const struct cfg80211_bitrate_mask *mask)
{
	struct rtw89_vif *rtwvif = vif_to_rtwvif(vif);
	struct rtw89_vif_link *rtwvif_link;
	unsigned int link_id;

	rtw89_vif_for_each_link(rtwvif, rtwvif_link, link_id)
		__rtw89_phy_rate_pattern_vif(rtwdev, rtwvif_link, mask);
}

static void rtw89_phy_ra_update_sta_iter(void *data, struct ieee80211_sta *sta)
{
	struct rtw89_dev *rtwdev = (struct rtw89_dev *)data;

	rtw89_phy_ra_update_sta(rtwdev, sta, IEEE80211_RC_SUPP_RATES_CHANGED);
}

void rtw89_phy_ra_update(struct rtw89_dev *rtwdev)
{
	ieee80211_iterate_stations_atomic(rtwdev->hw,
					  rtw89_phy_ra_update_sta_iter,
					  rtwdev);
}

void rtw89_phy_ra_assoc(struct rtw89_dev *rtwdev, struct rtw89_sta_link *rtwsta_link)
{
	struct rtw89_vif_link *rtwvif_link = rtwsta_link->rtwvif_link;
	struct ieee80211_vif *vif = rtwvif_link_to_vif(rtwvif_link);
	struct rtw89_ra_info *ra = &rtwsta_link->ra;
	u8 rssi = ewma_rssi_read(&rtwsta_link->avg_rssi) >> RSSI_FACTOR;
	struct ieee80211_link_sta *link_sta;
	bool csi;
<<<<<<< HEAD

	rcu_read_lock();

	link_sta = rtw89_sta_rcu_dereference_link(rtwsta_link, true);
	csi = rtw89_sta_has_beamformer_cap(link_sta);

=======

	rcu_read_lock();

	link_sta = rtw89_sta_rcu_dereference_link(rtwsta_link, true);
	csi = rtw89_sta_has_beamformer_cap(link_sta);

>>>>>>> fcc79e17
	rtw89_phy_ra_sta_update(rtwdev, rtwvif_link, rtwsta_link,
				link_sta, vif->p2p, csi);

	rcu_read_unlock();

	if (rssi > 40)
		ra->init_rate_lv = 1;
	else if (rssi > 20)
		ra->init_rate_lv = 2;
	else if (rssi > 1)
		ra->init_rate_lv = 3;
	else
		ra->init_rate_lv = 0;
	ra->upd_all = 1;
	rtw89_debug(rtwdev, RTW89_DBG_RA,
		    "ra assoc: macid = %d, mode = %d, bw = %d, nss = %d, lv = %d",
		    ra->macid,
		    ra->mode_ctrl,
		    ra->bw_cap,
		    ra->ss_num,
		    ra->init_rate_lv);
	rtw89_debug(rtwdev, RTW89_DBG_RA,
		    "ra assoc: dcm = %d, er = %d, ldpc = %d, stbc = %d, gi = %d %d",
		    ra->dcm_cap,
		    ra->er_cap,
		    ra->ldpc_cap,
		    ra->stbc_cap,
		    ra->en_sgi,
		    ra->giltf);

	rtw89_fw_h2c_ra(rtwdev, ra, csi);
}

u8 rtw89_phy_get_txsc(struct rtw89_dev *rtwdev,
		      const struct rtw89_chan *chan,
		      enum rtw89_bandwidth dbw)
{
	enum rtw89_bandwidth cbw = chan->band_width;
	u8 pri_ch = chan->primary_channel;
	u8 central_ch = chan->channel;
	u8 txsc_idx = 0;
	u8 tmp = 0;

	if (cbw == dbw || cbw == RTW89_CHANNEL_WIDTH_20)
		return txsc_idx;

	switch (cbw) {
	case RTW89_CHANNEL_WIDTH_40:
		txsc_idx = pri_ch > central_ch ? 1 : 2;
		break;
	case RTW89_CHANNEL_WIDTH_80:
		if (dbw == RTW89_CHANNEL_WIDTH_20) {
			if (pri_ch > central_ch)
				txsc_idx = (pri_ch - central_ch) >> 1;
			else
				txsc_idx = ((central_ch - pri_ch) >> 1) + 1;
		} else {
			txsc_idx = pri_ch > central_ch ? 9 : 10;
		}
		break;
	case RTW89_CHANNEL_WIDTH_160:
		if (pri_ch > central_ch)
			tmp = (pri_ch - central_ch) >> 1;
		else
			tmp = ((central_ch - pri_ch) >> 1) + 1;

		if (dbw == RTW89_CHANNEL_WIDTH_20) {
			txsc_idx = tmp;
		} else if (dbw == RTW89_CHANNEL_WIDTH_40) {
			if (tmp == 1 || tmp == 3)
				txsc_idx = 9;
			else if (tmp == 5 || tmp == 7)
				txsc_idx = 11;
			else if (tmp == 2 || tmp == 4)
				txsc_idx = 10;
			else if (tmp == 6 || tmp == 8)
				txsc_idx = 12;
			else
				return 0xff;
		} else {
			txsc_idx = pri_ch > central_ch ? 13 : 14;
		}
		break;
	case RTW89_CHANNEL_WIDTH_80_80:
		if (dbw == RTW89_CHANNEL_WIDTH_20) {
			if (pri_ch > central_ch)
				txsc_idx = (10 - (pri_ch - central_ch)) >> 1;
			else
				txsc_idx = ((central_ch - pri_ch) >> 1) + 5;
		} else if (dbw == RTW89_CHANNEL_WIDTH_40) {
			txsc_idx = pri_ch > central_ch ? 10 : 12;
		} else {
			txsc_idx = 14;
		}
		break;
	default:
		break;
	}

	return txsc_idx;
}
EXPORT_SYMBOL(rtw89_phy_get_txsc);

u8 rtw89_phy_get_txsb(struct rtw89_dev *rtwdev, const struct rtw89_chan *chan,
		      enum rtw89_bandwidth dbw)
{
	enum rtw89_bandwidth cbw = chan->band_width;
	u8 pri_ch = chan->primary_channel;
	u8 central_ch = chan->channel;
	u8 txsb_idx = 0;

	if (cbw == dbw || cbw == RTW89_CHANNEL_WIDTH_20)
		return txsb_idx;

	switch (cbw) {
	case RTW89_CHANNEL_WIDTH_40:
		txsb_idx = pri_ch > central_ch ? 1 : 0;
		break;
	case RTW89_CHANNEL_WIDTH_80:
		if (dbw == RTW89_CHANNEL_WIDTH_20)
			txsb_idx = (pri_ch - central_ch + 6) / 4;
		else
			txsb_idx = pri_ch > central_ch ? 1 : 0;
		break;
	case RTW89_CHANNEL_WIDTH_160:
		if (dbw == RTW89_CHANNEL_WIDTH_20)
			txsb_idx = (pri_ch - central_ch + 14) / 4;
		else if (dbw == RTW89_CHANNEL_WIDTH_40)
			txsb_idx = (pri_ch - central_ch + 12) / 8;
		else
			txsb_idx = pri_ch > central_ch ? 1 : 0;
		break;
	case RTW89_CHANNEL_WIDTH_320:
		if (dbw == RTW89_CHANNEL_WIDTH_20)
			txsb_idx = (pri_ch - central_ch + 30) / 4;
		else if (dbw == RTW89_CHANNEL_WIDTH_40)
			txsb_idx = (pri_ch - central_ch + 28) / 8;
		else if (dbw == RTW89_CHANNEL_WIDTH_80)
			txsb_idx = (pri_ch - central_ch + 24) / 16;
		else
			txsb_idx = pri_ch > central_ch ? 1 : 0;
		break;
	default:
		break;
	}

	return txsb_idx;
}
EXPORT_SYMBOL(rtw89_phy_get_txsb);

static bool rtw89_phy_check_swsi_busy(struct rtw89_dev *rtwdev)
{
	return !!rtw89_phy_read32_mask(rtwdev, R_SWSI_V1, B_SWSI_W_BUSY_V1) ||
	       !!rtw89_phy_read32_mask(rtwdev, R_SWSI_V1, B_SWSI_R_BUSY_V1);
}

u32 rtw89_phy_read_rf(struct rtw89_dev *rtwdev, enum rtw89_rf_path rf_path,
		      u32 addr, u32 mask)
{
	const struct rtw89_chip_info *chip = rtwdev->chip;
	const u32 *base_addr = chip->rf_base_addr;
	u32 val, direct_addr;

	if (rf_path >= rtwdev->chip->rf_path_num) {
		rtw89_err(rtwdev, "unsupported rf path (%d)\n", rf_path);
		return INV_RF_DATA;
	}

	addr &= 0xff;
	direct_addr = base_addr[rf_path] + (addr << 2);
	mask &= RFREG_MASK;

	val = rtw89_phy_read32_mask(rtwdev, direct_addr, mask);

	return val;
}
EXPORT_SYMBOL(rtw89_phy_read_rf);

static u32 rtw89_phy_read_rf_a(struct rtw89_dev *rtwdev,
			       enum rtw89_rf_path rf_path, u32 addr, u32 mask)
{
	bool busy;
	bool done;
	u32 val;
	int ret;

	ret = read_poll_timeout_atomic(rtw89_phy_check_swsi_busy, busy, !busy,
				       1, 30, false, rtwdev);
	if (ret) {
		rtw89_err(rtwdev, "read rf busy swsi\n");
		return INV_RF_DATA;
	}

	mask &= RFREG_MASK;

	val = FIELD_PREP(B_SWSI_READ_ADDR_PATH_V1, rf_path) |
	      FIELD_PREP(B_SWSI_READ_ADDR_ADDR_V1, addr);
	rtw89_phy_write32_mask(rtwdev, R_SWSI_READ_ADDR_V1, B_SWSI_READ_ADDR_V1, val);
	udelay(2);

	ret = read_poll_timeout_atomic(rtw89_phy_read32_mask, done, done, 1,
				       30, false, rtwdev, R_SWSI_V1,
				       B_SWSI_R_DATA_DONE_V1);
	if (ret) {
		rtw89_err(rtwdev, "read swsi busy\n");
		return INV_RF_DATA;
	}

	return rtw89_phy_read32_mask(rtwdev, R_SWSI_V1, mask);
}

u32 rtw89_phy_read_rf_v1(struct rtw89_dev *rtwdev, enum rtw89_rf_path rf_path,
			 u32 addr, u32 mask)
{
	bool ad_sel = FIELD_GET(RTW89_RF_ADDR_ADSEL_MASK, addr);

	if (rf_path >= rtwdev->chip->rf_path_num) {
		rtw89_err(rtwdev, "unsupported rf path (%d)\n", rf_path);
		return INV_RF_DATA;
	}

	if (ad_sel)
		return rtw89_phy_read_rf(rtwdev, rf_path, addr, mask);
	else
		return rtw89_phy_read_rf_a(rtwdev, rf_path, addr, mask);
}
EXPORT_SYMBOL(rtw89_phy_read_rf_v1);

static u32 rtw89_phy_read_full_rf_v2_a(struct rtw89_dev *rtwdev,
				       enum rtw89_rf_path rf_path, u32 addr)
{
	static const u16 r_addr_ofst[2] = {0x2C24, 0x2D24};
	static const u16 addr_ofst[2] = {0x2ADC, 0x2BDC};
	bool busy, done;
	int ret;
	u32 val;

	rtw89_phy_write32_mask(rtwdev, addr_ofst[rf_path], B_HWSI_ADD_CTL_MASK, 0x1);
	ret = read_poll_timeout_atomic(rtw89_phy_read32_mask, busy, !busy,
				       1, 3800, false,
				       rtwdev, r_addr_ofst[rf_path], B_HWSI_VAL_BUSY);
	if (ret) {
		rtw89_warn(rtwdev, "poll HWSI is busy\n");
		return INV_RF_DATA;
	}

	rtw89_phy_write32_mask(rtwdev, addr_ofst[rf_path], B_HWSI_ADD_MASK, addr);
	rtw89_phy_write32_mask(rtwdev, addr_ofst[rf_path], B_HWSI_ADD_RD, 0x1);
	udelay(2);

	ret = read_poll_timeout_atomic(rtw89_phy_read32_mask, done, done,
				       1, 3800, false,
				       rtwdev, r_addr_ofst[rf_path], B_HWSI_VAL_RDONE);
	if (ret) {
		rtw89_warn(rtwdev, "read HWSI is busy\n");
		val = INV_RF_DATA;
		goto out;
	}

	val = rtw89_phy_read32_mask(rtwdev, r_addr_ofst[rf_path], RFREG_MASK);
out:
	rtw89_phy_write32_mask(rtwdev, addr_ofst[rf_path], B_HWSI_ADD_POLL_MASK, 0);

	return val;
}

static u32 rtw89_phy_read_rf_v2_a(struct rtw89_dev *rtwdev,
				  enum rtw89_rf_path rf_path, u32 addr, u32 mask)
{
	u32 val;

	val = rtw89_phy_read_full_rf_v2_a(rtwdev, rf_path, addr);

	return (val & mask) >> __ffs(mask);
}

u32 rtw89_phy_read_rf_v2(struct rtw89_dev *rtwdev, enum rtw89_rf_path rf_path,
			 u32 addr, u32 mask)
{
	bool ad_sel = u32_get_bits(addr, RTW89_RF_ADDR_ADSEL_MASK);

	if (rf_path >= rtwdev->chip->rf_path_num) {
		rtw89_err(rtwdev, "unsupported rf path (%d)\n", rf_path);
		return INV_RF_DATA;
	}

	if (ad_sel)
		return rtw89_phy_read_rf(rtwdev, rf_path, addr, mask);
	else
		return rtw89_phy_read_rf_v2_a(rtwdev, rf_path, addr, mask);
}
EXPORT_SYMBOL(rtw89_phy_read_rf_v2);

bool rtw89_phy_write_rf(struct rtw89_dev *rtwdev, enum rtw89_rf_path rf_path,
			u32 addr, u32 mask, u32 data)
{
	const struct rtw89_chip_info *chip = rtwdev->chip;
	const u32 *base_addr = chip->rf_base_addr;
	u32 direct_addr;

	if (rf_path >= rtwdev->chip->rf_path_num) {
		rtw89_err(rtwdev, "unsupported rf path (%d)\n", rf_path);
		return false;
	}

	addr &= 0xff;
	direct_addr = base_addr[rf_path] + (addr << 2);
	mask &= RFREG_MASK;

	rtw89_phy_write32_mask(rtwdev, direct_addr, mask, data);

	/* delay to ensure writing properly */
	udelay(1);

	return true;
}
EXPORT_SYMBOL(rtw89_phy_write_rf);

static bool rtw89_phy_write_rf_a(struct rtw89_dev *rtwdev,
				 enum rtw89_rf_path rf_path, u32 addr, u32 mask,
				 u32 data)
{
	u8 bit_shift;
	u32 val;
	bool busy, b_msk_en = false;
	int ret;

	ret = read_poll_timeout_atomic(rtw89_phy_check_swsi_busy, busy, !busy,
				       1, 30, false, rtwdev);
	if (ret) {
		rtw89_err(rtwdev, "write rf busy swsi\n");
		return false;
	}

	data &= RFREG_MASK;
	mask &= RFREG_MASK;

	if (mask != RFREG_MASK) {
		b_msk_en = true;
		rtw89_phy_write32_mask(rtwdev, R_SWSI_BIT_MASK_V1, RFREG_MASK,
				       mask);
		bit_shift = __ffs(mask);
		data = (data << bit_shift) & RFREG_MASK;
	}

	val = FIELD_PREP(B_SWSI_DATA_BIT_MASK_EN_V1, b_msk_en) |
	      FIELD_PREP(B_SWSI_DATA_PATH_V1, rf_path) |
	      FIELD_PREP(B_SWSI_DATA_ADDR_V1, addr) |
	      FIELD_PREP(B_SWSI_DATA_VAL_V1, data);

	rtw89_phy_write32_mask(rtwdev, R_SWSI_DATA_V1, MASKDWORD, val);

	return true;
}

bool rtw89_phy_write_rf_v1(struct rtw89_dev *rtwdev, enum rtw89_rf_path rf_path,
			   u32 addr, u32 mask, u32 data)
{
	bool ad_sel = FIELD_GET(RTW89_RF_ADDR_ADSEL_MASK, addr);

	if (rf_path >= rtwdev->chip->rf_path_num) {
		rtw89_err(rtwdev, "unsupported rf path (%d)\n", rf_path);
		return false;
	}

	if (ad_sel)
		return rtw89_phy_write_rf(rtwdev, rf_path, addr, mask, data);
	else
		return rtw89_phy_write_rf_a(rtwdev, rf_path, addr, mask, data);
}
EXPORT_SYMBOL(rtw89_phy_write_rf_v1);

static
bool rtw89_phy_write_full_rf_v2_a(struct rtw89_dev *rtwdev, enum rtw89_rf_path rf_path,
				  u32 addr, u32 data)
{
	static const u32 addr_is_idle[2] = {0x2C24, 0x2D24};
	static const u32 addr_ofst[2] = {0x2AE0, 0x2BE0};
	bool busy;
	u32 val;
	int ret;

	ret = read_poll_timeout_atomic(rtw89_phy_read32_mask, busy, !busy,
				       1, 3800, false,
				       rtwdev, addr_is_idle[rf_path], BIT(29));
	if (ret) {
		rtw89_warn(rtwdev, "[%s] HWSI is busy\n", __func__);
		return false;
	}

	val = u32_encode_bits(addr, B_HWSI_DATA_ADDR) |
	      u32_encode_bits(data, B_HWSI_DATA_VAL);

	rtw89_phy_write32(rtwdev, addr_ofst[rf_path], val);

	return true;
}

static
bool rtw89_phy_write_rf_a_v2(struct rtw89_dev *rtwdev, enum rtw89_rf_path rf_path,
			     u32 addr, u32 mask, u32 data)
{
	u32 val;

	if (mask == RFREG_MASK) {
		val = data;
	} else {
		val = rtw89_phy_read_full_rf_v2_a(rtwdev, rf_path, addr);
		val &= ~mask;
		val |= (data << __ffs(mask)) & mask;
	}

	return rtw89_phy_write_full_rf_v2_a(rtwdev, rf_path, addr, val);
}

bool rtw89_phy_write_rf_v2(struct rtw89_dev *rtwdev, enum rtw89_rf_path rf_path,
			   u32 addr, u32 mask, u32 data)
{
	bool ad_sel = u32_get_bits(addr, RTW89_RF_ADDR_ADSEL_MASK);

	if (rf_path >= rtwdev->chip->rf_path_num) {
		rtw89_err(rtwdev, "unsupported rf path (%d)\n", rf_path);
		return INV_RF_DATA;
	}

	if (ad_sel)
		return rtw89_phy_write_rf(rtwdev, rf_path, addr, mask, data);
	else
		return rtw89_phy_write_rf_a_v2(rtwdev, rf_path, addr, mask, data);
}
EXPORT_SYMBOL(rtw89_phy_write_rf_v2);

static bool rtw89_chip_rf_v1(struct rtw89_dev *rtwdev)
{
	return rtwdev->chip->ops->write_rf == rtw89_phy_write_rf_v1;
}

static void __rtw89_phy_bb_reset(struct rtw89_dev *rtwdev,
				 enum rtw89_phy_idx phy_idx)
{
	const struct rtw89_chip_info *chip = rtwdev->chip;

	chip->ops->bb_reset(rtwdev, phy_idx);
}

static void rtw89_phy_bb_reset(struct rtw89_dev *rtwdev)
{
	__rtw89_phy_bb_reset(rtwdev, RTW89_PHY_0);
	if (rtwdev->dbcc_en)
		__rtw89_phy_bb_reset(rtwdev, RTW89_PHY_1);
}

static void rtw89_phy_config_bb_reg(struct rtw89_dev *rtwdev,
				    const struct rtw89_reg2_def *reg,
				    enum rtw89_rf_path rf_path,
				    void *extra_data)
{
	u32 addr;

	if (reg->addr == 0xfe) {
		mdelay(50);
	} else if (reg->addr == 0xfd) {
		mdelay(5);
	} else if (reg->addr == 0xfc) {
		mdelay(1);
	} else if (reg->addr == 0xfb) {
		udelay(50);
	} else if (reg->addr == 0xfa) {
		udelay(5);
	} else if (reg->addr == 0xf9) {
		udelay(1);
	} else if (reg->data == BYPASS_CR_DATA) {
		rtw89_debug(rtwdev, RTW89_DBG_PHY_TRACK, "Bypass CR 0x%x\n", reg->addr);
	} else {
		addr = reg->addr;

		if ((uintptr_t)extra_data == RTW89_PHY_1)
			addr += rtw89_phy0_phy1_offset(rtwdev, reg->addr);

		rtw89_phy_write32(rtwdev, addr, reg->data);
	}
}

union rtw89_phy_bb_gain_arg {
	u32 addr;
	struct {
		union {
			u8 type;
			struct {
				u8 rxsc_start:4;
				u8 bw:4;
			};
		};
		u8 path;
		u8 gain_band;
		u8 cfg_type;
	};
} __packed;

static void
rtw89_phy_cfg_bb_gain_error(struct rtw89_dev *rtwdev,
			    union rtw89_phy_bb_gain_arg arg, u32 data)
{
	struct rtw89_phy_bb_gain_info *gain = &rtwdev->bb_gain.ax;
	u8 type = arg.type;
	u8 path = arg.path;
	u8 gband = arg.gain_band;
	int i;

	switch (type) {
	case 0:
		for (i = 0; i < 4; i++, data >>= 8)
			gain->lna_gain[gband][path][i] = data & 0xff;
		break;
	case 1:
		for (i = 4; i < 7; i++, data >>= 8)
			gain->lna_gain[gband][path][i] = data & 0xff;
		break;
	case 2:
		for (i = 0; i < 2; i++, data >>= 8)
			gain->tia_gain[gband][path][i] = data & 0xff;
		break;
	default:
		rtw89_warn(rtwdev,
			   "bb gain error {0x%x:0x%x} with unknown type: %d\n",
			   arg.addr, data, type);
		break;
	}
}

enum rtw89_phy_bb_rxsc_start_idx {
	RTW89_BB_RXSC_START_IDX_FULL = 0,
	RTW89_BB_RXSC_START_IDX_20 = 1,
	RTW89_BB_RXSC_START_IDX_20_1 = 5,
	RTW89_BB_RXSC_START_IDX_40 = 9,
	RTW89_BB_RXSC_START_IDX_80 = 13,
};

static void
rtw89_phy_cfg_bb_rpl_ofst(struct rtw89_dev *rtwdev,
			  union rtw89_phy_bb_gain_arg arg, u32 data)
{
	struct rtw89_phy_bb_gain_info *gain = &rtwdev->bb_gain.ax;
	u8 rxsc_start = arg.rxsc_start;
	u8 bw = arg.bw;
	u8 path = arg.path;
	u8 gband = arg.gain_band;
	u8 rxsc;
	s8 ofst;
	int i;

	switch (bw) {
	case RTW89_CHANNEL_WIDTH_20:
		gain->rpl_ofst_20[gband][path] = (s8)data;
		break;
	case RTW89_CHANNEL_WIDTH_40:
		if (rxsc_start == RTW89_BB_RXSC_START_IDX_FULL) {
			gain->rpl_ofst_40[gband][path][0] = (s8)data;
		} else if (rxsc_start == RTW89_BB_RXSC_START_IDX_20) {
			for (i = 0; i < 2; i++, data >>= 8) {
				rxsc = RTW89_BB_RXSC_START_IDX_20 + i;
				ofst = (s8)(data & 0xff);
				gain->rpl_ofst_40[gband][path][rxsc] = ofst;
			}
		}
		break;
	case RTW89_CHANNEL_WIDTH_80:
		if (rxsc_start == RTW89_BB_RXSC_START_IDX_FULL) {
			gain->rpl_ofst_80[gband][path][0] = (s8)data;
		} else if (rxsc_start == RTW89_BB_RXSC_START_IDX_20) {
			for (i = 0; i < 4; i++, data >>= 8) {
				rxsc = RTW89_BB_RXSC_START_IDX_20 + i;
				ofst = (s8)(data & 0xff);
				gain->rpl_ofst_80[gband][path][rxsc] = ofst;
			}
		} else if (rxsc_start == RTW89_BB_RXSC_START_IDX_40) {
			for (i = 0; i < 2; i++, data >>= 8) {
				rxsc = RTW89_BB_RXSC_START_IDX_40 + i;
				ofst = (s8)(data & 0xff);
				gain->rpl_ofst_80[gband][path][rxsc] = ofst;
			}
		}
		break;
	case RTW89_CHANNEL_WIDTH_160:
		if (rxsc_start == RTW89_BB_RXSC_START_IDX_FULL) {
			gain->rpl_ofst_160[gband][path][0] = (s8)data;
		} else if (rxsc_start == RTW89_BB_RXSC_START_IDX_20) {
			for (i = 0; i < 4; i++, data >>= 8) {
				rxsc = RTW89_BB_RXSC_START_IDX_20 + i;
				ofst = (s8)(data & 0xff);
				gain->rpl_ofst_160[gband][path][rxsc] = ofst;
			}
		} else if (rxsc_start == RTW89_BB_RXSC_START_IDX_20_1) {
			for (i = 0; i < 4; i++, data >>= 8) {
				rxsc = RTW89_BB_RXSC_START_IDX_20_1 + i;
				ofst = (s8)(data & 0xff);
				gain->rpl_ofst_160[gband][path][rxsc] = ofst;
			}
		} else if (rxsc_start == RTW89_BB_RXSC_START_IDX_40) {
			for (i = 0; i < 4; i++, data >>= 8) {
				rxsc = RTW89_BB_RXSC_START_IDX_40 + i;
				ofst = (s8)(data & 0xff);
				gain->rpl_ofst_160[gband][path][rxsc] = ofst;
			}
		} else if (rxsc_start == RTW89_BB_RXSC_START_IDX_80) {
			for (i = 0; i < 2; i++, data >>= 8) {
				rxsc = RTW89_BB_RXSC_START_IDX_80 + i;
				ofst = (s8)(data & 0xff);
				gain->rpl_ofst_160[gband][path][rxsc] = ofst;
			}
		}
		break;
	default:
		rtw89_warn(rtwdev,
			   "bb rpl ofst {0x%x:0x%x} with unknown bw: %d\n",
			   arg.addr, data, bw);
		break;
	}
}

static void
rtw89_phy_cfg_bb_gain_bypass(struct rtw89_dev *rtwdev,
			     union rtw89_phy_bb_gain_arg arg, u32 data)
{
	struct rtw89_phy_bb_gain_info *gain = &rtwdev->bb_gain.ax;
	u8 type = arg.type;
	u8 path = arg.path;
	u8 gband = arg.gain_band;
	int i;

	switch (type) {
	case 0:
		for (i = 0; i < 4; i++, data >>= 8)
			gain->lna_gain_bypass[gband][path][i] = data & 0xff;
		break;
	case 1:
		for (i = 4; i < 7; i++, data >>= 8)
			gain->lna_gain_bypass[gband][path][i] = data & 0xff;
		break;
	default:
		rtw89_warn(rtwdev,
			   "bb gain bypass {0x%x:0x%x} with unknown type: %d\n",
			   arg.addr, data, type);
		break;
	}
}

static void
rtw89_phy_cfg_bb_gain_op1db(struct rtw89_dev *rtwdev,
			    union rtw89_phy_bb_gain_arg arg, u32 data)
{
	struct rtw89_phy_bb_gain_info *gain = &rtwdev->bb_gain.ax;
	u8 type = arg.type;
	u8 path = arg.path;
	u8 gband = arg.gain_band;
	int i;

	switch (type) {
	case 0:
		for (i = 0; i < 4; i++, data >>= 8)
			gain->lna_op1db[gband][path][i] = data & 0xff;
		break;
	case 1:
		for (i = 4; i < 7; i++, data >>= 8)
			gain->lna_op1db[gband][path][i] = data & 0xff;
		break;
	case 2:
		for (i = 0; i < 4; i++, data >>= 8)
			gain->tia_lna_op1db[gband][path][i] = data & 0xff;
		break;
	case 3:
		for (i = 4; i < 8; i++, data >>= 8)
			gain->tia_lna_op1db[gband][path][i] = data & 0xff;
		break;
	default:
		rtw89_warn(rtwdev,
			   "bb gain op1db {0x%x:0x%x} with unknown type: %d\n",
			   arg.addr, data, type);
		break;
	}
}

static void rtw89_phy_config_bb_gain_ax(struct rtw89_dev *rtwdev,
					const struct rtw89_reg2_def *reg,
					enum rtw89_rf_path rf_path,
					void *extra_data)
{
	const struct rtw89_chip_info *chip = rtwdev->chip;
	union rtw89_phy_bb_gain_arg arg = { .addr = reg->addr };
	struct rtw89_efuse *efuse = &rtwdev->efuse;

	if (arg.gain_band >= RTW89_BB_GAIN_BAND_NR)
		return;

	if (arg.path >= chip->rf_path_num)
		return;

	if (arg.addr >= 0xf9 && arg.addr <= 0xfe) {
		rtw89_warn(rtwdev, "bb gain table with flow ctrl\n");
		return;
	}

	switch (arg.cfg_type) {
	case 0:
		rtw89_phy_cfg_bb_gain_error(rtwdev, arg, reg->data);
		break;
	case 1:
		rtw89_phy_cfg_bb_rpl_ofst(rtwdev, arg, reg->data);
		break;
	case 2:
		rtw89_phy_cfg_bb_gain_bypass(rtwdev, arg, reg->data);
		break;
	case 3:
		rtw89_phy_cfg_bb_gain_op1db(rtwdev, arg, reg->data);
		break;
	case 4:
		/* This cfg_type is only used by rfe_type >= 50 with eFEM */
		if (efuse->rfe_type < 50)
			break;
		fallthrough;
	default:
		rtw89_warn(rtwdev,
			   "bb gain {0x%x:0x%x} with unknown cfg type: %d\n",
			   arg.addr, reg->data, arg.cfg_type);
		break;
	}
}

static void
rtw89_phy_cofig_rf_reg_store(struct rtw89_dev *rtwdev,
			     const struct rtw89_reg2_def *reg,
			     enum rtw89_rf_path rf_path,
			     struct rtw89_fw_h2c_rf_reg_info *info)
{
	u16 idx = info->curr_idx % RTW89_H2C_RF_PAGE_SIZE;
	u8 page = info->curr_idx / RTW89_H2C_RF_PAGE_SIZE;

	if (page >= RTW89_H2C_RF_PAGE_NUM) {
		rtw89_warn(rtwdev, "RF parameters exceed size. path=%d, idx=%d",
			   rf_path, info->curr_idx);
		return;
	}

	info->rtw89_phy_config_rf_h2c[page][idx] =
		cpu_to_le32((reg->addr << 20) | reg->data);
	info->curr_idx++;
}

static int rtw89_phy_config_rf_reg_fw(struct rtw89_dev *rtwdev,
				      struct rtw89_fw_h2c_rf_reg_info *info)
{
	u16 remain = info->curr_idx;
	u16 len = 0;
	u8 i;
	int ret = 0;

	if (remain > RTW89_H2C_RF_PAGE_NUM * RTW89_H2C_RF_PAGE_SIZE) {
		rtw89_warn(rtwdev,
			   "rf reg h2c total len %d larger than %d\n",
			   remain, RTW89_H2C_RF_PAGE_NUM * RTW89_H2C_RF_PAGE_SIZE);
		ret = -EINVAL;
		goto out;
	}

	for (i = 0; i < RTW89_H2C_RF_PAGE_NUM && remain; i++, remain -= len) {
		len = remain > RTW89_H2C_RF_PAGE_SIZE ? RTW89_H2C_RF_PAGE_SIZE : remain;
		ret = rtw89_fw_h2c_rf_reg(rtwdev, info, len * 4, i);
		if (ret)
			goto out;
	}
out:
	info->curr_idx = 0;

	return ret;
}

static void rtw89_phy_config_rf_reg_noio(struct rtw89_dev *rtwdev,
					 const struct rtw89_reg2_def *reg,
					 enum rtw89_rf_path rf_path,
					 void *extra_data)
{
	u32 addr = reg->addr;

	if (addr == 0xfe || addr == 0xfd || addr == 0xfc || addr == 0xfb ||
	    addr == 0xfa || addr == 0xf9)
		return;

	if (rtw89_chip_rf_v1(rtwdev) && addr < 0x100)
		return;

	rtw89_phy_cofig_rf_reg_store(rtwdev, reg, rf_path,
				     (struct rtw89_fw_h2c_rf_reg_info *)extra_data);
}

static void rtw89_phy_config_rf_reg(struct rtw89_dev *rtwdev,
				    const struct rtw89_reg2_def *reg,
				    enum rtw89_rf_path rf_path,
				    void *extra_data)
{
	if (reg->addr == 0xfe) {
		mdelay(50);
	} else if (reg->addr == 0xfd) {
		mdelay(5);
	} else if (reg->addr == 0xfc) {
		mdelay(1);
	} else if (reg->addr == 0xfb) {
		udelay(50);
	} else if (reg->addr == 0xfa) {
		udelay(5);
	} else if (reg->addr == 0xf9) {
		udelay(1);
	} else {
		rtw89_write_rf(rtwdev, rf_path, reg->addr, 0xfffff, reg->data);
		rtw89_phy_cofig_rf_reg_store(rtwdev, reg, rf_path,
					     (struct rtw89_fw_h2c_rf_reg_info *)extra_data);
	}
}

void rtw89_phy_config_rf_reg_v1(struct rtw89_dev *rtwdev,
				const struct rtw89_reg2_def *reg,
				enum rtw89_rf_path rf_path,
				void *extra_data)
{
	rtw89_write_rf(rtwdev, rf_path, reg->addr, RFREG_MASK, reg->data);

	if (reg->addr < 0x100)
		return;

	rtw89_phy_cofig_rf_reg_store(rtwdev, reg, rf_path,
				     (struct rtw89_fw_h2c_rf_reg_info *)extra_data);
}
EXPORT_SYMBOL(rtw89_phy_config_rf_reg_v1);

static int rtw89_phy_sel_headline(struct rtw89_dev *rtwdev,
				  const struct rtw89_phy_table *table,
				  u32 *headline_size, u32 *headline_idx,
				  u8 rfe, u8 cv)
{
	const struct rtw89_reg2_def *reg;
	u32 headline;
	u32 compare, target;
	u8 rfe_para, cv_para;
	u8 cv_max = 0;
	bool case_matched = false;
	u32 i;

	for (i = 0; i < table->n_regs; i++) {
		reg = &table->regs[i];
		headline = get_phy_headline(reg->addr);
		if (headline != PHY_HEADLINE_VALID)
			break;
	}
	*headline_size = i;
	if (*headline_size == 0)
		return 0;

	/* case 1: RFE match, CV match */
	compare = get_phy_compare(rfe, cv);
	for (i = 0; i < *headline_size; i++) {
		reg = &table->regs[i];
		target = get_phy_target(reg->addr);
		if (target == compare) {
			*headline_idx = i;
			return 0;
		}
	}

	/* case 2: RFE match, CV don't care */
	compare = get_phy_compare(rfe, PHY_COND_DONT_CARE);
	for (i = 0; i < *headline_size; i++) {
		reg = &table->regs[i];
		target = get_phy_target(reg->addr);
		if (target == compare) {
			*headline_idx = i;
			return 0;
		}
	}

	/* case 3: RFE match, CV max in table */
	for (i = 0; i < *headline_size; i++) {
		reg = &table->regs[i];
		rfe_para = get_phy_cond_rfe(reg->addr);
		cv_para = get_phy_cond_cv(reg->addr);
		if (rfe_para == rfe) {
			if (cv_para >= cv_max) {
				cv_max = cv_para;
				*headline_idx = i;
				case_matched = true;
			}
		}
	}

	if (case_matched)
		return 0;

	/* case 4: RFE don't care, CV max in table */
	for (i = 0; i < *headline_size; i++) {
		reg = &table->regs[i];
		rfe_para = get_phy_cond_rfe(reg->addr);
		cv_para = get_phy_cond_cv(reg->addr);
		if (rfe_para == PHY_COND_DONT_CARE) {
			if (cv_para >= cv_max) {
				cv_max = cv_para;
				*headline_idx = i;
				case_matched = true;
			}
		}
	}

	if (case_matched)
		return 0;

	return -EINVAL;
}

static void rtw89_phy_init_reg(struct rtw89_dev *rtwdev,
			       const struct rtw89_phy_table *table,
			       void (*config)(struct rtw89_dev *rtwdev,
					      const struct rtw89_reg2_def *reg,
					      enum rtw89_rf_path rf_path,
					      void *data),
			       void *extra_data)
{
	const struct rtw89_reg2_def *reg;
	enum rtw89_rf_path rf_path = table->rf_path;
	u8 rfe = rtwdev->efuse.rfe_type;
	u8 cv = rtwdev->hal.cv;
	u32 i;
	u32 headline_size = 0, headline_idx = 0;
	u32 target = 0, cfg_target;
	u8 cond;
	bool is_matched = true;
	bool target_found = false;
	int ret;

	ret = rtw89_phy_sel_headline(rtwdev, table, &headline_size,
				     &headline_idx, rfe, cv);
	if (ret) {
		rtw89_err(rtwdev, "invalid PHY package: %d/%d\n", rfe, cv);
		return;
	}

	cfg_target = get_phy_target(table->regs[headline_idx].addr);
	for (i = headline_size; i < table->n_regs; i++) {
		reg = &table->regs[i];
		cond = get_phy_cond(reg->addr);
		switch (cond) {
		case PHY_COND_BRANCH_IF:
		case PHY_COND_BRANCH_ELIF:
			target = get_phy_target(reg->addr);
			break;
		case PHY_COND_BRANCH_ELSE:
			is_matched = false;
			if (!target_found) {
				rtw89_warn(rtwdev, "failed to load CR %x/%x\n",
					   reg->addr, reg->data);
				return;
			}
			break;
		case PHY_COND_BRANCH_END:
			is_matched = true;
			target_found = false;
			break;
		case PHY_COND_CHECK:
			if (target_found) {
				is_matched = false;
				break;
			}

			if (target == cfg_target) {
				is_matched = true;
				target_found = true;
			} else {
				is_matched = false;
				target_found = false;
			}
			break;
		default:
			if (is_matched)
				config(rtwdev, reg, rf_path, extra_data);
			break;
		}
	}
}

void rtw89_phy_init_bb_reg(struct rtw89_dev *rtwdev)
{
	struct rtw89_fw_elm_info *elm_info = &rtwdev->fw.elm_info;
	const struct rtw89_chip_info *chip = rtwdev->chip;
	const struct rtw89_phy_table *bb_table;
	const struct rtw89_phy_table *bb_gain_table;

	bb_table = elm_info->bb_tbl ? elm_info->bb_tbl : chip->bb_table;
	rtw89_phy_init_reg(rtwdev, bb_table, rtw89_phy_config_bb_reg, NULL);
	if (rtwdev->dbcc_en)
		rtw89_phy_init_reg(rtwdev, bb_table, rtw89_phy_config_bb_reg,
				   (void *)RTW89_PHY_1);

	rtw89_chip_init_txpwr_unit(rtwdev);

	bb_gain_table = elm_info->bb_gain ? elm_info->bb_gain : chip->bb_gain_table;
	if (bb_gain_table)
		rtw89_phy_init_reg(rtwdev, bb_gain_table,
				   chip->phy_def->config_bb_gain, NULL);

	rtw89_phy_bb_reset(rtwdev);
}

static u32 rtw89_phy_nctl_poll(struct rtw89_dev *rtwdev)
{
	rtw89_phy_write32(rtwdev, 0x8080, 0x4);
	udelay(1);
	return rtw89_phy_read32(rtwdev, 0x8080);
}

void rtw89_phy_init_rf_reg(struct rtw89_dev *rtwdev, bool noio)
{
	void (*config)(struct rtw89_dev *rtwdev, const struct rtw89_reg2_def *reg,
		       enum rtw89_rf_path rf_path, void *data);
	struct rtw89_fw_elm_info *elm_info = &rtwdev->fw.elm_info;
	const struct rtw89_chip_info *chip = rtwdev->chip;
	const struct rtw89_phy_table *rf_table;
	struct rtw89_fw_h2c_rf_reg_info *rf_reg_info;
	u8 path;

	rf_reg_info = kzalloc(sizeof(*rf_reg_info), GFP_KERNEL);
	if (!rf_reg_info)
		return;

	for (path = RF_PATH_A; path < chip->rf_path_num; path++) {
		rf_table = elm_info->rf_radio[path] ?
			   elm_info->rf_radio[path] : chip->rf_table[path];
		rf_reg_info->rf_path = rf_table->rf_path;
		if (noio)
			config = rtw89_phy_config_rf_reg_noio;
		else
			config = rf_table->config ? rf_table->config :
				 rtw89_phy_config_rf_reg;
		rtw89_phy_init_reg(rtwdev, rf_table, config, (void *)rf_reg_info);
		if (rtw89_phy_config_rf_reg_fw(rtwdev, rf_reg_info))
			rtw89_warn(rtwdev, "rf path %d reg h2c config failed\n",
				   rf_reg_info->rf_path);
	}
	kfree(rf_reg_info);
}

static void rtw89_phy_preinit_rf_nctl_ax(struct rtw89_dev *rtwdev)
{
	const struct rtw89_chip_info *chip = rtwdev->chip;
	u32 val;
	int ret;

	/* IQK/DPK clock & reset */
	rtw89_phy_write32_set(rtwdev, R_IOQ_IQK_DPK, 0x3);
	rtw89_phy_write32_set(rtwdev, R_GNT_BT_WGT_EN, 0x1);
	rtw89_phy_write32_set(rtwdev, R_P0_PATH_RST, 0x8000000);
	if (chip->chip_id != RTL8851B)
		rtw89_phy_write32_set(rtwdev, R_P1_PATH_RST, 0x8000000);
	if (chip->chip_id == RTL8852B || chip->chip_id == RTL8852BT)
		rtw89_phy_write32_set(rtwdev, R_IOQ_IQK_DPK, 0x2);

	/* check 0x8080 */
	rtw89_phy_write32(rtwdev, R_NCTL_CFG, 0x8);

	ret = read_poll_timeout(rtw89_phy_nctl_poll, val, val == 0x4, 10,
				1000, false, rtwdev);
	if (ret)
		rtw89_err(rtwdev, "failed to poll nctl block\n");
}

static void rtw89_phy_init_rf_nctl(struct rtw89_dev *rtwdev)
{
	struct rtw89_fw_elm_info *elm_info = &rtwdev->fw.elm_info;
	const struct rtw89_chip_info *chip = rtwdev->chip;
	const struct rtw89_phy_table *nctl_table;

	rtw89_phy_preinit_rf_nctl(rtwdev);

	nctl_table = elm_info->rf_nctl ? elm_info->rf_nctl : chip->nctl_table;
	rtw89_phy_init_reg(rtwdev, nctl_table, rtw89_phy_config_bb_reg, NULL);

	if (chip->nctl_post_table)
		rtw89_rfk_parser(rtwdev, chip->nctl_post_table);
}

static u32 rtw89_phy0_phy1_offset_ax(struct rtw89_dev *rtwdev, u32 addr)
{
	u32 phy_page = addr >> 8;
	u32 ofst = 0;

	switch (phy_page) {
	case 0x6:
	case 0x7:
	case 0x8:
	case 0x9:
	case 0xa:
	case 0xb:
	case 0xc:
	case 0xd:
	case 0x19:
	case 0x1a:
	case 0x1b:
		ofst = 0x2000;
		break;
	default:
		/* warning case */
		ofst = 0;
		break;
	}

	if (phy_page >= 0x40 && phy_page <= 0x4f)
		ofst = 0x2000;

	return ofst;
}

void rtw89_phy_write32_idx(struct rtw89_dev *rtwdev, u32 addr, u32 mask,
			   u32 data, enum rtw89_phy_idx phy_idx)
{
	if (rtwdev->dbcc_en && phy_idx == RTW89_PHY_1)
		addr += rtw89_phy0_phy1_offset(rtwdev, addr);
	rtw89_phy_write32_mask(rtwdev, addr, mask, data);
}
EXPORT_SYMBOL(rtw89_phy_write32_idx);

void rtw89_phy_write32_idx_set(struct rtw89_dev *rtwdev, u32 addr, u32 bits,
			       enum rtw89_phy_idx phy_idx)
{
	if (rtwdev->dbcc_en && phy_idx == RTW89_PHY_1)
		addr += rtw89_phy0_phy1_offset(rtwdev, addr);
	rtw89_phy_write32_set(rtwdev, addr, bits);
}
EXPORT_SYMBOL(rtw89_phy_write32_idx_set);

void rtw89_phy_write32_idx_clr(struct rtw89_dev *rtwdev, u32 addr, u32 bits,
			       enum rtw89_phy_idx phy_idx)
{
	if (rtwdev->dbcc_en && phy_idx == RTW89_PHY_1)
		addr += rtw89_phy0_phy1_offset(rtwdev, addr);
	rtw89_phy_write32_clr(rtwdev, addr, bits);
}
EXPORT_SYMBOL(rtw89_phy_write32_idx_clr);

u32 rtw89_phy_read32_idx(struct rtw89_dev *rtwdev, u32 addr, u32 mask,
			 enum rtw89_phy_idx phy_idx)
{
	if (rtwdev->dbcc_en && phy_idx == RTW89_PHY_1)
		addr += rtw89_phy0_phy1_offset(rtwdev, addr);
	return rtw89_phy_read32_mask(rtwdev, addr, mask);
}
EXPORT_SYMBOL(rtw89_phy_read32_idx);

void rtw89_phy_set_phy_regs(struct rtw89_dev *rtwdev, u32 addr, u32 mask,
			    u32 val)
{
	rtw89_phy_write32_idx(rtwdev, addr, mask, val, RTW89_PHY_0);

	if (!rtwdev->dbcc_en)
		return;

	rtw89_phy_write32_idx(rtwdev, addr, mask, val, RTW89_PHY_1);
}
EXPORT_SYMBOL(rtw89_phy_set_phy_regs);

void rtw89_phy_write_reg3_tbl(struct rtw89_dev *rtwdev,
			      const struct rtw89_phy_reg3_tbl *tbl)
{
	const struct rtw89_reg3_def *reg3;
	int i;

	for (i = 0; i < tbl->size; i++) {
		reg3 = &tbl->reg3[i];
		rtw89_phy_write32_mask(rtwdev, reg3->addr, reg3->mask, reg3->data);
	}
}
EXPORT_SYMBOL(rtw89_phy_write_reg3_tbl);

static const u8 rtw89_rs_idx_num_ax[] = {
	[RTW89_RS_CCK] = RTW89_RATE_CCK_NUM,
	[RTW89_RS_OFDM] = RTW89_RATE_OFDM_NUM,
	[RTW89_RS_MCS] = RTW89_RATE_MCS_NUM_AX,
	[RTW89_RS_HEDCM] = RTW89_RATE_HEDCM_NUM,
	[RTW89_RS_OFFSET] = RTW89_RATE_OFFSET_NUM_AX,
};

static const u8 rtw89_rs_nss_num_ax[] = {
	[RTW89_RS_CCK] = 1,
	[RTW89_RS_OFDM] = 1,
	[RTW89_RS_MCS] = RTW89_NSS_NUM,
	[RTW89_RS_HEDCM] = RTW89_NSS_HEDCM_NUM,
	[RTW89_RS_OFFSET] = 1,
};

s8 *rtw89_phy_raw_byr_seek(struct rtw89_dev *rtwdev,
			   struct rtw89_txpwr_byrate *head,
			   const struct rtw89_rate_desc *desc)
{
	switch (desc->rs) {
	case RTW89_RS_CCK:
		return &head->cck[desc->idx];
	case RTW89_RS_OFDM:
		return &head->ofdm[desc->idx];
	case RTW89_RS_MCS:
		return &head->mcs[desc->ofdma][desc->nss][desc->idx];
	case RTW89_RS_HEDCM:
		return &head->hedcm[desc->ofdma][desc->nss][desc->idx];
	case RTW89_RS_OFFSET:
		return &head->offset[desc->idx];
	default:
		rtw89_warn(rtwdev, "unrecognized byr rs: %d\n", desc->rs);
		return &head->trap;
	}
}

void rtw89_phy_load_txpwr_byrate(struct rtw89_dev *rtwdev,
				 const struct rtw89_txpwr_table *tbl)
{
	const struct rtw89_txpwr_byrate_cfg *cfg = tbl->data;
	const struct rtw89_txpwr_byrate_cfg *end = cfg + tbl->size;
	struct rtw89_txpwr_byrate *byr_head;
	struct rtw89_rate_desc desc = {};
	s8 *byr;
	u32 data;
	u8 i;

	for (; cfg < end; cfg++) {
		byr_head = &rtwdev->byr[cfg->band][0];
		desc.rs = cfg->rs;
		desc.nss = cfg->nss;
		data = cfg->data;

		for (i = 0; i < cfg->len; i++, data >>= 8) {
			desc.idx = cfg->shf + i;
			byr = rtw89_phy_raw_byr_seek(rtwdev, byr_head, &desc);
			*byr = data & 0xff;
		}
	}
}
EXPORT_SYMBOL(rtw89_phy_load_txpwr_byrate);

static s8 rtw89_phy_txpwr_rf_to_mac(struct rtw89_dev *rtwdev, s8 txpwr_rf)
{
	const struct rtw89_chip_info *chip = rtwdev->chip;

	return txpwr_rf >> (chip->txpwr_factor_rf - chip->txpwr_factor_mac);
}

static s8 rtw89_phy_txpwr_dbm_to_mac(struct rtw89_dev *rtwdev, s8 dbm)
{
	const struct rtw89_chip_info *chip = rtwdev->chip;

	return clamp_t(s16, dbm << chip->txpwr_factor_mac, -64, 63);
}

static s8 rtw89_phy_txpwr_dbm_without_tolerance(s8 dbm)
{
	const u8 tssi_deviation_point = 0;
	const u8 tssi_max_deviation = 2;

	if (dbm <= tssi_deviation_point)
		dbm -= tssi_max_deviation;

	return dbm;
}

static s8 rtw89_phy_get_tpe_constraint(struct rtw89_dev *rtwdev, u8 band)
{
	struct rtw89_regulatory_info *regulatory = &rtwdev->regulatory;
	const struct rtw89_reg_6ghz_tpe *tpe = &regulatory->reg_6ghz_tpe;
	s8 cstr = S8_MAX;

	if (band == RTW89_BAND_6G && tpe->valid)
		cstr = rtw89_phy_txpwr_dbm_without_tolerance(tpe->constraint);

	return rtw89_phy_txpwr_dbm_to_mac(rtwdev, cstr);
}

s8 rtw89_phy_read_txpwr_byrate(struct rtw89_dev *rtwdev, u8 band, u8 bw,
			       const struct rtw89_rate_desc *rate_desc)
{
	struct rtw89_txpwr_byrate *byr_head;
	s8 *byr;

	if (rate_desc->rs == RTW89_RS_CCK)
		band = RTW89_BAND_2G;

	byr_head = &rtwdev->byr[band][bw];
	byr = rtw89_phy_raw_byr_seek(rtwdev, byr_head, rate_desc);

	return rtw89_phy_txpwr_rf_to_mac(rtwdev, *byr);
}

static u8 rtw89_channel_6g_to_idx(struct rtw89_dev *rtwdev, u8 channel_6g)
{
	switch (channel_6g) {
	case 1 ... 29:
		return (channel_6g - 1) / 2;
	case 33 ... 61:
		return (channel_6g - 3) / 2;
	case 65 ... 93:
		return (channel_6g - 5) / 2;
	case 97 ... 125:
		return (channel_6g - 7) / 2;
	case 129 ... 157:
		return (channel_6g - 9) / 2;
	case 161 ... 189:
		return (channel_6g - 11) / 2;
	case 193 ... 221:
		return (channel_6g - 13) / 2;
	case 225 ... 253:
		return (channel_6g - 15) / 2;
	default:
		rtw89_warn(rtwdev, "unknown 6g channel: %d\n", channel_6g);
		return 0;
	}
}

static u8 rtw89_channel_to_idx(struct rtw89_dev *rtwdev, u8 band, u8 channel)
{
	if (band == RTW89_BAND_6G)
		return rtw89_channel_6g_to_idx(rtwdev, channel);

	switch (channel) {
	case 1 ... 14:
		return channel - 1;
	case 36 ... 64:
		return (channel - 36) / 2;
	case 100 ... 144:
		return ((channel - 100) / 2) + 15;
	case 149 ... 177:
		return ((channel - 149) / 2) + 38;
	default:
		rtw89_warn(rtwdev, "unknown channel: %d\n", channel);
		return 0;
	}
}

s8 rtw89_phy_read_txpwr_limit(struct rtw89_dev *rtwdev, u8 band,
			      u8 bw, u8 ntx, u8 rs, u8 bf, u8 ch)
{
	const struct rtw89_rfe_parms *rfe_parms = rtwdev->rfe_parms;
	const struct rtw89_txpwr_rule_2ghz *rule_2ghz = &rfe_parms->rule_2ghz;
	const struct rtw89_txpwr_rule_5ghz *rule_5ghz = &rfe_parms->rule_5ghz;
	const struct rtw89_txpwr_rule_6ghz *rule_6ghz = &rfe_parms->rule_6ghz;
	struct rtw89_regulatory_info *regulatory = &rtwdev->regulatory;
	enum nl80211_band nl_band = rtw89_hw_to_nl80211_band(band);
	u32 freq = ieee80211_channel_to_frequency(ch, nl_band);
	u8 ch_idx = rtw89_channel_to_idx(rtwdev, band, ch);
	u8 regd = rtw89_regd_get(rtwdev, band);
	u8 reg6 = regulatory->reg_6ghz_power;
	s8 lmt = 0, sar;
	s8 cstr;

	switch (band) {
	case RTW89_BAND_2G:
		lmt = (*rule_2ghz->lmt)[bw][ntx][rs][bf][regd][ch_idx];
		if (lmt)
			break;

		lmt = (*rule_2ghz->lmt)[bw][ntx][rs][bf][RTW89_WW][ch_idx];
		break;
	case RTW89_BAND_5G:
		lmt = (*rule_5ghz->lmt)[bw][ntx][rs][bf][regd][ch_idx];
		if (lmt)
			break;

		lmt = (*rule_5ghz->lmt)[bw][ntx][rs][bf][RTW89_WW][ch_idx];
		break;
	case RTW89_BAND_6G:
		lmt = (*rule_6ghz->lmt)[bw][ntx][rs][bf][regd][reg6][ch_idx];
		if (lmt)
			break;

		lmt = (*rule_6ghz->lmt)[bw][ntx][rs][bf][RTW89_WW]
				       [RTW89_REG_6GHZ_POWER_DFLT]
				       [ch_idx];
		break;
	default:
		rtw89_warn(rtwdev, "unknown band type: %d\n", band);
		return 0;
	}

	lmt = rtw89_phy_txpwr_rf_to_mac(rtwdev, lmt);
	sar = rtw89_query_sar(rtwdev, freq);
	cstr = rtw89_phy_get_tpe_constraint(rtwdev, band);

	return min3(lmt, sar, cstr);
}
EXPORT_SYMBOL(rtw89_phy_read_txpwr_limit);

#define __fill_txpwr_limit_nonbf_bf(ptr, band, bw, ntx, rs, ch)		\
	do {								\
		u8 __i;							\
		for (__i = 0; __i < RTW89_BF_NUM; __i++)		\
			ptr[__i] = rtw89_phy_read_txpwr_limit(rtwdev,	\
							      band,	\
							      bw, ntx,	\
							      rs, __i,	\
							      (ch));	\
	} while (0)

static void rtw89_phy_fill_txpwr_limit_20m_ax(struct rtw89_dev *rtwdev,
					      struct rtw89_txpwr_limit_ax *lmt,
					      u8 band, u8 ntx, u8 ch)
{
	__fill_txpwr_limit_nonbf_bf(lmt->cck_20m, band, RTW89_CHANNEL_WIDTH_20,
				    ntx, RTW89_RS_CCK, ch);
	__fill_txpwr_limit_nonbf_bf(lmt->cck_40m, band, RTW89_CHANNEL_WIDTH_40,
				    ntx, RTW89_RS_CCK, ch);
	__fill_txpwr_limit_nonbf_bf(lmt->ofdm, band, RTW89_CHANNEL_WIDTH_20,
				    ntx, RTW89_RS_OFDM, ch);
	__fill_txpwr_limit_nonbf_bf(lmt->mcs_20m[0], band,
				    RTW89_CHANNEL_WIDTH_20,
				    ntx, RTW89_RS_MCS, ch);
}

static void rtw89_phy_fill_txpwr_limit_40m_ax(struct rtw89_dev *rtwdev,
					      struct rtw89_txpwr_limit_ax *lmt,
					      u8 band, u8 ntx, u8 ch, u8 pri_ch)
{
	__fill_txpwr_limit_nonbf_bf(lmt->cck_20m, band, RTW89_CHANNEL_WIDTH_20,
				    ntx, RTW89_RS_CCK, ch - 2);
	__fill_txpwr_limit_nonbf_bf(lmt->cck_40m, band, RTW89_CHANNEL_WIDTH_40,
				    ntx, RTW89_RS_CCK, ch);
	__fill_txpwr_limit_nonbf_bf(lmt->ofdm, band, RTW89_CHANNEL_WIDTH_20,
				    ntx, RTW89_RS_OFDM, pri_ch);
	__fill_txpwr_limit_nonbf_bf(lmt->mcs_20m[0], band,
				    RTW89_CHANNEL_WIDTH_20,
				    ntx, RTW89_RS_MCS, ch - 2);
	__fill_txpwr_limit_nonbf_bf(lmt->mcs_20m[1], band,
				    RTW89_CHANNEL_WIDTH_20,
				    ntx, RTW89_RS_MCS, ch + 2);
	__fill_txpwr_limit_nonbf_bf(lmt->mcs_40m[0], band,
				    RTW89_CHANNEL_WIDTH_40,
				    ntx, RTW89_RS_MCS, ch);
}

static void rtw89_phy_fill_txpwr_limit_80m_ax(struct rtw89_dev *rtwdev,
					      struct rtw89_txpwr_limit_ax *lmt,
					      u8 band, u8 ntx, u8 ch, u8 pri_ch)
{
	s8 val_0p5_n[RTW89_BF_NUM];
	s8 val_0p5_p[RTW89_BF_NUM];
	u8 i;

	__fill_txpwr_limit_nonbf_bf(lmt->ofdm, band, RTW89_CHANNEL_WIDTH_20,
				    ntx, RTW89_RS_OFDM, pri_ch);
	__fill_txpwr_limit_nonbf_bf(lmt->mcs_20m[0], band,
				    RTW89_CHANNEL_WIDTH_20,
				    ntx, RTW89_RS_MCS, ch - 6);
	__fill_txpwr_limit_nonbf_bf(lmt->mcs_20m[1], band,
				    RTW89_CHANNEL_WIDTH_20,
				    ntx, RTW89_RS_MCS, ch - 2);
	__fill_txpwr_limit_nonbf_bf(lmt->mcs_20m[2], band,
				    RTW89_CHANNEL_WIDTH_20,
				    ntx, RTW89_RS_MCS, ch + 2);
	__fill_txpwr_limit_nonbf_bf(lmt->mcs_20m[3], band,
				    RTW89_CHANNEL_WIDTH_20,
				    ntx, RTW89_RS_MCS, ch + 6);
	__fill_txpwr_limit_nonbf_bf(lmt->mcs_40m[0], band,
				    RTW89_CHANNEL_WIDTH_40,
				    ntx, RTW89_RS_MCS, ch - 4);
	__fill_txpwr_limit_nonbf_bf(lmt->mcs_40m[1], band,
				    RTW89_CHANNEL_WIDTH_40,
				    ntx, RTW89_RS_MCS, ch + 4);
	__fill_txpwr_limit_nonbf_bf(lmt->mcs_80m[0], band,
				    RTW89_CHANNEL_WIDTH_80,
				    ntx, RTW89_RS_MCS, ch);

	__fill_txpwr_limit_nonbf_bf(val_0p5_n, band, RTW89_CHANNEL_WIDTH_40,
				    ntx, RTW89_RS_MCS, ch - 4);
	__fill_txpwr_limit_nonbf_bf(val_0p5_p, band, RTW89_CHANNEL_WIDTH_40,
				    ntx, RTW89_RS_MCS, ch + 4);

	for (i = 0; i < RTW89_BF_NUM; i++)
		lmt->mcs_40m_0p5[i] = min_t(s8, val_0p5_n[i], val_0p5_p[i]);
}

static void rtw89_phy_fill_txpwr_limit_160m_ax(struct rtw89_dev *rtwdev,
					       struct rtw89_txpwr_limit_ax *lmt,
					       u8 band, u8 ntx, u8 ch, u8 pri_ch)
{
	s8 val_0p5_n[RTW89_BF_NUM];
	s8 val_0p5_p[RTW89_BF_NUM];
	s8 val_2p5_n[RTW89_BF_NUM];
	s8 val_2p5_p[RTW89_BF_NUM];
	u8 i;

	/* fill ofdm section */
	__fill_txpwr_limit_nonbf_bf(lmt->ofdm, band, RTW89_CHANNEL_WIDTH_20,
				    ntx, RTW89_RS_OFDM, pri_ch);

	/* fill mcs 20m section */
	__fill_txpwr_limit_nonbf_bf(lmt->mcs_20m[0], band,
				    RTW89_CHANNEL_WIDTH_20,
				    ntx, RTW89_RS_MCS, ch - 14);
	__fill_txpwr_limit_nonbf_bf(lmt->mcs_20m[1], band,
				    RTW89_CHANNEL_WIDTH_20,
				    ntx, RTW89_RS_MCS, ch - 10);
	__fill_txpwr_limit_nonbf_bf(lmt->mcs_20m[2], band,
				    RTW89_CHANNEL_WIDTH_20,
				    ntx, RTW89_RS_MCS, ch - 6);
	__fill_txpwr_limit_nonbf_bf(lmt->mcs_20m[3], band,
				    RTW89_CHANNEL_WIDTH_20,
				    ntx, RTW89_RS_MCS, ch - 2);
	__fill_txpwr_limit_nonbf_bf(lmt->mcs_20m[4], band,
				    RTW89_CHANNEL_WIDTH_20,
				    ntx, RTW89_RS_MCS, ch + 2);
	__fill_txpwr_limit_nonbf_bf(lmt->mcs_20m[5], band,
				    RTW89_CHANNEL_WIDTH_20,
				    ntx, RTW89_RS_MCS, ch + 6);
	__fill_txpwr_limit_nonbf_bf(lmt->mcs_20m[6], band,
				    RTW89_CHANNEL_WIDTH_20,
				    ntx, RTW89_RS_MCS, ch + 10);
	__fill_txpwr_limit_nonbf_bf(lmt->mcs_20m[7], band,
				    RTW89_CHANNEL_WIDTH_20,
				    ntx, RTW89_RS_MCS, ch + 14);

	/* fill mcs 40m section */
	__fill_txpwr_limit_nonbf_bf(lmt->mcs_40m[0], band,
				    RTW89_CHANNEL_WIDTH_40,
				    ntx, RTW89_RS_MCS, ch - 12);
	__fill_txpwr_limit_nonbf_bf(lmt->mcs_40m[1], band,
				    RTW89_CHANNEL_WIDTH_40,
				    ntx, RTW89_RS_MCS, ch - 4);
	__fill_txpwr_limit_nonbf_bf(lmt->mcs_40m[2], band,
				    RTW89_CHANNEL_WIDTH_40,
				    ntx, RTW89_RS_MCS, ch + 4);
	__fill_txpwr_limit_nonbf_bf(lmt->mcs_40m[3], band,
				    RTW89_CHANNEL_WIDTH_40,
				    ntx, RTW89_RS_MCS, ch + 12);

	/* fill mcs 80m section */
	__fill_txpwr_limit_nonbf_bf(lmt->mcs_80m[0], band,
				    RTW89_CHANNEL_WIDTH_80,
				    ntx, RTW89_RS_MCS, ch - 8);
	__fill_txpwr_limit_nonbf_bf(lmt->mcs_80m[1], band,
				    RTW89_CHANNEL_WIDTH_80,
				    ntx, RTW89_RS_MCS, ch + 8);

	/* fill mcs 160m section */
	__fill_txpwr_limit_nonbf_bf(lmt->mcs_160m, band,
				    RTW89_CHANNEL_WIDTH_160,
				    ntx, RTW89_RS_MCS, ch);

	/* fill mcs 40m 0p5 section */
	__fill_txpwr_limit_nonbf_bf(val_0p5_n, band, RTW89_CHANNEL_WIDTH_40,
				    ntx, RTW89_RS_MCS, ch - 4);
	__fill_txpwr_limit_nonbf_bf(val_0p5_p, band, RTW89_CHANNEL_WIDTH_40,
				    ntx, RTW89_RS_MCS, ch + 4);

	for (i = 0; i < RTW89_BF_NUM; i++)
		lmt->mcs_40m_0p5[i] = min_t(s8, val_0p5_n[i], val_0p5_p[i]);

	/* fill mcs 40m 2p5 section */
	__fill_txpwr_limit_nonbf_bf(val_2p5_n, band, RTW89_CHANNEL_WIDTH_40,
				    ntx, RTW89_RS_MCS, ch - 8);
	__fill_txpwr_limit_nonbf_bf(val_2p5_p, band, RTW89_CHANNEL_WIDTH_40,
				    ntx, RTW89_RS_MCS, ch + 8);

	for (i = 0; i < RTW89_BF_NUM; i++)
		lmt->mcs_40m_2p5[i] = min_t(s8, val_2p5_n[i], val_2p5_p[i]);
}

static
void rtw89_phy_fill_txpwr_limit_ax(struct rtw89_dev *rtwdev,
				   const struct rtw89_chan *chan,
				   struct rtw89_txpwr_limit_ax *lmt,
				   u8 ntx)
{
	u8 band = chan->band_type;
	u8 pri_ch = chan->primary_channel;
	u8 ch = chan->channel;
	u8 bw = chan->band_width;

	memset(lmt, 0, sizeof(*lmt));

	switch (bw) {
	case RTW89_CHANNEL_WIDTH_20:
		rtw89_phy_fill_txpwr_limit_20m_ax(rtwdev, lmt, band, ntx, ch);
		break;
	case RTW89_CHANNEL_WIDTH_40:
		rtw89_phy_fill_txpwr_limit_40m_ax(rtwdev, lmt, band, ntx, ch,
						  pri_ch);
		break;
	case RTW89_CHANNEL_WIDTH_80:
		rtw89_phy_fill_txpwr_limit_80m_ax(rtwdev, lmt, band, ntx, ch,
						  pri_ch);
		break;
	case RTW89_CHANNEL_WIDTH_160:
		rtw89_phy_fill_txpwr_limit_160m_ax(rtwdev, lmt, band, ntx, ch,
						   pri_ch);
		break;
	}
}

s8 rtw89_phy_read_txpwr_limit_ru(struct rtw89_dev *rtwdev, u8 band,
				 u8 ru, u8 ntx, u8 ch)
{
	const struct rtw89_rfe_parms *rfe_parms = rtwdev->rfe_parms;
	const struct rtw89_txpwr_rule_2ghz *rule_2ghz = &rfe_parms->rule_2ghz;
	const struct rtw89_txpwr_rule_5ghz *rule_5ghz = &rfe_parms->rule_5ghz;
	const struct rtw89_txpwr_rule_6ghz *rule_6ghz = &rfe_parms->rule_6ghz;
	struct rtw89_regulatory_info *regulatory = &rtwdev->regulatory;
	enum nl80211_band nl_band = rtw89_hw_to_nl80211_band(band);
	u32 freq = ieee80211_channel_to_frequency(ch, nl_band);
	u8 ch_idx = rtw89_channel_to_idx(rtwdev, band, ch);
	u8 regd = rtw89_regd_get(rtwdev, band);
	u8 reg6 = regulatory->reg_6ghz_power;
	s8 lmt_ru = 0, sar;
	s8 cstr;

	switch (band) {
	case RTW89_BAND_2G:
		lmt_ru = (*rule_2ghz->lmt_ru)[ru][ntx][regd][ch_idx];
		if (lmt_ru)
			break;

		lmt_ru = (*rule_2ghz->lmt_ru)[ru][ntx][RTW89_WW][ch_idx];
		break;
	case RTW89_BAND_5G:
		lmt_ru = (*rule_5ghz->lmt_ru)[ru][ntx][regd][ch_idx];
		if (lmt_ru)
			break;

		lmt_ru = (*rule_5ghz->lmt_ru)[ru][ntx][RTW89_WW][ch_idx];
		break;
	case RTW89_BAND_6G:
		lmt_ru = (*rule_6ghz->lmt_ru)[ru][ntx][regd][reg6][ch_idx];
		if (lmt_ru)
			break;

		lmt_ru = (*rule_6ghz->lmt_ru)[ru][ntx][RTW89_WW]
					     [RTW89_REG_6GHZ_POWER_DFLT]
					     [ch_idx];
		break;
	default:
		rtw89_warn(rtwdev, "unknown band type: %d\n", band);
		return 0;
	}

	lmt_ru = rtw89_phy_txpwr_rf_to_mac(rtwdev, lmt_ru);
	sar = rtw89_query_sar(rtwdev, freq);
	cstr = rtw89_phy_get_tpe_constraint(rtwdev, band);

	return min3(lmt_ru, sar, cstr);
}

static void
rtw89_phy_fill_txpwr_limit_ru_20m_ax(struct rtw89_dev *rtwdev,
				     struct rtw89_txpwr_limit_ru_ax *lmt_ru,
				     u8 band, u8 ntx, u8 ch)
{
	lmt_ru->ru26[0] = rtw89_phy_read_txpwr_limit_ru(rtwdev, band,
							RTW89_RU26,
							ntx, ch);
	lmt_ru->ru52[0] = rtw89_phy_read_txpwr_limit_ru(rtwdev, band,
							RTW89_RU52,
							ntx, ch);
	lmt_ru->ru106[0] = rtw89_phy_read_txpwr_limit_ru(rtwdev, band,
							 RTW89_RU106,
							 ntx, ch);
}

static void
rtw89_phy_fill_txpwr_limit_ru_40m_ax(struct rtw89_dev *rtwdev,
				     struct rtw89_txpwr_limit_ru_ax *lmt_ru,
				     u8 band, u8 ntx, u8 ch)
{
	lmt_ru->ru26[0] = rtw89_phy_read_txpwr_limit_ru(rtwdev, band,
							RTW89_RU26,
							ntx, ch - 2);
	lmt_ru->ru26[1] = rtw89_phy_read_txpwr_limit_ru(rtwdev, band,
							RTW89_RU26,
							ntx, ch + 2);
	lmt_ru->ru52[0] = rtw89_phy_read_txpwr_limit_ru(rtwdev, band,
							RTW89_RU52,
							ntx, ch - 2);
	lmt_ru->ru52[1] = rtw89_phy_read_txpwr_limit_ru(rtwdev, band,
							RTW89_RU52,
							ntx, ch + 2);
	lmt_ru->ru106[0] = rtw89_phy_read_txpwr_limit_ru(rtwdev, band,
							 RTW89_RU106,
							 ntx, ch - 2);
	lmt_ru->ru106[1] = rtw89_phy_read_txpwr_limit_ru(rtwdev, band,
							 RTW89_RU106,
							 ntx, ch + 2);
}

static void
rtw89_phy_fill_txpwr_limit_ru_80m_ax(struct rtw89_dev *rtwdev,
				     struct rtw89_txpwr_limit_ru_ax *lmt_ru,
				     u8 band, u8 ntx, u8 ch)
{
	lmt_ru->ru26[0] = rtw89_phy_read_txpwr_limit_ru(rtwdev, band,
							RTW89_RU26,
							ntx, ch - 6);
	lmt_ru->ru26[1] = rtw89_phy_read_txpwr_limit_ru(rtwdev, band,
							RTW89_RU26,
							ntx, ch - 2);
	lmt_ru->ru26[2] = rtw89_phy_read_txpwr_limit_ru(rtwdev, band,
							RTW89_RU26,
							ntx, ch + 2);
	lmt_ru->ru26[3] = rtw89_phy_read_txpwr_limit_ru(rtwdev, band,
							RTW89_RU26,
							ntx, ch + 6);
	lmt_ru->ru52[0] = rtw89_phy_read_txpwr_limit_ru(rtwdev, band,
							RTW89_RU52,
							ntx, ch - 6);
	lmt_ru->ru52[1] = rtw89_phy_read_txpwr_limit_ru(rtwdev, band,
							RTW89_RU52,
							ntx, ch - 2);
	lmt_ru->ru52[2] = rtw89_phy_read_txpwr_limit_ru(rtwdev, band,
							RTW89_RU52,
							ntx, ch + 2);
	lmt_ru->ru52[3] = rtw89_phy_read_txpwr_limit_ru(rtwdev, band,
							RTW89_RU52,
							ntx, ch + 6);
	lmt_ru->ru106[0] = rtw89_phy_read_txpwr_limit_ru(rtwdev, band,
							 RTW89_RU106,
							 ntx, ch - 6);
	lmt_ru->ru106[1] = rtw89_phy_read_txpwr_limit_ru(rtwdev, band,
							 RTW89_RU106,
							 ntx, ch - 2);
	lmt_ru->ru106[2] = rtw89_phy_read_txpwr_limit_ru(rtwdev, band,
							 RTW89_RU106,
							 ntx, ch + 2);
	lmt_ru->ru106[3] = rtw89_phy_read_txpwr_limit_ru(rtwdev, band,
							 RTW89_RU106,
							 ntx, ch + 6);
}

static void
rtw89_phy_fill_txpwr_limit_ru_160m_ax(struct rtw89_dev *rtwdev,
				      struct rtw89_txpwr_limit_ru_ax *lmt_ru,
				      u8 band, u8 ntx, u8 ch)
{
	static const int ofst[] = { -14, -10, -6, -2, 2, 6, 10, 14 };
	int i;

	static_assert(ARRAY_SIZE(ofst) == RTW89_RU_SEC_NUM_AX);
	for (i = 0; i < RTW89_RU_SEC_NUM_AX; i++) {
		lmt_ru->ru26[i] = rtw89_phy_read_txpwr_limit_ru(rtwdev, band,
								RTW89_RU26,
								ntx,
								ch + ofst[i]);
		lmt_ru->ru52[i] = rtw89_phy_read_txpwr_limit_ru(rtwdev, band,
								RTW89_RU52,
								ntx,
								ch + ofst[i]);
		lmt_ru->ru106[i] = rtw89_phy_read_txpwr_limit_ru(rtwdev, band,
								 RTW89_RU106,
								 ntx,
								 ch + ofst[i]);
	}
}

static
void rtw89_phy_fill_txpwr_limit_ru_ax(struct rtw89_dev *rtwdev,
				      const struct rtw89_chan *chan,
				      struct rtw89_txpwr_limit_ru_ax *lmt_ru,
				      u8 ntx)
{
	u8 band = chan->band_type;
	u8 ch = chan->channel;
	u8 bw = chan->band_width;

	memset(lmt_ru, 0, sizeof(*lmt_ru));

	switch (bw) {
	case RTW89_CHANNEL_WIDTH_20:
		rtw89_phy_fill_txpwr_limit_ru_20m_ax(rtwdev, lmt_ru, band, ntx,
						     ch);
		break;
	case RTW89_CHANNEL_WIDTH_40:
		rtw89_phy_fill_txpwr_limit_ru_40m_ax(rtwdev, lmt_ru, band, ntx,
						     ch);
		break;
	case RTW89_CHANNEL_WIDTH_80:
		rtw89_phy_fill_txpwr_limit_ru_80m_ax(rtwdev, lmt_ru, band, ntx,
						     ch);
		break;
	case RTW89_CHANNEL_WIDTH_160:
		rtw89_phy_fill_txpwr_limit_ru_160m_ax(rtwdev, lmt_ru, band, ntx,
						      ch);
		break;
	}
}

static void rtw89_phy_set_txpwr_byrate_ax(struct rtw89_dev *rtwdev,
					  const struct rtw89_chan *chan,
					  enum rtw89_phy_idx phy_idx)
{
	u8 max_nss_num = rtwdev->chip->rf_path_num;
	static const u8 rs[] = {
		RTW89_RS_CCK,
		RTW89_RS_OFDM,
		RTW89_RS_MCS,
		RTW89_RS_HEDCM,
	};
	struct rtw89_rate_desc cur = {};
	u8 band = chan->band_type;
	u8 ch = chan->channel;
	u32 addr, val;
	s8 v[4] = {};
	u8 i;

	rtw89_debug(rtwdev, RTW89_DBG_TXPWR,
		    "[TXPWR] set txpwr byrate with ch=%d\n", ch);

	BUILD_BUG_ON(rtw89_rs_idx_num_ax[RTW89_RS_CCK] % 4);
	BUILD_BUG_ON(rtw89_rs_idx_num_ax[RTW89_RS_OFDM] % 4);
	BUILD_BUG_ON(rtw89_rs_idx_num_ax[RTW89_RS_MCS] % 4);
	BUILD_BUG_ON(rtw89_rs_idx_num_ax[RTW89_RS_HEDCM] % 4);

	addr = R_AX_PWR_BY_RATE;
	for (cur.nss = 0; cur.nss < max_nss_num; cur.nss++) {
		for (i = 0; i < ARRAY_SIZE(rs); i++) {
			if (cur.nss >= rtw89_rs_nss_num_ax[rs[i]])
				continue;

			cur.rs = rs[i];
			for (cur.idx = 0; cur.idx < rtw89_rs_idx_num_ax[rs[i]];
			     cur.idx++) {
				v[cur.idx % 4] =
					rtw89_phy_read_txpwr_byrate(rtwdev,
								    band, 0,
								    &cur);

				if ((cur.idx + 1) % 4)
					continue;

				val = FIELD_PREP(GENMASK(7, 0), v[0]) |
				      FIELD_PREP(GENMASK(15, 8), v[1]) |
				      FIELD_PREP(GENMASK(23, 16), v[2]) |
				      FIELD_PREP(GENMASK(31, 24), v[3]);

				rtw89_mac_txpwr_write32(rtwdev, phy_idx, addr,
							val);
				addr += 4;
			}
		}
	}
}

static
void rtw89_phy_set_txpwr_offset_ax(struct rtw89_dev *rtwdev,
				   const struct rtw89_chan *chan,
				   enum rtw89_phy_idx phy_idx)
{
	struct rtw89_rate_desc desc = {
		.nss = RTW89_NSS_1,
		.rs = RTW89_RS_OFFSET,
	};
	u8 band = chan->band_type;
	s8 v[RTW89_RATE_OFFSET_NUM_AX] = {};
	u32 val;

	rtw89_debug(rtwdev, RTW89_DBG_TXPWR, "[TXPWR] set txpwr offset\n");

	for (desc.idx = 0; desc.idx < RTW89_RATE_OFFSET_NUM_AX; desc.idx++)
		v[desc.idx] = rtw89_phy_read_txpwr_byrate(rtwdev, band, 0, &desc);

	BUILD_BUG_ON(RTW89_RATE_OFFSET_NUM_AX != 5);
	val = FIELD_PREP(GENMASK(3, 0), v[0]) |
	      FIELD_PREP(GENMASK(7, 4), v[1]) |
	      FIELD_PREP(GENMASK(11, 8), v[2]) |
	      FIELD_PREP(GENMASK(15, 12), v[3]) |
	      FIELD_PREP(GENMASK(19, 16), v[4]);

	rtw89_mac_txpwr_write32_mask(rtwdev, phy_idx, R_AX_PWR_RATE_OFST_CTRL,
				     GENMASK(19, 0), val);
}

static void rtw89_phy_set_txpwr_limit_ax(struct rtw89_dev *rtwdev,
					 const struct rtw89_chan *chan,
					 enum rtw89_phy_idx phy_idx)
{
	u8 max_ntx_num = rtwdev->chip->rf_path_num;
	struct rtw89_txpwr_limit_ax lmt;
	u8 ch = chan->channel;
	u8 bw = chan->band_width;
	const s8 *ptr;
	u32 addr, val;
	u8 i, j;

	rtw89_debug(rtwdev, RTW89_DBG_TXPWR,
		    "[TXPWR] set txpwr limit with ch=%d bw=%d\n", ch, bw);

	BUILD_BUG_ON(sizeof(struct rtw89_txpwr_limit_ax) !=
		     RTW89_TXPWR_LMT_PAGE_SIZE_AX);

	addr = R_AX_PWR_LMT;
	for (i = 0; i < max_ntx_num; i++) {
		rtw89_phy_fill_txpwr_limit_ax(rtwdev, chan, &lmt, i);

		ptr = (s8 *)&lmt;
		for (j = 0; j < RTW89_TXPWR_LMT_PAGE_SIZE_AX;
		     j += 4, addr += 4, ptr += 4) {
			val = FIELD_PREP(GENMASK(7, 0), ptr[0]) |
			      FIELD_PREP(GENMASK(15, 8), ptr[1]) |
			      FIELD_PREP(GENMASK(23, 16), ptr[2]) |
			      FIELD_PREP(GENMASK(31, 24), ptr[3]);

			rtw89_mac_txpwr_write32(rtwdev, phy_idx, addr, val);
		}
	}
}

static void rtw89_phy_set_txpwr_limit_ru_ax(struct rtw89_dev *rtwdev,
					    const struct rtw89_chan *chan,
					    enum rtw89_phy_idx phy_idx)
{
	u8 max_ntx_num = rtwdev->chip->rf_path_num;
	struct rtw89_txpwr_limit_ru_ax lmt_ru;
	u8 ch = chan->channel;
	u8 bw = chan->band_width;
	const s8 *ptr;
	u32 addr, val;
	u8 i, j;

	rtw89_debug(rtwdev, RTW89_DBG_TXPWR,
		    "[TXPWR] set txpwr limit ru with ch=%d bw=%d\n", ch, bw);

	BUILD_BUG_ON(sizeof(struct rtw89_txpwr_limit_ru_ax) !=
		     RTW89_TXPWR_LMT_RU_PAGE_SIZE_AX);

	addr = R_AX_PWR_RU_LMT;
	for (i = 0; i < max_ntx_num; i++) {
		rtw89_phy_fill_txpwr_limit_ru_ax(rtwdev, chan, &lmt_ru, i);

		ptr = (s8 *)&lmt_ru;
		for (j = 0; j < RTW89_TXPWR_LMT_RU_PAGE_SIZE_AX;
		     j += 4, addr += 4, ptr += 4) {
			val = FIELD_PREP(GENMASK(7, 0), ptr[0]) |
			      FIELD_PREP(GENMASK(15, 8), ptr[1]) |
			      FIELD_PREP(GENMASK(23, 16), ptr[2]) |
			      FIELD_PREP(GENMASK(31, 24), ptr[3]);

			rtw89_mac_txpwr_write32(rtwdev, phy_idx, addr, val);
		}
	}
}

struct rtw89_phy_iter_ra_data {
	struct rtw89_dev *rtwdev;
	struct sk_buff *c2h;
};

static void __rtw89_phy_c2h_ra_rpt_iter(struct rtw89_sta_link *rtwsta_link,
					struct ieee80211_link_sta *link_sta,
					struct rtw89_phy_iter_ra_data *ra_data)
{
	struct rtw89_dev *rtwdev = ra_data->rtwdev;
	const struct rtw89_c2h_ra_rpt *c2h =
		(const struct rtw89_c2h_ra_rpt *)ra_data->c2h->data;
	struct rtw89_ra_report *ra_report = &rtwsta_link->ra_report;
	const struct rtw89_chip_info *chip = rtwdev->chip;
	bool format_v1 = chip->chip_gen == RTW89_CHIP_BE;
	u8 mode, rate, bw, giltf, mac_id;
	u16 legacy_bitrate;
	bool valid;
	u8 mcs = 0;
	u8 t;

	mac_id = le32_get_bits(c2h->w2, RTW89_C2H_RA_RPT_W2_MACID);
	if (mac_id != rtwsta_link->mac_id)
		return;

	rate = le32_get_bits(c2h->w3, RTW89_C2H_RA_RPT_W3_MCSNSS);
	bw = le32_get_bits(c2h->w3, RTW89_C2H_RA_RPT_W3_BW);
	giltf = le32_get_bits(c2h->w3, RTW89_C2H_RA_RPT_W3_GILTF);
	mode = le32_get_bits(c2h->w3, RTW89_C2H_RA_RPT_W3_MD_SEL);

	if (format_v1) {
		t = le32_get_bits(c2h->w2, RTW89_C2H_RA_RPT_W2_MCSNSS_B7);
		rate |= u8_encode_bits(t, BIT(7));
		t = le32_get_bits(c2h->w3, RTW89_C2H_RA_RPT_W3_BW_B2);
		bw |= u8_encode_bits(t, BIT(2));
		t = le32_get_bits(c2h->w3, RTW89_C2H_RA_RPT_W3_MD_SEL_B2);
		mode |= u8_encode_bits(t, BIT(2));
	}

	if (mode == RTW89_RA_RPT_MODE_LEGACY) {
		valid = rtw89_ra_report_to_bitrate(rtwdev, rate, &legacy_bitrate);
		if (!valid)
			return;
	}

	memset(&ra_report->txrate, 0, sizeof(ra_report->txrate));

	switch (mode) {
	case RTW89_RA_RPT_MODE_LEGACY:
		ra_report->txrate.legacy = legacy_bitrate;
		break;
	case RTW89_RA_RPT_MODE_HT:
		ra_report->txrate.flags |= RATE_INFO_FLAGS_MCS;
		if (RTW89_CHK_FW_FEATURE(OLD_HT_RA_FORMAT, &rtwdev->fw))
			rate = RTW89_MK_HT_RATE(FIELD_GET(RTW89_RA_RATE_MASK_NSS, rate),
						FIELD_GET(RTW89_RA_RATE_MASK_MCS, rate));
		else
			rate = FIELD_GET(RTW89_RA_RATE_MASK_HT_MCS, rate);
		ra_report->txrate.mcs = rate;
		if (giltf)
			ra_report->txrate.flags |= RATE_INFO_FLAGS_SHORT_GI;
		mcs = ra_report->txrate.mcs & 0x07;
		break;
	case RTW89_RA_RPT_MODE_VHT:
		ra_report->txrate.flags |= RATE_INFO_FLAGS_VHT_MCS;
		ra_report->txrate.mcs = format_v1 ?
			u8_get_bits(rate, RTW89_RA_RATE_MASK_MCS_V1) :
			u8_get_bits(rate, RTW89_RA_RATE_MASK_MCS);
		ra_report->txrate.nss = format_v1 ?
			u8_get_bits(rate, RTW89_RA_RATE_MASK_NSS_V1) + 1 :
			u8_get_bits(rate, RTW89_RA_RATE_MASK_NSS) + 1;
		if (giltf)
			ra_report->txrate.flags |= RATE_INFO_FLAGS_SHORT_GI;
		mcs = ra_report->txrate.mcs;
		break;
	case RTW89_RA_RPT_MODE_HE:
		ra_report->txrate.flags |= RATE_INFO_FLAGS_HE_MCS;
		ra_report->txrate.mcs = format_v1 ?
			u8_get_bits(rate, RTW89_RA_RATE_MASK_MCS_V1) :
			u8_get_bits(rate, RTW89_RA_RATE_MASK_MCS);
		ra_report->txrate.nss  = format_v1 ?
			u8_get_bits(rate, RTW89_RA_RATE_MASK_NSS_V1) + 1 :
			u8_get_bits(rate, RTW89_RA_RATE_MASK_NSS) + 1;
		if (giltf == RTW89_GILTF_2XHE08 || giltf == RTW89_GILTF_1XHE08)
			ra_report->txrate.he_gi = NL80211_RATE_INFO_HE_GI_0_8;
		else if (giltf == RTW89_GILTF_2XHE16 || giltf == RTW89_GILTF_1XHE16)
			ra_report->txrate.he_gi = NL80211_RATE_INFO_HE_GI_1_6;
		else
			ra_report->txrate.he_gi = NL80211_RATE_INFO_HE_GI_3_2;
		mcs = ra_report->txrate.mcs;
		break;
	case RTW89_RA_RPT_MODE_EHT:
		ra_report->txrate.flags |= RATE_INFO_FLAGS_EHT_MCS;
		ra_report->txrate.mcs = u8_get_bits(rate, RTW89_RA_RATE_MASK_MCS_V1);
		ra_report->txrate.nss = u8_get_bits(rate, RTW89_RA_RATE_MASK_NSS_V1) + 1;
		if (giltf == RTW89_GILTF_2XHE08 || giltf == RTW89_GILTF_1XHE08)
			ra_report->txrate.eht_gi = NL80211_RATE_INFO_EHT_GI_0_8;
		else if (giltf == RTW89_GILTF_2XHE16 || giltf == RTW89_GILTF_1XHE16)
			ra_report->txrate.eht_gi = NL80211_RATE_INFO_EHT_GI_1_6;
		else
			ra_report->txrate.eht_gi = NL80211_RATE_INFO_EHT_GI_3_2;
		mcs = ra_report->txrate.mcs;
		break;
	}

	ra_report->txrate.bw = rtw89_hw_to_rate_info_bw(bw);
	ra_report->bit_rate = cfg80211_calculate_bitrate(&ra_report->txrate);
	ra_report->hw_rate = format_v1 ?
			     u16_encode_bits(mode, RTW89_HW_RATE_V1_MASK_MOD) |
			     u16_encode_bits(rate, RTW89_HW_RATE_V1_MASK_VAL) :
			     u16_encode_bits(mode, RTW89_HW_RATE_MASK_MOD) |
			     u16_encode_bits(rate, RTW89_HW_RATE_MASK_VAL);
	ra_report->might_fallback_legacy = mcs <= 2;
	link_sta->agg.max_rc_amsdu_len = get_max_amsdu_len(rtwdev, ra_report);
	rtwsta_link->max_agg_wait = link_sta->agg.max_rc_amsdu_len / 1500 - 1;
}

static void rtw89_phy_c2h_ra_rpt_iter(void *data, struct ieee80211_sta *sta)
{
	struct rtw89_phy_iter_ra_data *ra_data = (struct rtw89_phy_iter_ra_data *)data;
	struct rtw89_sta *rtwsta = sta_to_rtwsta(sta);
	struct rtw89_sta_link *rtwsta_link;
	struct ieee80211_link_sta *link_sta;
	unsigned int link_id;

	rcu_read_lock();

	rtw89_sta_for_each_link(rtwsta, rtwsta_link, link_id) {
		link_sta = rtw89_sta_rcu_dereference_link(rtwsta_link, false);
		__rtw89_phy_c2h_ra_rpt_iter(rtwsta_link, link_sta, ra_data);
	}

	rcu_read_unlock();
}

static void
rtw89_phy_c2h_ra_rpt(struct rtw89_dev *rtwdev, struct sk_buff *c2h, u32 len)
{
	struct rtw89_phy_iter_ra_data ra_data;

	ra_data.rtwdev = rtwdev;
	ra_data.c2h = c2h;
	ieee80211_iterate_stations_atomic(rtwdev->hw,
					  rtw89_phy_c2h_ra_rpt_iter,
					  &ra_data);
}

static
void (* const rtw89_phy_c2h_ra_handler[])(struct rtw89_dev *rtwdev,
					  struct sk_buff *c2h, u32 len) = {
	[RTW89_PHY_C2H_FUNC_STS_RPT] = rtw89_phy_c2h_ra_rpt,
	[RTW89_PHY_C2H_FUNC_MU_GPTBL_RPT] = NULL,
	[RTW89_PHY_C2H_FUNC_TXSTS] = NULL,
};

static void rtw89_phy_c2h_rfk_rpt_log(struct rtw89_dev *rtwdev,
				      enum rtw89_phy_c2h_rfk_log_func func,
				      void *content, u16 len)
{
	struct rtw89_c2h_rf_txgapk_rpt_log *txgapk;
	struct rtw89_c2h_rf_rxdck_rpt_log *rxdck;
	struct rtw89_c2h_rf_dack_rpt_log *dack;
	struct rtw89_c2h_rf_tssi_rpt_log *tssi;
	struct rtw89_c2h_rf_dpk_rpt_log *dpk;
	struct rtw89_c2h_rf_iqk_rpt_log *iqk;
	int i, j, k;

	switch (func) {
	case RTW89_PHY_C2H_RFK_LOG_FUNC_IQK:
		if (len != sizeof(*iqk))
			goto out;

		iqk = content;
		rtw89_debug(rtwdev, RTW89_DBG_RFK,
			    "[IQK] iqk->is_iqk_init = %x\n", iqk->is_iqk_init);
		rtw89_debug(rtwdev, RTW89_DBG_RFK,
			    "[IQK] iqk->is_reload = %x\n", iqk->is_reload);
		rtw89_debug(rtwdev, RTW89_DBG_RFK,
			    "[IQK] iqk->is_nbiqk = %x\n", iqk->is_nbiqk);
		rtw89_debug(rtwdev, RTW89_DBG_RFK,
			    "[IQK] iqk->txiqk_en = %x\n", iqk->txiqk_en);
		rtw89_debug(rtwdev, RTW89_DBG_RFK,
			    "[IQK] iqk->rxiqk_en = %x\n", iqk->rxiqk_en);
		rtw89_debug(rtwdev, RTW89_DBG_RFK,
			    "[IQK] iqk->lok_en = %x\n", iqk->lok_en);
		rtw89_debug(rtwdev, RTW89_DBG_RFK,
			    "[IQK] iqk->iqk_xym_en = %x\n", iqk->iqk_xym_en);
		rtw89_debug(rtwdev, RTW89_DBG_RFK,
			    "[IQK] iqk->iqk_sram_en = %x\n", iqk->iqk_sram_en);
		rtw89_debug(rtwdev, RTW89_DBG_RFK,
			    "[IQK] iqk->iqk_fft_en = %x\n", iqk->iqk_fft_en);
		rtw89_debug(rtwdev, RTW89_DBG_RFK,
			    "[IQK] iqk->is_fw_iqk = %x\n", iqk->is_fw_iqk);
		rtw89_debug(rtwdev, RTW89_DBG_RFK,
			    "[IQK] iqk->is_iqk_enable = %x\n", iqk->is_iqk_enable);
		rtw89_debug(rtwdev, RTW89_DBG_RFK,
			    "[IQK] iqk->iqk_cfir_en = %x\n", iqk->iqk_cfir_en);
		rtw89_debug(rtwdev, RTW89_DBG_RFK,
			    "[IQK] iqk->thermal_rek_en = %x\n", iqk->thermal_rek_en);
		rtw89_debug(rtwdev, RTW89_DBG_RFK,
			    "[IQK] iqk->version = %x\n", iqk->version);
		rtw89_debug(rtwdev, RTW89_DBG_RFK,
			    "[IQK] iqk->phy = %x\n", iqk->phy);
		rtw89_debug(rtwdev, RTW89_DBG_RFK,
			    "[IQK] iqk->fwk_status = %x\n", iqk->fwk_status);

		for (i = 0; i < 2; i++) {
			rtw89_debug(rtwdev, RTW89_DBG_RFK,
				    "[IQK] ======== Path %x  ========\n", i);
			rtw89_debug(rtwdev, RTW89_DBG_RFK, "[IQK] iqk->iqk_band[%d] = %x\n",
				    i, iqk->iqk_band[i]);
			rtw89_debug(rtwdev, RTW89_DBG_RFK, "[IQK] iqk->iqk_ch[%d] = %x\n",
				    i, iqk->iqk_ch[i]);
			rtw89_debug(rtwdev, RTW89_DBG_RFK, "[IQK] iqk->iqk_bw[%d] = %x\n",
				    i, iqk->iqk_bw[i]);
			rtw89_debug(rtwdev, RTW89_DBG_RFK, "[IQK] iqk->lok_idac[%d] = %x\n",
				    i, le32_to_cpu(iqk->lok_idac[i]));
			rtw89_debug(rtwdev, RTW89_DBG_RFK, "[IQK] iqk->lok_vbuf[%d] = %x\n",
				    i, le32_to_cpu(iqk->lok_vbuf[i]));
			rtw89_debug(rtwdev, RTW89_DBG_RFK, "[IQK] iqk->iqk_tx_fail[%d] = %x\n",
				    i, iqk->iqk_tx_fail[i]);
			rtw89_debug(rtwdev, RTW89_DBG_RFK, "[IQK] iqk->iqk_rx_fail[%d] = %x\n",
				    i, iqk->iqk_rx_fail[i]);
			for (j = 0; j < 4; j++)
				rtw89_debug(rtwdev, RTW89_DBG_RFK,
					    "[IQK] iqk->rftxgain[%d][%d] = %x\n",
					    i, j, le32_to_cpu(iqk->rftxgain[i][j]));
			for (j = 0; j < 4; j++)
				rtw89_debug(rtwdev, RTW89_DBG_RFK,
					    "[IQK] iqk->tx_xym[%d][%d] = %x\n",
					    i, j, le32_to_cpu(iqk->tx_xym[i][j]));
			for (j = 0; j < 4; j++)
				rtw89_debug(rtwdev, RTW89_DBG_RFK,
					    "[IQK] iqk->rfrxgain[%d][%d] = %x\n",
					    i, j, le32_to_cpu(iqk->rfrxgain[i][j]));
			for (j = 0; j < 4; j++)
				rtw89_debug(rtwdev, RTW89_DBG_RFK,
					    "[IQK] iqk->rx_xym[%d][%d] = %x\n",
					    i, j, le32_to_cpu(iqk->rx_xym[i][j]));
		}
		return;
	case RTW89_PHY_C2H_RFK_LOG_FUNC_DPK:
		if (len != sizeof(*dpk))
			goto out;

		dpk = content;
		rtw89_debug(rtwdev, RTW89_DBG_RFK,
			    "DPK ver:%d idx:%2ph band:%2ph bw:%2ph ch:%2ph path:%2ph\n",
			    dpk->ver, dpk->idx, dpk->band, dpk->bw, dpk->ch, dpk->path_ok);
		rtw89_debug(rtwdev, RTW89_DBG_RFK,
			    "DPK txagc:%2ph ther:%2ph gs:%2ph dc_i:%4ph dc_q:%4ph\n",
			    dpk->txagc, dpk->ther, dpk->gs, dpk->dc_i, dpk->dc_q);
		rtw89_debug(rtwdev, RTW89_DBG_RFK,
			    "DPK corr_v:%2ph corr_i:%2ph to:%2ph ov:%2ph\n",
			    dpk->corr_val, dpk->corr_idx, dpk->is_timeout, dpk->rxbb_ov);
		return;
	case RTW89_PHY_C2H_RFK_LOG_FUNC_DACK:
		if (len != sizeof(*dack))
			goto out;

		dack = content;

		rtw89_debug(rtwdev, RTW89_DBG_RFK, "[DACK]FWDACK SUMMARY!!!!!\n");
		rtw89_debug(rtwdev, RTW89_DBG_RFK,
			    "[DACK]FWDACK ver = 0x%x, FWDACK rpt_ver = 0x%x, driver rpt_ver = 0x%x\n",
			    dack->fwdack_ver, dack->fwdack_info_ver, 0x2);

		rtw89_debug(rtwdev, RTW89_DBG_RFK,
			    "[DACK]timeout code = [0x%x 0x%x 0x%x 0x%x 0x%x]\n",
			    dack->addck_timeout, dack->cdack_timeout, dack->dadck_timeout,
			    dack->adgaink_timeout, dack->msbk_timeout);
		rtw89_debug(rtwdev, RTW89_DBG_RFK,
			    "[DACK]DACK fail = 0x%x\n", dack->dack_fail);
		rtw89_debug(rtwdev, RTW89_DBG_RFK,
			    "[DACK]S0 WBADCK = [0x%x]\n", dack->wbdck_d[0]);
		rtw89_debug(rtwdev, RTW89_DBG_RFK,
			    "[DACK]S1 WBADCK = [0x%x]\n", dack->wbdck_d[1]);
		rtw89_debug(rtwdev, RTW89_DBG_RFK,
			    "[DACK]DRCK = [0x%x]\n", dack->rck_d);
		rtw89_debug(rtwdev, RTW89_DBG_RFK, "[DACK]S0 CDACK ic = [0x%x, 0x%x]\n",
			    dack->cdack_d[0][0][0], dack->cdack_d[0][0][1]);
		rtw89_debug(rtwdev, RTW89_DBG_RFK, "[DACK]S0 CDACK qc = [0x%x, 0x%x]\n",
			    dack->cdack_d[0][1][0], dack->cdack_d[0][1][1]);
		rtw89_debug(rtwdev, RTW89_DBG_RFK, "[DACK]S1 CDACK ic = [0x%x, 0x%x]\n",
			    dack->cdack_d[1][0][0], dack->cdack_d[1][0][1]);
		rtw89_debug(rtwdev, RTW89_DBG_RFK, "[DACK]S1 CDACK qc = [0x%x, 0x%x]\n",
			    dack->cdack_d[1][1][0], dack->cdack_d[1][1][1]);

		rtw89_debug(rtwdev, RTW89_DBG_RFK, "[DACK]S0 ADC_DCK ic = [0x%x, 0x%x]\n",
			    ((u32)dack->addck2_hd[0][0][0] << 8) | dack->addck2_ld[0][0][0],
			    ((u32)dack->addck2_hd[0][0][1] << 8) | dack->addck2_ld[0][0][1]);
		rtw89_debug(rtwdev, RTW89_DBG_RFK, "[DACK]S0 ADC_DCK qc = [0x%x, 0x%x]\n",
			    ((u32)dack->addck2_hd[0][1][0] << 8) | dack->addck2_ld[0][1][0],
			    ((u32)dack->addck2_hd[0][1][1] << 8) | dack->addck2_ld[0][1][1]);
		rtw89_debug(rtwdev, RTW89_DBG_RFK, "[DACK]S1 ADC_DCK ic = [0x%x, 0x%x]\n",
			    ((u32)dack->addck2_hd[1][0][0] << 8) | dack->addck2_ld[1][0][0],
			    ((u32)dack->addck2_hd[1][0][1] << 8) | dack->addck2_ld[1][0][1]);
		rtw89_debug(rtwdev, RTW89_DBG_RFK, "[DACK]S1 ADC_DCK qc = [0x%x, 0x%x]\n",
			    ((u32)dack->addck2_hd[1][1][0] << 8) | dack->addck2_ld[1][1][0],
			    ((u32)dack->addck2_hd[1][1][1] << 8) | dack->addck2_ld[1][1][1]);

		rtw89_debug(rtwdev, RTW89_DBG_RFK, "[DACK]S0 ADC_GAINK ic = 0x%x, qc = 0x%x\n",
			    dack->adgaink_d[0][0], dack->adgaink_d[0][1]);
		rtw89_debug(rtwdev, RTW89_DBG_RFK, "[DACK]S1 ADC_GAINK ic = 0x%x, qc = 0x%x\n",
			    dack->adgaink_d[1][0], dack->adgaink_d[1][1]);

		rtw89_debug(rtwdev, RTW89_DBG_RFK, "[DACK]S0 DAC_DCK ic = 0x%x, qc = 0x%x\n",
			    dack->dadck_d[0][0], dack->dadck_d[0][1]);
		rtw89_debug(rtwdev, RTW89_DBG_RFK, "[DACK]S1 DAC_DCK ic = 0x%x, qc = 0x%x\n",
			    dack->dadck_d[1][0], dack->dadck_d[1][1]);

		rtw89_debug(rtwdev, RTW89_DBG_RFK, "[DACK]S0 biask iqc = 0x%x\n",
			    ((u32)dack->biask_hd[0][0] << 8) | dack->biask_ld[0][0]);
		rtw89_debug(rtwdev, RTW89_DBG_RFK, "[DACK]S1 biask iqc = 0x%x\n",
			    ((u32)dack->biask_hd[1][0] << 8) | dack->biask_ld[1][0]);

		rtw89_debug(rtwdev, RTW89_DBG_RFK, "[DACK]S0 MSBK ic:\n");
		for (i = 0; i < 0x10; i++)
			rtw89_debug(rtwdev, RTW89_DBG_RFK, "[DACK]0x%x\n",
				    dack->msbk_d[0][0][i]);

		rtw89_debug(rtwdev, RTW89_DBG_RFK, "[DACK]S0 MSBK qc:\n");
		for (i = 0; i < 0x10; i++)
			rtw89_debug(rtwdev, RTW89_DBG_RFK, "[DACK]0x%x\n",
				    dack->msbk_d[0][1][i]);

		rtw89_debug(rtwdev, RTW89_DBG_RFK, "[DACK]S1 MSBK ic:\n");
		for (i = 0; i < 0x10; i++)
			rtw89_debug(rtwdev, RTW89_DBG_RFK, "[DACK]0x%x\n",
				    dack->msbk_d[1][0][i]);

		rtw89_debug(rtwdev, RTW89_DBG_RFK, "[DACK]S1 MSBK qc:\n");
		for (i = 0; i < 0x10; i++)
			rtw89_debug(rtwdev, RTW89_DBG_RFK, "[DACK]0x%x\n",
				    dack->msbk_d[1][1][i]);
		return;
	case RTW89_PHY_C2H_RFK_LOG_FUNC_RXDCK:
		if (len != sizeof(*rxdck))
			goto out;

		rxdck = content;
		rtw89_debug(rtwdev, RTW89_DBG_RFK,
			    "RXDCK ver:%d band:%2ph bw:%2ph ch:%2ph to:%2ph\n",
			    rxdck->ver, rxdck->band, rxdck->bw, rxdck->ch,
			    rxdck->timeout);
		return;
	case RTW89_PHY_C2H_RFK_LOG_FUNC_TSSI:
		if (len != sizeof(*tssi))
			goto out;

		tssi = content;
		for (i = 0; i < 2; i++) {
			for (j = 0; j < 2; j++) {
				for (k = 0; k < 4; k++) {
					rtw89_debug(rtwdev, RTW89_DBG_RFK,
						    "[TSSI] alignment_power_cw_h[%d][%d][%d]=%d\n",
						    i, j, k, tssi->alignment_power_cw_h[i][j][k]);
					rtw89_debug(rtwdev, RTW89_DBG_RFK,
						    "[TSSI] alignment_power_cw_l[%d][%d][%d]=%d\n",
						    i, j, k, tssi->alignment_power_cw_l[i][j][k]);
					rtw89_debug(rtwdev, RTW89_DBG_RFK,
						    "[TSSI] alignment_power[%d][%d][%d]=%d\n",
						    i, j, k, tssi->alignment_power[i][j][k]);
					rtw89_debug(rtwdev, RTW89_DBG_RFK,
						    "[TSSI] alignment_power_cw[%d][%d][%d]=%d\n",
						    i, j, k,
						    (tssi->alignment_power_cw_h[i][j][k] << 8) +
						     tssi->alignment_power_cw_l[i][j][k]);
				}

				rtw89_debug(rtwdev, RTW89_DBG_RFK,
					    "[TSSI] tssi_alimk_state[%d][%d]=%d\n",
					    i, j, tssi->tssi_alimk_state[i][j]);
				rtw89_debug(rtwdev, RTW89_DBG_RFK,
					    "[TSSI] default_txagc_offset[%d]=%d\n",
					    j, tssi->default_txagc_offset[0][j]);
			}
		}
		return;
	case RTW89_PHY_C2H_RFK_LOG_FUNC_TXGAPK:
		if (len != sizeof(*txgapk))
			goto out;

		txgapk = content;
		rtw89_debug(rtwdev, RTW89_DBG_RFK,
			    "[TXGAPK]rpt r0x8010[0]=0x%x, r0x8010[1]=0x%x\n",
			    le32_to_cpu(txgapk->r0x8010[0]),
			    le32_to_cpu(txgapk->r0x8010[1]));
		rtw89_debug(rtwdev, RTW89_DBG_RFK, "[TXGAPK]rpt chk_id = %d\n",
			    txgapk->chk_id);
		rtw89_debug(rtwdev, RTW89_DBG_RFK, "[TXGAPK]rpt chk_cnt = %d\n",
			    le32_to_cpu(txgapk->chk_cnt));
		rtw89_debug(rtwdev, RTW89_DBG_RFK, "[TXGAPK]rpt ver = 0x%x\n",
			    txgapk->ver);
		rtw89_debug(rtwdev, RTW89_DBG_RFK, "[TXGAPK]rpt rsv1 = %d\n",
			    txgapk->rsv1);

		rtw89_debug(rtwdev, RTW89_DBG_RFK, "[TXGAPK]rpt track_d[0] = %*ph\n",
			    (int)sizeof(txgapk->track_d[0]), txgapk->track_d[0]);
		rtw89_debug(rtwdev, RTW89_DBG_RFK, "[TXGAPK]rpt power_d[0] = %*ph\n",
			    (int)sizeof(txgapk->power_d[0]), txgapk->power_d[0]);
		rtw89_debug(rtwdev, RTW89_DBG_RFK, "[TXGAPK]rpt track_d[1] = %*ph\n",
			    (int)sizeof(txgapk->track_d[1]), txgapk->track_d[1]);
		rtw89_debug(rtwdev, RTW89_DBG_RFK, "[TXGAPK]rpt power_d[1] = %*ph\n",
			    (int)sizeof(txgapk->power_d[1]), txgapk->power_d[1]);
		return;
	default:
		break;
	}

out:
	rtw89_debug(rtwdev, RTW89_DBG_RFK,
		    "unexpected RFK func %d report log with length %d\n", func, len);
}

static bool rtw89_phy_c2h_rfk_run_log(struct rtw89_dev *rtwdev,
				      enum rtw89_phy_c2h_rfk_log_func func,
				      void *content, u16 len)
{
	struct rtw89_fw_elm_info *elm_info = &rtwdev->fw.elm_info;
	const struct rtw89_c2h_rf_run_log *log = content;
	const struct rtw89_fw_element_hdr *elm;
	u32 fmt_idx;
	u16 offset;

	if (sizeof(*log) != len)
		return false;

	if (!elm_info->rfk_log_fmt)
		return false;

	elm = elm_info->rfk_log_fmt->elm[func];
	fmt_idx = le32_to_cpu(log->fmt_idx);
	if (!elm || fmt_idx >= elm->u.rfk_log_fmt.nr)
		return false;

	offset = le16_to_cpu(elm->u.rfk_log_fmt.offset[fmt_idx]);
	if (offset == 0)
		return false;

	rtw89_debug(rtwdev, RTW89_DBG_RFK, &elm->u.common.contents[offset],
		    le32_to_cpu(log->arg[0]), le32_to_cpu(log->arg[1]),
		    le32_to_cpu(log->arg[2]), le32_to_cpu(log->arg[3]));

	return true;
}

static void rtw89_phy_c2h_rfk_log(struct rtw89_dev *rtwdev, struct sk_buff *c2h,
				  u32 len, enum rtw89_phy_c2h_rfk_log_func func,
				  const char *rfk_name)
{
	struct rtw89_c2h_hdr *c2h_hdr = (struct rtw89_c2h_hdr *)c2h->data;
	struct rtw89_c2h_rf_log_hdr *log_hdr;
	void *log_ptr = c2h_hdr;
	u16 content_len;
	u16 chunk_len;
	bool handled;

	if (!rtw89_debug_is_enabled(rtwdev, RTW89_DBG_RFK))
		return;

	log_ptr += sizeof(*c2h_hdr);
	len -= sizeof(*c2h_hdr);

	while (len > sizeof(*log_hdr)) {
		log_hdr = log_ptr;
		content_len = le16_to_cpu(log_hdr->len);
		chunk_len = content_len + sizeof(*log_hdr);

		if (chunk_len > len)
			break;

		switch (log_hdr->type) {
		case RTW89_RF_RUN_LOG:
			handled = rtw89_phy_c2h_rfk_run_log(rtwdev, func,
							    log_hdr->content, content_len);
			if (handled)
				break;

			rtw89_debug(rtwdev, RTW89_DBG_RFK, "%s run: %*ph\n",
				    rfk_name, content_len, log_hdr->content);
			break;
		case RTW89_RF_RPT_LOG:
			rtw89_phy_c2h_rfk_rpt_log(rtwdev, func,
						  log_hdr->content, content_len);
			break;
		default:
			return;
		}

		log_ptr += chunk_len;
		len -= chunk_len;
	}
}

static void
rtw89_phy_c2h_rfk_log_iqk(struct rtw89_dev *rtwdev, struct sk_buff *c2h, u32 len)
{
	rtw89_phy_c2h_rfk_log(rtwdev, c2h, len,
			      RTW89_PHY_C2H_RFK_LOG_FUNC_IQK, "IQK");
}

static void
rtw89_phy_c2h_rfk_log_dpk(struct rtw89_dev *rtwdev, struct sk_buff *c2h, u32 len)
{
	rtw89_phy_c2h_rfk_log(rtwdev, c2h, len,
			      RTW89_PHY_C2H_RFK_LOG_FUNC_DPK, "DPK");
}

static void
rtw89_phy_c2h_rfk_log_dack(struct rtw89_dev *rtwdev, struct sk_buff *c2h, u32 len)
{
	rtw89_phy_c2h_rfk_log(rtwdev, c2h, len,
			      RTW89_PHY_C2H_RFK_LOG_FUNC_DACK, "DACK");
}

static void
rtw89_phy_c2h_rfk_log_rxdck(struct rtw89_dev *rtwdev, struct sk_buff *c2h, u32 len)
{
	rtw89_phy_c2h_rfk_log(rtwdev, c2h, len,
			      RTW89_PHY_C2H_RFK_LOG_FUNC_RXDCK, "RX_DCK");
}

static void
rtw89_phy_c2h_rfk_log_tssi(struct rtw89_dev *rtwdev, struct sk_buff *c2h, u32 len)
{
	rtw89_phy_c2h_rfk_log(rtwdev, c2h, len,
			      RTW89_PHY_C2H_RFK_LOG_FUNC_TSSI, "TSSI");
}

static void
rtw89_phy_c2h_rfk_log_txgapk(struct rtw89_dev *rtwdev, struct sk_buff *c2h, u32 len)
{
	rtw89_phy_c2h_rfk_log(rtwdev, c2h, len,
			      RTW89_PHY_C2H_RFK_LOG_FUNC_TXGAPK, "TXGAPK");
}

static
void (* const rtw89_phy_c2h_rfk_log_handler[])(struct rtw89_dev *rtwdev,
					       struct sk_buff *c2h, u32 len) = {
	[RTW89_PHY_C2H_RFK_LOG_FUNC_IQK] = rtw89_phy_c2h_rfk_log_iqk,
	[RTW89_PHY_C2H_RFK_LOG_FUNC_DPK] = rtw89_phy_c2h_rfk_log_dpk,
	[RTW89_PHY_C2H_RFK_LOG_FUNC_DACK] = rtw89_phy_c2h_rfk_log_dack,
	[RTW89_PHY_C2H_RFK_LOG_FUNC_RXDCK] = rtw89_phy_c2h_rfk_log_rxdck,
	[RTW89_PHY_C2H_RFK_LOG_FUNC_TSSI] = rtw89_phy_c2h_rfk_log_tssi,
	[RTW89_PHY_C2H_RFK_LOG_FUNC_TXGAPK] = rtw89_phy_c2h_rfk_log_txgapk,
};

static
void rtw89_phy_rfk_report_prep(struct rtw89_dev *rtwdev)
{
	struct rtw89_rfk_wait_info *wait = &rtwdev->rfk_wait;

	wait->state = RTW89_RFK_STATE_START;
	wait->start_time = ktime_get();
	reinit_completion(&wait->completion);
}

static
int rtw89_phy_rfk_report_wait(struct rtw89_dev *rtwdev, const char *rfk_name,
			      unsigned int ms)
{
	struct rtw89_rfk_wait_info *wait = &rtwdev->rfk_wait;
	unsigned long time_left;

	/* Since we can't receive C2H event during SER, use a fixed delay. */
	if (test_bit(RTW89_FLAG_SER_HANDLING, rtwdev->flags)) {
		fsleep(1000 * ms / 2);
		goto out;
	}

	time_left = wait_for_completion_timeout(&wait->completion,
						msecs_to_jiffies(ms));
	if (time_left == 0) {
		rtw89_warn(rtwdev, "failed to wait RF %s\n", rfk_name);
		return -ETIMEDOUT;
	} else if (wait->state != RTW89_RFK_STATE_OK) {
		rtw89_warn(rtwdev, "failed to do RF %s result from state %d\n",
			   rfk_name, wait->state);
		return -EFAULT;
	}

out:
	rtw89_debug(rtwdev, RTW89_DBG_RFK, "RF %s takes %lld ms to complete\n",
		    rfk_name, ktime_ms_delta(ktime_get(), wait->start_time));

	return 0;
}

static void
rtw89_phy_c2h_rfk_report_state(struct rtw89_dev *rtwdev, struct sk_buff *c2h, u32 len)
{
	const struct rtw89_c2h_rfk_report *report =
		(const struct rtw89_c2h_rfk_report *)c2h->data;
	struct rtw89_rfk_wait_info *wait = &rtwdev->rfk_wait;

	wait->state = report->state;
	wait->version = report->version;

	complete(&wait->completion);

	rtw89_debug(rtwdev, RTW89_DBG_RFK,
		    "RFK report state %d with version %d (%*ph)\n",
		    wait->state, wait->version,
		    (int)(len - sizeof(report->hdr)), &report->state);
}

static
void (* const rtw89_phy_c2h_rfk_report_handler[])(struct rtw89_dev *rtwdev,
						  struct sk_buff *c2h, u32 len) = {
	[RTW89_PHY_C2H_RFK_REPORT_FUNC_STATE] = rtw89_phy_c2h_rfk_report_state,
};

bool rtw89_phy_c2h_chk_atomic(struct rtw89_dev *rtwdev, u8 class, u8 func)
{
	switch (class) {
	case RTW89_PHY_C2H_RFK_LOG:
		switch (func) {
		case RTW89_PHY_C2H_RFK_LOG_FUNC_IQK:
		case RTW89_PHY_C2H_RFK_LOG_FUNC_DPK:
		case RTW89_PHY_C2H_RFK_LOG_FUNC_DACK:
		case RTW89_PHY_C2H_RFK_LOG_FUNC_RXDCK:
		case RTW89_PHY_C2H_RFK_LOG_FUNC_TSSI:
		case RTW89_PHY_C2H_RFK_LOG_FUNC_TXGAPK:
			return true;
		default:
			return false;
		}
	case RTW89_PHY_C2H_RFK_REPORT:
		switch (func) {
		case RTW89_PHY_C2H_RFK_REPORT_FUNC_STATE:
			return true;
		default:
			return false;
		}
	default:
		return false;
	}
}

void rtw89_phy_c2h_handle(struct rtw89_dev *rtwdev, struct sk_buff *skb,
			  u32 len, u8 class, u8 func)
{
	void (*handler)(struct rtw89_dev *rtwdev,
			struct sk_buff *c2h, u32 len) = NULL;

	switch (class) {
	case RTW89_PHY_C2H_CLASS_RA:
		if (func < RTW89_PHY_C2H_FUNC_RA_MAX)
			handler = rtw89_phy_c2h_ra_handler[func];
		break;
	case RTW89_PHY_C2H_RFK_LOG:
		if (func < ARRAY_SIZE(rtw89_phy_c2h_rfk_log_handler))
			handler = rtw89_phy_c2h_rfk_log_handler[func];
		break;
	case RTW89_PHY_C2H_RFK_REPORT:
		if (func < ARRAY_SIZE(rtw89_phy_c2h_rfk_report_handler))
			handler = rtw89_phy_c2h_rfk_report_handler[func];
		break;
	case RTW89_PHY_C2H_CLASS_DM:
		if (func == RTW89_PHY_C2H_DM_FUNC_LOWRT_RTY)
			return;
		fallthrough;
	default:
		rtw89_info(rtwdev, "c2h class %d not support\n", class);
		return;
	}
	if (!handler) {
		rtw89_info(rtwdev, "c2h class %d func %d not support\n", class,
			   func);
		return;
	}
	handler(rtwdev, skb, len);
}

int rtw89_phy_rfk_pre_ntfy_and_wait(struct rtw89_dev *rtwdev,
				    enum rtw89_phy_idx phy_idx,
				    unsigned int ms)
{
	int ret;

	rtw89_phy_rfk_report_prep(rtwdev);

	ret = rtw89_fw_h2c_rf_pre_ntfy(rtwdev, phy_idx);
	if (ret)
		return ret;

	return rtw89_phy_rfk_report_wait(rtwdev, "PRE_NTFY", ms);
}
EXPORT_SYMBOL(rtw89_phy_rfk_pre_ntfy_and_wait);

int rtw89_phy_rfk_tssi_and_wait(struct rtw89_dev *rtwdev,
				enum rtw89_phy_idx phy_idx,
				const struct rtw89_chan *chan,
				enum rtw89_tssi_mode tssi_mode,
				unsigned int ms)
{
	int ret;

	rtw89_phy_rfk_report_prep(rtwdev);

	ret = rtw89_fw_h2c_rf_tssi(rtwdev, phy_idx, chan, tssi_mode);
	if (ret)
		return ret;

	return rtw89_phy_rfk_report_wait(rtwdev, "TSSI", ms);
}
EXPORT_SYMBOL(rtw89_phy_rfk_tssi_and_wait);

int rtw89_phy_rfk_iqk_and_wait(struct rtw89_dev *rtwdev,
			       enum rtw89_phy_idx phy_idx,
			       const struct rtw89_chan *chan,
			       unsigned int ms)
{
	int ret;

	rtw89_phy_rfk_report_prep(rtwdev);

	ret = rtw89_fw_h2c_rf_iqk(rtwdev, phy_idx, chan);
	if (ret)
		return ret;

	return rtw89_phy_rfk_report_wait(rtwdev, "IQK", ms);
}
EXPORT_SYMBOL(rtw89_phy_rfk_iqk_and_wait);

int rtw89_phy_rfk_dpk_and_wait(struct rtw89_dev *rtwdev,
			       enum rtw89_phy_idx phy_idx,
			       const struct rtw89_chan *chan,
			       unsigned int ms)
{
	int ret;

	rtw89_phy_rfk_report_prep(rtwdev);

	ret = rtw89_fw_h2c_rf_dpk(rtwdev, phy_idx, chan);
	if (ret)
		return ret;

	return rtw89_phy_rfk_report_wait(rtwdev, "DPK", ms);
}
EXPORT_SYMBOL(rtw89_phy_rfk_dpk_and_wait);

int rtw89_phy_rfk_txgapk_and_wait(struct rtw89_dev *rtwdev,
				  enum rtw89_phy_idx phy_idx,
				  const struct rtw89_chan *chan,
				  unsigned int ms)
{
	int ret;

	rtw89_phy_rfk_report_prep(rtwdev);

	ret = rtw89_fw_h2c_rf_txgapk(rtwdev, phy_idx, chan);
	if (ret)
		return ret;

	return rtw89_phy_rfk_report_wait(rtwdev, "TXGAPK", ms);
}
EXPORT_SYMBOL(rtw89_phy_rfk_txgapk_and_wait);

int rtw89_phy_rfk_dack_and_wait(struct rtw89_dev *rtwdev,
				enum rtw89_phy_idx phy_idx,
				const struct rtw89_chan *chan,
				unsigned int ms)
{
	int ret;

	rtw89_phy_rfk_report_prep(rtwdev);

	ret = rtw89_fw_h2c_rf_dack(rtwdev, phy_idx, chan);
	if (ret)
		return ret;

	return rtw89_phy_rfk_report_wait(rtwdev, "DACK", ms);
}
EXPORT_SYMBOL(rtw89_phy_rfk_dack_and_wait);

int rtw89_phy_rfk_rxdck_and_wait(struct rtw89_dev *rtwdev,
				 enum rtw89_phy_idx phy_idx,
				 const struct rtw89_chan *chan,
				 bool is_chl_k, unsigned int ms)
{
	int ret;

	rtw89_phy_rfk_report_prep(rtwdev);

	ret = rtw89_fw_h2c_rf_rxdck(rtwdev, phy_idx, chan, is_chl_k);
	if (ret)
		return ret;

	return rtw89_phy_rfk_report_wait(rtwdev, "RX_DCK", ms);
}
EXPORT_SYMBOL(rtw89_phy_rfk_rxdck_and_wait);

static u32 phy_tssi_get_cck_group(u8 ch)
{
	switch (ch) {
	case 1 ... 2:
		return 0;
	case 3 ... 5:
		return 1;
	case 6 ... 8:
		return 2;
	case 9 ... 11:
		return 3;
	case 12 ... 13:
		return 4;
	case 14:
		return 5;
	}

	return 0;
}

#define PHY_TSSI_EXTRA_GROUP_BIT BIT(31)
#define PHY_TSSI_EXTRA_GROUP(idx) (PHY_TSSI_EXTRA_GROUP_BIT | (idx))
#define PHY_IS_TSSI_EXTRA_GROUP(group) ((group) & PHY_TSSI_EXTRA_GROUP_BIT)
#define PHY_TSSI_EXTRA_GET_GROUP_IDX1(group) \
	((group) & ~PHY_TSSI_EXTRA_GROUP_BIT)
#define PHY_TSSI_EXTRA_GET_GROUP_IDX2(group) \
	(PHY_TSSI_EXTRA_GET_GROUP_IDX1(group) + 1)

static u32 phy_tssi_get_ofdm_group(u8 ch)
{
	switch (ch) {
	case 1 ... 2:
		return 0;
	case 3 ... 5:
		return 1;
	case 6 ... 8:
		return 2;
	case 9 ... 11:
		return 3;
	case 12 ... 14:
		return 4;
	case 36 ... 40:
		return 5;
	case 41 ... 43:
		return PHY_TSSI_EXTRA_GROUP(5);
	case 44 ... 48:
		return 6;
	case 49 ... 51:
		return PHY_TSSI_EXTRA_GROUP(6);
	case 52 ... 56:
		return 7;
	case 57 ... 59:
		return PHY_TSSI_EXTRA_GROUP(7);
	case 60 ... 64:
		return 8;
	case 100 ... 104:
		return 9;
	case 105 ... 107:
		return PHY_TSSI_EXTRA_GROUP(9);
	case 108 ... 112:
		return 10;
	case 113 ... 115:
		return PHY_TSSI_EXTRA_GROUP(10);
	case 116 ... 120:
		return 11;
	case 121 ... 123:
		return PHY_TSSI_EXTRA_GROUP(11);
	case 124 ... 128:
		return 12;
	case 129 ... 131:
		return PHY_TSSI_EXTRA_GROUP(12);
	case 132 ... 136:
		return 13;
	case 137 ... 139:
		return PHY_TSSI_EXTRA_GROUP(13);
	case 140 ... 144:
		return 14;
	case 149 ... 153:
		return 15;
	case 154 ... 156:
		return PHY_TSSI_EXTRA_GROUP(15);
	case 157 ... 161:
		return 16;
	case 162 ... 164:
		return PHY_TSSI_EXTRA_GROUP(16);
	case 165 ... 169:
		return 17;
	case 170 ... 172:
		return PHY_TSSI_EXTRA_GROUP(17);
	case 173 ... 177:
		return 18;
	}

	return 0;
}

static u32 phy_tssi_get_6g_ofdm_group(u8 ch)
{
	switch (ch) {
	case 1 ... 5:
		return 0;
	case 6 ... 8:
		return PHY_TSSI_EXTRA_GROUP(0);
	case 9 ... 13:
		return 1;
	case 14 ... 16:
		return PHY_TSSI_EXTRA_GROUP(1);
	case 17 ... 21:
		return 2;
	case 22 ... 24:
		return PHY_TSSI_EXTRA_GROUP(2);
	case 25 ... 29:
		return 3;
	case 33 ... 37:
		return 4;
	case 38 ... 40:
		return PHY_TSSI_EXTRA_GROUP(4);
	case 41 ... 45:
		return 5;
	case 46 ... 48:
		return PHY_TSSI_EXTRA_GROUP(5);
	case 49 ... 53:
		return 6;
	case 54 ... 56:
		return PHY_TSSI_EXTRA_GROUP(6);
	case 57 ... 61:
		return 7;
	case 65 ... 69:
		return 8;
	case 70 ... 72:
		return PHY_TSSI_EXTRA_GROUP(8);
	case 73 ... 77:
		return 9;
	case 78 ... 80:
		return PHY_TSSI_EXTRA_GROUP(9);
	case 81 ... 85:
		return 10;
	case 86 ... 88:
		return PHY_TSSI_EXTRA_GROUP(10);
	case 89 ... 93:
		return 11;
	case 97 ... 101:
		return 12;
	case 102 ... 104:
		return PHY_TSSI_EXTRA_GROUP(12);
	case 105 ... 109:
		return 13;
	case 110 ... 112:
		return PHY_TSSI_EXTRA_GROUP(13);
	case 113 ... 117:
		return 14;
	case 118 ... 120:
		return PHY_TSSI_EXTRA_GROUP(14);
	case 121 ... 125:
		return 15;
	case 129 ... 133:
		return 16;
	case 134 ... 136:
		return PHY_TSSI_EXTRA_GROUP(16);
	case 137 ... 141:
		return 17;
	case 142 ... 144:
		return PHY_TSSI_EXTRA_GROUP(17);
	case 145 ... 149:
		return 18;
	case 150 ... 152:
		return PHY_TSSI_EXTRA_GROUP(18);
	case 153 ... 157:
		return 19;
	case 161 ... 165:
		return 20;
	case 166 ... 168:
		return PHY_TSSI_EXTRA_GROUP(20);
	case 169 ... 173:
		return 21;
	case 174 ... 176:
		return PHY_TSSI_EXTRA_GROUP(21);
	case 177 ... 181:
		return 22;
	case 182 ... 184:
		return PHY_TSSI_EXTRA_GROUP(22);
	case 185 ... 189:
		return 23;
	case 193 ... 197:
		return 24;
	case 198 ... 200:
		return PHY_TSSI_EXTRA_GROUP(24);
	case 201 ... 205:
		return 25;
	case 206 ... 208:
		return PHY_TSSI_EXTRA_GROUP(25);
	case 209 ... 213:
		return 26;
	case 214 ... 216:
		return PHY_TSSI_EXTRA_GROUP(26);
	case 217 ... 221:
		return 27;
	case 225 ... 229:
		return 28;
	case 230 ... 232:
		return PHY_TSSI_EXTRA_GROUP(28);
	case 233 ... 237:
		return 29;
	case 238 ... 240:
		return PHY_TSSI_EXTRA_GROUP(29);
	case 241 ... 245:
		return 30;
	case 246 ... 248:
		return PHY_TSSI_EXTRA_GROUP(30);
	case 249 ... 253:
		return 31;
	}

	return 0;
}

static u32 phy_tssi_get_trim_group(u8 ch)
{
	switch (ch) {
	case 1 ... 8:
		return 0;
	case 9 ... 14:
		return 1;
	case 36 ... 48:
		return 2;
	case 49 ... 51:
		return PHY_TSSI_EXTRA_GROUP(2);
	case 52 ... 64:
		return 3;
	case 100 ... 112:
		return 4;
	case 113 ... 115:
		return PHY_TSSI_EXTRA_GROUP(4);
	case 116 ... 128:
		return 5;
	case 132 ... 144:
		return 6;
	case 149 ... 177:
		return 7;
	}

	return 0;
}

static u32 phy_tssi_get_6g_trim_group(u8 ch)
{
	switch (ch) {
	case 1 ... 13:
		return 0;
	case 14 ... 16:
		return PHY_TSSI_EXTRA_GROUP(0);
	case 17 ... 29:
		return 1;
	case 33 ... 45:
		return 2;
	case 46 ... 48:
		return PHY_TSSI_EXTRA_GROUP(2);
	case 49 ... 61:
		return 3;
	case 65 ... 77:
		return 4;
	case 78 ... 80:
		return PHY_TSSI_EXTRA_GROUP(4);
	case 81 ... 93:
		return 5;
	case 97 ... 109:
		return 6;
	case 110 ... 112:
		return PHY_TSSI_EXTRA_GROUP(6);
	case 113 ... 125:
		return 7;
	case 129 ... 141:
		return 8;
	case 142 ... 144:
		return PHY_TSSI_EXTRA_GROUP(8);
	case 145 ... 157:
		return 9;
	case 161 ... 173:
		return 10;
	case 174 ... 176:
		return PHY_TSSI_EXTRA_GROUP(10);
	case 177 ... 189:
		return 11;
	case 193 ... 205:
		return 12;
	case 206 ... 208:
		return PHY_TSSI_EXTRA_GROUP(12);
	case 209 ... 221:
		return 13;
	case 225 ... 237:
		return 14;
	case 238 ... 240:
		return PHY_TSSI_EXTRA_GROUP(14);
	case 241 ... 253:
		return 15;
	}

	return 0;
}

static s8 phy_tssi_get_ofdm_de(struct rtw89_dev *rtwdev,
			       enum rtw89_phy_idx phy,
			       const struct rtw89_chan *chan,
			       enum rtw89_rf_path path)
{
	struct rtw89_tssi_info *tssi_info = &rtwdev->tssi;
	enum rtw89_band band = chan->band_type;
	u8 ch = chan->channel;
	u32 gidx_1st;
	u32 gidx_2nd;
	s8 de_1st;
	s8 de_2nd;
	u32 gidx;
	s8 val;

	if (band == RTW89_BAND_6G)
		goto calc_6g;

	gidx = phy_tssi_get_ofdm_group(ch);

	rtw89_debug(rtwdev, RTW89_DBG_TSSI,
		    "[TSSI][TRIM]: path=%d mcs group_idx=0x%x\n",
		    path, gidx);

	if (PHY_IS_TSSI_EXTRA_GROUP(gidx)) {
		gidx_1st = PHY_TSSI_EXTRA_GET_GROUP_IDX1(gidx);
		gidx_2nd = PHY_TSSI_EXTRA_GET_GROUP_IDX2(gidx);
		de_1st = tssi_info->tssi_mcs[path][gidx_1st];
		de_2nd = tssi_info->tssi_mcs[path][gidx_2nd];
		val = (de_1st + de_2nd) / 2;

		rtw89_debug(rtwdev, RTW89_DBG_TSSI,
			    "[TSSI][TRIM]: path=%d mcs de=%d 1st=%d 2nd=%d\n",
			    path, val, de_1st, de_2nd);
	} else {
		val = tssi_info->tssi_mcs[path][gidx];

		rtw89_debug(rtwdev, RTW89_DBG_TSSI,
			    "[TSSI][TRIM]: path=%d mcs de=%d\n", path, val);
	}

	return val;

calc_6g:
	gidx = phy_tssi_get_6g_ofdm_group(ch);

	rtw89_debug(rtwdev, RTW89_DBG_TSSI,
		    "[TSSI][TRIM]: path=%d mcs group_idx=0x%x\n",
		    path, gidx);

	if (PHY_IS_TSSI_EXTRA_GROUP(gidx)) {
		gidx_1st = PHY_TSSI_EXTRA_GET_GROUP_IDX1(gidx);
		gidx_2nd = PHY_TSSI_EXTRA_GET_GROUP_IDX2(gidx);
		de_1st = tssi_info->tssi_6g_mcs[path][gidx_1st];
		de_2nd = tssi_info->tssi_6g_mcs[path][gidx_2nd];
		val = (de_1st + de_2nd) / 2;

		rtw89_debug(rtwdev, RTW89_DBG_TSSI,
			    "[TSSI][TRIM]: path=%d mcs de=%d 1st=%d 2nd=%d\n",
			    path, val, de_1st, de_2nd);
	} else {
		val = tssi_info->tssi_6g_mcs[path][gidx];

		rtw89_debug(rtwdev, RTW89_DBG_TSSI,
			    "[TSSI][TRIM]: path=%d mcs de=%d\n", path, val);
	}

	return val;
}

static s8 phy_tssi_get_ofdm_trim_de(struct rtw89_dev *rtwdev,
				    enum rtw89_phy_idx phy,
				    const struct rtw89_chan *chan,
				    enum rtw89_rf_path path)
{
	struct rtw89_tssi_info *tssi_info = &rtwdev->tssi;
	enum rtw89_band band = chan->band_type;
	u8 ch = chan->channel;
	u32 tgidx_1st;
	u32 tgidx_2nd;
	s8 tde_1st;
	s8 tde_2nd;
	u32 tgidx;
	s8 val;

	if (band == RTW89_BAND_6G)
		goto calc_6g;

	tgidx = phy_tssi_get_trim_group(ch);

	rtw89_debug(rtwdev, RTW89_DBG_TSSI,
		    "[TSSI][TRIM]: path=%d mcs trim_group_idx=0x%x\n",
		    path, tgidx);

	if (PHY_IS_TSSI_EXTRA_GROUP(tgidx)) {
		tgidx_1st = PHY_TSSI_EXTRA_GET_GROUP_IDX1(tgidx);
		tgidx_2nd = PHY_TSSI_EXTRA_GET_GROUP_IDX2(tgidx);
		tde_1st = tssi_info->tssi_trim[path][tgidx_1st];
		tde_2nd = tssi_info->tssi_trim[path][tgidx_2nd];
		val = (tde_1st + tde_2nd) / 2;

		rtw89_debug(rtwdev, RTW89_DBG_TSSI,
			    "[TSSI][TRIM]: path=%d mcs trim_de=%d 1st=%d 2nd=%d\n",
			    path, val, tde_1st, tde_2nd);
	} else {
		val = tssi_info->tssi_trim[path][tgidx];

		rtw89_debug(rtwdev, RTW89_DBG_TSSI,
			    "[TSSI][TRIM]: path=%d mcs trim_de=%d\n",
			    path, val);
	}

	return val;

calc_6g:
	tgidx = phy_tssi_get_6g_trim_group(ch);

	rtw89_debug(rtwdev, RTW89_DBG_TSSI,
		    "[TSSI][TRIM]: path=%d mcs trim_group_idx=0x%x\n",
		    path, tgidx);

	if (PHY_IS_TSSI_EXTRA_GROUP(tgidx)) {
		tgidx_1st = PHY_TSSI_EXTRA_GET_GROUP_IDX1(tgidx);
		tgidx_2nd = PHY_TSSI_EXTRA_GET_GROUP_IDX2(tgidx);
		tde_1st = tssi_info->tssi_trim_6g[path][tgidx_1st];
		tde_2nd = tssi_info->tssi_trim_6g[path][tgidx_2nd];
		val = (tde_1st + tde_2nd) / 2;

		rtw89_debug(rtwdev, RTW89_DBG_TSSI,
			    "[TSSI][TRIM]: path=%d mcs trim_de=%d 1st=%d 2nd=%d\n",
			    path, val, tde_1st, tde_2nd);
	} else {
		val = tssi_info->tssi_trim_6g[path][tgidx];

		rtw89_debug(rtwdev, RTW89_DBG_TSSI,
			    "[TSSI][TRIM]: path=%d mcs trim_de=%d\n",
			    path, val);
	}

	return val;
}

void rtw89_phy_rfk_tssi_fill_fwcmd_efuse_to_de(struct rtw89_dev *rtwdev,
					       enum rtw89_phy_idx phy,
					       const struct rtw89_chan *chan,
					       struct rtw89_h2c_rf_tssi *h2c)
{
	struct rtw89_tssi_info *tssi_info = &rtwdev->tssi;
	u8 ch = chan->channel;
	s8 trim_de;
	s8 ofdm_de;
	s8 cck_de;
	u8 gidx;
	s8 val;
	int i;

	rtw89_debug(rtwdev, RTW89_DBG_TSSI, "[TSSI][TRIM]: phy=%d ch=%d\n",
		    phy, ch);

	for (i = RF_PATH_A; i <= RF_PATH_B; i++) {
		trim_de = phy_tssi_get_ofdm_trim_de(rtwdev, phy, chan, i);
		h2c->curr_tssi_trim_de[i] = trim_de;

		rtw89_debug(rtwdev, RTW89_DBG_TSSI,
			    "[TSSI][TRIM]: path=%d trim_de=0x%x\n", i, trim_de);

		gidx = phy_tssi_get_cck_group(ch);
		cck_de = tssi_info->tssi_cck[i][gidx];
		val = u32_get_bits(cck_de + trim_de, 0xff);

		h2c->curr_tssi_cck_de[i] = 0x0;
		h2c->curr_tssi_cck_de_20m[i] = val;
		h2c->curr_tssi_cck_de_40m[i] = val;
		h2c->curr_tssi_efuse_cck_de[i] = cck_de;

		rtw89_debug(rtwdev, RTW89_DBG_TSSI,
			    "[TSSI][TRIM]: path=%d cck_de=0x%x\n", i, cck_de);

		ofdm_de = phy_tssi_get_ofdm_de(rtwdev, phy, chan, i);
		val = u32_get_bits(ofdm_de + trim_de, 0xff);

		h2c->curr_tssi_ofdm_de[i] = 0x0;
		h2c->curr_tssi_ofdm_de_20m[i] = val;
		h2c->curr_tssi_ofdm_de_40m[i] = val;
		h2c->curr_tssi_ofdm_de_80m[i] = val;
		h2c->curr_tssi_ofdm_de_160m[i] = val;
		h2c->curr_tssi_ofdm_de_320m[i] = val;
		h2c->curr_tssi_efuse_ofdm_de[i] = ofdm_de;

		rtw89_debug(rtwdev, RTW89_DBG_TSSI,
			    "[TSSI][TRIM]: path=%d ofdm_de=0x%x\n", i, ofdm_de);
	}
}

void rtw89_phy_rfk_tssi_fill_fwcmd_tmeter_tbl(struct rtw89_dev *rtwdev,
					      enum rtw89_phy_idx phy,
					      const struct rtw89_chan *chan,
					      struct rtw89_h2c_rf_tssi *h2c)
{
	struct rtw89_fw_txpwr_track_cfg *trk = rtwdev->fw.elm_info.txpwr_trk;
	struct rtw89_tssi_info *tssi_info = &rtwdev->tssi;
	const s8 *thm_up[RF_PATH_B + 1] = {};
	const s8 *thm_down[RF_PATH_B + 1] = {};
	u8 subband = chan->subband_type;
	s8 thm_ofst[128] = {0};
	u8 thermal;
	u8 path;
	u8 i, j;

	switch (subband) {
	default:
	case RTW89_CH_2G:
		thm_up[RF_PATH_A] = trk->delta[RTW89_FW_TXPWR_TRK_TYPE_2GA_P][0];
		thm_down[RF_PATH_A] = trk->delta[RTW89_FW_TXPWR_TRK_TYPE_2GA_N][0];
		thm_up[RF_PATH_B] = trk->delta[RTW89_FW_TXPWR_TRK_TYPE_2GB_P][0];
		thm_down[RF_PATH_B] = trk->delta[RTW89_FW_TXPWR_TRK_TYPE_2GB_N][0];
		break;
	case RTW89_CH_5G_BAND_1:
		thm_up[RF_PATH_A] = trk->delta[RTW89_FW_TXPWR_TRK_TYPE_5GA_P][0];
		thm_down[RF_PATH_A] = trk->delta[RTW89_FW_TXPWR_TRK_TYPE_5GA_N][0];
		thm_up[RF_PATH_B] = trk->delta[RTW89_FW_TXPWR_TRK_TYPE_5GB_P][0];
		thm_down[RF_PATH_B] = trk->delta[RTW89_FW_TXPWR_TRK_TYPE_5GB_N][0];
		break;
	case RTW89_CH_5G_BAND_3:
		thm_up[RF_PATH_A] = trk->delta[RTW89_FW_TXPWR_TRK_TYPE_5GA_P][1];
		thm_down[RF_PATH_A] = trk->delta[RTW89_FW_TXPWR_TRK_TYPE_5GA_N][1];
		thm_up[RF_PATH_B] = trk->delta[RTW89_FW_TXPWR_TRK_TYPE_5GB_P][1];
		thm_down[RF_PATH_B] = trk->delta[RTW89_FW_TXPWR_TRK_TYPE_5GB_N][1];
		break;
	case RTW89_CH_5G_BAND_4:
		thm_up[RF_PATH_A] = trk->delta[RTW89_FW_TXPWR_TRK_TYPE_5GA_P][2];
		thm_down[RF_PATH_A] = trk->delta[RTW89_FW_TXPWR_TRK_TYPE_5GA_N][2];
		thm_up[RF_PATH_B] = trk->delta[RTW89_FW_TXPWR_TRK_TYPE_5GB_P][2];
		thm_down[RF_PATH_B] = trk->delta[RTW89_FW_TXPWR_TRK_TYPE_5GB_N][2];
		break;
	case RTW89_CH_6G_BAND_IDX0:
	case RTW89_CH_6G_BAND_IDX1:
		thm_up[RF_PATH_A] = trk->delta[RTW89_FW_TXPWR_TRK_TYPE_6GA_P][0];
		thm_down[RF_PATH_A] = trk->delta[RTW89_FW_TXPWR_TRK_TYPE_6GA_N][0];
		thm_up[RF_PATH_B] = trk->delta[RTW89_FW_TXPWR_TRK_TYPE_6GB_P][0];
		thm_down[RF_PATH_B] = trk->delta[RTW89_FW_TXPWR_TRK_TYPE_6GB_N][0];
		break;
	case RTW89_CH_6G_BAND_IDX2:
	case RTW89_CH_6G_BAND_IDX3:
		thm_up[RF_PATH_A] = trk->delta[RTW89_FW_TXPWR_TRK_TYPE_6GA_P][1];
		thm_down[RF_PATH_A] = trk->delta[RTW89_FW_TXPWR_TRK_TYPE_6GA_N][1];
		thm_up[RF_PATH_B] = trk->delta[RTW89_FW_TXPWR_TRK_TYPE_6GB_P][1];
		thm_down[RF_PATH_B] = trk->delta[RTW89_FW_TXPWR_TRK_TYPE_6GB_N][1];
		break;
	case RTW89_CH_6G_BAND_IDX4:
	case RTW89_CH_6G_BAND_IDX5:
		thm_up[RF_PATH_A] = trk->delta[RTW89_FW_TXPWR_TRK_TYPE_6GA_P][2];
		thm_down[RF_PATH_A] = trk->delta[RTW89_FW_TXPWR_TRK_TYPE_6GA_N][2];
		thm_up[RF_PATH_B] = trk->delta[RTW89_FW_TXPWR_TRK_TYPE_6GB_P][2];
		thm_down[RF_PATH_B] = trk->delta[RTW89_FW_TXPWR_TRK_TYPE_6GB_N][2];
		break;
	case RTW89_CH_6G_BAND_IDX6:
	case RTW89_CH_6G_BAND_IDX7:
		thm_up[RF_PATH_A] = trk->delta[RTW89_FW_TXPWR_TRK_TYPE_6GA_P][3];
		thm_down[RF_PATH_A] = trk->delta[RTW89_FW_TXPWR_TRK_TYPE_6GA_N][3];
		thm_up[RF_PATH_B] = trk->delta[RTW89_FW_TXPWR_TRK_TYPE_6GB_P][3];
		thm_down[RF_PATH_B] = trk->delta[RTW89_FW_TXPWR_TRK_TYPE_6GB_N][3];
		break;
	}

	rtw89_debug(rtwdev, RTW89_DBG_TSSI,
		    "[TSSI] tmeter tbl on subband: %u\n", subband);

	for (path = RF_PATH_A; path <= RF_PATH_B; path++) {
		thermal = tssi_info->thermal[path];
		rtw89_debug(rtwdev, RTW89_DBG_TSSI,
			    "path: %u, pg thermal: 0x%x\n", path, thermal);

		if (thermal == 0xff) {
			h2c->pg_thermal[path] = 0x38;
			memset(h2c->ftable[path], 0, sizeof(h2c->ftable[path]));
			continue;
		}

		h2c->pg_thermal[path] = thermal;

		i = 0;
		for (j = 0; j < 64; j++)
			thm_ofst[j] = i < DELTA_SWINGIDX_SIZE ?
				      thm_up[path][i++] :
				      thm_up[path][DELTA_SWINGIDX_SIZE - 1];

		i = 1;
		for (j = 127; j >= 64; j--)
			thm_ofst[j] = i < DELTA_SWINGIDX_SIZE ?
				      -thm_down[path][i++] :
				      -thm_down[path][DELTA_SWINGIDX_SIZE - 1];

		for (i = 0; i < 128; i += 4) {
			h2c->ftable[path][i + 0] = thm_ofst[i + 3];
			h2c->ftable[path][i + 1] = thm_ofst[i + 2];
			h2c->ftable[path][i + 2] = thm_ofst[i + 1];
			h2c->ftable[path][i + 3] = thm_ofst[i + 0];

			rtw89_debug(rtwdev, RTW89_DBG_TSSI,
				    "thm ofst [%x]: %02x %02x %02x %02x\n",
				    i, thm_ofst[i], thm_ofst[i + 1],
				    thm_ofst[i + 2], thm_ofst[i + 3]);
		}
	}
}

static u8 rtw89_phy_cfo_get_xcap_reg(struct rtw89_dev *rtwdev, bool sc_xo)
{
	const struct rtw89_xtal_info *xtal = rtwdev->chip->xtal_info;
	u32 reg_mask;

	if (sc_xo)
		reg_mask = xtal->sc_xo_mask;
	else
		reg_mask = xtal->sc_xi_mask;

	return (u8)rtw89_read32_mask(rtwdev, xtal->xcap_reg, reg_mask);
}

static void rtw89_phy_cfo_set_xcap_reg(struct rtw89_dev *rtwdev, bool sc_xo,
				       u8 val)
{
	const struct rtw89_xtal_info *xtal = rtwdev->chip->xtal_info;
	u32 reg_mask;

	if (sc_xo)
		reg_mask = xtal->sc_xo_mask;
	else
		reg_mask = xtal->sc_xi_mask;

	rtw89_write32_mask(rtwdev, xtal->xcap_reg, reg_mask, val);
}

static void rtw89_phy_cfo_set_crystal_cap(struct rtw89_dev *rtwdev,
					  u8 crystal_cap, bool force)
{
	struct rtw89_cfo_tracking_info *cfo = &rtwdev->cfo_tracking;
	const struct rtw89_chip_info *chip = rtwdev->chip;
	u8 sc_xi_val, sc_xo_val;

	if (!force && cfo->crystal_cap == crystal_cap)
		return;
	crystal_cap = clamp_t(u8, crystal_cap, 0, 127);
	if (chip->chip_id == RTL8852A || chip->chip_id == RTL8851B) {
		rtw89_phy_cfo_set_xcap_reg(rtwdev, true, crystal_cap);
		rtw89_phy_cfo_set_xcap_reg(rtwdev, false, crystal_cap);
		sc_xo_val = rtw89_phy_cfo_get_xcap_reg(rtwdev, true);
		sc_xi_val = rtw89_phy_cfo_get_xcap_reg(rtwdev, false);
	} else {
		rtw89_mac_write_xtal_si(rtwdev, XTAL_SI_XTAL_SC_XO,
					crystal_cap, XTAL_SC_XO_MASK);
		rtw89_mac_write_xtal_si(rtwdev, XTAL_SI_XTAL_SC_XI,
					crystal_cap, XTAL_SC_XI_MASK);
		rtw89_mac_read_xtal_si(rtwdev, XTAL_SI_XTAL_SC_XO, &sc_xo_val);
		rtw89_mac_read_xtal_si(rtwdev, XTAL_SI_XTAL_SC_XI, &sc_xi_val);
	}
	cfo->crystal_cap = sc_xi_val;
	cfo->x_cap_ofst = (s8)((int)cfo->crystal_cap - cfo->def_x_cap);

	rtw89_debug(rtwdev, RTW89_DBG_CFO, "Set sc_xi=0x%x\n", sc_xi_val);
	rtw89_debug(rtwdev, RTW89_DBG_CFO, "Set sc_xo=0x%x\n", sc_xo_val);
	rtw89_debug(rtwdev, RTW89_DBG_CFO, "Get xcap_ofst=%d\n",
		    cfo->x_cap_ofst);
	rtw89_debug(rtwdev, RTW89_DBG_CFO, "Set xcap OK\n");
}

static void rtw89_phy_cfo_reset(struct rtw89_dev *rtwdev)
{
	struct rtw89_cfo_tracking_info *cfo = &rtwdev->cfo_tracking;
	u8 cap;

	cfo->def_x_cap = cfo->crystal_cap_default & B_AX_XTAL_SC_MASK;
	cfo->is_adjust = false;
	if (cfo->crystal_cap == cfo->def_x_cap)
		return;
	cap = cfo->crystal_cap;
	cap += (cap > cfo->def_x_cap ? -1 : 1);
	rtw89_phy_cfo_set_crystal_cap(rtwdev, cap, false);
	rtw89_debug(rtwdev, RTW89_DBG_CFO,
		    "(0x%x) approach to dflt_val=(0x%x)\n", cfo->crystal_cap,
		    cfo->def_x_cap);
}

static void rtw89_dcfo_comp(struct rtw89_dev *rtwdev, s32 curr_cfo)
{
	const struct rtw89_reg_def *dcfo_comp = rtwdev->chip->dcfo_comp;
	bool is_linked = rtwdev->total_sta_assoc > 0;
	s32 cfo_avg_312;
	s32 dcfo_comp_val;
	int sign;

	if (rtwdev->chip->chip_id == RTL8922A)
		return;

	if (!is_linked) {
		rtw89_debug(rtwdev, RTW89_DBG_CFO, "DCFO: is_linked=%d\n",
			    is_linked);
		return;
	}
	rtw89_debug(rtwdev, RTW89_DBG_CFO, "DCFO: curr_cfo=%d\n", curr_cfo);
	if (curr_cfo == 0)
		return;
	dcfo_comp_val = rtw89_phy_read32_mask(rtwdev, R_DCFO, B_DCFO);
	sign = curr_cfo > 0 ? 1 : -1;
	cfo_avg_312 = curr_cfo / 625 + sign * dcfo_comp_val;
	rtw89_debug(rtwdev, RTW89_DBG_CFO, "avg_cfo_312=%d step\n", cfo_avg_312);
	if (rtwdev->chip->chip_id == RTL8852A && rtwdev->hal.cv == CHIP_CBV)
		cfo_avg_312 = -cfo_avg_312;
	rtw89_phy_set_phy_regs(rtwdev, dcfo_comp->addr, dcfo_comp->mask,
			       cfo_avg_312);
}

static void rtw89_dcfo_comp_init(struct rtw89_dev *rtwdev)
{
	const struct rtw89_phy_gen_def *phy = rtwdev->chip->phy_def;
	const struct rtw89_chip_info *chip = rtwdev->chip;
	const struct rtw89_cfo_regs *cfo = phy->cfo;

	rtw89_phy_set_phy_regs(rtwdev, cfo->comp_seg0, cfo->valid_0_mask, 1);
	rtw89_phy_set_phy_regs(rtwdev, cfo->comp, cfo->weighting_mask, 8);

	if (chip->chip_gen == RTW89_CHIP_AX) {
		if (chip->cfo_hw_comp) {
			rtw89_write32_mask(rtwdev, R_AX_PWR_UL_CTRL2,
					   B_AX_PWR_UL_CFO_MASK, 0x6);
		} else {
			rtw89_phy_set_phy_regs(rtwdev, R_DCFO, B_DCFO, 1);
			rtw89_write32_clr(rtwdev, R_AX_PWR_UL_CTRL2,
					  B_AX_PWR_UL_CFO_MASK);
		}
	}
}

static void rtw89_phy_cfo_init(struct rtw89_dev *rtwdev)
{
	struct rtw89_cfo_tracking_info *cfo = &rtwdev->cfo_tracking;
	struct rtw89_efuse *efuse = &rtwdev->efuse;

	cfo->crystal_cap_default = efuse->xtal_cap & B_AX_XTAL_SC_MASK;
	cfo->crystal_cap = cfo->crystal_cap_default;
	cfo->def_x_cap = cfo->crystal_cap;
	cfo->x_cap_ub = min_t(int, cfo->def_x_cap + CFO_BOUND, 0x7f);
	cfo->x_cap_lb = max_t(int, cfo->def_x_cap - CFO_BOUND, 0x1);
	cfo->is_adjust = false;
	cfo->divergence_lock_en = false;
	cfo->x_cap_ofst = 0;
	cfo->lock_cnt = 0;
	cfo->rtw89_multi_cfo_mode = RTW89_TP_BASED_AVG_MODE;
	cfo->apply_compensation = false;
	cfo->residual_cfo_acc = 0;
	rtw89_debug(rtwdev, RTW89_DBG_CFO, "Default xcap=%0x\n",
		    cfo->crystal_cap_default);
	rtw89_phy_cfo_set_crystal_cap(rtwdev, cfo->crystal_cap_default, true);
	rtw89_dcfo_comp_init(rtwdev);
	cfo->cfo_timer_ms = 2000;
	cfo->cfo_trig_by_timer_en = false;
	cfo->phy_cfo_trk_cnt = 0;
	cfo->phy_cfo_status = RTW89_PHY_DCFO_STATE_NORMAL;
	cfo->cfo_ul_ofdma_acc_mode = RTW89_CFO_UL_OFDMA_ACC_ENABLE;
}

static void rtw89_phy_cfo_crystal_cap_adjust(struct rtw89_dev *rtwdev,
					     s32 curr_cfo)
{
	struct rtw89_cfo_tracking_info *cfo = &rtwdev->cfo_tracking;
	s8 crystal_cap = cfo->crystal_cap;
	s32 cfo_abs = abs(curr_cfo);
	int sign;

	if (curr_cfo == 0) {
		rtw89_debug(rtwdev, RTW89_DBG_CFO, "curr_cfo=0\n");
		return;
	}
	if (!cfo->is_adjust) {
		if (cfo_abs > CFO_TRK_ENABLE_TH)
			cfo->is_adjust = true;
	} else {
		if (cfo_abs <= CFO_TRK_STOP_TH)
			cfo->is_adjust = false;
	}
	if (!cfo->is_adjust) {
		rtw89_debug(rtwdev, RTW89_DBG_CFO, "Stop CFO tracking\n");
		return;
	}
	sign = curr_cfo > 0 ? 1 : -1;
	if (cfo_abs > CFO_TRK_STOP_TH_4)
		crystal_cap += 7 * sign;
	else if (cfo_abs > CFO_TRK_STOP_TH_3)
		crystal_cap += 5 * sign;
	else if (cfo_abs > CFO_TRK_STOP_TH_2)
		crystal_cap += 3 * sign;
	else if (cfo_abs > CFO_TRK_STOP_TH_1)
		crystal_cap += 1 * sign;
	else
		return;
	rtw89_phy_cfo_set_crystal_cap(rtwdev, (u8)crystal_cap, false);
	rtw89_debug(rtwdev, RTW89_DBG_CFO,
		    "X_cap{Curr,Default}={0x%x,0x%x}\n",
		    cfo->crystal_cap, cfo->def_x_cap);
}

static s32 rtw89_phy_average_cfo_calc(struct rtw89_dev *rtwdev)
{
	const struct rtw89_chip_info *chip = rtwdev->chip;
	struct rtw89_cfo_tracking_info *cfo = &rtwdev->cfo_tracking;
	s32 cfo_khz_all = 0;
	s32 cfo_cnt_all = 0;
	s32 cfo_all_avg = 0;
	u8 i;

	if (rtwdev->total_sta_assoc != 1)
		return 0;
	rtw89_debug(rtwdev, RTW89_DBG_CFO, "one_entry_only\n");
	for (i = 0; i < CFO_TRACK_MAX_USER; i++) {
		if (cfo->cfo_cnt[i] == 0)
			continue;
		cfo_khz_all += cfo->cfo_tail[i];
		cfo_cnt_all += cfo->cfo_cnt[i];
		cfo_all_avg = phy_div(cfo_khz_all, cfo_cnt_all);
		cfo->pre_cfo_avg[i] = cfo->cfo_avg[i];
		cfo->dcfo_avg = phy_div(cfo_khz_all << chip->dcfo_comp_sft,
					cfo_cnt_all);
	}
	rtw89_debug(rtwdev, RTW89_DBG_CFO,
		    "CFO track for macid = %d\n", i);
	rtw89_debug(rtwdev, RTW89_DBG_CFO,
		    "Total cfo=%dK, pkt_cnt=%d, avg_cfo=%dK\n",
		    cfo_khz_all, cfo_cnt_all, cfo_all_avg);
	return cfo_all_avg;
}

static s32 rtw89_phy_multi_sta_cfo_calc(struct rtw89_dev *rtwdev)
{
	struct rtw89_cfo_tracking_info *cfo = &rtwdev->cfo_tracking;
	struct rtw89_traffic_stats *stats = &rtwdev->stats;
	s32 target_cfo = 0;
	s32 cfo_khz_all = 0;
	s32 cfo_khz_all_tp_wgt = 0;
	s32 cfo_avg = 0;
	s32 max_cfo_lb = BIT(31);
	s32 min_cfo_ub = GENMASK(30, 0);
	u16 cfo_cnt_all = 0;
	u8 active_entry_cnt = 0;
	u8 sta_cnt = 0;
	u32 tp_all = 0;
	u8 i;
	u8 cfo_tol = 0;

	rtw89_debug(rtwdev, RTW89_DBG_CFO, "Multi entry cfo_trk\n");
	if (cfo->rtw89_multi_cfo_mode == RTW89_PKT_BASED_AVG_MODE) {
		rtw89_debug(rtwdev, RTW89_DBG_CFO, "Pkt based avg mode\n");
		for (i = 0; i < CFO_TRACK_MAX_USER; i++) {
			if (cfo->cfo_cnt[i] == 0)
				continue;
			cfo_khz_all += cfo->cfo_tail[i];
			cfo_cnt_all += cfo->cfo_cnt[i];
			cfo_avg = phy_div(cfo_khz_all, (s32)cfo_cnt_all);
			rtw89_debug(rtwdev, RTW89_DBG_CFO,
				    "Msta cfo=%d, pkt_cnt=%d, avg_cfo=%d\n",
				    cfo_khz_all, cfo_cnt_all, cfo_avg);
			target_cfo = cfo_avg;
		}
	} else if (cfo->rtw89_multi_cfo_mode == RTW89_ENTRY_BASED_AVG_MODE) {
		rtw89_debug(rtwdev, RTW89_DBG_CFO, "Entry based avg mode\n");
		for (i = 0; i < CFO_TRACK_MAX_USER; i++) {
			if (cfo->cfo_cnt[i] == 0)
				continue;
			cfo->cfo_avg[i] = phy_div(cfo->cfo_tail[i],
						  (s32)cfo->cfo_cnt[i]);
			cfo_khz_all += cfo->cfo_avg[i];
			rtw89_debug(rtwdev, RTW89_DBG_CFO,
				    "Macid=%d, cfo_avg=%d\n", i,
				    cfo->cfo_avg[i]);
		}
		sta_cnt = rtwdev->total_sta_assoc;
		cfo_avg = phy_div(cfo_khz_all, (s32)sta_cnt);
		rtw89_debug(rtwdev, RTW89_DBG_CFO,
			    "Msta cfo_acc=%d, ent_cnt=%d, avg_cfo=%d\n",
			    cfo_khz_all, sta_cnt, cfo_avg);
		target_cfo = cfo_avg;
	} else if (cfo->rtw89_multi_cfo_mode == RTW89_TP_BASED_AVG_MODE) {
		rtw89_debug(rtwdev, RTW89_DBG_CFO, "TP based avg mode\n");
		cfo_tol = cfo->sta_cfo_tolerance;
		for (i = 0; i < CFO_TRACK_MAX_USER; i++) {
			sta_cnt++;
			if (cfo->cfo_cnt[i] != 0) {
				cfo->cfo_avg[i] = phy_div(cfo->cfo_tail[i],
							  (s32)cfo->cfo_cnt[i]);
				active_entry_cnt++;
			} else {
				cfo->cfo_avg[i] = cfo->pre_cfo_avg[i];
			}
			max_cfo_lb = max(cfo->cfo_avg[i] - cfo_tol, max_cfo_lb);
			min_cfo_ub = min(cfo->cfo_avg[i] + cfo_tol, min_cfo_ub);
			cfo_khz_all += cfo->cfo_avg[i];
			/* need tp for each entry */
			rtw89_debug(rtwdev, RTW89_DBG_CFO,
				    "[%d] cfo_avg=%d, tp=tbd\n",
				    i, cfo->cfo_avg[i]);
			if (sta_cnt >= rtwdev->total_sta_assoc)
				break;
		}
		tp_all = stats->rx_throughput; /* need tp for each entry */
		cfo_avg =  phy_div(cfo_khz_all_tp_wgt, (s32)tp_all);

		rtw89_debug(rtwdev, RTW89_DBG_CFO, "Assoc sta cnt=%d\n",
			    sta_cnt);
		rtw89_debug(rtwdev, RTW89_DBG_CFO, "Active sta cnt=%d\n",
			    active_entry_cnt);
		rtw89_debug(rtwdev, RTW89_DBG_CFO,
			    "Msta cfo with tp_wgt=%d, avg_cfo=%d\n",
			    cfo_khz_all_tp_wgt, cfo_avg);
		rtw89_debug(rtwdev, RTW89_DBG_CFO, "cfo_lb=%d,cfo_ub=%d\n",
			    max_cfo_lb, min_cfo_ub);
		if (max_cfo_lb <= min_cfo_ub) {
			rtw89_debug(rtwdev, RTW89_DBG_CFO,
				    "cfo win_size=%d\n",
				    min_cfo_ub - max_cfo_lb);
			target_cfo = clamp(cfo_avg, max_cfo_lb, min_cfo_ub);
		} else {
			rtw89_debug(rtwdev, RTW89_DBG_CFO,
				    "No intersection of cfo tolerance windows\n");
			target_cfo = phy_div(cfo_khz_all, (s32)sta_cnt);
		}
		for (i = 0; i < CFO_TRACK_MAX_USER; i++)
			cfo->pre_cfo_avg[i] = cfo->cfo_avg[i];
	}
	rtw89_debug(rtwdev, RTW89_DBG_CFO, "Target cfo=%d\n", target_cfo);
	return target_cfo;
}

static void rtw89_phy_cfo_statistics_reset(struct rtw89_dev *rtwdev)
{
	struct rtw89_cfo_tracking_info *cfo = &rtwdev->cfo_tracking;

	memset(&cfo->cfo_tail, 0, sizeof(cfo->cfo_tail));
	memset(&cfo->cfo_cnt, 0, sizeof(cfo->cfo_cnt));
	cfo->packet_count = 0;
	cfo->packet_count_pre = 0;
	cfo->cfo_avg_pre = 0;
}

static void rtw89_phy_cfo_dm(struct rtw89_dev *rtwdev)
{
	struct rtw89_cfo_tracking_info *cfo = &rtwdev->cfo_tracking;
	s32 new_cfo = 0;
	bool x_cap_update = false;
	u8 pre_x_cap = cfo->crystal_cap;
	u8 dcfo_comp_sft = rtwdev->chip->dcfo_comp_sft;

	cfo->dcfo_avg = 0;
	rtw89_debug(rtwdev, RTW89_DBG_CFO, "CFO:total_sta_assoc=%d\n",
		    rtwdev->total_sta_assoc);
	if (rtwdev->total_sta_assoc == 0) {
		rtw89_phy_cfo_reset(rtwdev);
		return;
	}
	if (cfo->packet_count == 0) {
		rtw89_debug(rtwdev, RTW89_DBG_CFO, "Pkt cnt = 0\n");
		return;
	}
	if (cfo->packet_count == cfo->packet_count_pre) {
		rtw89_debug(rtwdev, RTW89_DBG_CFO, "Pkt cnt doesn't change\n");
		return;
	}
	if (rtwdev->total_sta_assoc == 1)
		new_cfo = rtw89_phy_average_cfo_calc(rtwdev);
	else
		new_cfo = rtw89_phy_multi_sta_cfo_calc(rtwdev);
	if (cfo->divergence_lock_en) {
		cfo->lock_cnt++;
		if (cfo->lock_cnt > CFO_PERIOD_CNT) {
			cfo->divergence_lock_en = false;
			cfo->lock_cnt = 0;
		} else {
			rtw89_phy_cfo_reset(rtwdev);
		}
		return;
	}
	if (cfo->crystal_cap >= cfo->x_cap_ub ||
	    cfo->crystal_cap <= cfo->x_cap_lb) {
		cfo->divergence_lock_en = true;
		rtw89_phy_cfo_reset(rtwdev);
		return;
	}

	rtw89_phy_cfo_crystal_cap_adjust(rtwdev, new_cfo);
	cfo->cfo_avg_pre = new_cfo;
	cfo->dcfo_avg_pre = cfo->dcfo_avg;
	x_cap_update =  cfo->crystal_cap != pre_x_cap;
	rtw89_debug(rtwdev, RTW89_DBG_CFO, "Xcap_up=%d\n", x_cap_update);
	rtw89_debug(rtwdev, RTW89_DBG_CFO, "Xcap: D:%x C:%x->%x, ofst=%d\n",
		    cfo->def_x_cap, pre_x_cap, cfo->crystal_cap,
		    cfo->x_cap_ofst);
	if (x_cap_update) {
		if (cfo->dcfo_avg > 0)
			cfo->dcfo_avg -= CFO_SW_COMP_FINE_TUNE << dcfo_comp_sft;
		else
			cfo->dcfo_avg += CFO_SW_COMP_FINE_TUNE << dcfo_comp_sft;
	}
	rtw89_dcfo_comp(rtwdev, cfo->dcfo_avg);
	rtw89_phy_cfo_statistics_reset(rtwdev);
}

void rtw89_phy_cfo_track_work(struct work_struct *work)
{
	struct rtw89_dev *rtwdev = container_of(work, struct rtw89_dev,
						cfo_track_work.work);
	struct rtw89_cfo_tracking_info *cfo = &rtwdev->cfo_tracking;

	mutex_lock(&rtwdev->mutex);
	if (!cfo->cfo_trig_by_timer_en)
		goto out;
	rtw89_leave_ps_mode(rtwdev);
	rtw89_phy_cfo_dm(rtwdev);
	ieee80211_queue_delayed_work(rtwdev->hw, &rtwdev->cfo_track_work,
				     msecs_to_jiffies(cfo->cfo_timer_ms));
out:
	mutex_unlock(&rtwdev->mutex);
}

static void rtw89_phy_cfo_start_work(struct rtw89_dev *rtwdev)
{
	struct rtw89_cfo_tracking_info *cfo = &rtwdev->cfo_tracking;

	ieee80211_queue_delayed_work(rtwdev->hw, &rtwdev->cfo_track_work,
				     msecs_to_jiffies(cfo->cfo_timer_ms));
}

void rtw89_phy_cfo_track(struct rtw89_dev *rtwdev)
{
	struct rtw89_cfo_tracking_info *cfo = &rtwdev->cfo_tracking;
	struct rtw89_traffic_stats *stats = &rtwdev->stats;
	bool is_ul_ofdma = false, ofdma_acc_en = false;

	if (stats->rx_tf_periodic > CFO_TF_CNT_TH)
		is_ul_ofdma = true;
	if (cfo->cfo_ul_ofdma_acc_mode == RTW89_CFO_UL_OFDMA_ACC_ENABLE &&
	    is_ul_ofdma)
		ofdma_acc_en = true;

	switch (cfo->phy_cfo_status) {
	case RTW89_PHY_DCFO_STATE_NORMAL:
		if (stats->tx_throughput >= CFO_TP_UPPER) {
			cfo->phy_cfo_status = RTW89_PHY_DCFO_STATE_ENHANCE;
			cfo->cfo_trig_by_timer_en = true;
			cfo->cfo_timer_ms = CFO_COMP_PERIOD;
			rtw89_phy_cfo_start_work(rtwdev);
		}
		break;
	case RTW89_PHY_DCFO_STATE_ENHANCE:
		if (stats->tx_throughput <= CFO_TP_LOWER)
			cfo->phy_cfo_status = RTW89_PHY_DCFO_STATE_NORMAL;
		else if (ofdma_acc_en &&
			 cfo->phy_cfo_trk_cnt >= CFO_PERIOD_CNT)
			cfo->phy_cfo_status = RTW89_PHY_DCFO_STATE_HOLD;
		else
			cfo->phy_cfo_trk_cnt++;

		if (cfo->phy_cfo_status == RTW89_PHY_DCFO_STATE_NORMAL) {
			cfo->phy_cfo_trk_cnt = 0;
			cfo->cfo_trig_by_timer_en = false;
		}
		break;
	case RTW89_PHY_DCFO_STATE_HOLD:
		if (stats->tx_throughput <= CFO_TP_LOWER) {
			cfo->phy_cfo_status = RTW89_PHY_DCFO_STATE_NORMAL;
			cfo->phy_cfo_trk_cnt = 0;
			cfo->cfo_trig_by_timer_en = false;
		} else {
			cfo->phy_cfo_trk_cnt++;
		}
		break;
	default:
		cfo->phy_cfo_status = RTW89_PHY_DCFO_STATE_NORMAL;
		cfo->phy_cfo_trk_cnt = 0;
		break;
	}
	rtw89_debug(rtwdev, RTW89_DBG_CFO,
		    "[CFO]WatchDog tp=%d,state=%d,timer_en=%d,trk_cnt=%d,thermal=%ld\n",
		    stats->tx_throughput, cfo->phy_cfo_status,
		    cfo->cfo_trig_by_timer_en, cfo->phy_cfo_trk_cnt,
		    ewma_thermal_read(&rtwdev->phystat.avg_thermal[0]));
	if (cfo->cfo_trig_by_timer_en)
		return;
	rtw89_phy_cfo_dm(rtwdev);
}

void rtw89_phy_cfo_parse(struct rtw89_dev *rtwdev, s16 cfo_val,
			 struct rtw89_rx_phy_ppdu *phy_ppdu)
{
	struct rtw89_cfo_tracking_info *cfo = &rtwdev->cfo_tracking;
	u8 macid = phy_ppdu->mac_id;

	if (macid >= CFO_TRACK_MAX_USER) {
		rtw89_warn(rtwdev, "mac_id %d is out of range\n", macid);
		return;
	}

	cfo->cfo_tail[macid] += cfo_val;
	cfo->cfo_cnt[macid]++;
	cfo->packet_count++;
}

void rtw89_phy_ul_tb_assoc(struct rtw89_dev *rtwdev, struct rtw89_vif_link *rtwvif_link)
{
	const struct rtw89_chip_info *chip = rtwdev->chip;
	const struct rtw89_chan *chan = rtw89_chan_get(rtwdev,
						       rtwvif_link->chanctx_idx);
	struct rtw89_phy_ul_tb_info *ul_tb_info = &rtwdev->ul_tb_info;

	if (!chip->ul_tb_waveform_ctrl)
		return;

	rtwvif_link->def_tri_idx =
		rtw89_phy_read32_mask(rtwdev, R_DCFO_OPT, B_TXSHAPE_TRIANGULAR_CFG);

	if (chip->chip_id == RTL8852B && rtwdev->hal.cv > CHIP_CBV)
		rtwvif_link->dyn_tb_bedge_en = false;
	else if (chan->band_type >= RTW89_BAND_5G &&
		 chan->band_width >= RTW89_CHANNEL_WIDTH_40)
		rtwvif_link->dyn_tb_bedge_en = true;
	else
		rtwvif_link->dyn_tb_bedge_en = false;

	rtw89_debug(rtwdev, RTW89_DBG_UL_TB,
		    "[ULTB] def_if_bandedge=%d, def_tri_idx=%d\n",
		    ul_tb_info->def_if_bandedge, rtwvif_link->def_tri_idx);
	rtw89_debug(rtwdev, RTW89_DBG_UL_TB,
		    "[ULTB] dyn_tb_begde_en=%d, dyn_tb_tri_en=%d\n",
		    rtwvif_link->dyn_tb_bedge_en, ul_tb_info->dyn_tb_tri_en);
}

struct rtw89_phy_ul_tb_check_data {
	bool valid;
	bool high_tf_client;
	bool low_tf_client;
	bool dyn_tb_bedge_en;
	u8 def_tri_idx;
};

struct rtw89_phy_power_diff {
	u32 q_00;
	u32 q_11;
	u32 q_matrix_en;
	u32 ultb_1t_norm_160;
	u32 ultb_2t_norm_160;
	u32 com1_norm_1sts;
	u32 com2_resp_1sts_path;
};

static void rtw89_phy_ofdma_power_diff(struct rtw89_dev *rtwdev,
				       struct rtw89_vif_link *rtwvif_link)
{
	static const struct rtw89_phy_power_diff table[2] = {
		{0x0, 0x0, 0x0, 0x0, 0xf4, 0x3, 0x3},
		{0xb50, 0xb50, 0x1, 0xc, 0x0, 0x1, 0x1},
	};
	const struct rtw89_phy_power_diff *param;
	u32 reg;

	if (!rtwdev->chip->ul_tb_pwr_diff)
		return;

	if (rtwvif_link->pwr_diff_en == rtwvif_link->pre_pwr_diff_en) {
		rtwvif_link->pwr_diff_en = false;
		return;
	}

	rtwvif_link->pre_pwr_diff_en = rtwvif_link->pwr_diff_en;
	param = &table[rtwvif_link->pwr_diff_en];

	rtw89_phy_write32_mask(rtwdev, R_Q_MATRIX_00, B_Q_MATRIX_00_REAL,
			       param->q_00);
	rtw89_phy_write32_mask(rtwdev, R_Q_MATRIX_11, B_Q_MATRIX_11_REAL,
			       param->q_11);
	rtw89_phy_write32_mask(rtwdev, R_CUSTOMIZE_Q_MATRIX,
			       B_CUSTOMIZE_Q_MATRIX_EN, param->q_matrix_en);

	reg = rtw89_mac_reg_by_idx(rtwdev, R_AX_PWR_UL_TB_1T, rtwvif_link->mac_idx);
	rtw89_write32_mask(rtwdev, reg, B_AX_PWR_UL_TB_1T_NORM_BW160,
			   param->ultb_1t_norm_160);

	reg = rtw89_mac_reg_by_idx(rtwdev, R_AX_PWR_UL_TB_2T, rtwvif_link->mac_idx);
	rtw89_write32_mask(rtwdev, reg, B_AX_PWR_UL_TB_2T_NORM_BW160,
			   param->ultb_2t_norm_160);

	reg = rtw89_mac_reg_by_idx(rtwdev, R_AX_PATH_COM1, rtwvif_link->mac_idx);
	rtw89_write32_mask(rtwdev, reg, B_AX_PATH_COM1_NORM_1STS,
			   param->com1_norm_1sts);

	reg = rtw89_mac_reg_by_idx(rtwdev, R_AX_PATH_COM2, rtwvif_link->mac_idx);
	rtw89_write32_mask(rtwdev, reg, B_AX_PATH_COM2_RESP_1STS_PATH,
			   param->com2_resp_1sts_path);
}

static
void rtw89_phy_ul_tb_ctrl_check(struct rtw89_dev *rtwdev,
				struct rtw89_vif_link *rtwvif_link,
				struct rtw89_phy_ul_tb_check_data *ul_tb_data)
{
	struct rtw89_traffic_stats *stats = &rtwdev->stats;
	struct ieee80211_vif *vif = rtwvif_link_to_vif(rtwvif_link);

	if (rtwvif_link->wifi_role != RTW89_WIFI_ROLE_STATION)
		return;

	if (!vif->cfg.assoc)
		return;

	if (rtwdev->chip->ul_tb_waveform_ctrl) {
		if (stats->rx_tf_periodic > UL_TB_TF_CNT_L2H_TH)
			ul_tb_data->high_tf_client = true;
		else if (stats->rx_tf_periodic < UL_TB_TF_CNT_H2L_TH)
			ul_tb_data->low_tf_client = true;

		ul_tb_data->valid = true;
		ul_tb_data->def_tri_idx = rtwvif_link->def_tri_idx;
		ul_tb_data->dyn_tb_bedge_en = rtwvif_link->dyn_tb_bedge_en;
	}

	rtw89_phy_ofdma_power_diff(rtwdev, rtwvif_link);
}

static void rtw89_phy_ul_tb_waveform_ctrl(struct rtw89_dev *rtwdev,
					  struct rtw89_phy_ul_tb_check_data *ul_tb_data)
{
	struct rtw89_phy_ul_tb_info *ul_tb_info = &rtwdev->ul_tb_info;

	if (!rtwdev->chip->ul_tb_waveform_ctrl)
		return;

	if (ul_tb_data->dyn_tb_bedge_en) {
		if (ul_tb_data->high_tf_client) {
			rtw89_phy_write32_mask(rtwdev, R_BANDEDGE, B_BANDEDGE_EN, 0);
			rtw89_debug(rtwdev, RTW89_DBG_UL_TB,
				    "[ULTB] Turn off if_bandedge\n");
		} else if (ul_tb_data->low_tf_client) {
			rtw89_phy_write32_mask(rtwdev, R_BANDEDGE, B_BANDEDGE_EN,
					       ul_tb_info->def_if_bandedge);
			rtw89_debug(rtwdev, RTW89_DBG_UL_TB,
				    "[ULTB] Set to default if_bandedge = %d\n",
				    ul_tb_info->def_if_bandedge);
		}
	}

	if (ul_tb_info->dyn_tb_tri_en) {
		if (ul_tb_data->high_tf_client) {
			rtw89_phy_write32_mask(rtwdev, R_DCFO_OPT,
					       B_TXSHAPE_TRIANGULAR_CFG, 0);
			rtw89_debug(rtwdev, RTW89_DBG_UL_TB,
				    "[ULTB] Turn off Tx triangle\n");
		} else if (ul_tb_data->low_tf_client) {
			rtw89_phy_write32_mask(rtwdev, R_DCFO_OPT,
					       B_TXSHAPE_TRIANGULAR_CFG,
					       ul_tb_data->def_tri_idx);
			rtw89_debug(rtwdev, RTW89_DBG_UL_TB,
				    "[ULTB] Set to default tx_shap_idx = %d\n",
				    ul_tb_data->def_tri_idx);
		}
	}
}

void rtw89_phy_ul_tb_ctrl_track(struct rtw89_dev *rtwdev)
{
	const struct rtw89_chip_info *chip = rtwdev->chip;
	struct rtw89_phy_ul_tb_check_data ul_tb_data = {};
	struct rtw89_vif_link *rtwvif_link;
	struct rtw89_vif *rtwvif;
	unsigned int link_id;

	if (!chip->ul_tb_waveform_ctrl && !chip->ul_tb_pwr_diff)
		return;

	if (rtwdev->total_sta_assoc != 1)
		return;

	rtw89_for_each_rtwvif(rtwdev, rtwvif)
		rtw89_vif_for_each_link(rtwvif, rtwvif_link, link_id)
			rtw89_phy_ul_tb_ctrl_check(rtwdev, rtwvif_link, &ul_tb_data);

	if (!ul_tb_data.valid)
		return;

	rtw89_phy_ul_tb_waveform_ctrl(rtwdev, &ul_tb_data);
}

static void rtw89_phy_ul_tb_info_init(struct rtw89_dev *rtwdev)
{
	const struct rtw89_chip_info *chip = rtwdev->chip;
	struct rtw89_phy_ul_tb_info *ul_tb_info = &rtwdev->ul_tb_info;

	if (!chip->ul_tb_waveform_ctrl)
		return;

	ul_tb_info->dyn_tb_tri_en = true;
	ul_tb_info->def_if_bandedge =
		rtw89_phy_read32_mask(rtwdev, R_BANDEDGE, B_BANDEDGE_EN);
}

static
void rtw89_phy_antdiv_sts_instance_reset(struct rtw89_antdiv_stats *antdiv_sts)
{
	ewma_rssi_init(&antdiv_sts->cck_rssi_avg);
	ewma_rssi_init(&antdiv_sts->ofdm_rssi_avg);
	ewma_rssi_init(&antdiv_sts->non_legacy_rssi_avg);
	antdiv_sts->pkt_cnt_cck = 0;
	antdiv_sts->pkt_cnt_ofdm = 0;
	antdiv_sts->pkt_cnt_non_legacy = 0;
	antdiv_sts->evm = 0;
}

static void rtw89_phy_antdiv_sts_instance_add(struct rtw89_dev *rtwdev,
					      struct rtw89_rx_phy_ppdu *phy_ppdu,
					      struct rtw89_antdiv_stats *stats)
{
	if (rtw89_get_data_rate_mode(rtwdev, phy_ppdu->rate) == DATA_RATE_MODE_NON_HT) {
		if (phy_ppdu->rate < RTW89_HW_RATE_OFDM6) {
			ewma_rssi_add(&stats->cck_rssi_avg, phy_ppdu->rssi_avg);
			stats->pkt_cnt_cck++;
		} else {
			ewma_rssi_add(&stats->ofdm_rssi_avg, phy_ppdu->rssi_avg);
			stats->pkt_cnt_ofdm++;
			stats->evm += phy_ppdu->ofdm.evm_min;
		}
	} else {
		ewma_rssi_add(&stats->non_legacy_rssi_avg, phy_ppdu->rssi_avg);
		stats->pkt_cnt_non_legacy++;
		stats->evm += phy_ppdu->ofdm.evm_min;
	}
}

static u8 rtw89_phy_antdiv_sts_instance_get_rssi(struct rtw89_antdiv_stats *stats)
{
	if (stats->pkt_cnt_non_legacy >= stats->pkt_cnt_cck &&
	    stats->pkt_cnt_non_legacy >= stats->pkt_cnt_ofdm)
		return ewma_rssi_read(&stats->non_legacy_rssi_avg);
	else if (stats->pkt_cnt_ofdm >= stats->pkt_cnt_cck &&
		 stats->pkt_cnt_ofdm >= stats->pkt_cnt_non_legacy)
		return ewma_rssi_read(&stats->ofdm_rssi_avg);
	else
		return ewma_rssi_read(&stats->cck_rssi_avg);
}

static u8 rtw89_phy_antdiv_sts_instance_get_evm(struct rtw89_antdiv_stats *stats)
{
	return phy_div(stats->evm, stats->pkt_cnt_non_legacy + stats->pkt_cnt_ofdm);
}

void rtw89_phy_antdiv_parse(struct rtw89_dev *rtwdev,
			    struct rtw89_rx_phy_ppdu *phy_ppdu)
{
	struct rtw89_antdiv_info *antdiv = &rtwdev->antdiv;
	struct rtw89_hal *hal = &rtwdev->hal;

	if (!hal->ant_diversity || hal->ant_diversity_fixed)
		return;

	rtw89_phy_antdiv_sts_instance_add(rtwdev, phy_ppdu, &antdiv->target_stats);

	if (!antdiv->get_stats)
		return;

	if (hal->antenna_rx == RF_A)
		rtw89_phy_antdiv_sts_instance_add(rtwdev, phy_ppdu, &antdiv->main_stats);
	else if (hal->antenna_rx == RF_B)
		rtw89_phy_antdiv_sts_instance_add(rtwdev, phy_ppdu, &antdiv->aux_stats);
}

static void rtw89_phy_antdiv_reg_init(struct rtw89_dev *rtwdev)
{
	rtw89_phy_write32_idx(rtwdev, R_P0_TRSW, B_P0_ANT_TRAIN_EN,
			      0x0, RTW89_PHY_0);
	rtw89_phy_write32_idx(rtwdev, R_P0_TRSW, B_P0_TX_ANT_SEL,
			      0x0, RTW89_PHY_0);

	rtw89_phy_write32_idx(rtwdev, R_P0_ANT_SW, B_P0_TRSW_TX_EXTEND,
			      0x0, RTW89_PHY_0);
	rtw89_phy_write32_idx(rtwdev, R_P0_ANT_SW, B_P0_HW_ANTSW_DIS_BY_GNT_BT,
			      0x0, RTW89_PHY_0);

	rtw89_phy_write32_idx(rtwdev, R_P0_TRSW, B_P0_BT_FORCE_ANTIDX_EN,
			      0x0, RTW89_PHY_0);

	rtw89_phy_write32_idx(rtwdev, R_RFSW_CTRL_ANT0_BASE, B_RFSW_CTRL_ANT_MAPPING,
			      0x0100, RTW89_PHY_0);

	rtw89_phy_write32_idx(rtwdev, R_P0_ANTSEL, B_P0_ANTSEL_BTG_TRX,
			      0x1, RTW89_PHY_0);
	rtw89_phy_write32_idx(rtwdev, R_P0_ANTSEL, B_P0_ANTSEL_HW_CTRL,
			      0x0, RTW89_PHY_0);
	rtw89_phy_write32_idx(rtwdev, R_P0_ANTSEL, B_P0_ANTSEL_SW_2G,
			      0x0, RTW89_PHY_0);
	rtw89_phy_write32_idx(rtwdev, R_P0_ANTSEL, B_P0_ANTSEL_SW_5G,
			      0x0, RTW89_PHY_0);
}

static void rtw89_phy_antdiv_sts_reset(struct rtw89_dev *rtwdev)
{
	struct rtw89_antdiv_info *antdiv = &rtwdev->antdiv;

	rtw89_phy_antdiv_sts_instance_reset(&antdiv->target_stats);
	rtw89_phy_antdiv_sts_instance_reset(&antdiv->main_stats);
	rtw89_phy_antdiv_sts_instance_reset(&antdiv->aux_stats);
}

static void rtw89_phy_antdiv_init(struct rtw89_dev *rtwdev)
{
	struct rtw89_antdiv_info *antdiv = &rtwdev->antdiv;
	struct rtw89_hal *hal = &rtwdev->hal;

	if (!hal->ant_diversity)
		return;

	antdiv->get_stats = false;
	antdiv->rssi_pre = 0;
	rtw89_phy_antdiv_sts_reset(rtwdev);
	rtw89_phy_antdiv_reg_init(rtwdev);
}

static void rtw89_phy_thermal_protect(struct rtw89_dev *rtwdev)
{
	struct rtw89_phy_stat *phystat = &rtwdev->phystat;
	struct rtw89_hal *hal = &rtwdev->hal;
	u8 th_max = phystat->last_thermal_max;
	u8 lv = hal->thermal_prot_lv;

	if (!hal->thermal_prot_th ||
	    (hal->disabled_dm_bitmap & BIT(RTW89_DM_THERMAL_PROTECT)))
		return;

	if (th_max > hal->thermal_prot_th && lv < RTW89_THERMAL_PROT_LV_MAX)
		lv++;
	else if (th_max < hal->thermal_prot_th - 2 && lv > 0)
		lv--;
	else
		return;

	hal->thermal_prot_lv = lv;

	rtw89_debug(rtwdev, RTW89_DBG_RFK_TRACK, "thermal protection lv=%d\n", lv);

	rtw89_fw_h2c_tx_duty(rtwdev, hal->thermal_prot_lv);
}

static void rtw89_phy_stat_thermal_update(struct rtw89_dev *rtwdev)
{
	struct rtw89_phy_stat *phystat = &rtwdev->phystat;
	u8 th, th_max = 0;
	int i;

	for (i = 0; i < rtwdev->chip->rf_path_num; i++) {
		th = rtw89_chip_get_thermal(rtwdev, i);
		if (th)
			ewma_thermal_add(&phystat->avg_thermal[i], th);

		rtw89_debug(rtwdev, RTW89_DBG_RFK_TRACK,
			    "path(%d) thermal cur=%u avg=%ld", i, th,
			    ewma_thermal_read(&phystat->avg_thermal[i]));

		th_max = max(th_max, th);
	}

	phystat->last_thermal_max = th_max;
}

struct rtw89_phy_iter_rssi_data {
	struct rtw89_dev *rtwdev;
	struct rtw89_phy_ch_info *ch_info;
	bool rssi_changed;
};

static
void __rtw89_phy_stat_rssi_update_iter(struct rtw89_sta_link *rtwsta_link,
				       struct rtw89_phy_iter_rssi_data *rssi_data)
{
	struct rtw89_phy_ch_info *ch_info = rssi_data->ch_info;
	unsigned long rssi_curr;

	rssi_curr = ewma_rssi_read(&rtwsta_link->avg_rssi);

	if (rssi_curr < ch_info->rssi_min) {
		ch_info->rssi_min = rssi_curr;
		ch_info->rssi_min_macid = rtwsta_link->mac_id;
	}

	if (rtwsta_link->prev_rssi == 0) {
		rtwsta_link->prev_rssi = rssi_curr;
	} else if (abs((int)rtwsta_link->prev_rssi - (int)rssi_curr) >
		   (3 << RSSI_FACTOR)) {
		rtwsta_link->prev_rssi = rssi_curr;
		rssi_data->rssi_changed = true;
	}
}

static void rtw89_phy_stat_rssi_update_iter(void *data,
					    struct ieee80211_sta *sta)
{
	struct rtw89_phy_iter_rssi_data *rssi_data =
					(struct rtw89_phy_iter_rssi_data *)data;
	struct rtw89_sta *rtwsta = sta_to_rtwsta(sta);
	struct rtw89_sta_link *rtwsta_link;
	unsigned int link_id;

	rtw89_sta_for_each_link(rtwsta, rtwsta_link, link_id)
		__rtw89_phy_stat_rssi_update_iter(rtwsta_link, rssi_data);
}

static void rtw89_phy_stat_rssi_update(struct rtw89_dev *rtwdev)
{
	struct rtw89_phy_iter_rssi_data rssi_data = {0};

	rssi_data.rtwdev = rtwdev;
	rssi_data.ch_info = &rtwdev->ch_info;
	rssi_data.ch_info->rssi_min = U8_MAX;
	ieee80211_iterate_stations_atomic(rtwdev->hw,
					  rtw89_phy_stat_rssi_update_iter,
					  &rssi_data);
	if (rssi_data.rssi_changed)
		rtw89_btc_ntfy_wl_sta(rtwdev);
}

static void rtw89_phy_stat_init(struct rtw89_dev *rtwdev)
{
	struct rtw89_phy_stat *phystat = &rtwdev->phystat;
	int i;

	for (i = 0; i < rtwdev->chip->rf_path_num; i++)
		ewma_thermal_init(&phystat->avg_thermal[i]);

	rtw89_phy_stat_thermal_update(rtwdev);

	memset(&phystat->cur_pkt_stat, 0, sizeof(phystat->cur_pkt_stat));
	memset(&phystat->last_pkt_stat, 0, sizeof(phystat->last_pkt_stat));

	ewma_rssi_init(&phystat->bcn_rssi);
<<<<<<< HEAD
=======

	rtwdev->hal.thermal_prot_lv = 0;
>>>>>>> fcc79e17
}

void rtw89_phy_stat_track(struct rtw89_dev *rtwdev)
{
	struct rtw89_phy_stat *phystat = &rtwdev->phystat;

	rtw89_phy_stat_thermal_update(rtwdev);
	rtw89_phy_thermal_protect(rtwdev);
	rtw89_phy_stat_rssi_update(rtwdev);

	phystat->last_pkt_stat = phystat->cur_pkt_stat;
	memset(&phystat->cur_pkt_stat, 0, sizeof(phystat->cur_pkt_stat));
}

static u16 rtw89_phy_ccx_us_to_idx(struct rtw89_dev *rtwdev, u32 time_us)
{
	struct rtw89_env_monitor_info *env = &rtwdev->env_monitor;

	return time_us >> (ilog2(CCX_US_BASE_RATIO) + env->ccx_unit_idx);
}

static u32 rtw89_phy_ccx_idx_to_us(struct rtw89_dev *rtwdev, u16 idx)
{
	struct rtw89_env_monitor_info *env = &rtwdev->env_monitor;

	return idx << (ilog2(CCX_US_BASE_RATIO) + env->ccx_unit_idx);
}

static void rtw89_phy_ccx_top_setting_init(struct rtw89_dev *rtwdev)
{
	const struct rtw89_phy_gen_def *phy = rtwdev->chip->phy_def;
	struct rtw89_env_monitor_info *env = &rtwdev->env_monitor;
	const struct rtw89_ccx_regs *ccx = phy->ccx;

	env->ccx_manual_ctrl = false;
	env->ccx_ongoing = false;
	env->ccx_rac_lv = RTW89_RAC_RELEASE;
	env->ccx_period = 0;
	env->ccx_unit_idx = RTW89_CCX_32_US;

	rtw89_phy_set_phy_regs(rtwdev, ccx->setting_addr, ccx->en_mask, 1);
	rtw89_phy_set_phy_regs(rtwdev, ccx->setting_addr, ccx->trig_opt_mask, 1);
	rtw89_phy_set_phy_regs(rtwdev, ccx->setting_addr, ccx->measurement_trig_mask, 1);
	rtw89_phy_set_phy_regs(rtwdev, ccx->setting_addr, ccx->edcca_opt_mask,
			       RTW89_CCX_EDCCA_BW20_0);
}

static u16 rtw89_phy_ccx_get_report(struct rtw89_dev *rtwdev, u16 report,
				    u16 score)
{
	struct rtw89_env_monitor_info *env = &rtwdev->env_monitor;
	u32 numer = 0;
	u16 ret = 0;

	numer = report * score + (env->ccx_period >> 1);
	if (env->ccx_period)
		ret = numer / env->ccx_period;

	return ret >= score ? score - 1 : ret;
}

static void rtw89_phy_ccx_ms_to_period_unit(struct rtw89_dev *rtwdev,
					    u16 time_ms, u32 *period,
					    u32 *unit_idx)
{
	u32 idx;
	u8 quotient;

	if (time_ms >= CCX_MAX_PERIOD)
		time_ms = CCX_MAX_PERIOD;

	quotient = CCX_MAX_PERIOD_UNIT * time_ms / CCX_MAX_PERIOD;

	if (quotient < 4)
		idx = RTW89_CCX_4_US;
	else if (quotient < 8)
		idx = RTW89_CCX_8_US;
	else if (quotient < 16)
		idx = RTW89_CCX_16_US;
	else
		idx = RTW89_CCX_32_US;

	*unit_idx = idx;
	*period = (time_ms * MS_TO_4US_RATIO) >> idx;

	rtw89_debug(rtwdev, RTW89_DBG_PHY_TRACK,
		    "[Trigger Time] period:%d, unit_idx:%d\n",
		    *period, *unit_idx);
}

static void rtw89_phy_ccx_racing_release(struct rtw89_dev *rtwdev)
{
	struct rtw89_env_monitor_info *env = &rtwdev->env_monitor;

	rtw89_debug(rtwdev, RTW89_DBG_PHY_TRACK,
		    "lv:(%d)->(0)\n", env->ccx_rac_lv);

	env->ccx_ongoing = false;
	env->ccx_rac_lv = RTW89_RAC_RELEASE;
	env->ifs_clm_app = RTW89_IFS_CLM_BACKGROUND;
}

static bool rtw89_phy_ifs_clm_th_update_check(struct rtw89_dev *rtwdev,
					      struct rtw89_ccx_para_info *para)
{
	struct rtw89_env_monitor_info *env = &rtwdev->env_monitor;
	bool is_update = env->ifs_clm_app != para->ifs_clm_app;
	u8 i = 0;
	u16 *ifs_th_l = env->ifs_clm_th_l;
	u16 *ifs_th_h = env->ifs_clm_th_h;
	u32 ifs_th0_us = 0, ifs_th_times = 0;
	u32 ifs_th_h_us[RTW89_IFS_CLM_NUM] = {0};

	if (!is_update)
		goto ifs_update_finished;

	switch (para->ifs_clm_app) {
	case RTW89_IFS_CLM_INIT:
	case RTW89_IFS_CLM_BACKGROUND:
	case RTW89_IFS_CLM_ACS:
	case RTW89_IFS_CLM_DBG:
	case RTW89_IFS_CLM_DIG:
	case RTW89_IFS_CLM_TDMA_DIG:
		ifs_th0_us = IFS_CLM_TH0_UPPER;
		ifs_th_times = IFS_CLM_TH_MUL;
		break;
	case RTW89_IFS_CLM_DBG_MANUAL:
		ifs_th0_us = para->ifs_clm_manual_th0;
		ifs_th_times = para->ifs_clm_manual_th_times;
		break;
	default:
		break;
	}

	/* Set sampling threshold for 4 different regions, unit in idx_cnt.
	 * low[i] = high[i-1] + 1
	 * high[i] = high[i-1] * ifs_th_times
	 */
	ifs_th_l[IFS_CLM_TH_START_IDX] = 0;
	ifs_th_h_us[IFS_CLM_TH_START_IDX] = ifs_th0_us;
	ifs_th_h[IFS_CLM_TH_START_IDX] = rtw89_phy_ccx_us_to_idx(rtwdev,
								 ifs_th0_us);
	for (i = 1; i < RTW89_IFS_CLM_NUM; i++) {
		ifs_th_l[i] = ifs_th_h[i - 1] + 1;
		ifs_th_h_us[i] = ifs_th_h_us[i - 1] * ifs_th_times;
		ifs_th_h[i] = rtw89_phy_ccx_us_to_idx(rtwdev, ifs_th_h_us[i]);
	}

ifs_update_finished:
	if (!is_update)
		rtw89_debug(rtwdev, RTW89_DBG_PHY_TRACK,
			    "No need to update IFS_TH\n");

	return is_update;
}

static void rtw89_phy_ifs_clm_set_th_reg(struct rtw89_dev *rtwdev)
{
	const struct rtw89_phy_gen_def *phy = rtwdev->chip->phy_def;
	struct rtw89_env_monitor_info *env = &rtwdev->env_monitor;
	const struct rtw89_ccx_regs *ccx = phy->ccx;
	u8 i = 0;

	rtw89_phy_set_phy_regs(rtwdev, ccx->ifs_t1_addr, ccx->ifs_t1_th_l_mask,
			       env->ifs_clm_th_l[0]);
	rtw89_phy_set_phy_regs(rtwdev, ccx->ifs_t2_addr, ccx->ifs_t2_th_l_mask,
			       env->ifs_clm_th_l[1]);
	rtw89_phy_set_phy_regs(rtwdev, ccx->ifs_t3_addr, ccx->ifs_t3_th_l_mask,
			       env->ifs_clm_th_l[2]);
	rtw89_phy_set_phy_regs(rtwdev, ccx->ifs_t4_addr, ccx->ifs_t4_th_l_mask,
			       env->ifs_clm_th_l[3]);

	rtw89_phy_set_phy_regs(rtwdev, ccx->ifs_t1_addr, ccx->ifs_t1_th_h_mask,
			       env->ifs_clm_th_h[0]);
	rtw89_phy_set_phy_regs(rtwdev, ccx->ifs_t2_addr, ccx->ifs_t2_th_h_mask,
			       env->ifs_clm_th_h[1]);
	rtw89_phy_set_phy_regs(rtwdev, ccx->ifs_t3_addr, ccx->ifs_t3_th_h_mask,
			       env->ifs_clm_th_h[2]);
	rtw89_phy_set_phy_regs(rtwdev, ccx->ifs_t4_addr, ccx->ifs_t4_th_h_mask,
			       env->ifs_clm_th_h[3]);

	for (i = 0; i < RTW89_IFS_CLM_NUM; i++)
		rtw89_debug(rtwdev, RTW89_DBG_PHY_TRACK,
			    "Update IFS_T%d_th{low, high} : {%d, %d}\n",
			    i + 1, env->ifs_clm_th_l[i], env->ifs_clm_th_h[i]);
}

static void rtw89_phy_ifs_clm_setting_init(struct rtw89_dev *rtwdev)
{
	const struct rtw89_phy_gen_def *phy = rtwdev->chip->phy_def;
	struct rtw89_env_monitor_info *env = &rtwdev->env_monitor;
	const struct rtw89_ccx_regs *ccx = phy->ccx;
	struct rtw89_ccx_para_info para = {0};

	env->ifs_clm_app = RTW89_IFS_CLM_BACKGROUND;
	env->ifs_clm_mntr_time = 0;

	para.ifs_clm_app = RTW89_IFS_CLM_INIT;
	if (rtw89_phy_ifs_clm_th_update_check(rtwdev, &para))
		rtw89_phy_ifs_clm_set_th_reg(rtwdev);

	rtw89_phy_set_phy_regs(rtwdev, ccx->ifs_cnt_addr, ccx->ifs_collect_en_mask, true);
	rtw89_phy_set_phy_regs(rtwdev, ccx->ifs_t1_addr, ccx->ifs_t1_en_mask, true);
	rtw89_phy_set_phy_regs(rtwdev, ccx->ifs_t2_addr, ccx->ifs_t2_en_mask, true);
	rtw89_phy_set_phy_regs(rtwdev, ccx->ifs_t3_addr, ccx->ifs_t3_en_mask, true);
	rtw89_phy_set_phy_regs(rtwdev, ccx->ifs_t4_addr, ccx->ifs_t4_en_mask, true);
}

static int rtw89_phy_ccx_racing_ctrl(struct rtw89_dev *rtwdev,
				     enum rtw89_env_racing_lv level)
{
	struct rtw89_env_monitor_info *env = &rtwdev->env_monitor;
	int ret = 0;

	if (level >= RTW89_RAC_MAX_NUM) {
		rtw89_debug(rtwdev, RTW89_DBG_PHY_TRACK,
			    "[WARNING] Wrong LV=%d\n", level);
		return -EINVAL;
	}

	rtw89_debug(rtwdev, RTW89_DBG_PHY_TRACK,
		    "ccx_ongoing=%d, level:(%d)->(%d)\n", env->ccx_ongoing,
		    env->ccx_rac_lv, level);

	if (env->ccx_ongoing) {
		if (level <= env->ccx_rac_lv)
			ret = -EINVAL;
		else
			env->ccx_ongoing = false;
	}

	if (ret == 0)
		env->ccx_rac_lv = level;

	rtw89_debug(rtwdev, RTW89_DBG_PHY_TRACK, "ccx racing success=%d\n",
		    !ret);

	return ret;
}

static void rtw89_phy_ccx_trigger(struct rtw89_dev *rtwdev)
{
	const struct rtw89_phy_gen_def *phy = rtwdev->chip->phy_def;
	struct rtw89_env_monitor_info *env = &rtwdev->env_monitor;
	const struct rtw89_ccx_regs *ccx = phy->ccx;

	rtw89_phy_set_phy_regs(rtwdev, ccx->ifs_cnt_addr, ccx->ifs_clm_cnt_clear_mask, 0);
	rtw89_phy_set_phy_regs(rtwdev, ccx->setting_addr, ccx->measurement_trig_mask, 0);
	rtw89_phy_set_phy_regs(rtwdev, ccx->ifs_cnt_addr, ccx->ifs_clm_cnt_clear_mask, 1);
	rtw89_phy_set_phy_regs(rtwdev, ccx->setting_addr, ccx->measurement_trig_mask, 1);

	env->ccx_ongoing = true;
}

static void rtw89_phy_ifs_clm_get_utility(struct rtw89_dev *rtwdev)
{
	struct rtw89_env_monitor_info *env = &rtwdev->env_monitor;
	u8 i = 0;
	u32 res = 0;

	env->ifs_clm_tx_ratio =
		rtw89_phy_ccx_get_report(rtwdev, env->ifs_clm_tx, PERCENT);
	env->ifs_clm_edcca_excl_cca_ratio =
		rtw89_phy_ccx_get_report(rtwdev, env->ifs_clm_edcca_excl_cca,
					 PERCENT);
	env->ifs_clm_cck_fa_ratio =
		rtw89_phy_ccx_get_report(rtwdev, env->ifs_clm_cckfa, PERCENT);
	env->ifs_clm_ofdm_fa_ratio =
		rtw89_phy_ccx_get_report(rtwdev, env->ifs_clm_ofdmfa, PERCENT);
	env->ifs_clm_cck_cca_excl_fa_ratio =
		rtw89_phy_ccx_get_report(rtwdev, env->ifs_clm_cckcca_excl_fa,
					 PERCENT);
	env->ifs_clm_ofdm_cca_excl_fa_ratio =
		rtw89_phy_ccx_get_report(rtwdev, env->ifs_clm_ofdmcca_excl_fa,
					 PERCENT);
	env->ifs_clm_cck_fa_permil =
		rtw89_phy_ccx_get_report(rtwdev, env->ifs_clm_cckfa, PERMIL);
	env->ifs_clm_ofdm_fa_permil =
		rtw89_phy_ccx_get_report(rtwdev, env->ifs_clm_ofdmfa, PERMIL);

	for (i = 0; i < RTW89_IFS_CLM_NUM; i++) {
		if (env->ifs_clm_his[i] > ENV_MNTR_IFSCLM_HIS_MAX) {
			env->ifs_clm_ifs_avg[i] = ENV_MNTR_FAIL_DWORD;
		} else {
			env->ifs_clm_ifs_avg[i] =
				rtw89_phy_ccx_idx_to_us(rtwdev,
							env->ifs_clm_avg[i]);
		}

		res = rtw89_phy_ccx_idx_to_us(rtwdev, env->ifs_clm_cca[i]);
		res += env->ifs_clm_his[i] >> 1;
		if (env->ifs_clm_his[i])
			res /= env->ifs_clm_his[i];
		else
			res = 0;
		env->ifs_clm_cca_avg[i] = res;
	}

	rtw89_debug(rtwdev, RTW89_DBG_PHY_TRACK,
		    "IFS-CLM ratio {Tx, EDCCA_exclu_cca} = {%d, %d}\n",
		    env->ifs_clm_tx_ratio, env->ifs_clm_edcca_excl_cca_ratio);
	rtw89_debug(rtwdev, RTW89_DBG_PHY_TRACK,
		    "IFS-CLM FA ratio {CCK, OFDM} = {%d, %d}\n",
		    env->ifs_clm_cck_fa_ratio, env->ifs_clm_ofdm_fa_ratio);
	rtw89_debug(rtwdev, RTW89_DBG_PHY_TRACK,
		    "IFS-CLM FA permil {CCK, OFDM} = {%d, %d}\n",
		    env->ifs_clm_cck_fa_permil, env->ifs_clm_ofdm_fa_permil);
	rtw89_debug(rtwdev, RTW89_DBG_PHY_TRACK,
		    "IFS-CLM CCA_exclu_FA ratio {CCK, OFDM} = {%d, %d}\n",
		    env->ifs_clm_cck_cca_excl_fa_ratio,
		    env->ifs_clm_ofdm_cca_excl_fa_ratio);
	rtw89_debug(rtwdev, RTW89_DBG_PHY_TRACK,
		    "Time:[his, ifs_avg(us), cca_avg(us)]\n");
	for (i = 0; i < RTW89_IFS_CLM_NUM; i++)
		rtw89_debug(rtwdev, RTW89_DBG_PHY_TRACK, "T%d:[%d, %d, %d]\n",
			    i + 1, env->ifs_clm_his[i], env->ifs_clm_ifs_avg[i],
			    env->ifs_clm_cca_avg[i]);
}

static bool rtw89_phy_ifs_clm_get_result(struct rtw89_dev *rtwdev)
{
	const struct rtw89_phy_gen_def *phy = rtwdev->chip->phy_def;
	struct rtw89_env_monitor_info *env = &rtwdev->env_monitor;
	const struct rtw89_ccx_regs *ccx = phy->ccx;
	u8 i = 0;

	if (rtw89_phy_read32_mask(rtwdev, ccx->ifs_total_addr,
				  ccx->ifs_cnt_done_mask) == 0) {
		rtw89_debug(rtwdev, RTW89_DBG_PHY_TRACK,
			    "Get IFS_CLM report Fail\n");
		return false;
	}

	env->ifs_clm_tx =
		rtw89_phy_read32_mask(rtwdev, ccx->ifs_clm_tx_cnt_addr,
				      ccx->ifs_clm_tx_cnt_msk);
	env->ifs_clm_edcca_excl_cca =
		rtw89_phy_read32_mask(rtwdev, ccx->ifs_clm_tx_cnt_addr,
				      ccx->ifs_clm_edcca_excl_cca_fa_mask);
	env->ifs_clm_cckcca_excl_fa =
		rtw89_phy_read32_mask(rtwdev, ccx->ifs_clm_cca_addr,
				      ccx->ifs_clm_cckcca_excl_fa_mask);
	env->ifs_clm_ofdmcca_excl_fa =
		rtw89_phy_read32_mask(rtwdev, ccx->ifs_clm_cca_addr,
				      ccx->ifs_clm_ofdmcca_excl_fa_mask);
	env->ifs_clm_cckfa =
		rtw89_phy_read32_mask(rtwdev, ccx->ifs_clm_fa_addr,
				      ccx->ifs_clm_cck_fa_mask);
	env->ifs_clm_ofdmfa =
		rtw89_phy_read32_mask(rtwdev, ccx->ifs_clm_fa_addr,
				      ccx->ifs_clm_ofdm_fa_mask);

	env->ifs_clm_his[0] =
		rtw89_phy_read32_mask(rtwdev, ccx->ifs_his_addr,
				      ccx->ifs_t1_his_mask);
	env->ifs_clm_his[1] =
		rtw89_phy_read32_mask(rtwdev, ccx->ifs_his_addr,
				      ccx->ifs_t2_his_mask);
	env->ifs_clm_his[2] =
		rtw89_phy_read32_mask(rtwdev, ccx->ifs_his_addr,
				      ccx->ifs_t3_his_mask);
	env->ifs_clm_his[3] =
		rtw89_phy_read32_mask(rtwdev, ccx->ifs_his_addr,
				      ccx->ifs_t4_his_mask);

	env->ifs_clm_avg[0] =
		rtw89_phy_read32_mask(rtwdev, ccx->ifs_avg_l_addr,
				      ccx->ifs_t1_avg_mask);
	env->ifs_clm_avg[1] =
		rtw89_phy_read32_mask(rtwdev, ccx->ifs_avg_l_addr,
				      ccx->ifs_t2_avg_mask);
	env->ifs_clm_avg[2] =
		rtw89_phy_read32_mask(rtwdev, ccx->ifs_avg_h_addr,
				      ccx->ifs_t3_avg_mask);
	env->ifs_clm_avg[3] =
		rtw89_phy_read32_mask(rtwdev, ccx->ifs_avg_h_addr,
				      ccx->ifs_t4_avg_mask);

	env->ifs_clm_cca[0] =
		rtw89_phy_read32_mask(rtwdev, ccx->ifs_cca_l_addr,
				      ccx->ifs_t1_cca_mask);
	env->ifs_clm_cca[1] =
		rtw89_phy_read32_mask(rtwdev, ccx->ifs_cca_l_addr,
				      ccx->ifs_t2_cca_mask);
	env->ifs_clm_cca[2] =
		rtw89_phy_read32_mask(rtwdev, ccx->ifs_cca_h_addr,
				      ccx->ifs_t3_cca_mask);
	env->ifs_clm_cca[3] =
		rtw89_phy_read32_mask(rtwdev, ccx->ifs_cca_h_addr,
				      ccx->ifs_t4_cca_mask);

	env->ifs_clm_total_ifs =
		rtw89_phy_read32_mask(rtwdev, ccx->ifs_total_addr,
				      ccx->ifs_total_mask);

	rtw89_debug(rtwdev, RTW89_DBG_PHY_TRACK, "IFS-CLM total_ifs = %d\n",
		    env->ifs_clm_total_ifs);
	rtw89_debug(rtwdev, RTW89_DBG_PHY_TRACK,
		    "{Tx, EDCCA_exclu_cca} = {%d, %d}\n",
		    env->ifs_clm_tx, env->ifs_clm_edcca_excl_cca);
	rtw89_debug(rtwdev, RTW89_DBG_PHY_TRACK,
		    "IFS-CLM FA{CCK, OFDM} = {%d, %d}\n",
		    env->ifs_clm_cckfa, env->ifs_clm_ofdmfa);
	rtw89_debug(rtwdev, RTW89_DBG_PHY_TRACK,
		    "IFS-CLM CCA_exclu_FA{CCK, OFDM} = {%d, %d}\n",
		    env->ifs_clm_cckcca_excl_fa, env->ifs_clm_ofdmcca_excl_fa);

	rtw89_debug(rtwdev, RTW89_DBG_PHY_TRACK, "Time:[his, avg, cca]\n");
	for (i = 0; i < RTW89_IFS_CLM_NUM; i++)
		rtw89_debug(rtwdev, RTW89_DBG_PHY_TRACK,
			    "T%d:[%d, %d, %d]\n", i + 1, env->ifs_clm_his[i],
			    env->ifs_clm_avg[i], env->ifs_clm_cca[i]);

	rtw89_phy_ifs_clm_get_utility(rtwdev);

	return true;
}

static int rtw89_phy_ifs_clm_set(struct rtw89_dev *rtwdev,
				 struct rtw89_ccx_para_info *para)
{
	const struct rtw89_phy_gen_def *phy = rtwdev->chip->phy_def;
	struct rtw89_env_monitor_info *env = &rtwdev->env_monitor;
	const struct rtw89_ccx_regs *ccx = phy->ccx;
	u32 period = 0;
	u32 unit_idx = 0;

	if (para->mntr_time == 0) {
		rtw89_debug(rtwdev, RTW89_DBG_PHY_TRACK,
			    "[WARN] MNTR_TIME is 0\n");
		return -EINVAL;
	}

	if (rtw89_phy_ccx_racing_ctrl(rtwdev, para->rac_lv))
		return -EINVAL;

	if (para->mntr_time != env->ifs_clm_mntr_time) {
		rtw89_phy_ccx_ms_to_period_unit(rtwdev, para->mntr_time,
						&period, &unit_idx);
		rtw89_phy_set_phy_regs(rtwdev, ccx->ifs_cnt_addr,
				       ccx->ifs_clm_period_mask, period);
		rtw89_phy_set_phy_regs(rtwdev, ccx->ifs_cnt_addr,
				       ccx->ifs_clm_cnt_unit_mask,
				       unit_idx);

		rtw89_debug(rtwdev, RTW89_DBG_PHY_TRACK,
			    "Update IFS-CLM time ((%d)) -> ((%d))\n",
			    env->ifs_clm_mntr_time, para->mntr_time);

		env->ifs_clm_mntr_time = para->mntr_time;
		env->ccx_period = (u16)period;
		env->ccx_unit_idx = (u8)unit_idx;
	}

	if (rtw89_phy_ifs_clm_th_update_check(rtwdev, para)) {
		env->ifs_clm_app = para->ifs_clm_app;
		rtw89_phy_ifs_clm_set_th_reg(rtwdev);
	}

	return 0;
}

void rtw89_phy_env_monitor_track(struct rtw89_dev *rtwdev)
{
	struct rtw89_env_monitor_info *env = &rtwdev->env_monitor;
	struct rtw89_ccx_para_info para = {0};
	u8 chk_result = RTW89_PHY_ENV_MON_CCX_FAIL;

	env->ccx_watchdog_result = RTW89_PHY_ENV_MON_CCX_FAIL;
	if (env->ccx_manual_ctrl) {
		rtw89_debug(rtwdev, RTW89_DBG_PHY_TRACK,
			    "CCX in manual ctrl\n");
		return;
	}

	/* only ifs_clm for now */
	if (rtw89_phy_ifs_clm_get_result(rtwdev))
		env->ccx_watchdog_result |= RTW89_PHY_ENV_MON_IFS_CLM;

	rtw89_phy_ccx_racing_release(rtwdev);
	para.mntr_time = 1900;
	para.rac_lv = RTW89_RAC_LV_1;
	para.ifs_clm_app = RTW89_IFS_CLM_BACKGROUND;

	if (rtw89_phy_ifs_clm_set(rtwdev, &para) == 0)
		chk_result |= RTW89_PHY_ENV_MON_IFS_CLM;
	if (chk_result)
		rtw89_phy_ccx_trigger(rtwdev);

	rtw89_debug(rtwdev, RTW89_DBG_PHY_TRACK,
		    "get_result=0x%x, chk_result:0x%x\n",
		    env->ccx_watchdog_result, chk_result);
}

static bool rtw89_physts_ie_page_valid(enum rtw89_phy_status_bitmap *ie_page)
{
	if (*ie_page >= RTW89_PHYSTS_BITMAP_NUM ||
	    *ie_page == RTW89_RSVD_9)
		return false;
	else if (*ie_page > RTW89_RSVD_9)
		*ie_page -= 1;

	return true;
}

static u32 rtw89_phy_get_ie_bitmap_addr(enum rtw89_phy_status_bitmap ie_page)
{
	static const u8 ie_page_shift = 2;

	return R_PHY_STS_BITMAP_ADDR_START + (ie_page << ie_page_shift);
}

static u32 rtw89_physts_get_ie_bitmap(struct rtw89_dev *rtwdev,
				      enum rtw89_phy_status_bitmap ie_page,
				      enum rtw89_phy_idx phy_idx)
{
	u32 addr;

	if (!rtw89_physts_ie_page_valid(&ie_page))
		return 0;

	addr = rtw89_phy_get_ie_bitmap_addr(ie_page);

	return rtw89_phy_read32_idx(rtwdev, addr, MASKDWORD, phy_idx);
}

static void rtw89_physts_set_ie_bitmap(struct rtw89_dev *rtwdev,
				       enum rtw89_phy_status_bitmap ie_page,
				       u32 val, enum rtw89_phy_idx phy_idx)
{
	const struct rtw89_chip_info *chip = rtwdev->chip;
	u32 addr;

	if (!rtw89_physts_ie_page_valid(&ie_page))
		return;

	if (chip->chip_id == RTL8852A)
		val &= B_PHY_STS_BITMAP_MSK_52A;

	addr = rtw89_phy_get_ie_bitmap_addr(ie_page);
	rtw89_phy_write32_idx(rtwdev, addr, MASKDWORD, val, phy_idx);
}

static void rtw89_physts_enable_ie_bitmap(struct rtw89_dev *rtwdev,
					  enum rtw89_phy_status_bitmap bitmap,
					  enum rtw89_phy_status_ie_type ie,
					  bool enable, enum rtw89_phy_idx phy_idx)
{
	u32 val = rtw89_physts_get_ie_bitmap(rtwdev, bitmap, phy_idx);

	if (enable)
		val |= BIT(ie);
	else
		val &= ~BIT(ie);

	rtw89_physts_set_ie_bitmap(rtwdev, bitmap, val, phy_idx);
}

static void rtw89_physts_enable_fail_report(struct rtw89_dev *rtwdev,
					    bool enable,
					    enum rtw89_phy_idx phy_idx)
{
	const struct rtw89_phy_gen_def *phy = rtwdev->chip->phy_def;
	const struct rtw89_physts_regs *physts = phy->physts;

	if (enable) {
		rtw89_phy_write32_idx_clr(rtwdev, physts->setting_addr,
					  physts->dis_trigger_fail_mask, phy_idx);
		rtw89_phy_write32_idx_clr(rtwdev, physts->setting_addr,
					  physts->dis_trigger_brk_mask, phy_idx);
	} else {
		rtw89_phy_write32_idx_set(rtwdev, physts->setting_addr,
					  physts->dis_trigger_fail_mask, phy_idx);
		rtw89_phy_write32_idx_set(rtwdev, physts->setting_addr,
					  physts->dis_trigger_brk_mask, phy_idx);
	}
}

static void __rtw89_physts_parsing_init(struct rtw89_dev *rtwdev,
					enum rtw89_phy_idx phy_idx)
{
	u8 i;

	rtw89_physts_enable_fail_report(rtwdev, false, phy_idx);

	for (i = 0; i < RTW89_PHYSTS_BITMAP_NUM; i++) {
		if (i >= RTW89_CCK_PKT)
			rtw89_physts_enable_ie_bitmap(rtwdev, i,
						      RTW89_PHYSTS_IE09_FTR_0,
						      true, phy_idx);
		if ((i >= RTW89_CCK_BRK && i <= RTW89_VHT_MU) ||
		    (i >= RTW89_RSVD_9 && i <= RTW89_CCK_PKT))
			continue;
		rtw89_physts_enable_ie_bitmap(rtwdev, i,
					      RTW89_PHYSTS_IE24_OFDM_TD_PATH_A,
					      true, phy_idx);
	}
	rtw89_physts_enable_ie_bitmap(rtwdev, RTW89_VHT_PKT,
				      RTW89_PHYSTS_IE13_DL_MU_DEF, true, phy_idx);
	rtw89_physts_enable_ie_bitmap(rtwdev, RTW89_HE_PKT,
				      RTW89_PHYSTS_IE13_DL_MU_DEF, true, phy_idx);

	/* force IE01 for channel index, only channel field is valid */
	rtw89_physts_enable_ie_bitmap(rtwdev, RTW89_CCK_PKT,
				      RTW89_PHYSTS_IE01_CMN_OFDM, true, phy_idx);
}

static void rtw89_physts_parsing_init(struct rtw89_dev *rtwdev)
{
	__rtw89_physts_parsing_init(rtwdev, RTW89_PHY_0);
	if (rtwdev->dbcc_en)
		__rtw89_physts_parsing_init(rtwdev, RTW89_PHY_1);
}

static void rtw89_phy_dig_read_gain_table(struct rtw89_dev *rtwdev, int type)
{
	const struct rtw89_chip_info *chip = rtwdev->chip;
	struct rtw89_dig_info *dig = &rtwdev->dig;
	const struct rtw89_phy_dig_gain_cfg *cfg;
	const char *msg;
	u8 i;
	s8 gain_base;
	s8 *gain_arr;
	u32 tmp;

	switch (type) {
	case RTW89_DIG_GAIN_LNA_G:
		gain_arr = dig->lna_gain_g;
		gain_base = LNA0_GAIN;
		cfg = chip->dig_table->cfg_lna_g;
		msg = "lna_gain_g";
		break;
	case RTW89_DIG_GAIN_TIA_G:
		gain_arr = dig->tia_gain_g;
		gain_base = TIA0_GAIN_G;
		cfg = chip->dig_table->cfg_tia_g;
		msg = "tia_gain_g";
		break;
	case RTW89_DIG_GAIN_LNA_A:
		gain_arr = dig->lna_gain_a;
		gain_base = LNA0_GAIN;
		cfg = chip->dig_table->cfg_lna_a;
		msg = "lna_gain_a";
		break;
	case RTW89_DIG_GAIN_TIA_A:
		gain_arr = dig->tia_gain_a;
		gain_base = TIA0_GAIN_A;
		cfg = chip->dig_table->cfg_tia_a;
		msg = "tia_gain_a";
		break;
	default:
		return;
	}

	for (i = 0; i < cfg->size; i++) {
		tmp = rtw89_phy_read32_mask(rtwdev, cfg->table[i].addr,
					    cfg->table[i].mask);
		tmp >>= DIG_GAIN_SHIFT;
		gain_arr[i] = sign_extend32(tmp, U4_MAX_BIT) + gain_base;
		gain_base += DIG_GAIN;

		rtw89_debug(rtwdev, RTW89_DBG_DIG, "%s[%d]=%d\n",
			    msg, i, gain_arr[i]);
	}
}

static void rtw89_phy_dig_update_gain_para(struct rtw89_dev *rtwdev)
{
	struct rtw89_dig_info *dig = &rtwdev->dig;
	u32 tmp;
	u8 i;

	if (!rtwdev->hal.support_igi)
		return;

	tmp = rtw89_phy_read32_mask(rtwdev, R_PATH0_IB_PKPW,
				    B_PATH0_IB_PKPW_MSK);
	dig->ib_pkpwr = sign_extend32(tmp >> DIG_GAIN_SHIFT, U8_MAX_BIT);
	dig->ib_pbk = rtw89_phy_read32_mask(rtwdev, R_PATH0_IB_PBK,
					    B_PATH0_IB_PBK_MSK);
	rtw89_debug(rtwdev, RTW89_DBG_DIG, "ib_pkpwr=%d, ib_pbk=%d\n",
		    dig->ib_pkpwr, dig->ib_pbk);

	for (i = RTW89_DIG_GAIN_LNA_G; i < RTW89_DIG_GAIN_MAX; i++)
		rtw89_phy_dig_read_gain_table(rtwdev, i);
}

static const u8 rssi_nolink = 22;
static const u8 igi_rssi_th[IGI_RSSI_TH_NUM] = {68, 84, 90, 98, 104};
static const u16 fa_th_2g[FA_TH_NUM] = {22, 44, 66, 88};
static const u16 fa_th_5g[FA_TH_NUM] = {4, 8, 12, 16};
static const u16 fa_th_nolink[FA_TH_NUM] = {196, 352, 440, 528};

static void rtw89_phy_dig_update_rssi_info(struct rtw89_dev *rtwdev)
{
	struct rtw89_phy_ch_info *ch_info = &rtwdev->ch_info;
	struct rtw89_dig_info *dig = &rtwdev->dig;
	bool is_linked = rtwdev->total_sta_assoc > 0;

	if (is_linked) {
		dig->igi_rssi = ch_info->rssi_min >> 1;
	} else {
		rtw89_debug(rtwdev, RTW89_DBG_DIG, "RSSI update : NO Link\n");
		dig->igi_rssi = rssi_nolink;
	}
}

static void rtw89_phy_dig_update_para(struct rtw89_dev *rtwdev)
{
	struct rtw89_dig_info *dig = &rtwdev->dig;
	const struct rtw89_chan *chan = rtw89_chan_get(rtwdev, RTW89_CHANCTX_0);
	bool is_linked = rtwdev->total_sta_assoc > 0;
	const u16 *fa_th_src = NULL;

	switch (chan->band_type) {
	case RTW89_BAND_2G:
		dig->lna_gain = dig->lna_gain_g;
		dig->tia_gain = dig->tia_gain_g;
		fa_th_src = is_linked ? fa_th_2g : fa_th_nolink;
		dig->force_gaincode_idx_en = false;
		dig->dyn_pd_th_en = true;
		break;
	case RTW89_BAND_5G:
	default:
		dig->lna_gain = dig->lna_gain_a;
		dig->tia_gain = dig->tia_gain_a;
		fa_th_src = is_linked ? fa_th_5g : fa_th_nolink;
		dig->force_gaincode_idx_en = true;
		dig->dyn_pd_th_en = true;
		break;
	}
	memcpy(dig->fa_th, fa_th_src, sizeof(dig->fa_th));
	memcpy(dig->igi_rssi_th, igi_rssi_th, sizeof(dig->igi_rssi_th));
}

static const u8 pd_low_th_offset = 16, dynamic_igi_min = 0x20;
static const u8 igi_max_performance_mode = 0x5a;
static const u8 dynamic_pd_threshold_max;

static void rtw89_phy_dig_para_reset(struct rtw89_dev *rtwdev)
{
	struct rtw89_dig_info *dig = &rtwdev->dig;

	dig->cur_gaincode.lna_idx = LNA_IDX_MAX;
	dig->cur_gaincode.tia_idx = TIA_IDX_MAX;
	dig->cur_gaincode.rxb_idx = RXB_IDX_MAX;
	dig->force_gaincode.lna_idx = LNA_IDX_MAX;
	dig->force_gaincode.tia_idx = TIA_IDX_MAX;
	dig->force_gaincode.rxb_idx = RXB_IDX_MAX;

	dig->dyn_igi_max = igi_max_performance_mode;
	dig->dyn_igi_min = dynamic_igi_min;
	dig->dyn_pd_th_max = dynamic_pd_threshold_max;
	dig->pd_low_th_ofst = pd_low_th_offset;
	dig->is_linked_pre = false;
}

static void rtw89_phy_dig_init(struct rtw89_dev *rtwdev)
{
	rtw89_phy_dig_update_gain_para(rtwdev);
	rtw89_phy_dig_reset(rtwdev);
}

static u8 rtw89_phy_dig_lna_idx_by_rssi(struct rtw89_dev *rtwdev, u8 rssi)
{
	struct rtw89_dig_info *dig = &rtwdev->dig;
	u8 lna_idx;

	if (rssi < dig->igi_rssi_th[0])
		lna_idx = RTW89_DIG_GAIN_LNA_IDX6;
	else if (rssi < dig->igi_rssi_th[1])
		lna_idx = RTW89_DIG_GAIN_LNA_IDX5;
	else if (rssi < dig->igi_rssi_th[2])
		lna_idx = RTW89_DIG_GAIN_LNA_IDX4;
	else if (rssi < dig->igi_rssi_th[3])
		lna_idx = RTW89_DIG_GAIN_LNA_IDX3;
	else if (rssi < dig->igi_rssi_th[4])
		lna_idx = RTW89_DIG_GAIN_LNA_IDX2;
	else
		lna_idx = RTW89_DIG_GAIN_LNA_IDX1;

	return lna_idx;
}

static u8 rtw89_phy_dig_tia_idx_by_rssi(struct rtw89_dev *rtwdev, u8 rssi)
{
	struct rtw89_dig_info *dig = &rtwdev->dig;
	u8 tia_idx;

	if (rssi < dig->igi_rssi_th[0])
		tia_idx = RTW89_DIG_GAIN_TIA_IDX1;
	else
		tia_idx = RTW89_DIG_GAIN_TIA_IDX0;

	return tia_idx;
}

#define IB_PBK_BASE 110
#define WB_RSSI_BASE 10
static u8 rtw89_phy_dig_rxb_idx_by_rssi(struct rtw89_dev *rtwdev, u8 rssi,
					struct rtw89_agc_gaincode_set *set)
{
	struct rtw89_dig_info *dig = &rtwdev->dig;
	s8 lna_gain = dig->lna_gain[set->lna_idx];
	s8 tia_gain = dig->tia_gain[set->tia_idx];
	s32 wb_rssi = rssi + lna_gain + tia_gain;
	s32 rxb_idx_tmp = IB_PBK_BASE + WB_RSSI_BASE;
	u8 rxb_idx;

	rxb_idx_tmp += dig->ib_pkpwr - dig->ib_pbk - wb_rssi;
	rxb_idx = clamp_t(s32, rxb_idx_tmp, RXB_IDX_MIN, RXB_IDX_MAX);

	rtw89_debug(rtwdev, RTW89_DBG_DIG, "wb_rssi=%03d, rxb_idx_tmp=%03d\n",
		    wb_rssi, rxb_idx_tmp);

	return rxb_idx;
}

static void rtw89_phy_dig_gaincode_by_rssi(struct rtw89_dev *rtwdev, u8 rssi,
					   struct rtw89_agc_gaincode_set *set)
{
	set->lna_idx = rtw89_phy_dig_lna_idx_by_rssi(rtwdev, rssi);
	set->tia_idx = rtw89_phy_dig_tia_idx_by_rssi(rtwdev, rssi);
	set->rxb_idx = rtw89_phy_dig_rxb_idx_by_rssi(rtwdev, rssi, set);

	rtw89_debug(rtwdev, RTW89_DBG_DIG,
		    "final_rssi=%03d, (lna,tia,rab)=(%d,%d,%02d)\n",
		    rssi, set->lna_idx, set->tia_idx, set->rxb_idx);
}

#define IGI_OFFSET_MAX 25
#define IGI_OFFSET_MUL 2
static void rtw89_phy_dig_igi_offset_by_env(struct rtw89_dev *rtwdev)
{
	struct rtw89_dig_info *dig = &rtwdev->dig;
	struct rtw89_env_monitor_info *env = &rtwdev->env_monitor;
	enum rtw89_dig_noisy_level noisy_lv;
	u8 igi_offset = dig->fa_rssi_ofst;
	u16 fa_ratio = 0;

	fa_ratio = env->ifs_clm_cck_fa_permil + env->ifs_clm_ofdm_fa_permil;

	if (fa_ratio < dig->fa_th[0])
		noisy_lv = RTW89_DIG_NOISY_LEVEL0;
	else if (fa_ratio < dig->fa_th[1])
		noisy_lv = RTW89_DIG_NOISY_LEVEL1;
	else if (fa_ratio < dig->fa_th[2])
		noisy_lv = RTW89_DIG_NOISY_LEVEL2;
	else if (fa_ratio < dig->fa_th[3])
		noisy_lv = RTW89_DIG_NOISY_LEVEL3;
	else
		noisy_lv = RTW89_DIG_NOISY_LEVEL_MAX;

	if (noisy_lv == RTW89_DIG_NOISY_LEVEL0 && igi_offset < 2)
		igi_offset = 0;
	else
		igi_offset += noisy_lv * IGI_OFFSET_MUL;

	igi_offset = min_t(u8, igi_offset, IGI_OFFSET_MAX);
	dig->fa_rssi_ofst = igi_offset;

	rtw89_debug(rtwdev, RTW89_DBG_DIG,
		    "fa_th: [+6 (%d) +4 (%d) +2 (%d) 0 (%d) -2 ]\n",
		    dig->fa_th[3], dig->fa_th[2], dig->fa_th[1], dig->fa_th[0]);

	rtw89_debug(rtwdev, RTW89_DBG_DIG,
		    "fa(CCK,OFDM,ALL)=(%d,%d,%d)%%, noisy_lv=%d, ofst=%d\n",
		    env->ifs_clm_cck_fa_permil, env->ifs_clm_ofdm_fa_permil,
		    env->ifs_clm_cck_fa_permil + env->ifs_clm_ofdm_fa_permil,
		    noisy_lv, igi_offset);
}

static void rtw89_phy_dig_set_lna_idx(struct rtw89_dev *rtwdev, u8 lna_idx)
{
	const struct rtw89_dig_regs *dig_regs = rtwdev->chip->dig_regs;

	rtw89_phy_write32_mask(rtwdev, dig_regs->p0_lna_init.addr,
			       dig_regs->p0_lna_init.mask, lna_idx);
	rtw89_phy_write32_mask(rtwdev, dig_regs->p1_lna_init.addr,
			       dig_regs->p1_lna_init.mask, lna_idx);
}

static void rtw89_phy_dig_set_tia_idx(struct rtw89_dev *rtwdev, u8 tia_idx)
{
	const struct rtw89_dig_regs *dig_regs = rtwdev->chip->dig_regs;

	rtw89_phy_write32_mask(rtwdev, dig_regs->p0_tia_init.addr,
			       dig_regs->p0_tia_init.mask, tia_idx);
	rtw89_phy_write32_mask(rtwdev, dig_regs->p1_tia_init.addr,
			       dig_regs->p1_tia_init.mask, tia_idx);
}

static void rtw89_phy_dig_set_rxb_idx(struct rtw89_dev *rtwdev, u8 rxb_idx)
{
	const struct rtw89_dig_regs *dig_regs = rtwdev->chip->dig_regs;

	rtw89_phy_write32_mask(rtwdev, dig_regs->p0_rxb_init.addr,
			       dig_regs->p0_rxb_init.mask, rxb_idx);
	rtw89_phy_write32_mask(rtwdev, dig_regs->p1_rxb_init.addr,
			       dig_regs->p1_rxb_init.mask, rxb_idx);
}

static void rtw89_phy_dig_set_igi_cr(struct rtw89_dev *rtwdev,
				     const struct rtw89_agc_gaincode_set set)
{
	if (!rtwdev->hal.support_igi)
		return;

	rtw89_phy_dig_set_lna_idx(rtwdev, set.lna_idx);
	rtw89_phy_dig_set_tia_idx(rtwdev, set.tia_idx);
	rtw89_phy_dig_set_rxb_idx(rtwdev, set.rxb_idx);

	rtw89_debug(rtwdev, RTW89_DBG_DIG, "Set (lna,tia,rxb)=((%d,%d,%02d))\n",
		    set.lna_idx, set.tia_idx, set.rxb_idx);
}

static void rtw89_phy_dig_sdagc_follow_pagc_config(struct rtw89_dev *rtwdev,
						   bool enable)
{
	const struct rtw89_dig_regs *dig_regs = rtwdev->chip->dig_regs;

	rtw89_phy_write32_mask(rtwdev, dig_regs->p0_p20_pagcugc_en.addr,
			       dig_regs->p0_p20_pagcugc_en.mask, enable);
	rtw89_phy_write32_mask(rtwdev, dig_regs->p0_s20_pagcugc_en.addr,
			       dig_regs->p0_s20_pagcugc_en.mask, enable);
	rtw89_phy_write32_mask(rtwdev, dig_regs->p1_p20_pagcugc_en.addr,
			       dig_regs->p1_p20_pagcugc_en.mask, enable);
	rtw89_phy_write32_mask(rtwdev, dig_regs->p1_s20_pagcugc_en.addr,
			       dig_regs->p1_s20_pagcugc_en.mask, enable);

	rtw89_debug(rtwdev, RTW89_DBG_DIG, "sdagc_follow_pagc=%d\n", enable);
}

static void rtw89_phy_dig_config_igi(struct rtw89_dev *rtwdev)
{
	struct rtw89_dig_info *dig = &rtwdev->dig;

	if (!rtwdev->hal.support_igi)
		return;

	if (dig->force_gaincode_idx_en) {
		rtw89_phy_dig_set_igi_cr(rtwdev, dig->force_gaincode);
		rtw89_debug(rtwdev, RTW89_DBG_DIG,
			    "Force gaincode index enabled.\n");
	} else {
		rtw89_phy_dig_gaincode_by_rssi(rtwdev, dig->igi_fa_rssi,
					       &dig->cur_gaincode);
		rtw89_phy_dig_set_igi_cr(rtwdev, dig->cur_gaincode);
	}
}

static void rtw89_phy_dig_dyn_pd_th(struct rtw89_dev *rtwdev, u8 rssi,
				    bool enable)
{
	const struct rtw89_chan *chan = rtw89_chan_get(rtwdev, RTW89_CHANCTX_0);
	const struct rtw89_dig_regs *dig_regs = rtwdev->chip->dig_regs;
	enum rtw89_bandwidth cbw = chan->band_width;
	struct rtw89_dig_info *dig = &rtwdev->dig;
	u8 final_rssi = 0, under_region = dig->pd_low_th_ofst;
	u8 ofdm_cca_th;
	s8 cck_cca_th;
	u32 pd_val = 0;

	if (rtwdev->chip->chip_gen == RTW89_CHIP_AX)
		under_region += PD_TH_SB_FLTR_CMP_VAL;

	switch (cbw) {
	case RTW89_CHANNEL_WIDTH_40:
		under_region += PD_TH_BW40_CMP_VAL;
		break;
	case RTW89_CHANNEL_WIDTH_80:
		under_region += PD_TH_BW80_CMP_VAL;
		break;
	case RTW89_CHANNEL_WIDTH_160:
		under_region += PD_TH_BW160_CMP_VAL;
		break;
	case RTW89_CHANNEL_WIDTH_20:
		fallthrough;
	default:
		under_region += PD_TH_BW20_CMP_VAL;
		break;
	}

	dig->dyn_pd_th_max = dig->igi_rssi;

	final_rssi = min_t(u8, rssi, dig->igi_rssi);
	ofdm_cca_th = clamp_t(u8, final_rssi, PD_TH_MIN_RSSI + under_region,
			      PD_TH_MAX_RSSI + under_region);

	if (enable) {
		pd_val = (ofdm_cca_th - under_region - PD_TH_MIN_RSSI) >> 1;
		rtw89_debug(rtwdev, RTW89_DBG_DIG,
			    "igi=%d, ofdm_ccaTH=%d, backoff=%d, PD_low=%d\n",
			    final_rssi, ofdm_cca_th, under_region, pd_val);
	} else {
		rtw89_debug(rtwdev, RTW89_DBG_DIG,
			    "Dynamic PD th disabled, Set PD_low_bd=0\n");
	}

	rtw89_phy_write32_mask(rtwdev, dig_regs->seg0_pd_reg,
			       dig_regs->pd_lower_bound_mask, pd_val);
	rtw89_phy_write32_mask(rtwdev, dig_regs->seg0_pd_reg,
			       dig_regs->pd_spatial_reuse_en, enable);

	if (!rtwdev->hal.support_cckpd)
		return;

	cck_cca_th = max_t(s8, final_rssi - under_region, CCKPD_TH_MIN_RSSI);
	pd_val = (u32)(cck_cca_th - IGI_RSSI_MAX);

	rtw89_debug(rtwdev, RTW89_DBG_DIG,
		    "igi=%d, cck_ccaTH=%d, backoff=%d, cck_PD_low=((%d))dB\n",
		    final_rssi, cck_cca_th, under_region, pd_val);

	rtw89_phy_write32_mask(rtwdev, dig_regs->bmode_pd_reg,
			       dig_regs->bmode_cca_rssi_limit_en, enable);
	rtw89_phy_write32_mask(rtwdev, dig_regs->bmode_pd_lower_bound_reg,
			       dig_regs->bmode_rssi_nocca_low_th_mask, pd_val);
}

void rtw89_phy_dig_reset(struct rtw89_dev *rtwdev)
{
	struct rtw89_dig_info *dig = &rtwdev->dig;

	dig->bypass_dig = false;
	rtw89_phy_dig_para_reset(rtwdev);
	rtw89_phy_dig_set_igi_cr(rtwdev, dig->force_gaincode);
	rtw89_phy_dig_dyn_pd_th(rtwdev, rssi_nolink, false);
	rtw89_phy_dig_sdagc_follow_pagc_config(rtwdev, false);
	rtw89_phy_dig_update_para(rtwdev);
}

#define IGI_RSSI_MIN 10
#define ABS_IGI_MIN 0xc
void rtw89_phy_dig(struct rtw89_dev *rtwdev)
{
	struct rtw89_dig_info *dig = &rtwdev->dig;
	bool is_linked = rtwdev->total_sta_assoc > 0;
	u8 igi_min;

	if (unlikely(dig->bypass_dig)) {
		dig->bypass_dig = false;
		return;
	}

	rtw89_phy_dig_update_rssi_info(rtwdev);

	if (!dig->is_linked_pre && is_linked) {
		rtw89_debug(rtwdev, RTW89_DBG_DIG, "First connected\n");
		rtw89_phy_dig_update_para(rtwdev);
		dig->igi_fa_rssi = dig->igi_rssi;
	} else if (dig->is_linked_pre && !is_linked) {
		rtw89_debug(rtwdev, RTW89_DBG_DIG, "First disconnected\n");
		rtw89_phy_dig_update_para(rtwdev);
		dig->igi_fa_rssi = dig->igi_rssi;
	}
	dig->is_linked_pre = is_linked;

	rtw89_phy_dig_igi_offset_by_env(rtwdev);

	igi_min = max_t(int, dig->igi_rssi - IGI_RSSI_MIN, 0);
	dig->dyn_igi_max = min(igi_min + IGI_OFFSET_MAX, igi_max_performance_mode);
	dig->dyn_igi_min = max(igi_min, ABS_IGI_MIN);

	if (dig->dyn_igi_max >= dig->dyn_igi_min) {
		dig->igi_fa_rssi += dig->fa_rssi_ofst;
		dig->igi_fa_rssi = clamp(dig->igi_fa_rssi, dig->dyn_igi_min,
					 dig->dyn_igi_max);
	} else {
		dig->igi_fa_rssi = dig->dyn_igi_max;
	}

	rtw89_debug(rtwdev, RTW89_DBG_DIG,
		    "rssi=%03d, dyn_joint(max,min)=(%d,%d), final_rssi=%d\n",
		    dig->igi_rssi, dig->dyn_igi_max, dig->dyn_igi_min,
		    dig->igi_fa_rssi);

	rtw89_phy_dig_config_igi(rtwdev);

	rtw89_phy_dig_dyn_pd_th(rtwdev, dig->igi_fa_rssi, dig->dyn_pd_th_en);

	if (dig->dyn_pd_th_en && dig->igi_fa_rssi > dig->dyn_pd_th_max)
		rtw89_phy_dig_sdagc_follow_pagc_config(rtwdev, true);
	else
		rtw89_phy_dig_sdagc_follow_pagc_config(rtwdev, false);
}

static void __rtw89_phy_tx_path_div_sta_iter(struct rtw89_dev *rtwdev,
					     struct rtw89_sta_link *rtwsta_link)
{
	struct rtw89_hal *hal = &rtwdev->hal;
	u8 rssi_a, rssi_b;
	u32 candidate;

	rssi_a = ewma_rssi_read(&rtwsta_link->rssi[RF_PATH_A]);
	rssi_b = ewma_rssi_read(&rtwsta_link->rssi[RF_PATH_B]);

	if (rssi_a > rssi_b + RTW89_TX_DIV_RSSI_RAW_TH)
		candidate = RF_A;
	else if (rssi_b > rssi_a + RTW89_TX_DIV_RSSI_RAW_TH)
		candidate = RF_B;
	else
		return;

	if (hal->antenna_tx == candidate)
		return;

	hal->antenna_tx = candidate;
	rtw89_fw_h2c_txpath_cmac_tbl(rtwdev, rtwsta_link);

	if (hal->antenna_tx == RF_A) {
		rtw89_phy_write32_mask(rtwdev, R_P0_RFMODE, B_P0_RFMODE_MUX, 0x12);
		rtw89_phy_write32_mask(rtwdev, R_P1_RFMODE, B_P1_RFMODE_MUX, 0x11);
	} else if (hal->antenna_tx == RF_B) {
		rtw89_phy_write32_mask(rtwdev, R_P0_RFMODE, B_P0_RFMODE_MUX, 0x11);
		rtw89_phy_write32_mask(rtwdev, R_P1_RFMODE, B_P1_RFMODE_MUX, 0x12);
	}
}

static void rtw89_phy_tx_path_div_sta_iter(void *data, struct ieee80211_sta *sta)
{
	struct rtw89_sta *rtwsta = sta_to_rtwsta(sta);
	struct rtw89_dev *rtwdev = rtwsta->rtwdev;
	struct rtw89_vif *rtwvif = rtwsta->rtwvif;
	struct ieee80211_vif *vif = rtwvif_to_vif(rtwvif);
	struct rtw89_vif_link *rtwvif_link;
	struct rtw89_sta_link *rtwsta_link;
	unsigned int link_id;
	bool *done = data;

	if (WARN(ieee80211_vif_is_mld(vif), "MLD mix path_div\n"))
		return;

	if (sta->tdls)
		return;

	if (*done)
		return;

	rtw89_sta_for_each_link(rtwsta, rtwsta_link, link_id) {
		rtwvif_link = rtwsta_link->rtwvif_link;
		if (rtwvif_link->wifi_role != RTW89_WIFI_ROLE_STATION)
			continue;

		*done = true;
		__rtw89_phy_tx_path_div_sta_iter(rtwdev, rtwsta_link);
		return;
	}
}

void rtw89_phy_tx_path_div_track(struct rtw89_dev *rtwdev)
{
	struct rtw89_hal *hal = &rtwdev->hal;
	bool done = false;

	if (!hal->tx_path_diversity)
		return;

	ieee80211_iterate_stations_atomic(rtwdev->hw,
					  rtw89_phy_tx_path_div_sta_iter,
					  &done);
}

#define ANTDIV_MAIN 0
#define ANTDIV_AUX 1

static void rtw89_phy_antdiv_set_ant(struct rtw89_dev *rtwdev)
{
	struct rtw89_hal *hal = &rtwdev->hal;
	u8 default_ant, optional_ant;

	if (!hal->ant_diversity || hal->antenna_tx == 0)
		return;

	if (hal->antenna_tx == RF_B) {
		default_ant = ANTDIV_AUX;
		optional_ant = ANTDIV_MAIN;
	} else {
		default_ant = ANTDIV_MAIN;
		optional_ant = ANTDIV_AUX;
	}

	rtw89_phy_write32_idx(rtwdev, R_P0_ANTSEL, B_P0_ANTSEL_CGCS_CTRL,
			      default_ant, RTW89_PHY_0);
	rtw89_phy_write32_idx(rtwdev, R_P0_ANTSEL, B_P0_ANTSEL_RX_ORI,
			      default_ant, RTW89_PHY_0);
	rtw89_phy_write32_idx(rtwdev, R_P0_ANTSEL, B_P0_ANTSEL_RX_ALT,
			      optional_ant, RTW89_PHY_0);
	rtw89_phy_write32_idx(rtwdev, R_P0_ANTSEL, B_P0_ANTSEL_TX_ORI,
			      default_ant, RTW89_PHY_0);
}

static void rtw89_phy_swap_hal_antenna(struct rtw89_dev *rtwdev)
{
	struct rtw89_hal *hal = &rtwdev->hal;

	hal->antenna_rx = hal->antenna_rx == RF_A ? RF_B : RF_A;
	hal->antenna_tx = hal->antenna_rx;
}

static void rtw89_phy_antdiv_decision_state(struct rtw89_dev *rtwdev)
{
	struct rtw89_antdiv_info *antdiv = &rtwdev->antdiv;
	struct rtw89_hal *hal = &rtwdev->hal;
	bool no_change = false;
	u8 main_rssi, aux_rssi;
	u8 main_evm, aux_evm;
	u32 candidate;

	antdiv->get_stats = false;
	antdiv->training_count = 0;

	main_rssi = rtw89_phy_antdiv_sts_instance_get_rssi(&antdiv->main_stats);
	main_evm = rtw89_phy_antdiv_sts_instance_get_evm(&antdiv->main_stats);
	aux_rssi = rtw89_phy_antdiv_sts_instance_get_rssi(&antdiv->aux_stats);
	aux_evm = rtw89_phy_antdiv_sts_instance_get_evm(&antdiv->aux_stats);

	if (main_evm > aux_evm + ANTDIV_EVM_DIFF_TH)
		candidate = RF_A;
	else if (aux_evm > main_evm + ANTDIV_EVM_DIFF_TH)
		candidate = RF_B;
	else if (main_rssi > aux_rssi + RTW89_TX_DIV_RSSI_RAW_TH)
		candidate = RF_A;
	else if (aux_rssi > main_rssi + RTW89_TX_DIV_RSSI_RAW_TH)
		candidate = RF_B;
	else
		no_change = true;

	if (no_change) {
		/* swap back from training antenna to original */
		rtw89_phy_swap_hal_antenna(rtwdev);
		return;
	}

	hal->antenna_tx = candidate;
	hal->antenna_rx = candidate;
}

static void rtw89_phy_antdiv_training_state(struct rtw89_dev *rtwdev)
{
	struct rtw89_antdiv_info *antdiv = &rtwdev->antdiv;
	u64 state_period;

	if (antdiv->training_count % 2 == 0) {
		if (antdiv->training_count == 0)
			rtw89_phy_antdiv_sts_reset(rtwdev);

		antdiv->get_stats = true;
		state_period = msecs_to_jiffies(ANTDIV_TRAINNING_INTVL);
	} else {
		antdiv->get_stats = false;
		state_period = msecs_to_jiffies(ANTDIV_DELAY);

		rtw89_phy_swap_hal_antenna(rtwdev);
		rtw89_phy_antdiv_set_ant(rtwdev);
	}

	antdiv->training_count++;
	ieee80211_queue_delayed_work(rtwdev->hw, &rtwdev->antdiv_work,
				     state_period);
}

void rtw89_phy_antdiv_work(struct work_struct *work)
{
	struct rtw89_dev *rtwdev = container_of(work, struct rtw89_dev,
						antdiv_work.work);
	struct rtw89_antdiv_info *antdiv = &rtwdev->antdiv;

	mutex_lock(&rtwdev->mutex);

	if (antdiv->training_count <= ANTDIV_TRAINNING_CNT) {
		rtw89_phy_antdiv_training_state(rtwdev);
	} else {
		rtw89_phy_antdiv_decision_state(rtwdev);
		rtw89_phy_antdiv_set_ant(rtwdev);
	}

	mutex_unlock(&rtwdev->mutex);
}

void rtw89_phy_antdiv_track(struct rtw89_dev *rtwdev)
{
	struct rtw89_antdiv_info *antdiv = &rtwdev->antdiv;
	struct rtw89_hal *hal = &rtwdev->hal;
	u8 rssi, rssi_pre;

	if (!hal->ant_diversity || hal->ant_diversity_fixed)
		return;

	rssi = rtw89_phy_antdiv_sts_instance_get_rssi(&antdiv->target_stats);
	rssi_pre = antdiv->rssi_pre;
	antdiv->rssi_pre = rssi;
	rtw89_phy_antdiv_sts_instance_reset(&antdiv->target_stats);

	if (abs((int)rssi - (int)rssi_pre) < ANTDIV_RSSI_DIFF_TH)
		return;

	antdiv->training_count = 0;
	ieee80211_queue_delayed_work(rtwdev->hw, &rtwdev->antdiv_work, 0);
}

static void rtw89_phy_env_monitor_init(struct rtw89_dev *rtwdev)
{
	rtw89_phy_ccx_top_setting_init(rtwdev);
	rtw89_phy_ifs_clm_setting_init(rtwdev);
}

static void rtw89_phy_edcca_init(struct rtw89_dev *rtwdev)
{
	const struct rtw89_edcca_regs *edcca_regs = rtwdev->chip->edcca_regs;
	struct rtw89_edcca_bak *edcca_bak = &rtwdev->hal.edcca_bak;

	memset(edcca_bak, 0, sizeof(*edcca_bak));

	if (rtwdev->chip->chip_id == RTL8922A && rtwdev->hal.cv == CHIP_CAV) {
		rtw89_phy_set_phy_regs(rtwdev, R_TXGATING, B_TXGATING_EN, 0);
		rtw89_phy_set_phy_regs(rtwdev, R_CTLTOP, B_CTLTOP_VAL, 2);
		rtw89_phy_set_phy_regs(rtwdev, R_CTLTOP, B_CTLTOP_ON, 1);
		rtw89_phy_set_phy_regs(rtwdev, R_SPOOF_CG, B_SPOOF_CG_EN, 0);
		rtw89_phy_set_phy_regs(rtwdev, R_DFS_FFT_CG, B_DFS_CG_EN, 0);
		rtw89_phy_set_phy_regs(rtwdev, R_DFS_FFT_CG, B_DFS_FFT_EN, 0);
		rtw89_phy_set_phy_regs(rtwdev, R_SEGSND, B_SEGSND_EN, 0);
		rtw89_phy_set_phy_regs(rtwdev, R_SEGSND, B_SEGSND_EN, 1);
		rtw89_phy_set_phy_regs(rtwdev, R_DFS_FFT_CG, B_DFS_FFT_EN, 1);
	}

	rtw89_phy_write32_mask(rtwdev, edcca_regs->tx_collision_t2r_st,
			       edcca_regs->tx_collision_t2r_st_mask, 0x29);
}

void rtw89_phy_dm_init(struct rtw89_dev *rtwdev)
{
	rtw89_phy_stat_init(rtwdev);

	rtw89_chip_bb_sethw(rtwdev);

	rtw89_phy_env_monitor_init(rtwdev);
	rtw89_physts_parsing_init(rtwdev);
	rtw89_phy_dig_init(rtwdev);
	rtw89_phy_cfo_init(rtwdev);
	rtw89_phy_bb_wrap_init(rtwdev);
	rtw89_phy_edcca_init(rtwdev);
	rtw89_phy_ch_info_init(rtwdev);
	rtw89_phy_ul_tb_info_init(rtwdev);
	rtw89_phy_antdiv_init(rtwdev);
	rtw89_chip_rfe_gpio(rtwdev);
	rtw89_phy_antdiv_set_ant(rtwdev);

	rtw89_chip_rfk_hw_init(rtwdev);
	rtw89_phy_init_rf_nctl(rtwdev);
	rtw89_chip_rfk_init(rtwdev);
	rtw89_chip_set_txpwr_ctrl(rtwdev);
	rtw89_chip_power_trim(rtwdev);
	rtw89_chip_cfg_txrx_path(rtwdev);
}

void rtw89_phy_set_bss_color(struct rtw89_dev *rtwdev,
			     struct rtw89_vif_link *rtwvif_link)
{
	struct ieee80211_vif *vif = rtwvif_link_to_vif(rtwvif_link);
	const struct rtw89_chip_info *chip = rtwdev->chip;
	const struct rtw89_reg_def *bss_clr_vld = &chip->bss_clr_vld;
	enum rtw89_phy_idx phy_idx = rtwvif_link->phy_idx;
	struct ieee80211_bss_conf *bss_conf;
	u8 bss_color;

	rcu_read_lock();

	bss_conf = rtw89_vif_rcu_dereference_link(rtwvif_link, true);
	if (!bss_conf->he_support || !vif->cfg.assoc) {
		rcu_read_unlock();
		return;
	}

	bss_color = bss_conf->he_bss_color.color;

	rcu_read_unlock();

	rtw89_phy_write32_idx(rtwdev, bss_clr_vld->addr, bss_clr_vld->mask, 0x1,
			      phy_idx);
	rtw89_phy_write32_idx(rtwdev, chip->bss_clr_map_reg, B_BSS_CLR_MAP_TGT,
			      bss_color, phy_idx);
	rtw89_phy_write32_idx(rtwdev, chip->bss_clr_map_reg, B_BSS_CLR_MAP_STAID,
			      vif->cfg.aid, phy_idx);
}

static bool rfk_chan_validate_desc(const struct rtw89_rfk_chan_desc *desc)
{
	return desc->ch != 0;
}

static bool rfk_chan_is_equivalent(const struct rtw89_rfk_chan_desc *desc,
				   const struct rtw89_chan *chan)
{
	if (!rfk_chan_validate_desc(desc))
		return false;

	if (desc->ch != chan->channel)
		return false;

	if (desc->has_band && desc->band != chan->band_type)
		return false;

	if (desc->has_bw && desc->bw != chan->band_width)
		return false;

	return true;
}

struct rfk_chan_iter_data {
	const struct rtw89_rfk_chan_desc desc;
	unsigned int found;
};

static int rfk_chan_iter_search(const struct rtw89_chan *chan, void *data)
{
	struct rfk_chan_iter_data *iter_data = data;

	if (rfk_chan_is_equivalent(&iter_data->desc, chan))
		iter_data->found++;

	return 0;
}

u8 rtw89_rfk_chan_lookup(struct rtw89_dev *rtwdev,
			 const struct rtw89_rfk_chan_desc *desc, u8 desc_nr,
			 const struct rtw89_chan *target_chan)
{
	int sel = -1;
	u8 i;

	for (i = 0; i < desc_nr; i++) {
		struct rfk_chan_iter_data iter_data = {
			.desc = desc[i],
		};

		if (rfk_chan_is_equivalent(&desc[i], target_chan))
			return i;

		rtw89_iterate_entity_chan(rtwdev, rfk_chan_iter_search, &iter_data);
		if (!iter_data.found && sel == -1)
			sel = i;
	}

	if (sel == -1) {
		rtw89_debug(rtwdev, RTW89_DBG_RFK,
			    "no idle rfk entry; force replace the first\n");
		sel = 0;
	}

	return sel;
}
EXPORT_SYMBOL(rtw89_rfk_chan_lookup);

static void
_rfk_write_rf(struct rtw89_dev *rtwdev, const struct rtw89_reg5_def *def)
{
	rtw89_write_rf(rtwdev, def->path, def->addr, def->mask, def->data);
}

static void
_rfk_write32_mask(struct rtw89_dev *rtwdev, const struct rtw89_reg5_def *def)
{
	rtw89_phy_write32_mask(rtwdev, def->addr, def->mask, def->data);
}

static void
_rfk_write32_set(struct rtw89_dev *rtwdev, const struct rtw89_reg5_def *def)
{
	rtw89_phy_write32_set(rtwdev, def->addr, def->mask);
}

static void
_rfk_write32_clr(struct rtw89_dev *rtwdev, const struct rtw89_reg5_def *def)
{
	rtw89_phy_write32_clr(rtwdev, def->addr, def->mask);
}

static void
_rfk_delay(struct rtw89_dev *rtwdev, const struct rtw89_reg5_def *def)
{
	udelay(def->data);
}

static void
(*_rfk_handler[])(struct rtw89_dev *rtwdev, const struct rtw89_reg5_def *def) = {
	[RTW89_RFK_F_WRF] = _rfk_write_rf,
	[RTW89_RFK_F_WM] = _rfk_write32_mask,
	[RTW89_RFK_F_WS] = _rfk_write32_set,
	[RTW89_RFK_F_WC] = _rfk_write32_clr,
	[RTW89_RFK_F_DELAY] = _rfk_delay,
};

static_assert(ARRAY_SIZE(_rfk_handler) == RTW89_RFK_F_NUM);

void
rtw89_rfk_parser(struct rtw89_dev *rtwdev, const struct rtw89_rfk_tbl *tbl)
{
	const struct rtw89_reg5_def *p = tbl->defs;
	const struct rtw89_reg5_def *end = tbl->defs + tbl->size;

	for (; p < end; p++)
		_rfk_handler[p->flag](rtwdev, p);
}
EXPORT_SYMBOL(rtw89_rfk_parser);

#define RTW89_TSSI_FAST_MODE_NUM 4

static const struct rtw89_reg_def rtw89_tssi_fastmode_regs_flat[RTW89_TSSI_FAST_MODE_NUM] = {
	{0xD934, 0xff0000},
	{0xD934, 0xff000000},
	{0xD938, 0xff},
	{0xD934, 0xff00},
};

static const struct rtw89_reg_def rtw89_tssi_fastmode_regs_level[RTW89_TSSI_FAST_MODE_NUM] = {
	{0xD930, 0xff0000},
	{0xD930, 0xff000000},
	{0xD934, 0xff},
	{0xD930, 0xff00},
};

static
void rtw89_phy_tssi_ctrl_set_fast_mode_cfg(struct rtw89_dev *rtwdev,
					   enum rtw89_mac_idx mac_idx,
					   enum rtw89_tssi_bandedge_cfg bandedge_cfg,
					   u32 val)
{
	const struct rtw89_reg_def *regs;
	u32 reg;
	int i;

	if (bandedge_cfg == RTW89_TSSI_BANDEDGE_FLAT)
		regs = rtw89_tssi_fastmode_regs_flat;
	else
		regs = rtw89_tssi_fastmode_regs_level;

	for (i = 0; i < RTW89_TSSI_FAST_MODE_NUM; i++) {
		reg = rtw89_mac_reg_by_idx(rtwdev, regs[i].addr, mac_idx);
		rtw89_write32_mask(rtwdev, reg, regs[i].mask, val);
	}
}

static const struct rtw89_reg_def rtw89_tssi_bandedge_regs_flat[RTW89_TSSI_SBW_NUM] = {
	{0xD91C, 0xff000000},
	{0xD920, 0xff},
	{0xD920, 0xff00},
	{0xD920, 0xff0000},
	{0xD920, 0xff000000},
	{0xD924, 0xff},
	{0xD924, 0xff00},
	{0xD914, 0xff000000},
	{0xD918, 0xff},
	{0xD918, 0xff00},
	{0xD918, 0xff0000},
	{0xD918, 0xff000000},
	{0xD91C, 0xff},
	{0xD91C, 0xff00},
	{0xD91C, 0xff0000},
};

static const struct rtw89_reg_def rtw89_tssi_bandedge_regs_level[RTW89_TSSI_SBW_NUM] = {
	{0xD910, 0xff},
	{0xD910, 0xff00},
	{0xD910, 0xff0000},
	{0xD910, 0xff000000},
	{0xD914, 0xff},
	{0xD914, 0xff00},
	{0xD914, 0xff0000},
	{0xD908, 0xff},
	{0xD908, 0xff00},
	{0xD908, 0xff0000},
	{0xD908, 0xff000000},
	{0xD90C, 0xff},
	{0xD90C, 0xff00},
	{0xD90C, 0xff0000},
	{0xD90C, 0xff000000},
};

void rtw89_phy_tssi_ctrl_set_bandedge_cfg(struct rtw89_dev *rtwdev,
					  enum rtw89_mac_idx mac_idx,
					  enum rtw89_tssi_bandedge_cfg bandedge_cfg)
{
	const struct rtw89_chip_info *chip = rtwdev->chip;
	const struct rtw89_reg_def *regs;
	const u32 *data;
	u32 reg;
	int i;

	if (bandedge_cfg >= RTW89_TSSI_CFG_NUM)
		return;

	if (bandedge_cfg == RTW89_TSSI_BANDEDGE_FLAT)
		regs = rtw89_tssi_bandedge_regs_flat;
	else
		regs = rtw89_tssi_bandedge_regs_level;

	data = chip->tssi_dbw_table->data[bandedge_cfg];

	for (i = 0; i < RTW89_TSSI_SBW_NUM; i++) {
		reg = rtw89_mac_reg_by_idx(rtwdev, regs[i].addr, mac_idx);
		rtw89_write32_mask(rtwdev, reg, regs[i].mask, data[i]);
	}

	reg = rtw89_mac_reg_by_idx(rtwdev, R_AX_BANDEDGE_CFG, mac_idx);
	rtw89_write32_mask(rtwdev, reg, B_AX_BANDEDGE_CFG_IDX_MASK, bandedge_cfg);

	rtw89_phy_tssi_ctrl_set_fast_mode_cfg(rtwdev, mac_idx, bandedge_cfg,
					      data[RTW89_TSSI_SBW20]);
}
EXPORT_SYMBOL(rtw89_phy_tssi_ctrl_set_bandedge_cfg);

static
const u8 rtw89_ch_base_table[16] = {1, 0xff,
				    36, 100, 132, 149, 0xff,
				    1, 33, 65, 97, 129, 161, 193, 225, 0xff};
#define RTW89_CH_BASE_IDX_2G		0
#define RTW89_CH_BASE_IDX_5G_FIRST	2
#define RTW89_CH_BASE_IDX_5G_LAST	5
#define RTW89_CH_BASE_IDX_6G_FIRST	7
#define RTW89_CH_BASE_IDX_6G_LAST	14

#define RTW89_CH_BASE_IDX_MASK		GENMASK(7, 4)
#define RTW89_CH_OFFSET_MASK		GENMASK(3, 0)

u8 rtw89_encode_chan_idx(struct rtw89_dev *rtwdev, u8 central_ch, u8 band)
{
	u8 chan_idx;
	u8 last, first;
	u8 idx;

	switch (band) {
	case RTW89_BAND_2G:
		chan_idx = FIELD_PREP(RTW89_CH_BASE_IDX_MASK, RTW89_CH_BASE_IDX_2G) |
			   FIELD_PREP(RTW89_CH_OFFSET_MASK, central_ch);
		return chan_idx;
	case RTW89_BAND_5G:
		first = RTW89_CH_BASE_IDX_5G_FIRST;
		last = RTW89_CH_BASE_IDX_5G_LAST;
		break;
	case RTW89_BAND_6G:
		first = RTW89_CH_BASE_IDX_6G_FIRST;
		last = RTW89_CH_BASE_IDX_6G_LAST;
		break;
	default:
		rtw89_warn(rtwdev, "Unsupported band %d\n", band);
		return 0;
	}

	for (idx = last; idx >= first; idx--)
		if (central_ch >= rtw89_ch_base_table[idx])
			break;

	if (idx < first) {
		rtw89_warn(rtwdev, "Unknown band %d channel %d\n", band, central_ch);
		return 0;
	}

	chan_idx = FIELD_PREP(RTW89_CH_BASE_IDX_MASK, idx) |
		   FIELD_PREP(RTW89_CH_OFFSET_MASK,
			      (central_ch - rtw89_ch_base_table[idx]) >> 1);
	return chan_idx;
}
EXPORT_SYMBOL(rtw89_encode_chan_idx);

void rtw89_decode_chan_idx(struct rtw89_dev *rtwdev, u8 chan_idx,
			   u8 *ch, enum nl80211_band *band)
{
	u8 idx, offset;

	idx = FIELD_GET(RTW89_CH_BASE_IDX_MASK, chan_idx);
	offset = FIELD_GET(RTW89_CH_OFFSET_MASK, chan_idx);

	if (idx == RTW89_CH_BASE_IDX_2G) {
		*band = NL80211_BAND_2GHZ;
		*ch = offset;
		return;
	}

	*band = idx <= RTW89_CH_BASE_IDX_5G_LAST ? NL80211_BAND_5GHZ : NL80211_BAND_6GHZ;
	*ch = rtw89_ch_base_table[idx] + (offset << 1);
}
EXPORT_SYMBOL(rtw89_decode_chan_idx);

void rtw89_phy_config_edcca(struct rtw89_dev *rtwdev, bool scan)
{
	const struct rtw89_edcca_regs *edcca_regs = rtwdev->chip->edcca_regs;
	struct rtw89_edcca_bak *edcca_bak = &rtwdev->hal.edcca_bak;

	if (scan) {
		edcca_bak->a =
			rtw89_phy_read32_mask(rtwdev, edcca_regs->edcca_level,
					      edcca_regs->edcca_mask);
		edcca_bak->p =
			rtw89_phy_read32_mask(rtwdev, edcca_regs->edcca_level,
					      edcca_regs->edcca_p_mask);
		edcca_bak->ppdu =
			rtw89_phy_read32_mask(rtwdev, edcca_regs->ppdu_level,
					      edcca_regs->ppdu_mask);

		rtw89_phy_write32_mask(rtwdev, edcca_regs->edcca_level,
				       edcca_regs->edcca_mask, EDCCA_MAX);
		rtw89_phy_write32_mask(rtwdev, edcca_regs->edcca_level,
				       edcca_regs->edcca_p_mask, EDCCA_MAX);
		rtw89_phy_write32_mask(rtwdev, edcca_regs->ppdu_level,
				       edcca_regs->ppdu_mask, EDCCA_MAX);
	} else {
		rtw89_phy_write32_mask(rtwdev, edcca_regs->edcca_level,
				       edcca_regs->edcca_mask,
				       edcca_bak->a);
		rtw89_phy_write32_mask(rtwdev, edcca_regs->edcca_level,
				       edcca_regs->edcca_p_mask,
				       edcca_bak->p);
		rtw89_phy_write32_mask(rtwdev, edcca_regs->ppdu_level,
				       edcca_regs->ppdu_mask,
				       edcca_bak->ppdu);
	}
}

static void rtw89_phy_edcca_log(struct rtw89_dev *rtwdev)
{
	const struct rtw89_edcca_regs *edcca_regs = rtwdev->chip->edcca_regs;
	bool flag_fb, flag_p20, flag_s20, flag_s40, flag_s80;
	s8 pwdb_fb, pwdb_p20, pwdb_s20, pwdb_s40, pwdb_s80;
	u8 path, per20_bitmap;
	u8 pwdb[8];
	u32 tmp;

	if (!rtw89_debug_is_enabled(rtwdev, RTW89_DBG_EDCCA))
		return;

	if (rtwdev->chip->chip_id == RTL8922A)
		rtw89_phy_write32_mask(rtwdev, edcca_regs->rpt_sel_be,
				       edcca_regs->rpt_sel_be_mask, 0);

	rtw89_phy_write32_mask(rtwdev, edcca_regs->rpt_sel,
			       edcca_regs->rpt_sel_mask, 0);
	tmp = rtw89_phy_read32(rtwdev, edcca_regs->rpt_b);
	path = u32_get_bits(tmp, B_EDCCA_RPT_B_PATH_MASK);
	flag_s80 = u32_get_bits(tmp, B_EDCCA_RPT_B_S80);
	flag_s40 = u32_get_bits(tmp, B_EDCCA_RPT_B_S40);
	flag_s20 = u32_get_bits(tmp, B_EDCCA_RPT_B_S20);
	flag_p20 = u32_get_bits(tmp, B_EDCCA_RPT_B_P20);
	flag_fb = u32_get_bits(tmp, B_EDCCA_RPT_B_FB);
	pwdb_s20 = u32_get_bits(tmp, MASKBYTE1);
	pwdb_p20 = u32_get_bits(tmp, MASKBYTE2);
	pwdb_fb = u32_get_bits(tmp, MASKBYTE3);

	rtw89_phy_write32_mask(rtwdev, edcca_regs->rpt_sel,
			       edcca_regs->rpt_sel_mask, 4);
	tmp = rtw89_phy_read32(rtwdev, edcca_regs->rpt_b);
	pwdb_s80 = u32_get_bits(tmp, MASKBYTE1);
	pwdb_s40 = u32_get_bits(tmp, MASKBYTE2);

	per20_bitmap = rtw89_phy_read32_mask(rtwdev, edcca_regs->rpt_a,
					     MASKBYTE0);

	if (rtwdev->chip->chip_id == RTL8922A) {
		rtw89_phy_write32_mask(rtwdev, edcca_regs->rpt_sel_be,
				       edcca_regs->rpt_sel_be_mask, 4);
		tmp = rtw89_phy_read32(rtwdev, edcca_regs->rpt_b);
		pwdb[0] = u32_get_bits(tmp, MASKBYTE3);
		pwdb[1] = u32_get_bits(tmp, MASKBYTE2);
		pwdb[2] = u32_get_bits(tmp, MASKBYTE1);
		pwdb[3] = u32_get_bits(tmp, MASKBYTE0);

		rtw89_phy_write32_mask(rtwdev, edcca_regs->rpt_sel_be,
				       edcca_regs->rpt_sel_be_mask, 5);
		tmp = rtw89_phy_read32(rtwdev, edcca_regs->rpt_b);
		pwdb[4] = u32_get_bits(tmp, MASKBYTE3);
		pwdb[5] = u32_get_bits(tmp, MASKBYTE2);
		pwdb[6] = u32_get_bits(tmp, MASKBYTE1);
		pwdb[7] = u32_get_bits(tmp, MASKBYTE0);
	} else {
		rtw89_phy_write32_mask(rtwdev, edcca_regs->rpt_sel,
				       edcca_regs->rpt_sel_mask, 0);
		tmp = rtw89_phy_read32(rtwdev, edcca_regs->rpt_a);
		pwdb[0] = u32_get_bits(tmp, MASKBYTE3);
		pwdb[1] = u32_get_bits(tmp, MASKBYTE2);

		rtw89_phy_write32_mask(rtwdev, edcca_regs->rpt_sel,
				       edcca_regs->rpt_sel_mask, 1);
		tmp = rtw89_phy_read32(rtwdev, edcca_regs->rpt_a);
		pwdb[2] = u32_get_bits(tmp, MASKBYTE3);
		pwdb[3] = u32_get_bits(tmp, MASKBYTE2);

		rtw89_phy_write32_mask(rtwdev, edcca_regs->rpt_sel,
				       edcca_regs->rpt_sel_mask, 2);
		tmp = rtw89_phy_read32(rtwdev, edcca_regs->rpt_a);
		pwdb[4] = u32_get_bits(tmp, MASKBYTE3);
		pwdb[5] = u32_get_bits(tmp, MASKBYTE2);

		rtw89_phy_write32_mask(rtwdev, edcca_regs->rpt_sel,
				       edcca_regs->rpt_sel_mask, 3);
		tmp = rtw89_phy_read32(rtwdev, edcca_regs->rpt_a);
		pwdb[6] = u32_get_bits(tmp, MASKBYTE3);
		pwdb[7] = u32_get_bits(tmp, MASKBYTE2);
	}

	rtw89_debug(rtwdev, RTW89_DBG_EDCCA,
		    "[EDCCA]: edcca_bitmap = %04x\n", per20_bitmap);

	rtw89_debug(rtwdev, RTW89_DBG_EDCCA,
		    "[EDCCA]: pwdb per20{0,1,2,3,4,5,6,7} = {%d,%d,%d,%d,%d,%d,%d,%d}(dBm)\n",
		    pwdb[0], pwdb[1], pwdb[2], pwdb[3], pwdb[4], pwdb[5],
		    pwdb[6], pwdb[7]);

	rtw89_debug(rtwdev, RTW89_DBG_EDCCA,
		    "[EDCCA]: path=%d, flag {FB,p20,s20,s40,s80} = {%d,%d,%d,%d,%d}\n",
		    path, flag_fb, flag_p20, flag_s20, flag_s40, flag_s80);

	rtw89_debug(rtwdev, RTW89_DBG_EDCCA,
		    "[EDCCA]: pwdb {FB,p20,s20,s40,s80} = {%d,%d,%d,%d,%d}(dBm)\n",
		    pwdb_fb, pwdb_p20, pwdb_s20, pwdb_s40, pwdb_s80);
}

static u8 rtw89_phy_edcca_get_thre_by_rssi(struct rtw89_dev *rtwdev)
{
	struct rtw89_phy_ch_info *ch_info = &rtwdev->ch_info;
	bool is_linked = rtwdev->total_sta_assoc > 0;
	u8 rssi_min = ch_info->rssi_min >> 1;
	u8 edcca_thre;

	if (!is_linked) {
		edcca_thre = EDCCA_MAX;
	} else {
		edcca_thre = rssi_min - RSSI_UNIT_CONVER + EDCCA_UNIT_CONVER -
			     EDCCA_TH_REF;
		edcca_thre = max_t(u8, edcca_thre, EDCCA_TH_L2H_LB);
	}

	return edcca_thre;
}

void rtw89_phy_edcca_thre_calc(struct rtw89_dev *rtwdev)
{
	const struct rtw89_edcca_regs *edcca_regs = rtwdev->chip->edcca_regs;
	struct rtw89_edcca_bak *edcca_bak = &rtwdev->hal.edcca_bak;
	u8 th;

	th = rtw89_phy_edcca_get_thre_by_rssi(rtwdev);
	if (th == edcca_bak->th_old)
		return;

	edcca_bak->th_old = th;

	rtw89_debug(rtwdev, RTW89_DBG_EDCCA,
		    "[EDCCA]: Normal Mode, EDCCA_th = %d\n", th);

	rtw89_phy_write32_mask(rtwdev, edcca_regs->edcca_level,
			       edcca_regs->edcca_mask, th);
	rtw89_phy_write32_mask(rtwdev, edcca_regs->edcca_level,
			       edcca_regs->edcca_p_mask, th);
	rtw89_phy_write32_mask(rtwdev, edcca_regs->ppdu_level,
			       edcca_regs->ppdu_mask, th);
}

void rtw89_phy_edcca_track(struct rtw89_dev *rtwdev)
{
	struct rtw89_hal *hal = &rtwdev->hal;

	if (hal->disabled_dm_bitmap & BIT(RTW89_DM_DYNAMIC_EDCCA))
		return;

	rtw89_phy_edcca_thre_calc(rtwdev);
	rtw89_phy_edcca_log(rtwdev);
}

enum rtw89_rf_path_bit rtw89_phy_get_kpath(struct rtw89_dev *rtwdev,
					   enum rtw89_phy_idx phy_idx)
{
	rtw89_debug(rtwdev, RTW89_DBG_RFK,
		    "[RFK] kpath dbcc_en: 0x%x, mode=0x%x, PHY%d\n",
		    rtwdev->dbcc_en, rtwdev->mlo_dbcc_mode, phy_idx);

	switch (rtwdev->mlo_dbcc_mode) {
	case MLO_1_PLUS_1_1RF:
		if (phy_idx == RTW89_PHY_0)
			return RF_A;
		else
			return RF_B;
	case MLO_1_PLUS_1_2RF:
		if (phy_idx == RTW89_PHY_0)
			return RF_A;
		else
			return RF_D;
	case MLO_0_PLUS_2_1RF:
	case MLO_2_PLUS_0_1RF:
		/* for both PHY 0/1 */
		return RF_AB;
	case MLO_0_PLUS_2_2RF:
	case MLO_2_PLUS_0_2RF:
	case MLO_2_PLUS_2_2RF:
	default:
		if (phy_idx == RTW89_PHY_0)
			return RF_AB;
		else
			return RF_CD;
	}
}
EXPORT_SYMBOL(rtw89_phy_get_kpath);

enum rtw89_rf_path rtw89_phy_get_syn_sel(struct rtw89_dev *rtwdev,
					 enum rtw89_phy_idx phy_idx)
{
	rtw89_debug(rtwdev, RTW89_DBG_RFK,
		    "[RFK] kpath dbcc_en: 0x%x, mode=0x%x, PHY%d\n",
		    rtwdev->dbcc_en, rtwdev->mlo_dbcc_mode, phy_idx);

	switch (rtwdev->mlo_dbcc_mode) {
	case MLO_1_PLUS_1_1RF:
		if (phy_idx == RTW89_PHY_0)
			return RF_PATH_A;
		else
			return RF_PATH_B;
	case MLO_1_PLUS_1_2RF:
		if (phy_idx == RTW89_PHY_0)
			return RF_PATH_A;
		else
			return RF_PATH_D;
	case MLO_0_PLUS_2_1RF:
	case MLO_2_PLUS_0_1RF:
		if (phy_idx == RTW89_PHY_0)
			return RF_PATH_A;
		else
			return RF_PATH_B;
	case MLO_0_PLUS_2_2RF:
	case MLO_2_PLUS_0_2RF:
	case MLO_2_PLUS_2_2RF:
	default:
		if (phy_idx == RTW89_PHY_0)
			return RF_PATH_A;
		else
			return RF_PATH_C;
	}
}
EXPORT_SYMBOL(rtw89_phy_get_syn_sel);

static const struct rtw89_ccx_regs rtw89_ccx_regs_ax = {
	.setting_addr = R_CCX,
	.edcca_opt_mask = B_CCX_EDCCA_OPT_MSK,
	.measurement_trig_mask = B_MEASUREMENT_TRIG_MSK,
	.trig_opt_mask = B_CCX_TRIG_OPT_MSK,
	.en_mask = B_CCX_EN_MSK,
	.ifs_cnt_addr = R_IFS_COUNTER,
	.ifs_clm_period_mask = B_IFS_CLM_PERIOD_MSK,
	.ifs_clm_cnt_unit_mask = B_IFS_CLM_COUNTER_UNIT_MSK,
	.ifs_clm_cnt_clear_mask = B_IFS_COUNTER_CLR_MSK,
	.ifs_collect_en_mask = B_IFS_COLLECT_EN,
	.ifs_t1_addr = R_IFS_T1,
	.ifs_t1_th_h_mask = B_IFS_T1_TH_HIGH_MSK,
	.ifs_t1_en_mask = B_IFS_T1_EN_MSK,
	.ifs_t1_th_l_mask = B_IFS_T1_TH_LOW_MSK,
	.ifs_t2_addr = R_IFS_T2,
	.ifs_t2_th_h_mask = B_IFS_T2_TH_HIGH_MSK,
	.ifs_t2_en_mask = B_IFS_T2_EN_MSK,
	.ifs_t2_th_l_mask = B_IFS_T2_TH_LOW_MSK,
	.ifs_t3_addr = R_IFS_T3,
	.ifs_t3_th_h_mask = B_IFS_T3_TH_HIGH_MSK,
	.ifs_t3_en_mask = B_IFS_T3_EN_MSK,
	.ifs_t3_th_l_mask = B_IFS_T3_TH_LOW_MSK,
	.ifs_t4_addr = R_IFS_T4,
	.ifs_t4_th_h_mask = B_IFS_T4_TH_HIGH_MSK,
	.ifs_t4_en_mask = B_IFS_T4_EN_MSK,
	.ifs_t4_th_l_mask = B_IFS_T4_TH_LOW_MSK,
	.ifs_clm_tx_cnt_addr = R_IFS_CLM_TX_CNT,
	.ifs_clm_edcca_excl_cca_fa_mask = B_IFS_CLM_EDCCA_EXCLUDE_CCA_FA_MSK,
	.ifs_clm_tx_cnt_msk = B_IFS_CLM_TX_CNT_MSK,
	.ifs_clm_cca_addr = R_IFS_CLM_CCA,
	.ifs_clm_ofdmcca_excl_fa_mask = B_IFS_CLM_OFDMCCA_EXCLUDE_FA_MSK,
	.ifs_clm_cckcca_excl_fa_mask = B_IFS_CLM_CCKCCA_EXCLUDE_FA_MSK,
	.ifs_clm_fa_addr = R_IFS_CLM_FA,
	.ifs_clm_ofdm_fa_mask = B_IFS_CLM_OFDM_FA_MSK,
	.ifs_clm_cck_fa_mask = B_IFS_CLM_CCK_FA_MSK,
	.ifs_his_addr = R_IFS_HIS,
	.ifs_t4_his_mask = B_IFS_T4_HIS_MSK,
	.ifs_t3_his_mask = B_IFS_T3_HIS_MSK,
	.ifs_t2_his_mask = B_IFS_T2_HIS_MSK,
	.ifs_t1_his_mask = B_IFS_T1_HIS_MSK,
	.ifs_avg_l_addr = R_IFS_AVG_L,
	.ifs_t2_avg_mask = B_IFS_T2_AVG_MSK,
	.ifs_t1_avg_mask = B_IFS_T1_AVG_MSK,
	.ifs_avg_h_addr = R_IFS_AVG_H,
	.ifs_t4_avg_mask = B_IFS_T4_AVG_MSK,
	.ifs_t3_avg_mask = B_IFS_T3_AVG_MSK,
	.ifs_cca_l_addr = R_IFS_CCA_L,
	.ifs_t2_cca_mask = B_IFS_T2_CCA_MSK,
	.ifs_t1_cca_mask = B_IFS_T1_CCA_MSK,
	.ifs_cca_h_addr = R_IFS_CCA_H,
	.ifs_t4_cca_mask = B_IFS_T4_CCA_MSK,
	.ifs_t3_cca_mask = B_IFS_T3_CCA_MSK,
	.ifs_total_addr = R_IFSCNT,
	.ifs_cnt_done_mask = B_IFSCNT_DONE_MSK,
	.ifs_total_mask = B_IFSCNT_TOTAL_CNT_MSK,
};

static const struct rtw89_physts_regs rtw89_physts_regs_ax = {
	.setting_addr = R_PLCP_HISTOGRAM,
	.dis_trigger_fail_mask = B_STS_DIS_TRIG_BY_FAIL,
	.dis_trigger_brk_mask = B_STS_DIS_TRIG_BY_BRK,
};

static const struct rtw89_cfo_regs rtw89_cfo_regs_ax = {
	.comp = R_DCFO_WEIGHT,
	.weighting_mask = B_DCFO_WEIGHT_MSK,
	.comp_seg0 = R_DCFO_OPT,
	.valid_0_mask = B_DCFO_OPT_EN,
};

const struct rtw89_phy_gen_def rtw89_phy_gen_ax = {
	.cr_base = 0x10000,
	.ccx = &rtw89_ccx_regs_ax,
	.physts = &rtw89_physts_regs_ax,
	.cfo = &rtw89_cfo_regs_ax,
	.phy0_phy1_offset = rtw89_phy0_phy1_offset_ax,
	.config_bb_gain = rtw89_phy_config_bb_gain_ax,
	.preinit_rf_nctl = rtw89_phy_preinit_rf_nctl_ax,
	.bb_wrap_init = NULL,
	.ch_info_init = NULL,

	.set_txpwr_byrate = rtw89_phy_set_txpwr_byrate_ax,
	.set_txpwr_offset = rtw89_phy_set_txpwr_offset_ax,
	.set_txpwr_limit = rtw89_phy_set_txpwr_limit_ax,
	.set_txpwr_limit_ru = rtw89_phy_set_txpwr_limit_ru_ax,
};
EXPORT_SYMBOL(rtw89_phy_gen_ax);<|MERGE_RESOLUTION|>--- conflicted
+++ resolved
@@ -671,21 +671,12 @@
 	u8 rssi = ewma_rssi_read(&rtwsta_link->avg_rssi) >> RSSI_FACTOR;
 	struct ieee80211_link_sta *link_sta;
 	bool csi;
-<<<<<<< HEAD
 
 	rcu_read_lock();
 
 	link_sta = rtw89_sta_rcu_dereference_link(rtwsta_link, true);
 	csi = rtw89_sta_has_beamformer_cap(link_sta);
 
-=======
-
-	rcu_read_lock();
-
-	link_sta = rtw89_sta_rcu_dereference_link(rtwsta_link, true);
-	csi = rtw89_sta_has_beamformer_cap(link_sta);
-
->>>>>>> fcc79e17
 	rtw89_phy_ra_sta_update(rtwdev, rtwvif_link, rtwsta_link,
 				link_sta, vif->p2p, csi);
 
@@ -4961,11 +4952,8 @@
 	memset(&phystat->last_pkt_stat, 0, sizeof(phystat->last_pkt_stat));
 
 	ewma_rssi_init(&phystat->bcn_rssi);
-<<<<<<< HEAD
-=======
 
 	rtwdev->hal.thermal_prot_lv = 0;
->>>>>>> fcc79e17
 }
 
 void rtw89_phy_stat_track(struct rtw89_dev *rtwdev)
