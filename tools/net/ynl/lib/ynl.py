# SPDX-License-Identifier: GPL-2.0 OR BSD-3-Clause

from collections import namedtuple
from enum import Enum
import functools
import os
import random
import socket
import struct
from struct import Struct
import sys
import yaml
import ipaddress
import uuid
import queue
<<<<<<< HEAD
=======
import selectors
>>>>>>> fcc79e17
import time

from .nlspec import SpecFamily

#
# Generic Netlink code which should really be in some library, but I can't quickly find one.
#


class Netlink:
    # Netlink socket
    SOL_NETLINK = 270

    NETLINK_ADD_MEMBERSHIP = 1
    NETLINK_CAP_ACK = 10
    NETLINK_EXT_ACK = 11
    NETLINK_GET_STRICT_CHK = 12

    # Netlink message
    NLMSG_ERROR = 2
    NLMSG_DONE = 3

    NLM_F_REQUEST = 1
    NLM_F_ACK = 4
    NLM_F_ROOT = 0x100
    NLM_F_MATCH = 0x200

    NLM_F_REPLACE = 0x100
    NLM_F_EXCL = 0x200
    NLM_F_CREATE = 0x400
    NLM_F_APPEND = 0x800

    NLM_F_CAPPED = 0x100
    NLM_F_ACK_TLVS = 0x200

    NLM_F_DUMP = NLM_F_ROOT | NLM_F_MATCH

    NLA_F_NESTED = 0x8000
    NLA_F_NET_BYTEORDER = 0x4000

    NLA_TYPE_MASK = NLA_F_NESTED | NLA_F_NET_BYTEORDER

    # Genetlink defines
    NETLINK_GENERIC = 16

    GENL_ID_CTRL = 0x10

    # nlctrl
    CTRL_CMD_GETFAMILY = 3

    CTRL_ATTR_FAMILY_ID = 1
    CTRL_ATTR_FAMILY_NAME = 2
    CTRL_ATTR_MAXATTR = 5
    CTRL_ATTR_MCAST_GROUPS = 7

    CTRL_ATTR_MCAST_GRP_NAME = 1
    CTRL_ATTR_MCAST_GRP_ID = 2

    # Extack types
    NLMSGERR_ATTR_MSG = 1
    NLMSGERR_ATTR_OFFS = 2
    NLMSGERR_ATTR_COOKIE = 3
    NLMSGERR_ATTR_POLICY = 4
    NLMSGERR_ATTR_MISS_TYPE = 5
    NLMSGERR_ATTR_MISS_NEST = 6

    # Policy types
    NL_POLICY_TYPE_ATTR_TYPE = 1
    NL_POLICY_TYPE_ATTR_MIN_VALUE_S = 2
    NL_POLICY_TYPE_ATTR_MAX_VALUE_S = 3
    NL_POLICY_TYPE_ATTR_MIN_VALUE_U = 4
    NL_POLICY_TYPE_ATTR_MAX_VALUE_U = 5
    NL_POLICY_TYPE_ATTR_MIN_LENGTH = 6
    NL_POLICY_TYPE_ATTR_MAX_LENGTH = 7
    NL_POLICY_TYPE_ATTR_POLICY_IDX = 8
    NL_POLICY_TYPE_ATTR_POLICY_MAXTYPE = 9
    NL_POLICY_TYPE_ATTR_BITFIELD32_MASK = 10
    NL_POLICY_TYPE_ATTR_PAD = 11
    NL_POLICY_TYPE_ATTR_MASK = 12

    AttrType = Enum('AttrType', ['flag', 'u8', 'u16', 'u32', 'u64',
                                  's8', 's16', 's32', 's64',
                                  'binary', 'string', 'nul-string',
                                  'nested', 'nested-array',
                                  'bitfield32', 'sint', 'uint'])

class NlError(Exception):
  def __init__(self, nl_msg):
    self.nl_msg = nl_msg
    self.error = -nl_msg.error

  def __str__(self):
    return f"Netlink error: {os.strerror(self.error)}\n{self.nl_msg}"


class ConfigError(Exception):
    pass


class NlAttr:
    ScalarFormat = namedtuple('ScalarFormat', ['native', 'big', 'little'])
    type_formats = {
        'u8' : ScalarFormat(Struct('B'), Struct("B"),  Struct("B")),
        's8' : ScalarFormat(Struct('b'), Struct("b"),  Struct("b")),
        'u16': ScalarFormat(Struct('H'), Struct(">H"), Struct("<H")),
        's16': ScalarFormat(Struct('h'), Struct(">h"), Struct("<h")),
        'u32': ScalarFormat(Struct('I'), Struct(">I"), Struct("<I")),
        's32': ScalarFormat(Struct('i'), Struct(">i"), Struct("<i")),
        'u64': ScalarFormat(Struct('Q'), Struct(">Q"), Struct("<Q")),
        's64': ScalarFormat(Struct('q'), Struct(">q"), Struct("<q"))
    }

    def __init__(self, raw, offset):
        self._len, self._type = struct.unpack("HH", raw[offset : offset + 4])
        self.type = self._type & ~Netlink.NLA_TYPE_MASK
        self.is_nest = self._type & Netlink.NLA_F_NESTED
        self.payload_len = self._len
        self.full_len = (self.payload_len + 3) & ~3
        self.raw = raw[offset + 4 : offset + self.payload_len]

    @classmethod
    def get_format(cls, attr_type, byte_order=None):
        format = cls.type_formats[attr_type]
        if byte_order:
            return format.big if byte_order == "big-endian" \
                else format.little
        return format.native

    def as_scalar(self, attr_type, byte_order=None):
        format = self.get_format(attr_type, byte_order)
        return format.unpack(self.raw)[0]

    def as_auto_scalar(self, attr_type, byte_order=None):
        if len(self.raw) != 4 and len(self.raw) != 8:
            raise Exception(f"Auto-scalar len payload be 4 or 8 bytes, got {len(self.raw)}")
        real_type = attr_type[0] + str(len(self.raw) * 8)
        format = self.get_format(real_type, byte_order)
        return format.unpack(self.raw)[0]

    def as_strz(self):
        return self.raw.decode('ascii')[:-1]

    def as_bin(self):
        return self.raw

    def as_c_array(self, type):
        format = self.get_format(type)
        return [ x[0] for x in format.iter_unpack(self.raw) ]

    def __repr__(self):
        return f"[type:{self.type} len:{self._len}] {self.raw}"


class NlAttrs:
    def __init__(self, msg, offset=0):
        self.attrs = []

        while offset < len(msg):
            attr = NlAttr(msg, offset)
            offset += attr.full_len
            self.attrs.append(attr)

    def __iter__(self):
        yield from self.attrs

    def __repr__(self):
        msg = ''
        for a in self.attrs:
            if msg:
                msg += '\n'
            msg += repr(a)
        return msg


class NlMsg:
    def __init__(self, msg, offset, attr_space=None):
        self.hdr = msg[offset : offset + 16]

        self.nl_len, self.nl_type, self.nl_flags, self.nl_seq, self.nl_portid = \
            struct.unpack("IHHII", self.hdr)

        self.raw = msg[offset + 16 : offset + self.nl_len]

        self.error = 0
        self.done = 0

        extack_off = None
        if self.nl_type == Netlink.NLMSG_ERROR:
            self.error = struct.unpack("i", self.raw[0:4])[0]
            self.done = 1
            extack_off = 20
        elif self.nl_type == Netlink.NLMSG_DONE:
            self.error = struct.unpack("i", self.raw[0:4])[0]
            self.done = 1
            extack_off = 4

        self.extack = None
        if self.nl_flags & Netlink.NLM_F_ACK_TLVS and extack_off:
            self.extack = dict()
            extack_attrs = NlAttrs(self.raw[extack_off:])
            for extack in extack_attrs:
                if extack.type == Netlink.NLMSGERR_ATTR_MSG:
                    self.extack['msg'] = extack.as_strz()
                elif extack.type == Netlink.NLMSGERR_ATTR_MISS_TYPE:
                    self.extack['miss-type'] = extack.as_scalar('u32')
                elif extack.type == Netlink.NLMSGERR_ATTR_MISS_NEST:
                    self.extack['miss-nest'] = extack.as_scalar('u32')
                elif extack.type == Netlink.NLMSGERR_ATTR_OFFS:
                    self.extack['bad-attr-offs'] = extack.as_scalar('u32')
                elif extack.type == Netlink.NLMSGERR_ATTR_POLICY:
                    self.extack['policy'] = self._decode_policy(extack.raw)
                else:
                    if 'unknown' not in self.extack:
                        self.extack['unknown'] = []
                    self.extack['unknown'].append(extack)

            if attr_space:
                # We don't have the ability to parse nests yet, so only do global
                if 'miss-type' in self.extack and 'miss-nest' not in self.extack:
                    miss_type = self.extack['miss-type']
                    if miss_type in attr_space.attrs_by_val:
                        spec = attr_space.attrs_by_val[miss_type]
                        self.extack['miss-type'] = spec['name']
                        if 'doc' in spec:
                            self.extack['miss-type-doc'] = spec['doc']

    def _decode_policy(self, raw):
        policy = {}
        for attr in NlAttrs(raw):
            if attr.type == Netlink.NL_POLICY_TYPE_ATTR_TYPE:
                type = attr.as_scalar('u32')
                policy['type'] = Netlink.AttrType(type).name
            elif attr.type == Netlink.NL_POLICY_TYPE_ATTR_MIN_VALUE_S:
                policy['min-value'] = attr.as_scalar('s64')
            elif attr.type == Netlink.NL_POLICY_TYPE_ATTR_MAX_VALUE_S:
                policy['max-value'] = attr.as_scalar('s64')
            elif attr.type == Netlink.NL_POLICY_TYPE_ATTR_MIN_VALUE_U:
                policy['min-value'] = attr.as_scalar('u64')
            elif attr.type == Netlink.NL_POLICY_TYPE_ATTR_MAX_VALUE_U:
                policy['max-value'] = attr.as_scalar('u64')
            elif attr.type == Netlink.NL_POLICY_TYPE_ATTR_MIN_LENGTH:
                policy['min-length'] = attr.as_scalar('u32')
            elif attr.type == Netlink.NL_POLICY_TYPE_ATTR_MAX_LENGTH:
                policy['max-length'] = attr.as_scalar('u32')
            elif attr.type == Netlink.NL_POLICY_TYPE_ATTR_BITFIELD32_MASK:
                policy['bitfield32-mask'] = attr.as_scalar('u32')
            elif attr.type == Netlink.NL_POLICY_TYPE_ATTR_MASK:
                policy['mask'] = attr.as_scalar('u64')
        return policy

    def cmd(self):
        return self.nl_type

    def __repr__(self):
        msg = f"nl_len = {self.nl_len} ({len(self.raw)}) nl_flags = 0x{self.nl_flags:x} nl_type = {self.nl_type}"
        if self.error:
            msg += '\n\terror: ' + str(self.error)
        if self.extack:
            msg += '\n\textack: ' + repr(self.extack)
        return msg


class NlMsgs:
    def __init__(self, data, attr_space=None):
        self.msgs = []

        offset = 0
        while offset < len(data):
            msg = NlMsg(data, offset, attr_space=attr_space)
            offset += msg.nl_len
            self.msgs.append(msg)

    def __iter__(self):
        yield from self.msgs


genl_family_name_to_id = None


def _genl_msg(nl_type, nl_flags, genl_cmd, genl_version, seq=None):
    # we prepend length in _genl_msg_finalize()
    if seq is None:
        seq = random.randint(1, 1024)
    nlmsg = struct.pack("HHII", nl_type, nl_flags, seq, 0)
    genlmsg = struct.pack("BBH", genl_cmd, genl_version, 0)
    return nlmsg + genlmsg


def _genl_msg_finalize(msg):
    return struct.pack("I", len(msg) + 4) + msg


def _genl_load_families():
    with socket.socket(socket.AF_NETLINK, socket.SOCK_RAW, Netlink.NETLINK_GENERIC) as sock:
        sock.setsockopt(Netlink.SOL_NETLINK, Netlink.NETLINK_CAP_ACK, 1)

        msg = _genl_msg(Netlink.GENL_ID_CTRL,
                        Netlink.NLM_F_REQUEST | Netlink.NLM_F_ACK | Netlink.NLM_F_DUMP,
                        Netlink.CTRL_CMD_GETFAMILY, 1)
        msg = _genl_msg_finalize(msg)

        sock.send(msg, 0)

        global genl_family_name_to_id
        genl_family_name_to_id = dict()

        while True:
            reply = sock.recv(128 * 1024)
            nms = NlMsgs(reply)
            for nl_msg in nms:
                if nl_msg.error:
                    print("Netlink error:", nl_msg.error)
                    return
                if nl_msg.done:
                    return

                gm = GenlMsg(nl_msg)
                fam = dict()
                for attr in NlAttrs(gm.raw):
                    if attr.type == Netlink.CTRL_ATTR_FAMILY_ID:
                        fam['id'] = attr.as_scalar('u16')
                    elif attr.type == Netlink.CTRL_ATTR_FAMILY_NAME:
                        fam['name'] = attr.as_strz()
                    elif attr.type == Netlink.CTRL_ATTR_MAXATTR:
                        fam['maxattr'] = attr.as_scalar('u32')
                    elif attr.type == Netlink.CTRL_ATTR_MCAST_GROUPS:
                        fam['mcast'] = dict()
                        for entry in NlAttrs(attr.raw):
                            mcast_name = None
                            mcast_id = None
                            for entry_attr in NlAttrs(entry.raw):
                                if entry_attr.type == Netlink.CTRL_ATTR_MCAST_GRP_NAME:
                                    mcast_name = entry_attr.as_strz()
                                elif entry_attr.type == Netlink.CTRL_ATTR_MCAST_GRP_ID:
                                    mcast_id = entry_attr.as_scalar('u32')
                            if mcast_name and mcast_id is not None:
                                fam['mcast'][mcast_name] = mcast_id
                if 'name' in fam and 'id' in fam:
                    genl_family_name_to_id[fam['name']] = fam


class GenlMsg:
    def __init__(self, nl_msg):
        self.nl = nl_msg
        self.genl_cmd, self.genl_version, _ = struct.unpack_from("BBH", nl_msg.raw, 0)
        self.raw = nl_msg.raw[4:]

    def cmd(self):
        return self.genl_cmd

    def __repr__(self):
        msg = repr(self.nl)
        msg += f"\tgenl_cmd = {self.genl_cmd} genl_ver = {self.genl_version}\n"
        for a in self.raw_attrs:
            msg += '\t\t' + repr(a) + '\n'
        return msg


class NetlinkProtocol:
    def __init__(self, family_name, proto_num):
        self.family_name = family_name
        self.proto_num = proto_num

    def _message(self, nl_type, nl_flags, seq=None):
        if seq is None:
            seq = random.randint(1, 1024)
        nlmsg = struct.pack("HHII", nl_type, nl_flags, seq, 0)
        return nlmsg

    def message(self, flags, command, version, seq=None):
        return self._message(command, flags, seq)

    def _decode(self, nl_msg):
        return nl_msg

    def decode(self, ynl, nl_msg, op):
        msg = self._decode(nl_msg)
        if op is None:
            op = ynl.rsp_by_value[msg.cmd()]
        fixed_header_size = ynl._struct_size(op.fixed_header)
        msg.raw_attrs = NlAttrs(msg.raw, fixed_header_size)
        return msg

    def get_mcast_id(self, mcast_name, mcast_groups):
        if mcast_name not in mcast_groups:
            raise Exception(f'Multicast group "{mcast_name}" not present in the spec')
        return mcast_groups[mcast_name].value

    def msghdr_size(self):
        return 16


class GenlProtocol(NetlinkProtocol):
    def __init__(self, family_name):
        super().__init__(family_name, Netlink.NETLINK_GENERIC)

        global genl_family_name_to_id
        if genl_family_name_to_id is None:
            _genl_load_families()

        self.genl_family = genl_family_name_to_id[family_name]
        self.family_id = genl_family_name_to_id[family_name]['id']

    def message(self, flags, command, version, seq=None):
        nlmsg = self._message(self.family_id, flags, seq)
        genlmsg = struct.pack("BBH", command, version, 0)
        return nlmsg + genlmsg

    def _decode(self, nl_msg):
        return GenlMsg(nl_msg)

    def get_mcast_id(self, mcast_name, mcast_groups):
        if mcast_name not in self.genl_family['mcast']:
            raise Exception(f'Multicast group "{mcast_name}" not present in the family')
        return self.genl_family['mcast'][mcast_name]

    def msghdr_size(self):
        return super().msghdr_size() + 4


class SpaceAttrs:
    SpecValuesPair = namedtuple('SpecValuesPair', ['spec', 'values'])

    def __init__(self, attr_space, attrs, outer = None):
        outer_scopes = outer.scopes if outer else []
        inner_scope = self.SpecValuesPair(attr_space, attrs)
        self.scopes = [inner_scope] + outer_scopes

    def lookup(self, name):
        for scope in self.scopes:
            if name in scope.spec:
                if name in scope.values:
                    return scope.values[name]
                spec_name = scope.spec.yaml['name']
                raise Exception(
                    f"No value for '{name}' in attribute space '{spec_name}'")
        raise Exception(f"Attribute '{name}' not defined in any attribute-set")


#
# YNL implementation details.
#


class YnlFamily(SpecFamily):
    def __init__(self, def_path, schema=None, process_unknown=False,
                 recv_size=0):
        super().__init__(def_path, schema)

        self.include_raw = False
        self.process_unknown = process_unknown

        try:
            if self.proto == "netlink-raw":
                self.nlproto = NetlinkProtocol(self.yaml['name'],
                                               self.yaml['protonum'])
            else:
                self.nlproto = GenlProtocol(self.yaml['name'])
        except KeyError:
            raise Exception(f"Family '{self.yaml['name']}' not supported by the kernel")

        self._recv_dbg = False
        # Note that netlink will use conservative (min) message size for
        # the first dump recv() on the socket, our setting will only matter
        # from the second recv() on.
        self._recv_size = recv_size if recv_size else 131072
        # Netlink will always allocate at least PAGE_SIZE - sizeof(skb_shinfo)
        # for a message, so smaller receive sizes will lead to truncation.
        # Note that the min size for other families may be larger than 4k!
        if self._recv_size < 4000:
            raise ConfigError()

        self.sock = socket.socket(socket.AF_NETLINK, socket.SOCK_RAW, self.nlproto.proto_num)
        self.sock.setsockopt(Netlink.SOL_NETLINK, Netlink.NETLINK_CAP_ACK, 1)
        self.sock.setsockopt(Netlink.SOL_NETLINK, Netlink.NETLINK_EXT_ACK, 1)
        self.sock.setsockopt(Netlink.SOL_NETLINK, Netlink.NETLINK_GET_STRICT_CHK, 1)

        self.async_msg_ids = set()
        self.async_msg_queue = queue.Queue()

        for msg in self.msgs.values():
            if msg.is_async:
                self.async_msg_ids.add(msg.rsp_value)

        for op_name, op in self.ops.items():
            bound_f = functools.partial(self._op, op_name)
            setattr(self, op.ident_name, bound_f)


    def ntf_subscribe(self, mcast_name):
        mcast_id = self.nlproto.get_mcast_id(mcast_name, self.mcast_groups)
        self.sock.bind((0, 0))
        self.sock.setsockopt(Netlink.SOL_NETLINK, Netlink.NETLINK_ADD_MEMBERSHIP,
                             mcast_id)

    def set_recv_dbg(self, enabled):
        self._recv_dbg = enabled

    def _recv_dbg_print(self, reply, nl_msgs):
        if not self._recv_dbg:
            return
        print("Recv: read", len(reply), "bytes,",
              len(nl_msgs.msgs), "messages", file=sys.stderr)
        for nl_msg in nl_msgs:
            print("  ", nl_msg, file=sys.stderr)

    def _encode_enum(self, attr_spec, value):
        enum = self.consts[attr_spec['enum']]
        if enum.type == 'flags' or attr_spec.get('enum-as-flags', False):
            scalar = 0
            if isinstance(value, str):
                value = [value]
            for single_value in value:
                scalar += enum.entries[single_value].user_value(as_flags = True)
            return scalar
        else:
            return enum.entries[value].user_value()

    def _get_scalar(self, attr_spec, value):
        try:
            return int(value)
        except (ValueError, TypeError) as e:
            if 'enum' not in attr_spec:
                raise e
        return self._encode_enum(attr_spec, value)

    def _add_attr(self, space, name, value, search_attrs):
        try:
            attr = self.attr_sets[space][name]
        except KeyError:
            raise Exception(f"Space '{space}' has no attribute '{name}'")
        nl_type = attr.value

        if attr.is_multi and isinstance(value, list):
            attr_payload = b''
            for subvalue in value:
                attr_payload += self._add_attr(space, name, subvalue, search_attrs)
            return attr_payload

        if attr["type"] == 'nest':
            nl_type |= Netlink.NLA_F_NESTED
            attr_payload = b''
            sub_attrs = SpaceAttrs(self.attr_sets[space], value, search_attrs)
            for subname, subvalue in value.items():
                attr_payload += self._add_attr(attr['nested-attributes'],
                                               subname, subvalue, sub_attrs)
        elif attr["type"] == 'flag':
            if not value:
                # If value is absent or false then skip attribute creation.
                return b''
            attr_payload = b''
        elif attr["type"] == 'string':
            attr_payload = str(value).encode('ascii') + b'\x00'
        elif attr["type"] == 'binary':
            if isinstance(value, bytes):
                attr_payload = value
            elif isinstance(value, str):
                attr_payload = bytes.fromhex(value)
            elif isinstance(value, dict) and attr.struct_name:
                attr_payload = self._encode_struct(attr.struct_name, value)
            else:
                raise Exception(f'Unknown type for binary attribute, value: {value}')
        elif attr['type'] in NlAttr.type_formats or attr.is_auto_scalar:
            scalar = self._get_scalar(attr, value)
            if attr.is_auto_scalar:
                attr_type = attr["type"][0] + ('32' if scalar.bit_length() <= 32 else '64')
            else:
                attr_type = attr["type"]
            format = NlAttr.get_format(attr_type, attr.byte_order)
            attr_payload = format.pack(scalar)
        elif attr['type'] in "bitfield32":
            scalar_value = self._get_scalar(attr, value["value"])
            scalar_selector = self._get_scalar(attr, value["selector"])
            attr_payload = struct.pack("II", scalar_value, scalar_selector)
        elif attr['type'] == 'sub-message':
            msg_format = self._resolve_selector(attr, search_attrs)
            attr_payload = b''
            if msg_format.fixed_header:
                attr_payload += self._encode_struct(msg_format.fixed_header, value)
            if msg_format.attr_set:
                if msg_format.attr_set in self.attr_sets:
                    nl_type |= Netlink.NLA_F_NESTED
                    sub_attrs = SpaceAttrs(msg_format.attr_set, value, search_attrs)
                    for subname, subvalue in value.items():
                        attr_payload += self._add_attr(msg_format.attr_set,
                                                       subname, subvalue, sub_attrs)
                else:
                    raise Exception(f"Unknown attribute-set '{msg_format.attr_set}'")
        else:
            raise Exception(f'Unknown type at {space} {name} {value} {attr["type"]}')

        pad = b'\x00' * ((4 - len(attr_payload) % 4) % 4)
        return struct.pack('HH', len(attr_payload) + 4, nl_type) + attr_payload + pad

    def _decode_enum(self, raw, attr_spec):
        enum = self.consts[attr_spec['enum']]
        if enum.type == 'flags' or attr_spec.get('enum-as-flags', False):
            i = 0
            value = set()
            while raw:
                if raw & 1:
                    value.add(enum.entries_by_val[i].name)
                raw >>= 1
                i += 1
        else:
            value = enum.entries_by_val[raw].name
        return value

    def _decode_binary(self, attr, attr_spec):
        if attr_spec.struct_name:
            decoded = self._decode_struct(attr.raw, attr_spec.struct_name)
        elif attr_spec.sub_type:
            decoded = attr.as_c_array(attr_spec.sub_type)
        else:
            decoded = attr.as_bin()
            if attr_spec.display_hint:
                decoded = self._formatted_string(decoded, attr_spec.display_hint)
        return decoded

    def _decode_array_attr(self, attr, attr_spec):
        decoded = []
        offset = 0
        while offset < len(attr.raw):
            item = NlAttr(attr.raw, offset)
            offset += item.full_len

            if attr_spec["sub-type"] == 'nest':
                subattrs = self._decode(NlAttrs(item.raw), attr_spec['nested-attributes'])
                decoded.append({ item.type: subattrs })
            elif attr_spec["sub-type"] == 'binary':
                subattrs = item.as_bin()
                if attr_spec.display_hint:
                    subattrs = self._formatted_string(subattrs, attr_spec.display_hint)
                decoded.append(subattrs)
            elif attr_spec["sub-type"] in NlAttr.type_formats:
                subattrs = item.as_scalar(attr_spec['sub-type'], attr_spec.byte_order)
                if attr_spec.display_hint:
                    subattrs = self._formatted_string(subattrs, attr_spec.display_hint)
                decoded.append(subattrs)
            else:
                raise Exception(f'Unknown {attr_spec["sub-type"]} with name {attr_spec["name"]}')
        return decoded

    def _decode_nest_type_value(self, attr, attr_spec):
        decoded = {}
        value = attr
        for name in attr_spec['type-value']:
            value = NlAttr(value.raw, 0)
            decoded[name] = value.type
        subattrs = self._decode(NlAttrs(value.raw), attr_spec['nested-attributes'])
        decoded.update(subattrs)
        return decoded

    def _decode_unknown(self, attr):
        if attr.is_nest:
            return self._decode(NlAttrs(attr.raw), None)
        else:
            return attr.as_bin()

    def _rsp_add(self, rsp, name, is_multi, decoded):
        if is_multi == None:
            if name in rsp and type(rsp[name]) is not list:
                rsp[name] = [rsp[name]]
                is_multi = True
            else:
                is_multi = False

        if not is_multi:
            rsp[name] = decoded
        elif name in rsp:
            rsp[name].append(decoded)
        else:
            rsp[name] = [decoded]

    def _resolve_selector(self, attr_spec, search_attrs):
        sub_msg = attr_spec.sub_message
        if sub_msg not in self.sub_msgs:
            raise Exception(f"No sub-message spec named {sub_msg} for {attr_spec.name}")
        sub_msg_spec = self.sub_msgs[sub_msg]

        selector = attr_spec.selector
        value = search_attrs.lookup(selector)
        if value not in sub_msg_spec.formats:
            raise Exception(f"No message format for '{value}' in sub-message spec '{sub_msg}'")

        spec = sub_msg_spec.formats[value]
        return spec

    def _decode_sub_msg(self, attr, attr_spec, search_attrs):
        msg_format = self._resolve_selector(attr_spec, search_attrs)
        decoded = {}
        offset = 0
        if msg_format.fixed_header:
            decoded.update(self._decode_struct(attr.raw, msg_format.fixed_header));
            offset = self._struct_size(msg_format.fixed_header)
        if msg_format.attr_set:
            if msg_format.attr_set in self.attr_sets:
                subdict = self._decode(NlAttrs(attr.raw, offset), msg_format.attr_set)
                decoded.update(subdict)
            else:
                raise Exception(f"Unknown attribute-set '{attr_space}' when decoding '{attr_spec.name}'")
        return decoded

    def _decode(self, attrs, space, outer_attrs = None):
        rsp = dict()
        if space:
            attr_space = self.attr_sets[space]
            search_attrs = SpaceAttrs(attr_space, rsp, outer_attrs)

        for attr in attrs:
            try:
                attr_spec = attr_space.attrs_by_val[attr.type]
            except (KeyError, UnboundLocalError):
                if not self.process_unknown:
                    raise Exception(f"Space '{space}' has no attribute with value '{attr.type}'")
                attr_name = f"UnknownAttr({attr.type})"
                self._rsp_add(rsp, attr_name, None, self._decode_unknown(attr))
                continue

            if attr_spec["type"] == 'nest':
                subdict = self._decode(NlAttrs(attr.raw), attr_spec['nested-attributes'], search_attrs)
                decoded = subdict
            elif attr_spec["type"] == 'string':
                decoded = attr.as_strz()
            elif attr_spec["type"] == 'binary':
                decoded = self._decode_binary(attr, attr_spec)
            elif attr_spec["type"] == 'flag':
                decoded = True
            elif attr_spec.is_auto_scalar:
                decoded = attr.as_auto_scalar(attr_spec['type'], attr_spec.byte_order)
            elif attr_spec["type"] in NlAttr.type_formats:
                decoded = attr.as_scalar(attr_spec['type'], attr_spec.byte_order)
                if 'enum' in attr_spec:
                    decoded = self._decode_enum(decoded, attr_spec)
                elif attr_spec.display_hint:
                    decoded = self._formatted_string(decoded, attr_spec.display_hint)
            elif attr_spec["type"] == 'indexed-array':
                decoded = self._decode_array_attr(attr, attr_spec)
            elif attr_spec["type"] == 'bitfield32':
                value, selector = struct.unpack("II", attr.raw)
                if 'enum' in attr_spec:
                    value = self._decode_enum(value, attr_spec)
                    selector = self._decode_enum(selector, attr_spec)
                decoded = {"value": value, "selector": selector}
            elif attr_spec["type"] == 'sub-message':
                decoded = self._decode_sub_msg(attr, attr_spec, search_attrs)
            elif attr_spec["type"] == 'nest-type-value':
                decoded = self._decode_nest_type_value(attr, attr_spec)
            else:
                if not self.process_unknown:
                    raise Exception(f'Unknown {attr_spec["type"]} with name {attr_spec["name"]}')
                decoded = self._decode_unknown(attr)

            self._rsp_add(rsp, attr_spec["name"], attr_spec.is_multi, decoded)

        return rsp

    def _decode_extack_path(self, attrs, attr_set, offset, target):
        for attr in attrs:
            try:
                attr_spec = attr_set.attrs_by_val[attr.type]
            except KeyError:
                raise Exception(f"Space '{attr_set.name}' has no attribute with value '{attr.type}'")
            if offset > target:
                break
            if offset == target:
                return '.' + attr_spec.name

            if offset + attr.full_len <= target:
                offset += attr.full_len
                continue
            if attr_spec['type'] != 'nest':
                raise Exception(f"Can't dive into {attr.type} ({attr_spec['name']}) for extack")
            offset += 4
            subpath = self._decode_extack_path(NlAttrs(attr.raw),
                                               self.attr_sets[attr_spec['nested-attributes']],
                                               offset, target)
            if subpath is None:
                return None
            return '.' + attr_spec.name + subpath

        return None

    def _decode_extack(self, request, op, extack):
        if 'bad-attr-offs' not in extack:
            return

        msg = self.nlproto.decode(self, NlMsg(request, 0, op.attr_set), op)
        offset = self.nlproto.msghdr_size() + self._struct_size(op.fixed_header)
        path = self._decode_extack_path(msg.raw_attrs, op.attr_set, offset,
                                        extack['bad-attr-offs'])
        if path:
            del extack['bad-attr-offs']
            extack['bad-attr'] = path

    def _struct_size(self, name):
        if name:
            members = self.consts[name].members
            size = 0
            for m in members:
                if m.type in ['pad', 'binary']:
                    if m.struct:
                        size += self._struct_size(m.struct)
                    else:
                        size += m.len
                else:
                    format = NlAttr.get_format(m.type, m.byte_order)
                    size += format.size
            return size
        else:
            return 0

    def _decode_struct(self, data, name):
        members = self.consts[name].members
        attrs = dict()
        offset = 0
        for m in members:
            value = None
            if m.type == 'pad':
                offset += m.len
            elif m.type == 'binary':
                if m.struct:
                    len = self._struct_size(m.struct)
                    value = self._decode_struct(data[offset : offset + len],
                                                m.struct)
                    offset += len
                else:
                    value = data[offset : offset + m.len]
                    offset += m.len
            else:
                format = NlAttr.get_format(m.type, m.byte_order)
                [ value ] = format.unpack_from(data, offset)
                offset += format.size
            if value is not None:
                if m.enum:
                    value = self._decode_enum(value, m)
                elif m.display_hint:
                    value = self._formatted_string(value, m.display_hint)
                attrs[m.name] = value
        return attrs

    def _encode_struct(self, name, vals):
        members = self.consts[name].members
        attr_payload = b''
        for m in members:
            value = vals.pop(m.name) if m.name in vals else None
            if m.type == 'pad':
                attr_payload += bytearray(m.len)
            elif m.type == 'binary':
                if m.struct:
                    if value is None:
                        value = dict()
                    attr_payload += self._encode_struct(m.struct, value)
                else:
                    if value is None:
                        attr_payload += bytearray(m.len)
                    else:
                        attr_payload += bytes.fromhex(value)
            else:
                if value is None:
                    value = 0
                format = NlAttr.get_format(m.type, m.byte_order)
                attr_payload += format.pack(value)
        return attr_payload

    def _formatted_string(self, raw, display_hint):
        if display_hint == 'mac':
            formatted = ':'.join('%02x' % b for b in raw)
        elif display_hint == 'hex':
            if isinstance(raw, int):
                formatted = hex(raw)
            else:
                formatted = bytes.hex(raw, ' ')
        elif display_hint in [ 'ipv4', 'ipv6' ]:
            formatted = format(ipaddress.ip_address(raw))
        elif display_hint == 'uuid':
            formatted = str(uuid.UUID(bytes=raw))
        else:
            formatted = raw
        return formatted

    def handle_ntf(self, decoded):
        msg = dict()
        if self.include_raw:
            msg['raw'] = decoded
        op = self.rsp_by_value[decoded.cmd()]
        attrs = self._decode(decoded.raw_attrs, op.attr_set.name)
        if op.fixed_header:
            attrs.update(self._decode_struct(decoded.raw, op.fixed_header))

        msg['name'] = op['name']
        msg['msg'] = attrs
        self.async_msg_queue.put(msg)

    def check_ntf(self, interval=0.1):
        while True:
            try:
                reply = self.sock.recv(self._recv_size, socket.MSG_DONTWAIT)
                nms = NlMsgs(reply)
                self._recv_dbg_print(reply, nms)
                for nl_msg in nms:
                    if nl_msg.error:
                        print("Netlink error in ntf!?", os.strerror(-nl_msg.error))
                        print(nl_msg)
                        continue
                    if nl_msg.done:
                        print("Netlink done while checking for ntf!?")
                        continue

                    decoded = self.nlproto.decode(self, nl_msg, None)
                    if decoded.cmd() not in self.async_msg_ids:
                        print("Unexpected msg id while checking for ntf", decoded)
                        continue

<<<<<<< HEAD
                    self.handle_ntf(decoded)
            except BlockingIOError:
                pass
=======
                decoded = self.nlproto.decode(self, nl_msg, None)
                if decoded.cmd() not in self.async_msg_ids:
                    print("Unexpected msg id while checking for ntf", decoded)
                    continue
>>>>>>> fcc79e17

            try:
                yield self.async_msg_queue.get_nowait()
            except queue.Empty:
                try:
                    time.sleep(interval)
                except KeyboardInterrupt:
                    return

    def poll_ntf(self, duration=None):
        start_time = time.time()
        selector = selectors.DefaultSelector()
        selector.register(self.sock, selectors.EVENT_READ)

        while True:
            try:
                yield self.async_msg_queue.get_nowait()
            except queue.Empty:
                if duration is not None:
                    timeout = start_time + duration - time.time()
                    if timeout <= 0:
                        return
                else:
                    timeout = None
                events = selector.select(timeout)
                if events:
                    self.check_ntf()

    def operation_do_attributes(self, name):
      """
      For a given operation name, find and return a supported
      set of attributes (as a dict).
      """
      op = self.find_operation(name)
      if not op:
        return None

      return op['do']['request']['attributes'].copy()

    def _encode_message(self, op, vals, flags, req_seq):
        nl_flags = Netlink.NLM_F_REQUEST | Netlink.NLM_F_ACK
        for flag in flags or []:
            nl_flags |= flag

        msg = self.nlproto.message(nl_flags, op.req_value, 1, req_seq)
        if op.fixed_header:
            msg += self._encode_struct(op.fixed_header, vals)
        search_attrs = SpaceAttrs(op.attr_set, vals)
        for name, value in vals.items():
            msg += self._add_attr(op.attr_set.name, name, value, search_attrs)
        msg = _genl_msg_finalize(msg)
        return msg

    def _ops(self, ops):
        reqs_by_seq = {}
        req_seq = random.randint(1024, 65535)
        payload = b''
        for (method, vals, flags) in ops:
            op = self.ops[method]
            msg = self._encode_message(op, vals, flags, req_seq)
            reqs_by_seq[req_seq] = (op, msg, flags)
            payload += msg
            req_seq += 1

        self.sock.send(payload, 0)

        done = False
        rsp = []
        op_rsp = []
        while not done:
            reply = self.sock.recv(self._recv_size)
            nms = NlMsgs(reply, attr_space=op.attr_set)
            self._recv_dbg_print(reply, nms)
            for nl_msg in nms:
                if nl_msg.nl_seq in reqs_by_seq:
                    (op, req_msg, req_flags) = reqs_by_seq[nl_msg.nl_seq]
                    if nl_msg.extack:
                        self._decode_extack(req_msg, op, nl_msg.extack)
                else:
                    op = None
                    req_flags = []

                if nl_msg.error:
                    raise NlError(nl_msg)
                if nl_msg.done:
                    if nl_msg.extack:
                        print("Netlink warning:")
                        print(nl_msg)

                    if Netlink.NLM_F_DUMP in req_flags:
                        rsp.append(op_rsp)
                    elif not op_rsp:
                        rsp.append(None)
                    elif len(op_rsp) == 1:
                        rsp.append(op_rsp[0])
                    else:
                        rsp.append(op_rsp)
                    op_rsp = []

                    del reqs_by_seq[nl_msg.nl_seq]
                    done = len(reqs_by_seq) == 0
                    break

                decoded = self.nlproto.decode(self, nl_msg, op)

                # Check if this is a reply to our request
                if nl_msg.nl_seq not in reqs_by_seq or decoded.cmd() != op.rsp_value:
                    if decoded.cmd() in self.async_msg_ids:
                        self.handle_ntf(decoded)
                        continue
                    else:
                        print('Unexpected message: ' + repr(decoded))
                        continue

                rsp_msg = self._decode(decoded.raw_attrs, op.attr_set.name)
                if op.fixed_header:
                    rsp_msg.update(self._decode_struct(decoded.raw, op.fixed_header))
                op_rsp.append(rsp_msg)

        return rsp

    def _op(self, method, vals, flags=None, dump=False):
        req_flags = flags or []
        if dump:
            req_flags.append(Netlink.NLM_F_DUMP)

        ops = [(method, vals, req_flags)]
        return self._ops(ops)[0]

    def do(self, method, vals, flags=None):
        return self._op(method, vals, flags)

    def dump(self, method, vals):
        return self._op(method, vals, dump=True)

    def do_multi(self, ops):
        return self._ops(ops)<|MERGE_RESOLUTION|>--- conflicted
+++ resolved
@@ -13,10 +13,7 @@
 import ipaddress
 import uuid
 import queue
-<<<<<<< HEAD
-=======
 import selectors
->>>>>>> fcc79e17
 import time
 
 from .nlspec import SpecFamily
@@ -911,44 +908,30 @@
         msg['msg'] = attrs
         self.async_msg_queue.put(msg)
 
-    def check_ntf(self, interval=0.1):
+    def check_ntf(self):
         while True:
             try:
                 reply = self.sock.recv(self._recv_size, socket.MSG_DONTWAIT)
-                nms = NlMsgs(reply)
-                self._recv_dbg_print(reply, nms)
-                for nl_msg in nms:
-                    if nl_msg.error:
-                        print("Netlink error in ntf!?", os.strerror(-nl_msg.error))
-                        print(nl_msg)
-                        continue
-                    if nl_msg.done:
-                        print("Netlink done while checking for ntf!?")
-                        continue
-
-                    decoded = self.nlproto.decode(self, nl_msg, None)
-                    if decoded.cmd() not in self.async_msg_ids:
-                        print("Unexpected msg id while checking for ntf", decoded)
-                        continue
-
-<<<<<<< HEAD
-                    self.handle_ntf(decoded)
             except BlockingIOError:
-                pass
-=======
+                return
+
+            nms = NlMsgs(reply)
+            self._recv_dbg_print(reply, nms)
+            for nl_msg in nms:
+                if nl_msg.error:
+                    print("Netlink error in ntf!?", os.strerror(-nl_msg.error))
+                    print(nl_msg)
+                    continue
+                if nl_msg.done:
+                    print("Netlink done while checking for ntf!?")
+                    continue
+
                 decoded = self.nlproto.decode(self, nl_msg, None)
                 if decoded.cmd() not in self.async_msg_ids:
                     print("Unexpected msg id while checking for ntf", decoded)
                     continue
->>>>>>> fcc79e17
-
-            try:
-                yield self.async_msg_queue.get_nowait()
-            except queue.Empty:
-                try:
-                    time.sleep(interval)
-                except KeyboardInterrupt:
-                    return
+
+                self.handle_ntf(decoded)
 
     def poll_ntf(self, duration=None):
         start_time = time.time()
