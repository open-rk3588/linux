/* SPDX-License-Identifier: GPL-2.0 OR BSD-3-Clause */
/*
 * Copyright (C) 2012-2014, 2018-2024 Intel Corporation
 * Copyright (C) 2013-2015 Intel Mobile Communications GmbH
 * Copyright (C) 2016-2017 Intel Deutschland GmbH
 */
#ifndef __iwl_fw_api_nvm_reg_h__
#define __iwl_fw_api_nvm_reg_h__

/**
 * enum iwl_regulatory_and_nvm_subcmd_ids - regulatory/NVM commands
 */
enum iwl_regulatory_and_nvm_subcmd_ids {
	/**
	 * @NVM_ACCESS_COMPLETE: &struct iwl_nvm_access_complete_cmd
	 */
	NVM_ACCESS_COMPLETE = 0x0,

	/**
	 * @LARI_CONFIG_CHANGE: &struct iwl_lari_config_change_cmd_v1,
	 *	&struct iwl_lari_config_change_cmd_v2,
	 *	&struct iwl_lari_config_change_cmd_v3,
	 *	&struct iwl_lari_config_change_cmd_v4,
	 *	&struct iwl_lari_config_change_cmd_v5,
	 *	&struct iwl_lari_config_change_cmd_v6,
	 *	&struct iwl_lari_config_change_cmd_v7 or
	 *	&struct iwl_lari_config_change_cmd
	 */
	LARI_CONFIG_CHANGE = 0x1,

	/**
	 * @NVM_GET_INFO:
	 * Command is &struct iwl_nvm_get_info,
	 * response is &struct iwl_nvm_get_info_rsp
	 */
	NVM_GET_INFO = 0x2,

	/**
	 * @TAS_CONFIG: &union iwl_tas_config_cmd
	 */
	TAS_CONFIG = 0x3,

	/**
	 * @SAR_OFFSET_MAPPING_TABLE_CMD: &struct iwl_sar_offset_mapping_cmd
	 */
	SAR_OFFSET_MAPPING_TABLE_CMD = 0x4,

	/**
	 * @MCC_ALLOWED_AP_TYPE_CMD: &struct iwl_mcc_allowed_ap_type_cmd
	 */
	MCC_ALLOWED_AP_TYPE_CMD = 0x5,

	/**
	 * @PNVM_INIT_COMPLETE_NTFY: &struct iwl_pnvm_init_complete_ntfy
	 */
	PNVM_INIT_COMPLETE_NTFY = 0xFE,
};

/**
 * enum iwl_nvm_access_op - NVM access opcode
 * @IWL_NVM_READ: read NVM
 * @IWL_NVM_WRITE: write NVM
 */
enum iwl_nvm_access_op {
	IWL_NVM_READ	= 0,
	IWL_NVM_WRITE	= 1,
};

/**
 * enum iwl_nvm_access_target - target of the NVM_ACCESS_CMD
 * @NVM_ACCESS_TARGET_CACHE: access the cache
 * @NVM_ACCESS_TARGET_OTP: access the OTP
 * @NVM_ACCESS_TARGET_EEPROM: access the EEPROM
 */
enum iwl_nvm_access_target {
	NVM_ACCESS_TARGET_CACHE = 0,
	NVM_ACCESS_TARGET_OTP = 1,
	NVM_ACCESS_TARGET_EEPROM = 2,
};

/**
 * enum iwl_nvm_section_type - section types for NVM_ACCESS_CMD
 * @NVM_SECTION_TYPE_SW: software section
 * @NVM_SECTION_TYPE_REGULATORY: regulatory section
 * @NVM_SECTION_TYPE_CALIBRATION: calibration section
 * @NVM_SECTION_TYPE_PRODUCTION: production section
 * @NVM_SECTION_TYPE_REGULATORY_SDP: regulatory section used by 3168 series
 * @NVM_SECTION_TYPE_MAC_OVERRIDE: MAC override section
 * @NVM_SECTION_TYPE_PHY_SKU: PHY SKU section
 * @NVM_MAX_NUM_SECTIONS: number of sections
 */
enum iwl_nvm_section_type {
	NVM_SECTION_TYPE_SW = 1,
	NVM_SECTION_TYPE_REGULATORY = 3,
	NVM_SECTION_TYPE_CALIBRATION = 4,
	NVM_SECTION_TYPE_PRODUCTION = 5,
	NVM_SECTION_TYPE_REGULATORY_SDP = 8,
	NVM_SECTION_TYPE_MAC_OVERRIDE = 11,
	NVM_SECTION_TYPE_PHY_SKU = 12,
	NVM_MAX_NUM_SECTIONS = 13,
};

/**
 * struct iwl_nvm_access_cmd - Request the device to send an NVM section
 * @op_code: &enum iwl_nvm_access_op
 * @target: &enum iwl_nvm_access_target
 * @type: &enum iwl_nvm_section_type
 * @offset: offset in bytes into the section
 * @length: in bytes, to read/write
 * @data: if write operation, the data to write. On read its empty
 */
struct iwl_nvm_access_cmd {
	u8 op_code;
	u8 target;
	__le16 type;
	__le16 offset;
	__le16 length;
	u8 data[];
} __packed; /* NVM_ACCESS_CMD_API_S_VER_2 */

/**
 * struct iwl_nvm_access_resp_ver2 - response to NVM_ACCESS_CMD
 * @offset: offset in bytes into the section
 * @length: in bytes, either how much was written or read
 * @type: NVM_SECTION_TYPE_*
 * @status: 0 for success, fail otherwise
 * @data: if read operation, the data returned. Empty on write.
 */
struct iwl_nvm_access_resp {
	__le16 offset;
	__le16 length;
	__le16 type;
	__le16 status;
	u8 data[];
} __packed; /* NVM_ACCESS_CMD_RESP_API_S_VER_2 */

/*
 * struct iwl_nvm_get_info - request to get NVM data
 */
struct iwl_nvm_get_info {
	__le32 reserved;
} __packed; /* REGULATORY_NVM_GET_INFO_CMD_API_S_VER_1 */

/**
 * enum iwl_nvm_info_general_flags - flags in NVM_GET_INFO resp
 * @NVM_GENERAL_FLAGS_EMPTY_OTP: 1 if OTP is empty
 */
enum iwl_nvm_info_general_flags {
	NVM_GENERAL_FLAGS_EMPTY_OTP	= BIT(0),
};

/**
 * struct iwl_nvm_get_info_general - general NVM data
 * @flags: bit 0: 1 - empty, 0 - non-empty
 * @nvm_version: nvm version
 * @board_type: board type
 * @n_hw_addrs: number of reserved MAC addresses
 */
struct iwl_nvm_get_info_general {
	__le32 flags;
	__le16 nvm_version;
	u8 board_type;
	u8 n_hw_addrs;
} __packed; /* REGULATORY_NVM_GET_INFO_GENERAL_S_VER_2 */

/**
 * enum iwl_nvm_mac_sku_flags - flags in &iwl_nvm_get_info_sku
 * @NVM_MAC_SKU_FLAGS_BAND_2_4_ENABLED: true if 2.4 band enabled
 * @NVM_MAC_SKU_FLAGS_BAND_5_2_ENABLED: true if 5.2 band enabled
 * @NVM_MAC_SKU_FLAGS_802_11N_ENABLED: true if 11n enabled
 * @NVM_MAC_SKU_FLAGS_802_11AC_ENABLED: true if 11ac enabled
 * @NVM_MAC_SKU_FLAGS_MIMO_DISABLED: true if MIMO disabled
 * @NVM_MAC_SKU_FLAGS_WAPI_ENABLED: true if WAPI enabled
 * @NVM_MAC_SKU_FLAGS_REG_CHECK_ENABLED: true if regulatory checker enabled
 * @NVM_MAC_SKU_FLAGS_API_LOCK_ENABLED: true if API lock enabled
 */
enum iwl_nvm_mac_sku_flags {
	NVM_MAC_SKU_FLAGS_BAND_2_4_ENABLED	= BIT(0),
	NVM_MAC_SKU_FLAGS_BAND_5_2_ENABLED	= BIT(1),
	NVM_MAC_SKU_FLAGS_802_11N_ENABLED	= BIT(2),
	NVM_MAC_SKU_FLAGS_802_11AC_ENABLED	= BIT(3),
	/**
	 * @NVM_MAC_SKU_FLAGS_802_11AX_ENABLED: true if 11ax enabled
	 */
	NVM_MAC_SKU_FLAGS_802_11AX_ENABLED	= BIT(4),
	NVM_MAC_SKU_FLAGS_MIMO_DISABLED		= BIT(5),
	NVM_MAC_SKU_FLAGS_WAPI_ENABLED		= BIT(8),
	NVM_MAC_SKU_FLAGS_REG_CHECK_ENABLED	= BIT(14),
	NVM_MAC_SKU_FLAGS_API_LOCK_ENABLED	= BIT(15),
};

/**
 * struct iwl_nvm_get_info_sku - mac information
 * @mac_sku_flags: flags for SKU, see &enum iwl_nvm_mac_sku_flags
 */
struct iwl_nvm_get_info_sku {
	__le32 mac_sku_flags;
} __packed; /* REGULATORY_NVM_GET_INFO_MAC_SKU_SECTION_S_VER_2 */

/**
 * struct iwl_nvm_get_info_phy - phy information
 * @tx_chains: BIT 0 chain A, BIT 1 chain B
 * @rx_chains: BIT 0 chain A, BIT 1 chain B
 */
struct iwl_nvm_get_info_phy {
	__le32 tx_chains;
	__le32 rx_chains;
} __packed; /* REGULATORY_NVM_GET_INFO_PHY_SKU_SECTION_S_VER_1 */

#define IWL_NUM_CHANNELS_V1	51
#define IWL_NUM_CHANNELS	110

/**
 * struct iwl_nvm_get_info_regulatory - regulatory information
 * @lar_enabled: is LAR enabled
 * @channel_profile: regulatory data of this channel
 * @reserved: reserved
 */
struct iwl_nvm_get_info_regulatory_v1 {
	__le32 lar_enabled;
	__le16 channel_profile[IWL_NUM_CHANNELS_V1];
	__le16 reserved;
} __packed; /* REGULATORY_NVM_GET_INFO_REGULATORY_S_VER_1 */

/**
 * struct iwl_nvm_get_info_regulatory - regulatory information
 * @lar_enabled: is LAR enabled
 * @n_channels: number of valid channels in the array
 * @channel_profile: regulatory data of this channel
 */
struct iwl_nvm_get_info_regulatory {
	__le32 lar_enabled;
	__le32 n_channels;
	__le32 channel_profile[IWL_NUM_CHANNELS];
} __packed; /* REGULATORY_NVM_GET_INFO_REGULATORY_S_VER_2 */

/**
 * struct iwl_nvm_get_info_rsp_v3 - response to get NVM data
 * @general: general NVM data
 * @mac_sku: data relating to MAC sku
 * @phy_sku: data relating to PHY sku
 * @regulatory: regulatory data
 */
struct iwl_nvm_get_info_rsp_v3 {
	struct iwl_nvm_get_info_general general;
	struct iwl_nvm_get_info_sku mac_sku;
	struct iwl_nvm_get_info_phy phy_sku;
	struct iwl_nvm_get_info_regulatory_v1 regulatory;
} __packed; /* REGULATORY_NVM_GET_INFO_RSP_API_S_VER_3 */

/**
 * struct iwl_nvm_get_info_rsp - response to get NVM data
 * @general: general NVM data
 * @mac_sku: data relating to MAC sku
 * @phy_sku: data relating to PHY sku
 * @regulatory: regulatory data
 */
struct iwl_nvm_get_info_rsp {
	struct iwl_nvm_get_info_general general;
	struct iwl_nvm_get_info_sku mac_sku;
	struct iwl_nvm_get_info_phy phy_sku;
	struct iwl_nvm_get_info_regulatory regulatory;
} __packed; /* REGULATORY_NVM_GET_INFO_RSP_API_S_VER_4 */

/**
 * struct iwl_nvm_access_complete_cmd - NVM_ACCESS commands are completed
 * @reserved: reserved
 */
struct iwl_nvm_access_complete_cmd {
	__le32 reserved;
} __packed; /* NVM_ACCESS_COMPLETE_CMD_API_S_VER_1 */

#define IWL_MCC_US	0x5553
#define IWL_MCC_CANADA	0x4341

/**
 * struct iwl_mcc_update_cmd - Request the device to update geographic
 * regulatory profile according to the given MCC (Mobile Country Code).
 * The MCC is two letter-code, ascii upper case[A-Z] or '00' for world domain.
 * 'ZZ' MCC will be used to switch to NVM default profile; in this case, the
 * MCC in the cmd response will be the relevant MCC in the NVM.
 * @mcc: given mobile country code
 * @source_id: the source from where we got the MCC, see iwl_mcc_source
 * @reserved: reserved for alignment
 * @key: integrity key for MCC API OEM testing
 * @reserved2: reserved
 */
struct iwl_mcc_update_cmd {
	__le16 mcc;
	u8 source_id;
	u8 reserved;
	__le32 key;
	u8 reserved2[20];
} __packed; /* LAR_UPDATE_MCC_CMD_API_S_VER_2 */

/**
 * enum iwl_geo_information - geographic information.
 * @GEO_NO_INFO: no special info for this geo profile.
 * @GEO_WMM_ETSI_5GHZ_INFO: this geo profile limits the WMM params
 *	for the 5 GHz band.
 */
enum iwl_geo_information {
	GEO_NO_INFO =			0,
	GEO_WMM_ETSI_5GHZ_INFO =	BIT(0),
};

/**
 * struct iwl_mcc_update_resp_v3 - response to MCC_UPDATE_CMD.
 * Contains the new channel control profile map, if changed, and the new MCC
 * (mobile country code).
 * The new MCC may be different than what was requested in MCC_UPDATE_CMD.
 * @status: see &enum iwl_mcc_update_status
 * @mcc: the new applied MCC
 * @cap: capabilities for all channels which matches the MCC
 * @source_id: the MCC source, see iwl_mcc_source
 * @time: time elapsed from the MCC test start (in units of 30 seconds)
 * @geo_info: geographic specific profile information
 *	see &enum iwl_geo_information.
 * @n_channels: number of channels in @channels_data.
 * @channels: channel control data map, DWORD for each channel. Only the first
 *	16bits are used.
 */
struct iwl_mcc_update_resp_v3 {
	__le32 status;
	__le16 mcc;
	u8 cap;
	u8 source_id;
	__le16 time;
	__le16 geo_info;
	__le32 n_channels;
	__le32 channels[];
} __packed; /* LAR_UPDATE_MCC_CMD_RESP_S_VER_3 */

/**
 * struct iwl_mcc_update_resp_v4 - response to MCC_UPDATE_CMD.
 * Contains the new channel control profile map, if changed, and the new MCC
 * (mobile country code).
 * The new MCC may be different than what was requested in MCC_UPDATE_CMD.
 * @status: see &enum iwl_mcc_update_status
 * @mcc: the new applied MCC
 * @cap: capabilities for all channels which matches the MCC
 * @time: time elapsed from the MCC test start (in units of 30 seconds)
 * @geo_info: geographic specific profile information
 *	see &enum iwl_geo_information.
 * @source_id: the MCC source, see iwl_mcc_source
 * @reserved: for four bytes alignment.
 * @n_channels: number of channels in @channels_data.
 * @channels: channel control data map, DWORD for each channel. Only the first
 *	16bits are used.
 */
struct iwl_mcc_update_resp_v4 {
	__le32 status;
	__le16 mcc;
	__le16 cap;
	__le16 time;
	__le16 geo_info;
	u8 source_id;
	u8 reserved[3];
	__le32 n_channels;
	__le32 channels[];
} __packed; /* LAR_UPDATE_MCC_CMD_RESP_S_VER_4 */

/**
 * struct iwl_mcc_update_resp_v8 - response to MCC_UPDATE_CMD.
 * Contains the new channel control profile map, if changed, and the new MCC
 * (mobile country code).
 * The new MCC may be different than what was requested in MCC_UPDATE_CMD.
 * @status: see &enum iwl_mcc_update_status
 * @mcc: the new applied MCC
 * @padding: padding for 2 bytes.
 * @cap: capabilities for all channels which matches the MCC
 * @time: time elapsed from the MCC test start (in units of 30 seconds)
 * @geo_info: geographic specific profile information
 *     see &enum iwl_geo_information.
 * @source_id: the MCC source, see iwl_mcc_source
 * @reserved: for four bytes alignment.
 * @n_channels: number of channels in @channels_data.
 * @channels: channel control data map, DWORD for each channel. Only the first
 *     16bits are used.
 */
struct iwl_mcc_update_resp_v8 {
	__le32 status;
	__le16 mcc;
	u8 padding[2];
	__le32 cap;
	__le16 time;
	__le16 geo_info;
	u8 source_id;
	u8 reserved[3];
	__le32 n_channels;
	__le32 channels[];
} __packed; /* LAR_UPDATE_MCC_CMD_RESP_S_VER_8 */

/**
 * struct iwl_mcc_chub_notif - chub notifies of mcc change
 * (MCC_CHUB_UPDATE_CMD = 0xc9)
 * The Chub (Communication Hub, CommsHUB) is a HW component that connects to
 * the cellular and connectivity cores that gets updates of the mcc, and
 * notifies the ucode directly of any mcc change.
 * The ucode requests the driver to request the device to update geographic
 * regulatory  profile according to the given MCC (Mobile Country Code).
 * The MCC is two letter-code, ascii upper case[A-Z] or '00' for world domain.
 * 'ZZ' MCC will be used to switch to NVM default profile; in this case, the
 * MCC in the cmd response will be the relevant MCC in the NVM.
 * @mcc: given mobile country code
 * @source_id: identity of the change originator, see iwl_mcc_source
 * @reserved1: reserved for alignment
 */
struct iwl_mcc_chub_notif {
	__le16 mcc;
	u8 source_id;
	u8 reserved1;
} __packed; /* LAR_MCC_NOTIFY_S */

enum iwl_mcc_update_status {
	MCC_RESP_NEW_CHAN_PROFILE,
	MCC_RESP_SAME_CHAN_PROFILE,
	MCC_RESP_INVALID,
	MCC_RESP_NVM_DISABLED,
	MCC_RESP_ILLEGAL,
	MCC_RESP_LOW_PRIORITY,
	MCC_RESP_TEST_MODE_ACTIVE,
	MCC_RESP_TEST_MODE_NOT_ACTIVE,
	MCC_RESP_TEST_MODE_DENIAL_OF_SERVICE,
};

enum iwl_mcc_source {
	MCC_SOURCE_OLD_FW = 0,
	MCC_SOURCE_ME = 1,
	MCC_SOURCE_BIOS = 2,
	MCC_SOURCE_3G_LTE_HOST = 3,
	MCC_SOURCE_3G_LTE_DEVICE = 4,
	MCC_SOURCE_WIFI = 5,
	MCC_SOURCE_RESERVED = 6,
	MCC_SOURCE_DEFAULT = 7,
	MCC_SOURCE_UNINITIALIZED = 8,
	MCC_SOURCE_MCC_API = 9,
	MCC_SOURCE_GET_CURRENT = 0x10,
	MCC_SOURCE_GETTING_MCC_TEST_MODE = 0x11,
};

#define IWL_WTAS_BLACK_LIST_MAX		16
/**
 * struct iwl_tas_config_cmd_common - configures the TAS.
 * This is also the v2 structure.
 * @block_list_size: size of relevant field in block_list_array
 * @block_list_array: list of countries where TAS must be disabled
 */
struct iwl_tas_config_cmd_common {
	__le32 block_list_size;
	__le32 block_list_array[IWL_WTAS_BLACK_LIST_MAX];
} __packed; /* TAS_CONFIG_CMD_API_S_VER_2 */

/**
 * struct iwl_tas_config_cmd_v3 - configures the TAS
 * @override_tas_iec: indicates whether to override default value of IEC regulatory
 * @enable_tas_iec: in case override_tas_iec is set -
 *	indicates whether IEC regulatory is enabled or disabled
 */
struct iwl_tas_config_cmd_v3 {
	__le16 override_tas_iec;
	__le16 enable_tas_iec;
} __packed; /* TAS_CONFIG_CMD_API_S_VER_3 */

/**
 * struct iwl_tas_config_cmd_v4 - configures the TAS
 * @override_tas_iec: indicates whether to override default value of IEC regulatory
 * @enable_tas_iec: in case override_tas_iec is set -
 *	indicates whether IEC regulatory is enabled or disabled
 * @usa_tas_uhb_allowed: if set, allow TAS UHB in the USA
 * @reserved: reserved
*/
struct iwl_tas_config_cmd_v4 {
	u8 override_tas_iec;
	u8 enable_tas_iec;
	u8 usa_tas_uhb_allowed;
	u8 reserved;
} __packed; /* TAS_CONFIG_CMD_API_S_VER_4 */

struct iwl_tas_config_cmd {
	struct iwl_tas_config_cmd_common common;
	union {
		struct iwl_tas_config_cmd_v3 v3;
		struct iwl_tas_config_cmd_v4 v4;
	};
};

/**
 * enum iwl_lari_config_masks - bit masks for the various LARI config operations
 * @LARI_CONFIG_DISABLE_11AC_UKRAINE_MSK: disable 11ac in ukraine
 * @LARI_CONFIG_CHANGE_ETSI_TO_PASSIVE_MSK: ETSI 5.8GHz SRD passive scan
 * @LARI_CONFIG_CHANGE_ETSI_TO_DISABLED_MSK: ETSI 5.8GHz SRD disabled
 * @LARI_CONFIG_ENABLE_5G2_IN_INDONESIA_MSK: enable 5.15/5.35GHz bands in
 * 	Indonesia
 * @LARI_CONFIG_ENABLE_CHINA_22_REG_SUPPORT_MSK: enable 2022 china regulatory
 */
enum iwl_lari_config_masks {
	LARI_CONFIG_DISABLE_11AC_UKRAINE_MSK		= BIT(0),
	LARI_CONFIG_CHANGE_ETSI_TO_PASSIVE_MSK		= BIT(1),
	LARI_CONFIG_CHANGE_ETSI_TO_DISABLED_MSK		= BIT(2),
	LARI_CONFIG_ENABLE_5G2_IN_INDONESIA_MSK		= BIT(3),
	LARI_CONFIG_ENABLE_CHINA_22_REG_SUPPORT_MSK	= BIT(7),
};

#define IWL_11AX_UKRAINE_MASK 3
#define IWL_11AX_UKRAINE_SHIFT 8

/**
 * struct iwl_lari_config_change_cmd_v1 - change LARI configuration
 * @config_bitmap: bit map of the config commands. each bit will trigger a
 * different predefined FW config operation
 */
struct iwl_lari_config_change_cmd_v1 {
	__le32 config_bitmap;
} __packed; /* LARI_CHANGE_CONF_CMD_S_VER_1 */

/**
 * struct iwl_lari_config_change_cmd_v2 - change LARI configuration
 * @config_bitmap: bit map of the config commands. each bit will trigger a
 * different predefined FW config operation
 * @oem_uhb_allow_bitmap: bitmap of UHB enabled MCC sets
 */
struct iwl_lari_config_change_cmd_v2 {
	__le32 config_bitmap;
	__le32 oem_uhb_allow_bitmap;
} __packed; /* LARI_CHANGE_CONF_CMD_S_VER_2 */

/**
 * struct iwl_lari_config_change_cmd_v3 - change LARI configuration
 * @config_bitmap: bit map of the config commands. each bit will trigger a
 * different predefined FW config operation
 * @oem_uhb_allow_bitmap: bitmap of UHB enabled MCC sets
 * @oem_11ax_allow_bitmap: bitmap of 11ax allowed MCCs.
 * For each supported country, a pair of regulatory override bit and 11ax mode exist
 * in the bit field.
 */
struct iwl_lari_config_change_cmd_v3 {
	__le32 config_bitmap;
	__le32 oem_uhb_allow_bitmap;
	__le32 oem_11ax_allow_bitmap;
} __packed; /* LARI_CHANGE_CONF_CMD_S_VER_3 */

/**
 * struct iwl_lari_config_change_cmd_v4 - change LARI configuration
 * @config_bitmap: Bitmap of the config commands. Each bit will trigger a
 *     different predefined FW config operation.
 * @oem_uhb_allow_bitmap: Bitmap of UHB enabled MCC sets.
 * @oem_11ax_allow_bitmap: Bitmap of 11ax allowed MCCs. There are two bits
 *     per country, one to indicate whether to override and the other to
 *     indicate the value to use.
 * @oem_unii4_allow_bitmap: Bitmap of unii4 allowed MCCs.There are two bits
 *     per country, one to indicate whether to override and the other to
 *     indicate allow/disallow unii4 channels.
 */
struct iwl_lari_config_change_cmd_v4 {
	__le32 config_bitmap;
	__le32 oem_uhb_allow_bitmap;
	__le32 oem_11ax_allow_bitmap;
	__le32 oem_unii4_allow_bitmap;
} __packed; /* LARI_CHANGE_CONF_CMD_S_VER_4 */

/**
 * struct iwl_lari_config_change_cmd_v5 - change LARI configuration
 * @config_bitmap: Bitmap of the config commands. Each bit will trigger a
 *     different predefined FW config operation.
 * @oem_uhb_allow_bitmap: Bitmap of UHB enabled MCC sets.
 * @oem_11ax_allow_bitmap: Bitmap of 11ax allowed MCCs. There are two bits
 *     per country, one to indicate whether to override and the other to
 *     indicate the value to use.
 * @oem_unii4_allow_bitmap: Bitmap of unii4 allowed MCCs.There are two bits
 *     per country, one to indicate whether to override and the other to
 *     indicate allow/disallow unii4 channels.
 * @chan_state_active_bitmap: Bitmap for overriding channel state to active.
 *     Each bit represents a country or region to activate, according to the BIOS
 *     definitions.
 */
struct iwl_lari_config_change_cmd_v5 {
	__le32 config_bitmap;
	__le32 oem_uhb_allow_bitmap;
	__le32 oem_11ax_allow_bitmap;
	__le32 oem_unii4_allow_bitmap;
	__le32 chan_state_active_bitmap;
} __packed; /* LARI_CHANGE_CONF_CMD_S_VER_5 */

/**
 * struct iwl_lari_config_change_cmd_v6 - change LARI configuration
 * @config_bitmap: Bitmap of the config commands. Each bit will trigger a
 *     different predefined FW config operation.
 * @oem_uhb_allow_bitmap: Bitmap of UHB enabled MCC sets.
 * @oem_11ax_allow_bitmap: Bitmap of 11ax allowed MCCs. There are two bits
 *     per country, one to indicate whether to override and the other to
 *     indicate the value to use.
 * @oem_unii4_allow_bitmap: Bitmap of unii4 allowed MCCs.There are two bits
 *     per country, one to indicate whether to override and the other to
 *     indicate allow/disallow unii4 channels.
 * @chan_state_active_bitmap: Bitmap for overriding channel state to active.
 *     Each bit represents a country or region to activate, according to the BIOS
 *     definitions.
 * @force_disable_channels_bitmap: Bitmap of disabled bands/channels.
 *     Each bit represents a set of channels in a specific band that should be disabled
 */
struct iwl_lari_config_change_cmd_v6 {
	__le32 config_bitmap;
	__le32 oem_uhb_allow_bitmap;
	__le32 oem_11ax_allow_bitmap;
	__le32 oem_unii4_allow_bitmap;
	__le32 chan_state_active_bitmap;
	__le32 force_disable_channels_bitmap;
} __packed; /* LARI_CHANGE_CONF_CMD_S_VER_6 */

/**
 * struct iwl_lari_config_change_cmd_v7 - change LARI configuration
 * This structure is used also for lari cmd version 8 and 9.
 * @config_bitmap: Bitmap of the config commands. Each bit will trigger a
 *     different predefined FW config operation.
 * @oem_uhb_allow_bitmap: Bitmap of UHB enabled MCC sets.
 * @oem_11ax_allow_bitmap: Bitmap of 11ax allowed MCCs. There are two bits
 *     per country, one to indicate whether to override and the other to
 *     indicate the value to use.
 * @oem_unii4_allow_bitmap: Bitmap of unii4 allowed MCCs.There are two bits
 *     per country, one to indicate whether to override and the other to
 *     indicate allow/disallow unii4 channels.
 *     For LARI cmd version 4 to 8 - bits 0:3 are supported.
 *     For LARI cmd version 9 - bits 0:5 are supported.
 * @chan_state_active_bitmap: Bitmap to enable different bands per country
 *     or region.
 *     Each bit represents a country or region, and a band to activate
 *     according to the BIOS definitions.
 *     For LARI cmd version 7 - bits 0:3 are supported.
 *     For LARI cmd version 8 - bits 0:4 are supported.
 * @force_disable_channels_bitmap: Bitmap of disabled bands/channels.
 *     Each bit represents a set of channels in a specific band that should be
 *     disabled
 * @edt_bitmap: Bitmap of energy detection threshold table.
 *	Disable/enable the EDT optimization method for different band.
 */
struct iwl_lari_config_change_cmd_v7 {
	__le32 config_bitmap;
	__le32 oem_uhb_allow_bitmap;
	__le32 oem_11ax_allow_bitmap;
	__le32 oem_unii4_allow_bitmap;
	__le32 chan_state_active_bitmap;
	__le32 force_disable_channels_bitmap;
	__le32 edt_bitmap;
} __packed;
/* LARI_CHANGE_CONF_CMD_S_VER_7 */
/* LARI_CHANGE_CONF_CMD_S_VER_8 */
/* LARI_CHANGE_CONF_CMD_S_VER_9 */
<<<<<<< HEAD
=======

/**
 * struct iwl_lari_config_change_cmd - change LARI configuration
 * @config_bitmap: Bitmap of the config commands. Each bit will trigger a
 *	different predefined FW config operation.
 * @oem_uhb_allow_bitmap: Bitmap of UHB enabled MCC sets.
 * @oem_11ax_allow_bitmap: Bitmap of 11ax allowed MCCs. There are two bits
 *	per country, one to indicate whether to override and the other to
 *	indicate the value to use.
 * @oem_unii4_allow_bitmap: Bitmap of unii4 allowed MCCs.There are two bits
 *	per country, one to indicate whether to override and the other to
 *	indicate allow/disallow unii4 channels.
 *	For LARI cmd version 10 - bits 0:5 are supported.
 * @chan_state_active_bitmap: Bitmap to enable different bands per country
 *	or region.
 *	Each bit represents a country or region, and a band to activate
 *	according to the BIOS definitions.
 *	For LARI cmd version 10 - bits 0:4 are supported.
 * @force_disable_channels_bitmap: Bitmap of disabled bands/channels.
 *	Each bit represents a set of channels in a specific band that should be
 *	disabled
 * @edt_bitmap: Bitmap of energy detection threshold table.
 *	Disable/enable the EDT optimization method for different band.
 * @oem_320mhz_allow_bitmap: 320Mhz bandwidth enablement bitmap per MCC.
 *	bit0: enable 320Mhz in Japan.
 *	bit1: enable 320Mhz in South Korea.
 *	bit 2 - 31: reserved.
 */
struct iwl_lari_config_change_cmd {
	__le32 config_bitmap;
	__le32 oem_uhb_allow_bitmap;
	__le32 oem_11ax_allow_bitmap;
	__le32 oem_unii4_allow_bitmap;
	__le32 chan_state_active_bitmap;
	__le32 force_disable_channels_bitmap;
	__le32 edt_bitmap;
	__le32 oem_320mhz_allow_bitmap;
} __packed;
/* LARI_CHANGE_CONF_CMD_S_VER_10 */
>>>>>>> 1613e604

/* Activate UNII-1 (5.2GHz) for World Wide */
#define ACTIVATE_5G2_IN_WW_MASK	BIT(4)

/**
 * struct iwl_pnvm_init_complete_ntfy - PNVM initialization complete
 * @status: PNVM image loading status
 */
struct iwl_pnvm_init_complete_ntfy {
	__le32 status;
} __packed; /* PNVM_INIT_COMPLETE_NTFY_S_VER_1 */

#define UATS_TABLE_ROW_SIZE	26
#define UATS_TABLE_COL_SIZE	13

/**
 * struct iwl_mcc_allowed_ap_type_cmd - struct for MCC_ALLOWED_AP_TYPE_CMD
 * @offset_map: mapping a mcc to UHB AP type support (UATS) allowed
 * @reserved: reserved
 */
struct iwl_mcc_allowed_ap_type_cmd {
	u8 offset_map[UATS_TABLE_ROW_SIZE][UATS_TABLE_COL_SIZE];
	__le16 reserved;
} __packed; /* MCC_ALLOWED_AP_TYPE_CMD_API_S_VER_1 */

#endif /* __iwl_fw_api_nvm_reg_h__ */<|MERGE_RESOLUTION|>--- conflicted
+++ resolved
@@ -646,8 +646,6 @@
 /* LARI_CHANGE_CONF_CMD_S_VER_7 */
 /* LARI_CHANGE_CONF_CMD_S_VER_8 */
 /* LARI_CHANGE_CONF_CMD_S_VER_9 */
-<<<<<<< HEAD
-=======
 
 /**
  * struct iwl_lari_config_change_cmd - change LARI configuration
@@ -687,7 +685,6 @@
 	__le32 oem_320mhz_allow_bitmap;
 } __packed;
 /* LARI_CHANGE_CONF_CMD_S_VER_10 */
->>>>>>> 1613e604
 
 /* Activate UNII-1 (5.2GHz) for World Wide */
 #define ACTIVATE_5G2_IN_WW_MASK	BIT(4)
