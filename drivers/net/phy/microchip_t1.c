--- conflicted
+++ resolved
@@ -2113,10 +2113,7 @@
 		.handle_interrupt = lan887x_handle_interrupt,
 		.get_sqi	= lan887x_get_sqi,
 		.get_sqi_max	= lan87xx_get_sqi_max,
-<<<<<<< HEAD
-=======
 		.set_loopback	= genphy_c45_loopback,
->>>>>>> fcc79e17
 	}
 };
 
