/* SPDX-License-Identifier: GPL-2.0 */
#ifndef _NET_NEIGHBOUR_H
#define _NET_NEIGHBOUR_H

#include <linux/neighbour.h>

/*
 *	Generic neighbour manipulation
 *
 *	Authors:
 *	Pedro Roque		<roque@di.fc.ul.pt>
 *	Alexey Kuznetsov	<kuznet@ms2.inr.ac.ru>
 *
 * 	Changes:
 *
 *	Harald Welte:		<laforge@gnumonks.org>
 *		- Add neighbour cache statistics like rtstat
 */

#include <linux/atomic.h>
#include <linux/refcount.h>
#include <linux/netdevice.h>
#include <linux/skbuff.h>
#include <linux/rcupdate.h>
#include <linux/seq_file.h>
#include <linux/bitmap.h>

#include <linux/err.h>
#include <linux/sysctl.h>
#include <linux/workqueue.h>
#include <net/rtnetlink.h>
#include <net/neighbour_tables.h>

/*
 * NUD stands for "neighbor unreachability detection"
 */

#define NUD_IN_TIMER	(NUD_INCOMPLETE|NUD_REACHABLE|NUD_DELAY|NUD_PROBE)
#define NUD_VALID	(NUD_PERMANENT|NUD_NOARP|NUD_REACHABLE|NUD_PROBE|NUD_STALE|NUD_DELAY)
#define NUD_CONNECTED	(NUD_PERMANENT|NUD_NOARP|NUD_REACHABLE)

struct neighbour;

enum {
	NEIGH_VAR_MCAST_PROBES,
	NEIGH_VAR_UCAST_PROBES,
	NEIGH_VAR_APP_PROBES,
	NEIGH_VAR_MCAST_REPROBES,
	NEIGH_VAR_RETRANS_TIME,
	NEIGH_VAR_BASE_REACHABLE_TIME,
	NEIGH_VAR_DELAY_PROBE_TIME,
	NEIGH_VAR_INTERVAL_PROBE_TIME_MS,
	NEIGH_VAR_GC_STALETIME,
	NEIGH_VAR_QUEUE_LEN_BYTES,
	NEIGH_VAR_PROXY_QLEN,
	NEIGH_VAR_ANYCAST_DELAY,
	NEIGH_VAR_PROXY_DELAY,
	NEIGH_VAR_LOCKTIME,
#define NEIGH_VAR_DATA_MAX (NEIGH_VAR_LOCKTIME + 1)
	/* Following are used as a second way to access one of the above */
	NEIGH_VAR_QUEUE_LEN, /* same data as NEIGH_VAR_QUEUE_LEN_BYTES */
	NEIGH_VAR_RETRANS_TIME_MS, /* same data as NEIGH_VAR_RETRANS_TIME */
	NEIGH_VAR_BASE_REACHABLE_TIME_MS, /* same data as NEIGH_VAR_BASE_REACHABLE_TIME */
	/* Following are used by "default" only */
	NEIGH_VAR_GC_INTERVAL,
	NEIGH_VAR_GC_THRESH1,
	NEIGH_VAR_GC_THRESH2,
	NEIGH_VAR_GC_THRESH3,
	NEIGH_VAR_MAX
};

struct neigh_parms {
	possible_net_t net;
	struct net_device *dev;
	netdevice_tracker dev_tracker;
	struct list_head list;
	int	(*neigh_setup)(struct neighbour *);
	struct neigh_table *tbl;

	void	*sysctl_table;

	int dead;
	refcount_t refcnt;
	struct rcu_head rcu_head;

	int	reachable_time;
	u32	qlen;
	int	data[NEIGH_VAR_DATA_MAX];
	DECLARE_BITMAP(data_state, NEIGH_VAR_DATA_MAX);
};

static inline void neigh_var_set(struct neigh_parms *p, int index, int val)
{
	set_bit(index, p->data_state);
	p->data[index] = val;
}

#define NEIGH_VAR(p, attr) ((p)->data[NEIGH_VAR_ ## attr])

/* In ndo_neigh_setup, NEIGH_VAR_INIT should be used.
 * In other cases, NEIGH_VAR_SET should be used.
 */
#define NEIGH_VAR_INIT(p, attr, val) (NEIGH_VAR(p, attr) = val)
#define NEIGH_VAR_SET(p, attr, val) neigh_var_set(p, NEIGH_VAR_ ## attr, val)

static inline void neigh_parms_data_state_setall(struct neigh_parms *p)
{
	bitmap_fill(p->data_state, NEIGH_VAR_DATA_MAX);
}

static inline void neigh_parms_data_state_cleanall(struct neigh_parms *p)
{
	bitmap_zero(p->data_state, NEIGH_VAR_DATA_MAX);
}

struct neigh_statistics {
	unsigned long allocs;		/* number of allocated neighs */
	unsigned long destroys;		/* number of destroyed neighs */
	unsigned long hash_grows;	/* number of hash resizes */

	unsigned long res_failed;	/* number of failed resolutions */

	unsigned long lookups;		/* number of lookups */
	unsigned long hits;		/* number of hits (among lookups) */

	unsigned long rcv_probes_mcast;	/* number of received mcast ipv6 */
	unsigned long rcv_probes_ucast; /* number of received ucast ipv6 */

	unsigned long periodic_gc_runs;	/* number of periodic GC runs */
	unsigned long forced_gc_runs;	/* number of forced GC runs */

	unsigned long unres_discards;	/* number of unresolved drops */
	unsigned long table_fulls;      /* times even gc couldn't help */
};

#define NEIGH_CACHE_STAT_INC(tbl, field) this_cpu_inc((tbl)->stats->field)

struct neighbour {
	struct hlist_node	hash;
	struct hlist_node	dev_list;
	struct neigh_table	*tbl;
	struct neigh_parms	*parms;
	unsigned long		confirmed;
	unsigned long		updated;
	rwlock_t		lock;
	refcount_t		refcnt;
	unsigned int		arp_queue_len_bytes;
	struct sk_buff_head	arp_queue;
	struct timer_list	timer;
	unsigned long		used;
	atomic_t		probes;
	u8			nud_state;
	u8			type;
	u8			dead;
	u8			protocol;
	u32			flags;
	seqlock_t		ha_lock;
	unsigned char		ha[ALIGN(MAX_ADDR_LEN, sizeof(unsigned long))] __aligned(8);
	struct hh_cache		hh;
	int			(*output)(struct neighbour *, struct sk_buff *);
	const struct neigh_ops	*ops;
	struct list_head	gc_list;
	struct list_head	managed_list;
	struct rcu_head		rcu;
	struct net_device	*dev;
	netdevice_tracker	dev_tracker;
	u8			primary_key[];
} __randomize_layout;

struct neigh_ops {
	int			family;
	void			(*solicit)(struct neighbour *, struct sk_buff *);
	void			(*error_report)(struct neighbour *, struct sk_buff *);
	int			(*output)(struct neighbour *, struct sk_buff *);
	int			(*connected_output)(struct neighbour *, struct sk_buff *);
};

struct pneigh_entry {
	struct pneigh_entry	*next;
	possible_net_t		net;
	struct net_device	*dev;
	netdevice_tracker	dev_tracker;
	u32			flags;
	u8			protocol;
	u32			key[];
};

/*
 *	neighbour table manipulation
 */

#define NEIGH_NUM_HASH_RND	4

struct neigh_hash_table {
	struct hlist_head	*hash_heads;
	unsigned int		hash_shift;
	__u32			hash_rnd[NEIGH_NUM_HASH_RND];
	struct rcu_head		rcu;
};


struct neigh_table {
	int			family;
	unsigned int		entry_size;
	unsigned int		key_len;
	__be16			protocol;
	__u32			(*hash)(const void *pkey,
					const struct net_device *dev,
					__u32 *hash_rnd);
	bool			(*key_eq)(const struct neighbour *, const void *pkey);
	int			(*constructor)(struct neighbour *);
	int			(*pconstructor)(struct pneigh_entry *);
	void			(*pdestructor)(struct pneigh_entry *);
	void			(*proxy_redo)(struct sk_buff *skb);
	int			(*is_multicast)(const void *pkey);
	bool			(*allow_add)(const struct net_device *dev,
					     struct netlink_ext_ack *extack);
	char			*id;
	struct neigh_parms	parms;
	struct list_head	parms_list;
	int			gc_interval;
	int			gc_thresh1;
	int			gc_thresh2;
	int			gc_thresh3;
	unsigned long		last_flush;
	struct delayed_work	gc_work;
	struct delayed_work	managed_work;
	struct timer_list 	proxy_timer;
	struct sk_buff_head	proxy_queue;
	atomic_t		entries;
	atomic_t		gc_entries;
	struct list_head	gc_list;
	struct list_head	managed_list;
	rwlock_t		lock;
	unsigned long		last_rand;
	struct neigh_statistics	__percpu *stats;
	struct neigh_hash_table __rcu *nht;
	struct pneigh_entry	**phash_buckets;
};

<<<<<<< HEAD
enum {
	NEIGH_ARP_TABLE = 0,
	NEIGH_ND_TABLE = 1,
	NEIGH_NR_TABLES,
	NEIGH_LINK_TABLE = NEIGH_NR_TABLES /* Pseudo table for neigh_xmit */
};

=======
>>>>>>> fcc79e17
static inline int neigh_parms_family(struct neigh_parms *p)
{
	return p->tbl->family;
}

#define NEIGH_PRIV_ALIGN	sizeof(long long)
#define NEIGH_ENTRY_SIZE(size)	ALIGN((size), NEIGH_PRIV_ALIGN)

static inline void *neighbour_priv(const struct neighbour *n)
{
	return (char *)n + n->tbl->entry_size;
}

/* flags for neigh_update() */
#define NEIGH_UPDATE_F_OVERRIDE			BIT(0)
#define NEIGH_UPDATE_F_WEAK_OVERRIDE		BIT(1)
#define NEIGH_UPDATE_F_OVERRIDE_ISROUTER	BIT(2)
#define NEIGH_UPDATE_F_USE			BIT(3)
#define NEIGH_UPDATE_F_MANAGED			BIT(4)
#define NEIGH_UPDATE_F_EXT_LEARNED		BIT(5)
#define NEIGH_UPDATE_F_ISROUTER			BIT(6)
#define NEIGH_UPDATE_F_ADMIN			BIT(7)

/* In-kernel representation for NDA_FLAGS_EXT flags: */
#define NTF_OLD_MASK		0xff
#define NTF_EXT_SHIFT		8
#define NTF_EXT_MASK		(NTF_EXT_MANAGED)

#define NTF_MANAGED		(NTF_EXT_MANAGED << NTF_EXT_SHIFT)

extern const struct nla_policy nda_policy[];

#define neigh_for_each_in_bucket(pos, head) hlist_for_each_entry(pos, head, hash)
#define neigh_for_each_in_bucket_rcu(pos, head) \
	hlist_for_each_entry_rcu(pos, head, hash)
#define neigh_for_each_in_bucket_safe(pos, tmp, head) \
	hlist_for_each_entry_safe(pos, tmp, head, hash)

static inline bool neigh_key_eq32(const struct neighbour *n, const void *pkey)
{
	return *(const u32 *)n->primary_key == *(const u32 *)pkey;
}

static inline bool neigh_key_eq128(const struct neighbour *n, const void *pkey)
{
	const u32 *n32 = (const u32 *)n->primary_key;
	const u32 *p32 = pkey;

	return ((n32[0] ^ p32[0]) | (n32[1] ^ p32[1]) |
		(n32[2] ^ p32[2]) | (n32[3] ^ p32[3])) == 0;
}

static inline struct neighbour *___neigh_lookup_noref(
	struct neigh_table *tbl,
	bool (*key_eq)(const struct neighbour *n, const void *pkey),
	__u32 (*hash)(const void *pkey,
		      const struct net_device *dev,
		      __u32 *hash_rnd),
	const void *pkey,
	struct net_device *dev)
{
	struct neigh_hash_table *nht = rcu_dereference(tbl->nht);
	struct neighbour *n;
	u32 hash_val;

	hash_val = hash(pkey, dev, nht->hash_rnd) >> (32 - nht->hash_shift);
	neigh_for_each_in_bucket_rcu(n, &nht->hash_heads[hash_val])
		if (n->dev == dev && key_eq(n, pkey))
			return n;

	return NULL;
}

static inline struct neighbour *__neigh_lookup_noref(struct neigh_table *tbl,
						     const void *pkey,
						     struct net_device *dev)
{
	return ___neigh_lookup_noref(tbl, tbl->key_eq, tbl->hash, pkey, dev);
}

static inline void neigh_confirm(struct neighbour *n)
{
	if (n) {
		unsigned long now = jiffies;

		/* avoid dirtying neighbour */
		if (READ_ONCE(n->confirmed) != now)
			WRITE_ONCE(n->confirmed, now);
	}
}

void neigh_table_init(int index, struct neigh_table *tbl);
int neigh_table_clear(int index, struct neigh_table *tbl);
struct neighbour *neigh_lookup(struct neigh_table *tbl, const void *pkey,
			       struct net_device *dev);
struct neighbour *__neigh_create(struct neigh_table *tbl, const void *pkey,
				 struct net_device *dev, bool want_ref);
static inline struct neighbour *neigh_create(struct neigh_table *tbl,
					     const void *pkey,
					     struct net_device *dev)
{
	return __neigh_create(tbl, pkey, dev, true);
}
void neigh_destroy(struct neighbour *neigh);
int __neigh_event_send(struct neighbour *neigh, struct sk_buff *skb,
		       const bool immediate_ok);
int neigh_update(struct neighbour *neigh, const u8 *lladdr, u8 new, u32 flags,
		 u32 nlmsg_pid);
void __neigh_set_probe_once(struct neighbour *neigh);
bool neigh_remove_one(struct neighbour *ndel);
void neigh_changeaddr(struct neigh_table *tbl, struct net_device *dev);
int neigh_ifdown(struct neigh_table *tbl, struct net_device *dev);
int neigh_carrier_down(struct neigh_table *tbl, struct net_device *dev);
int neigh_resolve_output(struct neighbour *neigh, struct sk_buff *skb);
int neigh_connected_output(struct neighbour *neigh, struct sk_buff *skb);
int neigh_direct_output(struct neighbour *neigh, struct sk_buff *skb);
struct neighbour *neigh_event_ns(struct neigh_table *tbl,
						u8 *lladdr, void *saddr,
						struct net_device *dev);

struct neigh_parms *neigh_parms_alloc(struct net_device *dev,
				      struct neigh_table *tbl);
void neigh_parms_release(struct neigh_table *tbl, struct neigh_parms *parms);

static inline
struct net *neigh_parms_net(const struct neigh_parms *parms)
{
	return read_pnet(&parms->net);
}

unsigned long neigh_rand_reach_time(unsigned long base);

void pneigh_enqueue(struct neigh_table *tbl, struct neigh_parms *p,
		    struct sk_buff *skb);
struct pneigh_entry *pneigh_lookup(struct neigh_table *tbl, struct net *net,
				   const void *key, struct net_device *dev,
				   int creat);
struct pneigh_entry *__pneigh_lookup(struct neigh_table *tbl, struct net *net,
				     const void *key, struct net_device *dev);
int pneigh_delete(struct neigh_table *tbl, struct net *net, const void *key,
		  struct net_device *dev);

static inline struct net *pneigh_net(const struct pneigh_entry *pneigh)
{
	return read_pnet(&pneigh->net);
}

void neigh_app_ns(struct neighbour *n);
void neigh_for_each(struct neigh_table *tbl,
		    void (*cb)(struct neighbour *, void *), void *cookie);
void __neigh_for_each_release(struct neigh_table *tbl,
			      int (*cb)(struct neighbour *));
int neigh_xmit(int fam, struct net_device *, const void *, struct sk_buff *);

struct neigh_seq_state {
	struct seq_net_private p;
	struct neigh_table *tbl;
	struct neigh_hash_table *nht;
	void *(*neigh_sub_iter)(struct neigh_seq_state *state,
				struct neighbour *n, loff_t *pos);
	unsigned int bucket;
	unsigned int flags;
#define NEIGH_SEQ_NEIGH_ONLY	0x00000001
#define NEIGH_SEQ_IS_PNEIGH	0x00000002
#define NEIGH_SEQ_SKIP_NOARP	0x00000004
};
void *neigh_seq_start(struct seq_file *, loff_t *, struct neigh_table *,
		      unsigned int);
void *neigh_seq_next(struct seq_file *, void *, loff_t *);
void neigh_seq_stop(struct seq_file *, void *);

int neigh_proc_dointvec(const struct ctl_table *ctl, int write,
			void *buffer, size_t *lenp, loff_t *ppos);
int neigh_proc_dointvec_jiffies(const struct ctl_table *ctl, int write,
				void *buffer,
				size_t *lenp, loff_t *ppos);
int neigh_proc_dointvec_ms_jiffies(const struct ctl_table *ctl, int write,
				   void *buffer, size_t *lenp, loff_t *ppos);

int neigh_sysctl_register(struct net_device *dev, struct neigh_parms *p,
			  proc_handler *proc_handler);
void neigh_sysctl_unregister(struct neigh_parms *p);

static inline void __neigh_parms_put(struct neigh_parms *parms)
{
	refcount_dec(&parms->refcnt);
}

static inline struct neigh_parms *neigh_parms_clone(struct neigh_parms *parms)
{
	refcount_inc(&parms->refcnt);
	return parms;
}

/*
 *	Neighbour references
 */

static inline void neigh_release(struct neighbour *neigh)
{
	if (refcount_dec_and_test(&neigh->refcnt))
		neigh_destroy(neigh);
}

static inline struct neighbour * neigh_clone(struct neighbour *neigh)
{
	if (neigh)
		refcount_inc(&neigh->refcnt);
	return neigh;
}

#define neigh_hold(n)	refcount_inc(&(n)->refcnt)

static __always_inline int neigh_event_send_probe(struct neighbour *neigh,
						  struct sk_buff *skb,
						  const bool immediate_ok)
{
	unsigned long now = jiffies;

	if (READ_ONCE(neigh->used) != now)
		WRITE_ONCE(neigh->used, now);
	if (!(READ_ONCE(neigh->nud_state) & (NUD_CONNECTED | NUD_DELAY | NUD_PROBE)))
		return __neigh_event_send(neigh, skb, immediate_ok);
	return 0;
}

static inline int neigh_event_send(struct neighbour *neigh, struct sk_buff *skb)
{
	return neigh_event_send_probe(neigh, skb, true);
}

#if IS_ENABLED(CONFIG_BRIDGE_NETFILTER)
static inline int neigh_hh_bridge(struct hh_cache *hh, struct sk_buff *skb)
{
	unsigned int seq, hh_alen;

	do {
		seq = read_seqbegin(&hh->hh_lock);
		hh_alen = HH_DATA_ALIGN(ETH_HLEN);
		memcpy(skb->data - hh_alen, hh->hh_data, ETH_ALEN + hh_alen - ETH_HLEN);
	} while (read_seqretry(&hh->hh_lock, seq));
	return 0;
}
#endif

static inline int neigh_hh_output(const struct hh_cache *hh, struct sk_buff *skb)
{
	unsigned int hh_alen = 0;
	unsigned int seq;
	unsigned int hh_len;

	do {
		seq = read_seqbegin(&hh->hh_lock);
		hh_len = READ_ONCE(hh->hh_len);
		if (likely(hh_len <= HH_DATA_MOD)) {
			hh_alen = HH_DATA_MOD;

			/* skb_push() would proceed silently if we have room for
			 * the unaligned size but not for the aligned size:
			 * check headroom explicitly.
			 */
			if (likely(skb_headroom(skb) >= HH_DATA_MOD)) {
				/* this is inlined by gcc */
				memcpy(skb->data - HH_DATA_MOD, hh->hh_data,
				       HH_DATA_MOD);
			}
		} else {
			hh_alen = HH_DATA_ALIGN(hh_len);

			if (likely(skb_headroom(skb) >= hh_alen)) {
				memcpy(skb->data - hh_alen, hh->hh_data,
				       hh_alen);
			}
		}
	} while (read_seqretry(&hh->hh_lock, seq));

	if (WARN_ON_ONCE(skb_headroom(skb) < hh_alen)) {
		kfree_skb(skb);
		return NET_XMIT_DROP;
	}

	__skb_push(skb, hh_len);
	return dev_queue_xmit(skb);
}

static inline int neigh_output(struct neighbour *n, struct sk_buff *skb,
			       bool skip_cache)
{
	const struct hh_cache *hh = &n->hh;

	/* n->nud_state and hh->hh_len could be changed under us.
	 * neigh_hh_output() is taking care of the race later.
	 */
	if (!skip_cache &&
	    (READ_ONCE(n->nud_state) & NUD_CONNECTED) &&
	    READ_ONCE(hh->hh_len))
		return neigh_hh_output(hh, skb);

	return READ_ONCE(n->output)(n, skb);
}

static inline struct neighbour *
__neigh_lookup(struct neigh_table *tbl, const void *pkey, struct net_device *dev, int creat)
{
	struct neighbour *n = neigh_lookup(tbl, pkey, dev);

	if (n || !creat)
		return n;

	n = neigh_create(tbl, pkey, dev);
	return IS_ERR(n) ? NULL : n;
}

static inline struct neighbour *
__neigh_lookup_errno(struct neigh_table *tbl, const void *pkey,
  struct net_device *dev)
{
	struct neighbour *n = neigh_lookup(tbl, pkey, dev);

	if (n)
		return n;

	return neigh_create(tbl, pkey, dev);
}

struct neighbour_cb {
	unsigned long sched_next;
	unsigned int flags;
};

#define LOCALLY_ENQUEUED 0x1

#define NEIGH_CB(skb)	((struct neighbour_cb *)(skb)->cb)

static inline void neigh_ha_snapshot(char *dst, const struct neighbour *n,
				     const struct net_device *dev)
{
	unsigned int seq;

	do {
		seq = read_seqbegin(&n->ha_lock);
		memcpy(dst, n->ha, dev->addr_len);
	} while (read_seqretry(&n->ha_lock, seq));
}

static inline void neigh_update_is_router(struct neighbour *neigh, u32 flags,
					  int *notify)
{
	u8 ndm_flags = 0;

	ndm_flags |= (flags & NEIGH_UPDATE_F_ISROUTER) ? NTF_ROUTER : 0;
	if ((neigh->flags ^ ndm_flags) & NTF_ROUTER) {
		if (ndm_flags & NTF_ROUTER)
			neigh->flags |= NTF_ROUTER;
		else
			neigh->flags &= ~NTF_ROUTER;
		*notify = 1;
	}
}
#endif<|MERGE_RESOLUTION|>--- conflicted
+++ resolved
@@ -238,16 +238,6 @@
 	struct pneigh_entry	**phash_buckets;
 };
 
-<<<<<<< HEAD
-enum {
-	NEIGH_ARP_TABLE = 0,
-	NEIGH_ND_TABLE = 1,
-	NEIGH_NR_TABLES,
-	NEIGH_LINK_TABLE = NEIGH_NR_TABLES /* Pseudo table for neigh_xmit */
-};
-
-=======
->>>>>>> fcc79e17
 static inline int neigh_parms_family(struct neigh_parms *p)
 {
 	return p->tbl->family;
