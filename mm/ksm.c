--- conflicted
+++ resolved
@@ -2261,12 +2261,7 @@
 
 	/* Start by searching for the folio in the stable tree */
 	kfolio = stable_tree_search(page);
-<<<<<<< HEAD
-	if (!IS_ERR_OR_NULL(kfolio) && &kfolio->page == page &&
-	    rmap_item->head == stable_node) {
-=======
 	if (&kfolio->page == page && rmap_item->head == stable_node) {
->>>>>>> 5c00ff74
 		folio_put(kfolio);
 		return;
 	}
