--- conflicted
+++ resolved
@@ -186,9 +186,6 @@
 	u64			svcr;
 	u64			tpidr2_el0;
 	u64			por_el0;
-<<<<<<< HEAD
-	ANDROID_VENDOR_DATA(1);
-=======
 #ifdef CONFIG_ARM64_GCS
 	unsigned int		gcs_el0_mode;
 	unsigned int		gcs_el0_locked;
@@ -196,7 +193,7 @@
 	u64			gcs_base;
 	u64			gcs_size;
 #endif
->>>>>>> ba1f9c8f
+	ANDROID_VENDOR_DATA(1);
 };
 
 static inline unsigned int thread_get_vl(struct thread_struct *thread,
