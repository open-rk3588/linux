# SPDX-License-Identifier: GPL-2.0
# Backward compatibility
asflags-y  += $(EXTRA_AFLAGS)
ccflags-y  += $(EXTRA_CFLAGS)
cppflags-y += $(EXTRA_CPPFLAGS)
ldflags-y  += $(EXTRA_LDFLAGS)

# flags that take effect in current and sub directories
KBUILD_AFLAGS += $(subdir-asflags-y)
KBUILD_CFLAGS += $(subdir-ccflags-y)
KBUILD_RUSTFLAGS += $(subdir-rustflags-y)

# Figure out what we need to build from the various variables
# ===========================================================================

# When an object is listed to be built compiled-in and modular,
# only build the compiled-in version
obj-m := $(filter-out $(obj-y),$(obj-m))

# Libraries are always collected in one lib file.
# Filter out objects already built-in
lib-y := $(filter-out $(obj-y), $(sort $(lib-y) $(lib-m)))

# Subdirectories we need to descend into
subdir-ym := $(sort $(subdir-y) $(subdir-m) \
			$(patsubst %/,%, $(filter %/, $(obj-y) $(obj-m))))

# Handle objects in subdirs:
# - If we encounter foo/ in $(obj-y), replace it by foo/built-in.a and
#   foo/modules.order
# - If we encounter foo/ in $(obj-m), replace it by foo/modules.order
#
# Generate modules.order to determine modorder. Unfortunately, we don't have
# information about ordering between -y and -m subdirs. Just put -y's first.

ifdef need-modorder
obj-m := $(patsubst %/,%/modules.order, $(filter %/, $(obj-y)) $(obj-m))
else
obj-m := $(filter-out %/, $(obj-m))
endif

ifdef need-builtin
obj-y		:= $(patsubst %/, %/built-in.a, $(obj-y))
else
obj-y		:= $(filter-out %/, $(obj-y))
endif

# Expand $(foo-objs) $(foo-y) etc. by replacing their individuals
suffix-search = $(strip $(foreach s, $3, $($(1:%$(strip $2)=%$s))))
# List composite targets that are constructed by combining other targets
multi-search = $(sort $(foreach m, $1, $(if $(call suffix-search, $m, $2, $3 -), $m)))
# List primitive targets that are compiled from source files
real-search = $(foreach m, $1, $(if $(call suffix-search, $m, $2, $3 -), $(call suffix-search, $m, $2, $3), $m))

# If $(foo-objs), $(foo-y), $(foo-m), or $(foo-) exists, foo.o is a composite object
multi-obj-y := $(call multi-search, $(obj-y), .o, -objs -y)
multi-obj-m := $(call multi-search, $(obj-m), .o, -objs -y -m)
multi-obj-ym := $(multi-obj-y) $(multi-obj-m)

# Replace multi-part objects by their individual parts,
# including built-in.a from subdirectories
real-obj-y := $(call real-search, $(obj-y), .o, -objs -y)
real-obj-m := $(call real-search, $(obj-m), .o, -objs -y -m)

always-y += $(always-m)

# hostprogs-always-y += foo
# ... is a shorthand for
# hostprogs += foo
# always-y  += foo
hostprogs += $(hostprogs-always-y) $(hostprogs-always-m)
always-y += $(hostprogs-always-y) $(hostprogs-always-m)

# userprogs-always-y is likewise.
userprogs += $(userprogs-always-y) $(userprogs-always-m)
always-y += $(userprogs-always-y) $(userprogs-always-m)

# Add subdir path

ifneq ($(obj),.)
extra-y		:= $(addprefix $(obj)/,$(extra-y))
always-y	:= $(addprefix $(obj)/,$(always-y))
targets		:= $(addprefix $(obj)/,$(targets))
obj-m		:= $(addprefix $(obj)/,$(obj-m))
lib-y		:= $(addprefix $(obj)/,$(lib-y))
real-obj-y	:= $(addprefix $(obj)/,$(real-obj-y))
real-obj-m	:= $(addprefix $(obj)/,$(real-obj-m))
multi-obj-m	:= $(addprefix $(obj)/, $(multi-obj-m))
subdir-ym	:= $(addprefix $(obj)/,$(subdir-ym))
endif

# Finds the multi-part object the current object will be linked into.
# If the object belongs to two or more multi-part objects, list them all.
modname-multi = $(sort $(foreach m,$(multi-obj-ym),\
		$(if $(filter $*.o, $(call suffix-search, $m, .o, -objs -y -m)),$(m:.o=))))

__modname = $(or $(modname-multi),$(basetarget))

modname = $(subst $(space),:,$(__modname))
modfile = $(addprefix $(obj)/,$(__modname))

# target with $(obj)/ and its suffix stripped
target-stem = $(basename $(patsubst $(obj)/%,%,$@))

# These flags are needed for modversions and compiling, so we define them here
# $(modname_flags) defines KBUILD_MODNAME as the name of the module it will
# end up in (or would, if it gets compiled in)
name-fix-token = $(subst $(comma),_,$(subst -,_,$1))
name-fix = $(call stringify,$(call name-fix-token,$1))
basename_flags = -DKBUILD_BASENAME=$(call name-fix,$(basetarget))
modname_flags  = -DKBUILD_MODNAME=$(call name-fix,$(modname)) \
		 -D__KBUILD_MODNAME=kmod_$(call name-fix-token,$(modname))
modfile_flags  = -DKBUILD_MODFILE=$(call stringify,$(modfile))

_c_flags       = $(filter-out $(CFLAGS_REMOVE_$(target-stem).o), \
                     $(filter-out $(ccflags-remove-y), \
                         $(KBUILD_CPPFLAGS) $(KBUILD_CFLAGS) $(ccflags-y)) \
                     $(CFLAGS_$(target-stem).o))
_rust_flags    = $(filter-out $(RUSTFLAGS_REMOVE_$(target-stem).o), \
                     $(filter-out $(rustflags-remove-y), \
                         $(KBUILD_RUSTFLAGS) $(rustflags-y)) \
                     $(RUSTFLAGS_$(target-stem).o))
_a_flags       = $(filter-out $(AFLAGS_REMOVE_$(target-stem).o), \
                     $(filter-out $(asflags-remove-y), \
                         $(KBUILD_CPPFLAGS) $(KBUILD_AFLAGS) $(asflags-y)) \
                     $(AFLAGS_$(target-stem).o))
_cpp_flags     = $(KBUILD_CPPFLAGS) $(cppflags-y) $(CPPFLAGS_$(target-stem).lds)

#
# Enable gcov profiling flags for a file, directory or for all files depending
# on variables GCOV_PROFILE_obj.o, GCOV_PROFILE and CONFIG_GCOV_PROFILE_ALL
# (in this order)
#
ifeq ($(CONFIG_GCOV_KERNEL),y)
_c_flags += $(if $(patsubst n%,, \
		$(GCOV_PROFILE_$(target-stem).o)$(GCOV_PROFILE)$(if $(is-kernel-object),$(CONFIG_GCOV_PROFILE_ALL))), \
		$(CFLAGS_GCOV))
endif

#
# Enable address sanitizer flags for kernel except some files or directories
# we don't want to check (depends on variables KASAN_SANITIZE_obj.o, KASAN_SANITIZE)
#
ifeq ($(CONFIG_KASAN),y)
ifneq ($(CONFIG_KASAN_HW_TAGS),y)
_c_flags += $(if $(patsubst n%,, \
		$(KASAN_SANITIZE_$(target-stem).o)$(KASAN_SANITIZE)$(is-kernel-object)), \
		$(CFLAGS_KASAN), $(CFLAGS_KASAN_NOSANITIZE))
endif
endif

ifeq ($(CONFIG_KMSAN),y)
_c_flags += $(if $(patsubst n%,, \
		$(KMSAN_SANITIZE_$(target-stem).o)$(KMSAN_SANITIZE)$(is-kernel-object)), \
		$(CFLAGS_KMSAN))
_c_flags += $(if $(patsubst n%,, \
		$(KMSAN_ENABLE_CHECKS_$(target-stem).o)$(KMSAN_ENABLE_CHECKS)$(is-kernel-object)), \
		, -mllvm -msan-disable-checks=1)
endif

ifeq ($(CONFIG_UBSAN),y)
_c_flags += $(if $(patsubst n%,, \
		$(UBSAN_SANITIZE_$(target-stem).o)$(UBSAN_SANITIZE)$(is-kernel-object)), \
		$(CFLAGS_UBSAN))
_c_flags += $(if $(patsubst n%,, \
		$(UBSAN_SIGNED_WRAP_$(target-stem).o)$(UBSAN_SANITIZE_$(target-stem).o)$(UBSAN_SIGNED_WRAP)$(UBSAN_SANITIZE)$(is-kernel-object)), \
		$(CFLAGS_UBSAN_SIGNED_WRAP))
endif

ifeq ($(CONFIG_KCOV),y)
_c_flags += $(if $(patsubst n%,, \
	$(KCOV_INSTRUMENT_$(target-stem).o)$(KCOV_INSTRUMENT)$(if $(is-kernel-object),$(CONFIG_KCOV_INSTRUMENT_ALL))), \
	$(CFLAGS_KCOV))
endif

#
# Enable KCSAN flags except some files or directories we don't want to check
# (depends on variables KCSAN_SANITIZE_obj.o, KCSAN_SANITIZE)
#
ifeq ($(CONFIG_KCSAN),y)
_c_flags += $(if $(patsubst n%,, \
	$(KCSAN_SANITIZE_$(target-stem).o)$(KCSAN_SANITIZE)$(is-kernel-object)), \
	$(CFLAGS_KCSAN))
# Some uninstrumented files provide implied barriers required to avoid false
# positives: set KCSAN_INSTRUMENT_BARRIERS for barrier instrumentation only.
_c_flags += $(if $(patsubst n%,, \
	$(KCSAN_INSTRUMENT_BARRIERS_$(target-stem).o)$(KCSAN_INSTRUMENT_BARRIERS)n), \
	-D__KCSAN_INSTRUMENT_BARRIERS__)
endif

# $(src) for including checkin headers from generated source files
# $(obj) for including generated headers from checkin source files
ifeq ($(KBUILD_EXTMOD),)
ifdef building_out_of_srctree
_c_flags   += $(addprefix -I, $(src) $(obj))
_a_flags   += $(addprefix -I, $(src) $(obj))
_cpp_flags += $(addprefix -I, $(src) $(obj))
endif
endif

# If $(is-kernel-object) is 'y', this object will be linked to vmlinux or modules
is-kernel-object = $(or $(part-of-builtin),$(part-of-module))

part-of-builtin = $(if $(filter $(basename $@).o, $(real-obj-y) $(lib-y)),y)
part-of-module = $(if $(filter $(basename $@).o, $(real-obj-m)),y)
quiet_modtag = $(if $(part-of-module),[M],   )

modkern_cflags =                                          \
	$(if $(part-of-module),                           \
		$(KBUILD_CFLAGS_MODULE) $(CFLAGS_MODULE), \
		$(KBUILD_CFLAGS_KERNEL) $(CFLAGS_KERNEL) $(modfile_flags))

modkern_rustflags =                                              \
	$(if $(part-of-module),                                   \
		$(KBUILD_RUSTFLAGS_MODULE) $(RUSTFLAGS_MODULE), \
		$(KBUILD_RUSTFLAGS_KERNEL) $(RUSTFLAGS_KERNEL))

modkern_aflags = $(if $(part-of-module),				\
			$(KBUILD_AFLAGS_MODULE) $(AFLAGS_MODULE),	\
			$(KBUILD_AFLAGS_KERNEL) $(AFLAGS_KERNEL) $(modfile_flags))

c_flags        = -Wp,-MMD,$(depfile) $(NOSTDINC_FLAGS) $(LINUXINCLUDE)     \
		 -include $(srctree)/include/linux/compiler_types.h       \
		 $(_c_flags) $(modkern_cflags)                           \
		 $(basename_flags) $(modname_flags)

rust_flags     = $(_rust_flags) $(modkern_rustflags) @$(objtree)/include/generated/rustc_cfg

a_flags        = -Wp,-MMD,$(depfile) $(NOSTDINC_FLAGS) $(LINUXINCLUDE)     \
		 $(_a_flags) $(modkern_aflags) $(modname_flags)

cpp_flags      = -Wp,-MMD,$(depfile) $(NOSTDINC_FLAGS) $(LINUXINCLUDE)     \
		 $(_cpp_flags)

ld_flags       = $(KBUILD_LDFLAGS) $(ldflags-y) $(LDFLAGS_$(@F))

<<<<<<< HEAD
# ANDROID: Allow DTC_INCLUDE to be set by the BUILD_CONFIG. This allows one to
# compile an out-of-tree device tree.
DTC_INCLUDE    += $(srctree)/scripts/dtc/include-prefixes

dtc_cpp_flags  = -Wp,-MMD,$(depfile).pre.tmp -nostdinc                    \
		 $(addprefix -I,$(DTC_INCLUDE))                          \
		 -undef -D__DTS__

=======
>>>>>>> 68e5c7d4
ifdef CONFIG_OBJTOOL

objtool := $(objtree)/tools/objtool/objtool

objtool-args-$(CONFIG_HAVE_JUMP_LABEL_HACK)		+= --hacks=jump_label
objtool-args-$(CONFIG_HAVE_NOINSTR_HACK)		+= --hacks=noinstr
objtool-args-$(CONFIG_MITIGATION_CALL_DEPTH_TRACKING)	+= --hacks=skylake
objtool-args-$(CONFIG_X86_KERNEL_IBT)			+= --ibt
objtool-args-$(CONFIG_FINEIBT)				+= --cfi
objtool-args-$(CONFIG_FTRACE_MCOUNT_USE_OBJTOOL)	+= --mcount
ifdef CONFIG_FTRACE_MCOUNT_USE_OBJTOOL
objtool-args-$(CONFIG_HAVE_OBJTOOL_NOP_MCOUNT)		+= --mnop
endif
objtool-args-$(CONFIG_UNWINDER_ORC)			+= --orc
objtool-args-$(CONFIG_MITIGATION_RETPOLINE)		+= --retpoline
objtool-args-$(CONFIG_MITIGATION_RETHUNK)		+= --rethunk
objtool-args-$(CONFIG_MITIGATION_SLS)			+= --sls
objtool-args-$(CONFIG_STACK_VALIDATION)			+= --stackval
objtool-args-$(CONFIG_HAVE_STATIC_CALL_INLINE)		+= --static-call
objtool-args-$(CONFIG_HAVE_UACCESS_VALIDATION)		+= --uaccess
objtool-args-$(CONFIG_GCOV_KERNEL)			+= --no-unreachable
objtool-args-$(CONFIG_PREFIX_SYMBOLS)			+= --prefix=$(CONFIG_FUNCTION_PADDING_BYTES)

objtool-args = $(objtool-args-y)					\
	$(if $(delay-objtool), --link)					\
	$(if $(part-of-module), --module)

delay-objtool := $(or $(CONFIG_LTO_CLANG),$(CONFIG_X86_KERNEL_IBT))

cmd_objtool = $(if $(objtool-enabled), ; $(objtool) $(objtool-args) $@)
cmd_gen_objtooldep = $(if $(objtool-enabled), { echo ; echo '$@: $$(wildcard $(objtool))' ; } >> $(dot-target).cmd)

endif # CONFIG_OBJTOOL

# Useful for describing the dependency of composite objects
# Usage:
#   $(call multi_depend, multi_used_targets, suffix_to_remove, suffix_to_add)
define multi_depend
$(foreach m, $1, \
	$(eval $m: \
	$(addprefix $(obj)/, $(call suffix-search, $(patsubst $(obj)/%,%,$m), $2, $3))))
endef

# Copy a file
# ===========================================================================
# 'cp' preserves permissions. If you use it to copy a file in read-only srctree,
# the copy would be read-only as well, leading to an error when executing the
# rule next time. Use 'cat' instead in order to generate a writable file.
quiet_cmd_copy = COPY    $@
      cmd_copy = cat $< > $@

$(obj)/%: $(src)/%_shipped
	$(call cmd,copy)

# Commands useful for building a boot image
# ===========================================================================
#
#	Use as following:
#
#	target: source(s) FORCE
#		$(if_changed,ld/objcopy/gzip)
#
#	and add target to 'targets' so that we know we have to
#	read in the saved command line

# Linking
# ---------------------------------------------------------------------------

quiet_cmd_ld = LD      $@
      cmd_ld = $(LD) $(ld_flags) $(real-prereqs) -o $@

# Archive
# ---------------------------------------------------------------------------

quiet_cmd_ar = AR      $@
      cmd_ar = rm -f $@; $(AR) cDPrsT $@ $(real-prereqs)

# Objcopy
# ---------------------------------------------------------------------------

quiet_cmd_objcopy = OBJCOPY $@
cmd_objcopy = $(OBJCOPY) $(OBJCOPYFLAGS) $(OBJCOPYFLAGS_$(@F)) $< $@

# Gzip
# ---------------------------------------------------------------------------

quiet_cmd_gzip = GZIP    $@
      cmd_gzip = cat $(real-prereqs) | $(KGZIP) -n -f -9 > $@

# Bzip2
# ---------------------------------------------------------------------------

# Bzip2 and LZMA do not include size in file... so we have to fake that;
# append the size as a 32-bit littleendian number as gzip does.
size_append = printf $(shell						\
dec_size=0;								\
for F in $(real-prereqs); do					\
	fsize=$$($(CONFIG_SHELL) $(srctree)/scripts/file-size.sh $$F);	\
	dec_size=$$(expr $$dec_size + $$fsize);				\
done;									\
printf "%08x\n" $$dec_size |						\
	sed 's/\(..\)/\1 /g' | {					\
		read ch0 ch1 ch2 ch3;					\
		for ch in $$ch3 $$ch2 $$ch1 $$ch0; do			\
			printf '%s%03o' '\\' $$((0x$$ch)); 		\
		done;							\
	}								\
)

quiet_cmd_file_size = GEN     $@
      cmd_file_size = $(size_append) > $@

quiet_cmd_bzip2 = BZIP2   $@
      cmd_bzip2 = cat $(real-prereqs) | $(KBZIP2) -9 > $@

quiet_cmd_bzip2_with_size = BZIP2   $@
      cmd_bzip2_with_size = { cat $(real-prereqs) | $(KBZIP2) -9; $(size_append); } > $@

# Lzma
# ---------------------------------------------------------------------------

quiet_cmd_lzma = LZMA    $@
      cmd_lzma = cat $(real-prereqs) | $(LZMA) -9 > $@

quiet_cmd_lzma_with_size = LZMA    $@
      cmd_lzma_with_size = { cat $(real-prereqs) | $(LZMA) -9; $(size_append); } > $@

quiet_cmd_lzo = LZO     $@
      cmd_lzo = cat $(real-prereqs) | $(KLZOP) -9 > $@

quiet_cmd_lzo_with_size = LZO     $@
      cmd_lzo_with_size = { cat $(real-prereqs) | $(KLZOP) -9; $(size_append); } > $@

quiet_cmd_lz4 = LZ4     $@
      cmd_lz4 = cat $(real-prereqs) | $(LZ4) -l -12 --favor-decSpeed stdin stdout > $@

quiet_cmd_lz4_with_size = LZ4     $@
      cmd_lz4_with_size = { cat $(real-prereqs) | $(LZ4) -l -12 --favor-decSpeed stdin stdout; \
                  $(size_append); } > $@

# U-Boot mkimage
# ---------------------------------------------------------------------------

MKIMAGE := $(srctree)/scripts/mkuboot.sh

# SRCARCH just happens to match slightly more than ARCH (on sparc), so reduces
# the number of overrides in arch makefiles
UIMAGE_ARCH ?= $(SRCARCH)
UIMAGE_COMPRESSION ?= $(or $(2),none)
UIMAGE_OPTS-y ?=
UIMAGE_TYPE ?= kernel
UIMAGE_LOADADDR ?= arch_must_set_this
UIMAGE_ENTRYADDR ?= $(UIMAGE_LOADADDR)
UIMAGE_NAME ?= Linux-$(KERNELRELEASE)

quiet_cmd_uimage = UIMAGE  $@
      cmd_uimage = $(BASH) $(MKIMAGE) -A $(UIMAGE_ARCH) -O linux \
			-C $(UIMAGE_COMPRESSION) $(UIMAGE_OPTS-y) \
			-T $(UIMAGE_TYPE) \
			-a $(UIMAGE_LOADADDR) -e $(UIMAGE_ENTRYADDR) \
			-n '$(UIMAGE_NAME)' -d $< $@

# Flat Image Tree (FIT)
# This allows for packaging of a kernel and all devicetrees files, using
# compression.
# ---------------------------------------------------------------------------

MAKE_FIT := $(srctree)/scripts/make_fit.py

# Use this to override the compression algorithm
FIT_COMPRESSION ?= gzip

quiet_cmd_fit = FIT     $@
      cmd_fit = $(MAKE_FIT) -o $@ --arch $(UIMAGE_ARCH) --os linux \
		--name '$(UIMAGE_NAME)' \
		$(if $(findstring 1,$(KBUILD_VERBOSE)),-v) \
		$(if $(FIT_DECOMPOSE_DTBS),--decompose-dtbs) \
		--compress $(FIT_COMPRESSION) -k $< @$(word 2,$^)

# XZ
# ---------------------------------------------------------------------------
# Use xzkern or xzkern_with_size to compress the kernel image and xzmisc to
# compress other things.
#
# xzkern uses a big LZMA2 dictionary since it doesn't increase memory usage
# of the kernel decompressor. A BCJ filter is used if it is available for
# the target architecture.
#
# xzkern_with_size also appends uncompressed size of the data using
# size_append. The .xz format has the size information available at the end
# of the file too, but it's in more complex format and it's good to avoid
# changing the part of the boot code that reads the uncompressed size.
# Note that the bytes added by size_append will make the xz tool think that
# the file is corrupt. This is expected.
#
# xzmisc doesn't use size_append, so it can be used to create normal .xz
# files. xzmisc uses smaller LZMA2 dictionary than xzkern, because a very
# big dictionary would increase the memory usage too much in the multi-call
# decompression mode. A BCJ filter isn't used either.
quiet_cmd_xzkern = XZKERN  $@
      cmd_xzkern = cat $(real-prereqs) | sh $(srctree)/scripts/xz_wrap.sh > $@

quiet_cmd_xzkern_with_size = XZKERN  $@
      cmd_xzkern_with_size = { cat $(real-prereqs) | sh $(srctree)/scripts/xz_wrap.sh; \
                     $(size_append); } > $@

quiet_cmd_xzmisc = XZMISC  $@
      cmd_xzmisc = cat $(real-prereqs) | $(XZ) --check=crc32 --lzma2=dict=1MiB > $@

# ZSTD
# ---------------------------------------------------------------------------
# Appends the uncompressed size of the data using size_append. The .zst
# format has the size information available at the beginning of the file too,
# but it's in a more complex format and it's good to avoid changing the part
# of the boot code that reads the uncompressed size.
#
# Note that the bytes added by size_append will make the zstd tool think that
# the file is corrupt. This is expected.
#
# zstd uses a maximum window size of 8 MB. zstd22 uses a maximum window size of
# 128 MB. zstd22 is used for kernel compression because it is decompressed in a
# single pass, so zstd doesn't need to allocate a window buffer. When streaming
# decompression is used, like initramfs decompression, zstd22 should likely not
# be used because it would require zstd to allocate a 128 MB buffer.

quiet_cmd_zstd = ZSTD    $@
      cmd_zstd = cat $(real-prereqs) | $(ZSTD) -19 > $@

quiet_cmd_zstd22 = ZSTD22  $@
      cmd_zstd22 = cat $(real-prereqs) | $(ZSTD) -22 --ultra > $@

quiet_cmd_zstd22_with_size = ZSTD22  $@
      cmd_zstd22_with_size = { cat $(real-prereqs) | $(ZSTD) -22 --ultra; $(size_append); } > $@

# ASM offsets
# ---------------------------------------------------------------------------

# Default sed regexp - multiline due to syntax constraints
#
# Use [:space:] because LLVM's integrated assembler inserts <tab> around
# the .ascii directive whereas GCC keeps the <space> as-is.
define sed-offsets
	's:^[[:space:]]*\.ascii[[:space:]]*"\(.*\)".*:\1:; \
	/^->/{s:->#\(.*\):/* \1 */:; \
	s:^->\([^ ]*\) [\$$#]*\([^ ]*\) \(.*\):#define \1 \2 /* \3 */:; \
	s:->::; p;}'
endef

# Use filechk to avoid rebuilds when a header changes, but the resulting file
# does not
define filechk_offsets
	 echo "#ifndef $2"; \
	 echo "#define $2"; \
	 echo "/*"; \
	 echo " * DO NOT MODIFY."; \
	 echo " *"; \
	 echo " * This file was generated by Kbuild"; \
	 echo " */"; \
	 echo ""; \
	 sed -ne $(sed-offsets) < $<; \
	 echo ""; \
	 echo "#endif"
endef<|MERGE_RESOLUTION|>--- conflicted
+++ resolved
@@ -234,17 +234,6 @@
 
 ld_flags       = $(KBUILD_LDFLAGS) $(ldflags-y) $(LDFLAGS_$(@F))
 
-<<<<<<< HEAD
-# ANDROID: Allow DTC_INCLUDE to be set by the BUILD_CONFIG. This allows one to
-# compile an out-of-tree device tree.
-DTC_INCLUDE    += $(srctree)/scripts/dtc/include-prefixes
-
-dtc_cpp_flags  = -Wp,-MMD,$(depfile).pre.tmp -nostdinc                    \
-		 $(addprefix -I,$(DTC_INCLUDE))                          \
-		 -undef -D__DTS__
-
-=======
->>>>>>> 68e5c7d4
 ifdef CONFIG_OBJTOOL
 
 objtool := $(objtree)/tools/objtool/objtool
