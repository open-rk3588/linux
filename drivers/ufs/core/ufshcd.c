--- conflicted
+++ resolved
@@ -5593,8 +5593,8 @@
 	lrbp->compl_time_stamp = ktime_get();
 	lrbp->compl_time_stamp_local_clock = local_clock();
 	cmd = lrbp->cmd;
+	trace_android_vh_ufs_compl_command(hba, lrbp);
 	if (cmd) {
-		trace_android_vh_ufs_compl_command(hba, lrbp);
 		if (unlikely(ufshcd_should_inform_monitor(hba, lrbp)))
 			ufshcd_update_monitor(hba, lrbp);
 		ufshcd_add_command_trace(hba, task_tag, UFS_CMD_COMP);
@@ -5602,12 +5602,7 @@
 		ufshcd_release_scsi_cmd(hba, lrbp);
 		/* Do not touch lrbp after scsi done */
 		scsi_done(cmd);
-<<<<<<< HEAD
-	} else if (hba->dev_cmd.complete) {
-		trace_android_vh_ufs_compl_command(hba, lrbp);
-=======
 	} else {
->>>>>>> 9c32cda4
 		if (cqe) {
 			ocs = le32_to_cpu(cqe->status) & MASK_OCS;
 			lrbp->utr_descriptor_ptr->header.ocs = ocs;
