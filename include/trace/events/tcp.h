/* SPDX-License-Identifier: GPL-2.0 */
#undef TRACE_SYSTEM
#define TRACE_SYSTEM tcp

#if !defined(_TRACE_TCP_H) || defined(TRACE_HEADER_MULTI_READ)
#define _TRACE_TCP_H

#include <linux/ipv6.h>
#include <linux/tcp.h>
#include <linux/tracepoint.h>
#include <net/ipv6.h>
#include <net/tcp.h>
#include <linux/sock_diag.h>
<<<<<<< HEAD
=======
#include <net/rstreason.h>
>>>>>>> 1613e604

/*
 * tcp event with arguments sk and skb
 *
 * Note: this class requires a valid sk pointer; while skb pointer could
 *       be NULL.
 */
DECLARE_EVENT_CLASS(tcp_event_sk_skb,

	TP_PROTO(const struct sock *sk, const struct sk_buff *skb),

	TP_ARGS(sk, skb),

	TP_STRUCT__entry(
		__field(const void *, skbaddr)
		__field(const void *, skaddr)
		__field(int, state)
		__field(__u16, sport)
		__field(__u16, dport)
		__field(__u16, family)
		__array(__u8, saddr, 4)
		__array(__u8, daddr, 4)
		__array(__u8, saddr_v6, 16)
		__array(__u8, daddr_v6, 16)
	),

	TP_fast_assign(
		const struct inet_sock *inet = inet_sk(sk);
		__be32 *p32;

		__entry->skbaddr = skb;
		__entry->skaddr = sk;
		__entry->state = sk->sk_state;

		__entry->sport = ntohs(inet->inet_sport);
		__entry->dport = ntohs(inet->inet_dport);
		__entry->family = sk->sk_family;

		p32 = (__be32 *) __entry->saddr;
		*p32 = inet->inet_saddr;

		p32 = (__be32 *) __entry->daddr;
		*p32 =  inet->inet_daddr;

		TP_STORE_ADDRS(__entry, inet->inet_saddr, inet->inet_daddr,
			      sk->sk_v6_rcv_saddr, sk->sk_v6_daddr);
	),

	TP_printk("skbaddr=%p skaddr=%p family=%s sport=%hu dport=%hu saddr=%pI4 daddr=%pI4 saddrv6=%pI6c daddrv6=%pI6c state=%s",
		  __entry->skbaddr, __entry->skaddr,
		  show_family_name(__entry->family),
		  __entry->sport, __entry->dport, __entry->saddr, __entry->daddr,
		  __entry->saddr_v6, __entry->daddr_v6,
		  show_tcp_state_name(__entry->state))
);

DEFINE_EVENT(tcp_event_sk_skb, tcp_retransmit_skb,

	TP_PROTO(const struct sock *sk, const struct sk_buff *skb),

	TP_ARGS(sk, skb)
);

#undef FN
#define FN(reason)	TRACE_DEFINE_ENUM(SK_RST_REASON_##reason);
DEFINE_RST_REASON(FN, FN)

#undef FN
#undef FNe
#define FN(reason)	{ SK_RST_REASON_##reason, #reason },
#define FNe(reason)	{ SK_RST_REASON_##reason, #reason }

/*
 * skb of trace_tcp_send_reset is the skb that caused RST. In case of
 * active reset, skb should be NULL
 */
TRACE_EVENT(tcp_send_reset,

	TP_PROTO(const struct sock *sk,
		 const struct sk_buff *skb,
		 const enum sk_rst_reason reason),

<<<<<<< HEAD
	TP_ARGS(sk, skb),
=======
	TP_ARGS(sk, skb, reason),
>>>>>>> 1613e604

	TP_STRUCT__entry(
		__field(const void *, skbaddr)
		__field(const void *, skaddr)
		__field(int, state)
<<<<<<< HEAD
=======
		__field(enum sk_rst_reason, reason)
>>>>>>> 1613e604
		__array(__u8, saddr, sizeof(struct sockaddr_in6))
		__array(__u8, daddr, sizeof(struct sockaddr_in6))
	),

	TP_fast_assign(
		__entry->skbaddr = skb;
		__entry->skaddr = sk;
		/* Zero means unknown state. */
		__entry->state = sk ? sk->sk_state : 0;

		memset(__entry->saddr, 0, sizeof(struct sockaddr_in6));
		memset(__entry->daddr, 0, sizeof(struct sockaddr_in6));

		if (sk && sk_fullsock(sk)) {
			const struct inet_sock *inet = inet_sk(sk);

			TP_STORE_ADDR_PORTS(__entry, inet, sk);
		} else if (skb) {
			const struct tcphdr *th = (const struct tcphdr *)skb->data;
			/*
			 * We should reverse the 4-tuple of skb, so later
			 * it can print the right flow direction of rst.
			 */
			TP_STORE_ADDR_PORTS_SKB(skb, th, entry->daddr, entry->saddr);
		}
<<<<<<< HEAD
	),

	TP_printk("skbaddr=%p skaddr=%p src=%pISpc dest=%pISpc state=%s",
		  __entry->skbaddr, __entry->skaddr,
		  __entry->saddr, __entry->daddr,
		  __entry->state ? show_tcp_state_name(__entry->state) : "UNKNOWN")
=======
		__entry->reason = reason;
	),

	TP_printk("skbaddr=%p skaddr=%p src=%pISpc dest=%pISpc state=%s reason=%s",
		  __entry->skbaddr, __entry->skaddr,
		  __entry->saddr, __entry->daddr,
		  __entry->state ? show_tcp_state_name(__entry->state) : "UNKNOWN",
		  __print_symbolic(__entry->reason, DEFINE_RST_REASON(FN, FNe)))
>>>>>>> 1613e604
);

#undef FN
#undef FNe

/*
 * tcp event with arguments sk
 *
 * Note: this class requires a valid sk pointer.
 */
DECLARE_EVENT_CLASS(tcp_event_sk,

	TP_PROTO(struct sock *sk),

	TP_ARGS(sk),

	TP_STRUCT__entry(
		__field(const void *, skaddr)
		__field(__u16, sport)
		__field(__u16, dport)
		__field(__u16, family)
		__array(__u8, saddr, 4)
		__array(__u8, daddr, 4)
		__array(__u8, saddr_v6, 16)
		__array(__u8, daddr_v6, 16)
		__field(__u64, sock_cookie)
	),

	TP_fast_assign(
		struct inet_sock *inet = inet_sk(sk);
		__be32 *p32;

		__entry->skaddr = sk;

		__entry->sport = ntohs(inet->inet_sport);
		__entry->dport = ntohs(inet->inet_dport);
		__entry->family = sk->sk_family;

		p32 = (__be32 *) __entry->saddr;
		*p32 = inet->inet_saddr;

		p32 = (__be32 *) __entry->daddr;
		*p32 =  inet->inet_daddr;

		TP_STORE_ADDRS(__entry, inet->inet_saddr, inet->inet_daddr,
			       sk->sk_v6_rcv_saddr, sk->sk_v6_daddr);

		__entry->sock_cookie = sock_gen_cookie(sk);
	),

	TP_printk("family=%s sport=%hu dport=%hu saddr=%pI4 daddr=%pI4 saddrv6=%pI6c daddrv6=%pI6c sock_cookie=%llx",
		  show_family_name(__entry->family),
		  __entry->sport, __entry->dport,
		  __entry->saddr, __entry->daddr,
		  __entry->saddr_v6, __entry->daddr_v6,
		  __entry->sock_cookie)
);

DEFINE_EVENT(tcp_event_sk, tcp_receive_reset,

	TP_PROTO(struct sock *sk),

	TP_ARGS(sk)
);

DEFINE_EVENT(tcp_event_sk, tcp_destroy_sock,

	TP_PROTO(struct sock *sk),

	TP_ARGS(sk)
);

DEFINE_EVENT(tcp_event_sk, tcp_rcv_space_adjust,

	TP_PROTO(struct sock *sk),

	TP_ARGS(sk)
);

TRACE_EVENT(tcp_retransmit_synack,

	TP_PROTO(const struct sock *sk, const struct request_sock *req),

	TP_ARGS(sk, req),

	TP_STRUCT__entry(
		__field(const void *, skaddr)
		__field(const void *, req)
		__field(__u16, sport)
		__field(__u16, dport)
		__field(__u16, family)
		__array(__u8, saddr, 4)
		__array(__u8, daddr, 4)
		__array(__u8, saddr_v6, 16)
		__array(__u8, daddr_v6, 16)
	),

	TP_fast_assign(
		struct inet_request_sock *ireq = inet_rsk(req);
		__be32 *p32;

		__entry->skaddr = sk;
		__entry->req = req;

		__entry->sport = ireq->ir_num;
		__entry->dport = ntohs(ireq->ir_rmt_port);
		__entry->family = sk->sk_family;

		p32 = (__be32 *) __entry->saddr;
		*p32 = ireq->ir_loc_addr;

		p32 = (__be32 *) __entry->daddr;
		*p32 = ireq->ir_rmt_addr;

		TP_STORE_ADDRS(__entry, ireq->ir_loc_addr, ireq->ir_rmt_addr,
			      ireq->ir_v6_loc_addr, ireq->ir_v6_rmt_addr);
	),

	TP_printk("family=%s sport=%hu dport=%hu saddr=%pI4 daddr=%pI4 saddrv6=%pI6c daddrv6=%pI6c",
		  show_family_name(__entry->family),
		  __entry->sport, __entry->dport,
		  __entry->saddr, __entry->daddr,
		  __entry->saddr_v6, __entry->daddr_v6)
);

#include <trace/events/net_probe_common.h>

TRACE_EVENT(tcp_probe,

	TP_PROTO(struct sock *sk, struct sk_buff *skb),

	TP_ARGS(sk, skb),

	TP_STRUCT__entry(
		/* sockaddr_in6 is always bigger than sockaddr_in */
		__array(__u8, saddr, sizeof(struct sockaddr_in6))
		__array(__u8, daddr, sizeof(struct sockaddr_in6))
		__field(__u16, sport)
		__field(__u16, dport)
		__field(__u16, family)
		__field(__u32, mark)
		__field(__u16, data_len)
		__field(__u32, snd_nxt)
		__field(__u32, snd_una)
		__field(__u32, snd_cwnd)
		__field(__u32, ssthresh)
		__field(__u32, snd_wnd)
		__field(__u32, srtt)
		__field(__u32, rcv_wnd)
		__field(__u64, sock_cookie)
		__field(const void *, skbaddr)
		__field(const void *, skaddr)
	),

	TP_fast_assign(
		const struct tcphdr *th = (const struct tcphdr *)skb->data;
		const struct inet_sock *inet = inet_sk(sk);
		const struct tcp_sock *tp = tcp_sk(sk);

		memset(__entry->saddr, 0, sizeof(struct sockaddr_in6));
		memset(__entry->daddr, 0, sizeof(struct sockaddr_in6));

		TP_STORE_ADDR_PORTS(__entry, inet, sk);

		/* For filtering use */
		__entry->sport = ntohs(inet->inet_sport);
		__entry->dport = ntohs(inet->inet_dport);
		__entry->mark = skb->mark;
		__entry->family = sk->sk_family;

		__entry->data_len = skb->len - __tcp_hdrlen(th);
		__entry->snd_nxt = tp->snd_nxt;
		__entry->snd_una = tp->snd_una;
		__entry->snd_cwnd = tcp_snd_cwnd(tp);
		__entry->snd_wnd = tp->snd_wnd;
		__entry->rcv_wnd = tp->rcv_wnd;
		__entry->ssthresh = tcp_current_ssthresh(sk);
		__entry->srtt = tp->srtt_us >> 3;
		__entry->sock_cookie = sock_gen_cookie(sk);

		__entry->skbaddr = skb;
		__entry->skaddr = sk;
	),

	TP_printk("family=%s src=%pISpc dest=%pISpc mark=%#x data_len=%d snd_nxt=%#x snd_una=%#x snd_cwnd=%u ssthresh=%u snd_wnd=%u srtt=%u rcv_wnd=%u sock_cookie=%llx skbaddr=%p skaddr=%p",
		  show_family_name(__entry->family),
		  __entry->saddr, __entry->daddr, __entry->mark,
		  __entry->data_len, __entry->snd_nxt, __entry->snd_una,
		  __entry->snd_cwnd, __entry->ssthresh, __entry->snd_wnd,
		  __entry->srtt, __entry->rcv_wnd, __entry->sock_cookie,
		  __entry->skbaddr, __entry->skaddr)
);

/*
 * tcp event with only skb
 */
DECLARE_EVENT_CLASS(tcp_event_skb,

	TP_PROTO(const struct sk_buff *skb),

	TP_ARGS(skb),

	TP_STRUCT__entry(
		__field(const void *, skbaddr)
		__array(__u8, saddr, sizeof(struct sockaddr_in6))
		__array(__u8, daddr, sizeof(struct sockaddr_in6))
	),

	TP_fast_assign(
		const struct tcphdr *th = (const struct tcphdr *)skb->data;
		__entry->skbaddr = skb;

		memset(__entry->saddr, 0, sizeof(struct sockaddr_in6));
		memset(__entry->daddr, 0, sizeof(struct sockaddr_in6));

		TP_STORE_ADDR_PORTS_SKB(skb, th, __entry->saddr, __entry->daddr);
	),

	TP_printk("skbaddr=%p src=%pISpc dest=%pISpc",
		  __entry->skbaddr, __entry->saddr, __entry->daddr)
);

DEFINE_EVENT(tcp_event_skb, tcp_bad_csum,

	TP_PROTO(const struct sk_buff *skb),

	TP_ARGS(skb)
);

TRACE_EVENT(tcp_cong_state_set,

	TP_PROTO(struct sock *sk, const u8 ca_state),

	TP_ARGS(sk, ca_state),

	TP_STRUCT__entry(
		__field(const void *, skaddr)
		__field(__u16, sport)
		__field(__u16, dport)
		__field(__u16, family)
		__array(__u8, saddr, 4)
		__array(__u8, daddr, 4)
		__array(__u8, saddr_v6, 16)
		__array(__u8, daddr_v6, 16)
		__field(__u8, cong_state)
	),

	TP_fast_assign(
		struct inet_sock *inet = inet_sk(sk);
		__be32 *p32;

		__entry->skaddr = sk;

		__entry->sport = ntohs(inet->inet_sport);
		__entry->dport = ntohs(inet->inet_dport);
		__entry->family = sk->sk_family;

		p32 = (__be32 *) __entry->saddr;
		*p32 = inet->inet_saddr;

		p32 = (__be32 *) __entry->daddr;
		*p32 =  inet->inet_daddr;

		TP_STORE_ADDRS(__entry, inet->inet_saddr, inet->inet_daddr,
			   sk->sk_v6_rcv_saddr, sk->sk_v6_daddr);

		__entry->cong_state = ca_state;
	),

	TP_printk("family=%s sport=%hu dport=%hu saddr=%pI4 daddr=%pI4 saddrv6=%pI6c daddrv6=%pI6c cong_state=%u",
		  show_family_name(__entry->family),
		  __entry->sport, __entry->dport,
		  __entry->saddr, __entry->daddr,
		  __entry->saddr_v6, __entry->daddr_v6,
		  __entry->cong_state)
);

#endif /* _TRACE_TCP_H */

/* This part must be outside protection */
#include <trace/define_trace.h><|MERGE_RESOLUTION|>--- conflicted
+++ resolved
@@ -11,10 +11,7 @@
 #include <net/ipv6.h>
 #include <net/tcp.h>
 #include <linux/sock_diag.h>
-<<<<<<< HEAD
-=======
 #include <net/rstreason.h>
->>>>>>> 1613e604
 
 /*
  * tcp event with arguments sk and skb
@@ -97,20 +94,13 @@
 		 const struct sk_buff *skb,
 		 const enum sk_rst_reason reason),
 
-<<<<<<< HEAD
-	TP_ARGS(sk, skb),
-=======
 	TP_ARGS(sk, skb, reason),
->>>>>>> 1613e604
 
 	TP_STRUCT__entry(
 		__field(const void *, skbaddr)
 		__field(const void *, skaddr)
 		__field(int, state)
-<<<<<<< HEAD
-=======
 		__field(enum sk_rst_reason, reason)
->>>>>>> 1613e604
 		__array(__u8, saddr, sizeof(struct sockaddr_in6))
 		__array(__u8, daddr, sizeof(struct sockaddr_in6))
 	),
@@ -136,14 +126,6 @@
 			 */
 			TP_STORE_ADDR_PORTS_SKB(skb, th, entry->daddr, entry->saddr);
 		}
-<<<<<<< HEAD
-	),
-
-	TP_printk("skbaddr=%p skaddr=%p src=%pISpc dest=%pISpc state=%s",
-		  __entry->skbaddr, __entry->skaddr,
-		  __entry->saddr, __entry->daddr,
-		  __entry->state ? show_tcp_state_name(__entry->state) : "UNKNOWN")
-=======
 		__entry->reason = reason;
 	),
 
@@ -152,7 +134,6 @@
 		  __entry->saddr, __entry->daddr,
 		  __entry->state ? show_tcp_state_name(__entry->state) : "UNKNOWN",
 		  __print_symbolic(__entry->reason, DEFINE_RST_REASON(FN, FNe)))
->>>>>>> 1613e604
 );
 
 #undef FN
