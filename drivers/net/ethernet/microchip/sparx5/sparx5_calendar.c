// SPDX-License-Identifier: GPL-2.0+
/* Microchip Sparx5 Switch driver
 *
 * Copyright (c) 2021 Microchip Technology Inc. and its subsidiaries.
 */

#include <linux/module.h>
#include <linux/device.h>

#include "sparx5_main_regs.h"
#include "sparx5_main.h"

/* QSYS calendar information */
#define SPX5_PORTS_PER_CALREG          10  /* Ports mapped in a calendar register */
#define SPX5_CALBITS_PER_PORT          3   /* Bit per port in calendar register */

/* DSM calendar information */
<<<<<<< HEAD
#define SPX5_DSM_CAL_EMPTY             0xFFFF
=======
>>>>>>> ecf99864
#define SPX5_DSM_CAL_TAXIS             8
#define SPX5_DSM_CAL_BW_LOSS           553

#define SPX5_TAXI_PORT_MAX             70

#define SPEED_12500                    12500

/* Maps from taxis to port numbers */
static u32 sparx5_taxi_ports[SPX5_DSM_CAL_TAXIS][SPX5_DSM_CAL_MAX_DEVS_PER_TAXI] = {
	{57, 12, 0, 1, 2, 16, 17, 18, 19, 20, 21, 22, 23},
	{58, 13, 3, 4, 5, 24, 25, 26, 27, 28, 29, 30, 31},
	{59, 14, 6, 7, 8, 32, 33, 34, 35, 36, 37, 38, 39},
	{60, 15, 9, 10, 11, 40, 41, 42, 43, 44, 45, 46, 47},
	{61, 48, 49, 50, 99, 99, 99, 99, 99, 99, 99, 99, 99},
	{62, 51, 52, 53, 99, 99, 99, 99, 99, 99, 99, 99, 99},
	{56, 63, 54, 55, 99, 99, 99, 99, 99, 99, 99, 99, 99},
	{64, 99, 99, 99, 99, 99, 99, 99, 99, 99, 99, 99, 99},
};

static u32 sparx5_target_bandwidth(struct sparx5 *sparx5)
{
	switch (sparx5->target_ct) {
	case SPX5_TARGET_CT_7546:
	case SPX5_TARGET_CT_7546TSN:
		return 65000;
	case SPX5_TARGET_CT_7549:
	case SPX5_TARGET_CT_7549TSN:
		return 91000;
	case SPX5_TARGET_CT_7552:
	case SPX5_TARGET_CT_7552TSN:
		return 129000;
	case SPX5_TARGET_CT_7556:
	case SPX5_TARGET_CT_7556TSN:
		return 161000;
	case SPX5_TARGET_CT_7558:
	case SPX5_TARGET_CT_7558TSN:
		return 201000;
	case SPX5_TARGET_CT_LAN9691VAO:
		return 46000;
	case SPX5_TARGET_CT_LAN9694RED:
	case SPX5_TARGET_CT_LAN9694TSN:
	case SPX5_TARGET_CT_LAN9694:
		return 68000;
	case SPX5_TARGET_CT_LAN9696RED:
	case SPX5_TARGET_CT_LAN9696TSN:
	case SPX5_TARGET_CT_LAN9692VAO:
	case SPX5_TARGET_CT_LAN9696:
		return 88000;
	case SPX5_TARGET_CT_LAN9698RED:
	case SPX5_TARGET_CT_LAN9698TSN:
	case SPX5_TARGET_CT_LAN9693VAO:
	case SPX5_TARGET_CT_LAN9698:
		return 101000;
	default:
		return 0;
	}
}

static u32 sparx5_clk_to_bandwidth(enum sparx5_core_clockfreq cclock)
{
	switch (cclock) {
	case SPX5_CORE_CLOCK_250MHZ: return 83000; /* 250000 / 3 */
	case SPX5_CORE_CLOCK_328MHZ: return 109375; /* 328000 / 3 */
	case SPX5_CORE_CLOCK_500MHZ: return 166000; /* 500000 / 3 */
	case SPX5_CORE_CLOCK_625MHZ: return  208000; /* 625000 / 3 */
	default: return 0;
	}
	return 0;
}

u32 sparx5_cal_speed_to_value(enum sparx5_cal_bw speed)
{
	switch (speed) {
	case SPX5_CAL_SPEED_1G:   return 1000;
	case SPX5_CAL_SPEED_2G5:  return 2500;
	case SPX5_CAL_SPEED_5G:   return 5000;
	case SPX5_CAL_SPEED_10G:  return 10000;
	case SPX5_CAL_SPEED_25G:  return 25000;
	case SPX5_CAL_SPEED_0G5:  return 500;
	case SPX5_CAL_SPEED_12G5: return 12500;
	default: return 0;
	}
}
EXPORT_SYMBOL_GPL(sparx5_cal_speed_to_value);

static u32 sparx5_bandwidth_to_calendar(u32 bw)
{
	switch (bw) {
	case SPEED_10:      return SPX5_CAL_SPEED_0G5;
	case SPEED_100:     return SPX5_CAL_SPEED_0G5;
	case SPEED_1000:    return SPX5_CAL_SPEED_1G;
	case SPEED_2500:    return SPX5_CAL_SPEED_2G5;
	case SPEED_5000:    return SPX5_CAL_SPEED_5G;
	case SPEED_10000:   return SPX5_CAL_SPEED_10G;
	case SPEED_12500:   return SPX5_CAL_SPEED_12G5;
	case SPEED_25000:   return SPX5_CAL_SPEED_25G;
	case SPEED_UNKNOWN: return SPX5_CAL_SPEED_1G;
	default:            return SPX5_CAL_SPEED_NONE;
	}
}

enum sparx5_cal_bw sparx5_get_port_cal_speed(struct sparx5 *sparx5, u32 portno)
{
	struct sparx5_port *port;

	if (portno >= sparx5->data->consts->n_ports) {
		/* Internal ports */
		if (portno ==
			    sparx5_get_internal_port(sparx5, SPX5_PORT_CPU_0) ||
		    portno ==
			    sparx5_get_internal_port(sparx5, SPX5_PORT_CPU_1)) {
			/* Equals 1.25G */
			return SPX5_CAL_SPEED_2G5;
		} else if (portno ==
			   sparx5_get_internal_port(sparx5, SPX5_PORT_VD0)) {
			/* IPMC only idle BW */
			return SPX5_CAL_SPEED_NONE;
		} else if (portno ==
			   sparx5_get_internal_port(sparx5, SPX5_PORT_VD1)) {
			/* OAM only idle BW */
			return SPX5_CAL_SPEED_NONE;
		} else if (portno ==
			   sparx5_get_internal_port(sparx5, SPX5_PORT_VD2)) {
			/* IPinIP gets only idle BW */
			return SPX5_CAL_SPEED_NONE;
		}
		/* not in port map */
		return SPX5_CAL_SPEED_NONE;
	}
	/* Front ports - may be used */
	port = sparx5->ports[portno];
	if (!port)
		return SPX5_CAL_SPEED_NONE;
	return sparx5_bandwidth_to_calendar(port->conf.bandwidth);
}
EXPORT_SYMBOL_GPL(sparx5_get_port_cal_speed);

/* Auto configure the QSYS calendar based on port configuration */
int sparx5_config_auto_calendar(struct sparx5 *sparx5)
{
	const struct sparx5_consts *consts = sparx5->data->consts;
	u32 cal[7], value, idx, portno;
	u32 max_core_bw;
	u32 total_bw = 0, used_port_bw = 0;
	int err = 0;
	enum sparx5_cal_bw spd;

	memset(cal, 0, sizeof(cal));

	max_core_bw = sparx5_clk_to_bandwidth(sparx5->coreclock);
	if (max_core_bw == 0) {
		dev_err(sparx5->dev, "Core clock not supported");
		return -EINVAL;
	}

	/* Setup the calendar with the bandwidth to each port */
	for (portno = 0; portno < consts->n_ports_all; portno++) {
		u64 reg, offset, this_bw;

		spd = sparx5_get_port_cal_speed(sparx5, portno);
		if (spd == SPX5_CAL_SPEED_NONE)
			continue;

		this_bw = sparx5_cal_speed_to_value(spd);
		if (portno < consts->n_ports)
			used_port_bw += this_bw;
		else
			/* Internal ports are granted half the value */
			this_bw = this_bw / 2;
		total_bw += this_bw;
		reg = portno;
		offset = do_div(reg, SPX5_PORTS_PER_CALREG);
		cal[reg] |= spd << (offset * SPX5_CALBITS_PER_PORT);
	}

	if (used_port_bw > sparx5_target_bandwidth(sparx5)) {
		dev_err(sparx5->dev,
			"Port BW %u above target BW %u\n",
			used_port_bw, sparx5_target_bandwidth(sparx5));
		return -EINVAL;
	}

	if (total_bw > max_core_bw) {
		dev_err(sparx5->dev,
			"Total BW %u above switch core BW %u\n",
			total_bw, max_core_bw);
		return -EINVAL;
	}

	/* Halt the calendar while changing it */
	if (is_sparx5(sparx5))
		spx5_rmw(QSYS_CAL_CTRL_CAL_MODE_SET(10),
			 QSYS_CAL_CTRL_CAL_MODE,
			 sparx5, QSYS_CAL_CTRL);

	/* Assign port bandwidth to auto calendar */
	for (idx = 0; idx < consts->n_auto_cals; idx++)
		spx5_wr(cal[idx], sparx5, QSYS_CAL_AUTO(idx));

	/* Increase grant rate of all ports to account for
	 * core clock ppm deviations
	 */
	spx5_rmw(QSYS_CAL_CTRL_CAL_AUTO_GRANT_RATE_SET(671), /* 672->671 */
		 QSYS_CAL_CTRL_CAL_AUTO_GRANT_RATE,
		 sparx5,
		 QSYS_CAL_CTRL);

	/* Grant idle usage to VD 0-2 */
	for (idx = 2; idx < 5; idx++)
		spx5_wr(HSCH_OUTB_SHARE_ENA_OUTB_SHARE_ENA_SET(12),
			sparx5,
			HSCH_OUTB_SHARE_ENA(idx));

	/* Enable Auto mode */
	spx5_rmw(QSYS_CAL_CTRL_CAL_MODE_SET(8),
		 QSYS_CAL_CTRL_CAL_MODE,
		 sparx5, QSYS_CAL_CTRL);

	/* Verify successful calendar config */
	value = spx5_rd(sparx5, QSYS_CAL_CTRL);
	if (QSYS_CAL_CTRL_CAL_AUTO_ERROR_GET(value)) {
		dev_err(sparx5->dev, "QSYS calendar error\n");
		err = -EINVAL;
	}
	return err;
}

static u32 sparx5_dsm_exb_gcd(u32 a, u32 b)
{
	if (b == 0)
		return a;
	return sparx5_dsm_exb_gcd(b, a % b);
}

static u32 sparx5_dsm_cal_len(u32 *cal)
{
	u32 idx = 0, len = 0;

	while (idx < SPX5_DSM_CAL_LEN) {
		if (cal[idx] != SPX5_DSM_CAL_EMPTY)
			len++;
		idx++;
	}
	return len;
}

static u32 sparx5_dsm_cp_cal(u32 *sched)
{
	u32 idx = 0, tmp;

	while (idx < SPX5_DSM_CAL_LEN) {
		if (sched[idx] != SPX5_DSM_CAL_EMPTY) {
			tmp = sched[idx];
			sched[idx] = SPX5_DSM_CAL_EMPTY;
			return tmp;
		}
		idx++;
	}
	return SPX5_DSM_CAL_EMPTY;
}

int sparx5_dsm_calendar_calc(struct sparx5 *sparx5, u32 taxi,
			     struct sparx5_calendar_data *data)
{
	bool slow_mode;
	u32 gcd, idx, sum, min, factor;
	u32 num_of_slots, slot_spd, empty_slots;
	u32 taxi_bw, clk_period_ps;

	clk_period_ps = sparx5_clk_period(sparx5->coreclock);
	taxi_bw = 128 * 1000000 / clk_period_ps;
	slow_mode = !!(clk_period_ps > 2000);
	memcpy(data->taxi_ports, &sparx5_taxi_ports[taxi],
	       sizeof(data->taxi_ports));

	for (idx = 0; idx < SPX5_DSM_CAL_LEN; idx++) {
		data->new_slots[idx] = SPX5_DSM_CAL_EMPTY;
		data->schedule[idx] = SPX5_DSM_CAL_EMPTY;
		data->temp_sched[idx] = SPX5_DSM_CAL_EMPTY;
	}
	/* Default empty calendar */
	data->schedule[0] = SPX5_DSM_CAL_MAX_DEVS_PER_TAXI;

	/* Map ports to taxi positions */
	for (idx = 0; idx < SPX5_DSM_CAL_MAX_DEVS_PER_TAXI; idx++) {
		u32 portno = data->taxi_ports[idx];

		if (portno < sparx5->data->consts->n_ports_all) {
			data->taxi_speeds[idx] = sparx5_cal_speed_to_value
				(sparx5_get_port_cal_speed(sparx5, portno));
		} else {
			data->taxi_speeds[idx] = 0;
		}
	}

	sum = 0;
	min = 25000;
	for (idx = 0; idx < ARRAY_SIZE(data->taxi_speeds); idx++) {
		u32 jdx;

		sum += data->taxi_speeds[idx];
		if (data->taxi_speeds[idx] && data->taxi_speeds[idx] < min)
			min = data->taxi_speeds[idx];
		gcd = min;
		for (jdx = 0; jdx < ARRAY_SIZE(data->taxi_speeds); jdx++)
			gcd = sparx5_dsm_exb_gcd(gcd, data->taxi_speeds[jdx]);
	}
	if (sum == 0) /* Empty calendar */
		return 0;
	/* Make room for overhead traffic */
	factor = 100 * 100 * 1000 / (100 * 100 - SPX5_DSM_CAL_BW_LOSS);

	if (sum * factor > (taxi_bw * 1000)) {
		dev_err(sparx5->dev,
			"Taxi %u, Requested BW %u above available BW %u\n",
			taxi, sum, taxi_bw);
		return -EINVAL;
	}
	for (idx = 0; idx < 4; idx++) {
		u32 raw_spd;

		if (idx == 0)
			raw_spd = gcd / 5;
		else if (idx == 1)
			raw_spd = gcd / 2;
		else if (idx == 2)
			raw_spd = gcd;
		else
			raw_spd = min;
		slot_spd = raw_spd * factor / 1000;
		num_of_slots = taxi_bw / slot_spd;
		if (num_of_slots <= 64)
			break;
	}

	num_of_slots = num_of_slots > 64 ? 64 : num_of_slots;
	slot_spd = taxi_bw / num_of_slots;

	sum = 0;
	for (idx = 0; idx < ARRAY_SIZE(data->taxi_speeds); idx++) {
		u32 spd = data->taxi_speeds[idx];
		u32 adjusted_speed = data->taxi_speeds[idx] * factor / 1000;

		if (adjusted_speed > 0) {
			data->avg_dist[idx] = (128 * 1000000 * 10) /
				(adjusted_speed * clk_period_ps);
		} else {
			data->avg_dist[idx] = -1;
		}
		data->dev_slots[idx] = ((spd * factor / slot_spd) + 999) / 1000;
		if (spd != 25000 && (spd != 10000 || !slow_mode)) {
			if (num_of_slots < (5 * data->dev_slots[idx])) {
				dev_err(sparx5->dev,
					"Taxi %u, speed %u, Low slot sep.\n",
					taxi, spd);
				return -EINVAL;
			}
		}
		sum += data->dev_slots[idx];
		if (sum > num_of_slots) {
			dev_err(sparx5->dev,
				"Taxi %u with overhead factor %u\n",
				taxi, factor);
			return -EINVAL;
		}
	}

	empty_slots = num_of_slots - sum;

	for (idx = 0; idx < empty_slots; idx++)
		data->schedule[idx] = SPX5_DSM_CAL_MAX_DEVS_PER_TAXI;

	for (idx = 1; idx < num_of_slots; idx++) {
		u32 indices_len = 0;
		u32 slot, jdx, kdx, ts;
		s32 cnt;
		u32 num_of_old_slots, num_of_new_slots, tgt_score;

		for (slot = 0; slot < ARRAY_SIZE(data->dev_slots); slot++) {
			if (data->dev_slots[slot] == idx) {
				data->indices[indices_len] = slot;
				indices_len++;
			}
		}
		if (indices_len == 0)
			continue;
		kdx = 0;
		for (slot = 0; slot < idx; slot++) {
			for (jdx = 0; jdx < indices_len; jdx++, kdx++)
				data->new_slots[kdx] = data->indices[jdx];
		}

		for (slot = 0; slot < SPX5_DSM_CAL_LEN; slot++) {
			if (data->schedule[slot] == SPX5_DSM_CAL_EMPTY)
				break;
		}

		num_of_old_slots =  slot;
		num_of_new_slots =  kdx;
		cnt = 0;
		ts = 0;

		if (num_of_new_slots > num_of_old_slots) {
			memcpy(data->short_list, data->schedule,
			       sizeof(data->short_list));
			memcpy(data->long_list, data->new_slots,
			       sizeof(data->long_list));
			tgt_score = 100000 * num_of_old_slots /
				num_of_new_slots;
		} else {
			memcpy(data->short_list, data->new_slots,
			       sizeof(data->short_list));
			memcpy(data->long_list, data->schedule,
			       sizeof(data->long_list));
			tgt_score = 100000 * num_of_new_slots /
				num_of_old_slots;
		}

		while (sparx5_dsm_cal_len(data->short_list) > 0 ||
		       sparx5_dsm_cal_len(data->long_list) > 0) {
			u32 act = 0;

			if (sparx5_dsm_cal_len(data->short_list) > 0) {
				data->temp_sched[ts] =
					sparx5_dsm_cp_cal(data->short_list);
				ts++;
				cnt += 100000;
				act = 1;
			}
			while (sparx5_dsm_cal_len(data->long_list) > 0 &&
			       cnt > 0) {
				data->temp_sched[ts] =
					sparx5_dsm_cp_cal(data->long_list);
				ts++;
				cnt -= tgt_score;
				act = 1;
			}
			if (act == 0) {
				dev_err(sparx5->dev,
					"Error in DSM calendar calculation\n");
				return -EINVAL;
			}
		}

		for (slot = 0; slot < SPX5_DSM_CAL_LEN; slot++) {
			if (data->temp_sched[slot] == SPX5_DSM_CAL_EMPTY)
				break;
		}
		for (slot = 0; slot < SPX5_DSM_CAL_LEN; slot++) {
			data->schedule[slot] = data->temp_sched[slot];
			data->temp_sched[slot] = SPX5_DSM_CAL_EMPTY;
			data->new_slots[slot] = SPX5_DSM_CAL_EMPTY;
		}
	}
	return 0;
}

static int sparx5_dsm_calendar_check(struct sparx5 *sparx5,
				     struct sparx5_calendar_data *data)
{
	u32 num_of_slots, idx, port;
	int cnt, max_dist;
	u32 slot_indices[SPX5_DSM_CAL_LEN], distances[SPX5_DSM_CAL_LEN];
	u32 cal_length = sparx5_dsm_cal_len(data->schedule);

	for (port = 0; port < SPX5_DSM_CAL_MAX_DEVS_PER_TAXI; port++) {
		num_of_slots = 0;
		max_dist = data->avg_dist[port];
		for (idx = 0; idx < SPX5_DSM_CAL_LEN; idx++) {
			slot_indices[idx] = SPX5_DSM_CAL_EMPTY;
			distances[idx] = SPX5_DSM_CAL_EMPTY;
		}

		for (idx = 0; idx < cal_length; idx++) {
			if (data->schedule[idx] == port) {
				slot_indices[num_of_slots] = idx;
				num_of_slots++;
			}
		}

		slot_indices[num_of_slots] = slot_indices[0] + cal_length;

		for (idx = 0; idx < num_of_slots; idx++) {
			distances[idx] = (slot_indices[idx + 1] -
					  slot_indices[idx]) * 10;
		}

		for (idx = 0; idx < num_of_slots; idx++) {
			u32 jdx, kdx;

			cnt = distances[idx] - max_dist;
			if (cnt < 0)
				cnt = -cnt;
			kdx = 0;
			for (jdx = (idx + 1) % num_of_slots;
			     jdx != idx;
			     jdx = (jdx + 1) % num_of_slots, kdx++) {
				cnt =  cnt + distances[jdx] - max_dist;
				if (cnt < 0)
					cnt = -cnt;
				if (cnt > max_dist)
					goto check_err;
			}
		}
	}
	return 0;
check_err:
	dev_err(sparx5->dev,
		"Port %u: distance %u above limit %d\n",
		port, cnt, max_dist);
	return -EINVAL;
}

static int sparx5_dsm_calendar_update(struct sparx5 *sparx5, u32 taxi,
				      struct sparx5_calendar_data *data)
{
	u32 cal_len = sparx5_dsm_cal_len(data->schedule), len, idx;

	if (!is_sparx5(sparx5)) {
		u32 val, act;

		val = spx5_rd(sparx5, DSM_TAXI_CAL_CFG(taxi));
		act = DSM_TAXI_CAL_CFG_CAL_SEL_STAT_GET(val);

		spx5_rmw(DSM_TAXI_CAL_CFG_CAL_PGM_SEL_SET(!act),
			 DSM_TAXI_CAL_CFG_CAL_PGM_SEL,
			 sparx5, DSM_TAXI_CAL_CFG(taxi));
	}

	spx5_rmw(DSM_TAXI_CAL_CFG_CAL_PGM_ENA_SET(1),
		 DSM_TAXI_CAL_CFG_CAL_PGM_ENA,
		 sparx5,
		 DSM_TAXI_CAL_CFG(taxi));
	for (idx = 0; idx < cal_len; idx++) {
		spx5_rmw(DSM_TAXI_CAL_CFG_CAL_IDX_SET(idx),
			 DSM_TAXI_CAL_CFG_CAL_IDX,
			 sparx5,
			 DSM_TAXI_CAL_CFG(taxi));
		spx5_rmw(DSM_TAXI_CAL_CFG_CAL_PGM_VAL_SET(data->schedule[idx]),
			 DSM_TAXI_CAL_CFG_CAL_PGM_VAL,
			 sparx5,
			 DSM_TAXI_CAL_CFG(taxi));
	}
	spx5_rmw(DSM_TAXI_CAL_CFG_CAL_PGM_ENA_SET(0),
		 DSM_TAXI_CAL_CFG_CAL_PGM_ENA,
		 sparx5,
		 DSM_TAXI_CAL_CFG(taxi));
	len = DSM_TAXI_CAL_CFG_CAL_CUR_LEN_GET(spx5_rd(sparx5,
						       DSM_TAXI_CAL_CFG(taxi)));
	if (len != cal_len - 1)
		goto update_err;

	if (!is_sparx5(sparx5)) {
		spx5_rmw(DSM_TAXI_CAL_CFG_CAL_SWITCH_SET(1),
			 DSM_TAXI_CAL_CFG_CAL_SWITCH,
			 sparx5, DSM_TAXI_CAL_CFG(taxi));
	}

	return 0;
update_err:
	dev_err(sparx5->dev, "Incorrect calendar length: %u\n", len);
	return -EINVAL;
}

/* Configure the DSM calendar based on port configuration */
int sparx5_config_dsm_calendar(struct sparx5 *sparx5)
{
	const struct sparx5_ops *ops = sparx5->data->ops;
	int taxi;
	struct sparx5_calendar_data *data;
	int err = 0;

	data = kzalloc(sizeof(*data), GFP_KERNEL);
	if (!data)
		return -ENOMEM;

	for (taxi = 0; taxi < sparx5->data->consts->n_dsm_cal_taxis; ++taxi) {
		err = ops->dsm_calendar_calc(sparx5, taxi, data);
		if (err) {
			dev_err(sparx5->dev, "DSM calendar calculation failed\n");
			goto cal_out;
		}
		err = sparx5_dsm_calendar_check(sparx5, data);
		if (err) {
			dev_err(sparx5->dev, "DSM calendar check failed\n");
			goto cal_out;
		}
		err = sparx5_dsm_calendar_update(sparx5, taxi, data);
		if (err) {
			dev_err(sparx5->dev, "DSM calendar update failed\n");
			goto cal_out;
		}
	}
cal_out:
	kfree(data);
	return err;
}<|MERGE_RESOLUTION|>--- conflicted
+++ resolved
@@ -15,10 +15,6 @@
 #define SPX5_CALBITS_PER_PORT          3   /* Bit per port in calendar register */
 
 /* DSM calendar information */
-<<<<<<< HEAD
-#define SPX5_DSM_CAL_EMPTY             0xFFFF
-=======
->>>>>>> ecf99864
 #define SPX5_DSM_CAL_TAXIS             8
 #define SPX5_DSM_CAL_BW_LOSS           553
 
