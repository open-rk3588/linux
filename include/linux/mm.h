/* SPDX-License-Identifier: GPL-2.0 */
#ifndef _LINUX_MM_H
#define _LINUX_MM_H

#include <linux/errno.h>

#ifdef __KERNEL__

#include <linux/mmdebug.h>
#include <linux/gfp.h>
#include <linux/bug.h>
#include <linux/list.h>
#include <linux/mmzone.h>
#include <linux/rbtree.h>
#include <linux/atomic.h>
#include <linux/debug_locks.h>
#include <linux/mm_types.h>
#include <linux/mmap_lock.h>
#include <linux/range.h>
#include <linux/pfn.h>
#include <linux/percpu-refcount.h>
#include <linux/bit_spinlock.h>
#include <linux/shrinker.h>
#include <linux/resource.h>
#include <linux/page_ext.h>
#include <linux/err.h>
#include <linux/page-flags.h>
#include <linux/page_ref.h>
#include <linux/memremap.h>
#include <linux/overflow.h>
#include <linux/sizes.h>
#include <linux/sched.h>
#include <linux/pgtable.h>
#include <linux/kasan.h>

struct mempolicy;
struct anon_vma;
struct anon_vma_chain;
struct user_struct;
struct pt_regs;

extern int sysctl_page_lock_unfairness;

void init_mm_internals(void);

#ifndef CONFIG_NUMA		/* Don't use mapnrs, do it properly */
extern unsigned long max_mapnr;

static inline void set_max_mapnr(unsigned long limit)
{
	max_mapnr = limit;
}
#else
static inline void set_max_mapnr(unsigned long limit) { }
#endif

extern atomic_long_t _totalram_pages;
static inline unsigned long totalram_pages(void)
{
	return (unsigned long)atomic_long_read(&_totalram_pages);
}

static inline void totalram_pages_inc(void)
{
	atomic_long_inc(&_totalram_pages);
}

static inline void totalram_pages_dec(void)
{
	atomic_long_dec(&_totalram_pages);
}

static inline void totalram_pages_add(long count)
{
	atomic_long_add(count, &_totalram_pages);
}

extern void * high_memory;
extern int page_cluster;

#ifdef CONFIG_SYSCTL
extern int sysctl_legacy_va_layout;
#else
#define sysctl_legacy_va_layout 0
#endif

#ifdef CONFIG_HAVE_ARCH_MMAP_RND_BITS
extern const int mmap_rnd_bits_min;
extern const int mmap_rnd_bits_max;
extern int mmap_rnd_bits __read_mostly;
#endif
#ifdef CONFIG_HAVE_ARCH_MMAP_RND_COMPAT_BITS
extern const int mmap_rnd_compat_bits_min;
extern const int mmap_rnd_compat_bits_max;
extern int mmap_rnd_compat_bits __read_mostly;
#endif

#include <asm/page.h>
#include <asm/processor.h>

/*
 * Architectures that support memory tagging (assigning tags to memory regions,
 * embedding these tags into addresses that point to these memory regions, and
 * checking that the memory and the pointer tags match on memory accesses)
 * redefine this macro to strip tags from pointers.
 * It's defined as noop for architectures that don't support memory tagging.
 */
#ifndef untagged_addr
#define untagged_addr(addr) (addr)
#endif

#ifndef __pa_symbol
#define __pa_symbol(x)  __pa(RELOC_HIDE((unsigned long)(x), 0))
#endif

#ifndef page_to_virt
#define page_to_virt(x)	__va(PFN_PHYS(page_to_pfn(x)))
#endif

#ifndef lm_alias
#define lm_alias(x)	__va(__pa_symbol(x))
#endif

/*
 * To prevent common memory management code establishing
 * a zero page mapping on a read fault.
 * This macro should be defined within <asm/pgtable.h>.
 * s390 does this to prevent multiplexing of hardware bits
 * related to the physical page in case of virtualization.
 */
#ifndef mm_forbids_zeropage
#define mm_forbids_zeropage(X)	(0)
#endif

/*
 * On some architectures it is expensive to call memset() for small sizes.
 * If an architecture decides to implement their own version of
 * mm_zero_struct_page they should wrap the defines below in a #ifndef and
 * define their own version of this macro in <asm/pgtable.h>
 */
#if BITS_PER_LONG == 64
/* This function must be updated when the size of struct page grows above 80
 * or reduces below 56. The idea that compiler optimizes out switch()
 * statement, and only leaves move/store instructions. Also the compiler can
 * combine write statements if they are both assignments and can be reordered,
 * this can result in several of the writes here being dropped.
 */
#define	mm_zero_struct_page(pp) __mm_zero_struct_page(pp)
static inline void __mm_zero_struct_page(struct page *page)
{
	unsigned long *_pp = (void *)page;

	 /* Check that struct page is either 56, 64, 72, or 80 bytes */
	BUILD_BUG_ON(sizeof(struct page) & 7);
	BUILD_BUG_ON(sizeof(struct page) < 56);
	BUILD_BUG_ON(sizeof(struct page) > 80);

	switch (sizeof(struct page)) {
	case 80:
		_pp[9] = 0;
		fallthrough;
	case 72:
		_pp[8] = 0;
		fallthrough;
	case 64:
		_pp[7] = 0;
		fallthrough;
	case 56:
		_pp[6] = 0;
		_pp[5] = 0;
		_pp[4] = 0;
		_pp[3] = 0;
		_pp[2] = 0;
		_pp[1] = 0;
		_pp[0] = 0;
	}
}
#else
#define mm_zero_struct_page(pp)  ((void)memset((pp), 0, sizeof(struct page)))
#endif

/*
 * Default maximum number of active map areas, this limits the number of vmas
 * per mm struct. Users can overwrite this number by sysctl but there is a
 * problem.
 *
 * When a program's coredump is generated as ELF format, a section is created
 * per a vma. In ELF, the number of sections is represented in unsigned short.
 * This means the number of sections should be smaller than 65535 at coredump.
 * Because the kernel adds some informative sections to a image of program at
 * generating coredump, we need some margin. The number of extra sections is
 * 1-3 now and depends on arch. We use "5" as safe margin, here.
 *
 * ELF extended numbering allows more than 65535 sections, so 16-bit bound is
 * not a hard limit any more. Although some userspace tools can be surprised by
 * that.
 */
#define MAPCOUNT_ELF_CORE_MARGIN	(5)
#define DEFAULT_MAX_MAP_COUNT	(USHRT_MAX - MAPCOUNT_ELF_CORE_MARGIN)

extern int sysctl_max_map_count;

extern unsigned long sysctl_user_reserve_kbytes;
extern unsigned long sysctl_admin_reserve_kbytes;

extern int sysctl_overcommit_memory;
extern int sysctl_overcommit_ratio;
extern unsigned long sysctl_overcommit_kbytes;

int overcommit_ratio_handler(struct ctl_table *, int, void *, size_t *,
		loff_t *);
int overcommit_kbytes_handler(struct ctl_table *, int, void *, size_t *,
		loff_t *);
int overcommit_policy_handler(struct ctl_table *, int, void *, size_t *,
		loff_t *);

#if defined(CONFIG_SPARSEMEM) && !defined(CONFIG_SPARSEMEM_VMEMMAP)
#define nth_page(page,n) pfn_to_page(page_to_pfn((page)) + (n))
#else
#define nth_page(page,n) ((page) + (n))
#endif

/* to align the pointer to the (next) page boundary */
#define PAGE_ALIGN(addr) ALIGN(addr, PAGE_SIZE)

/* test whether an address (unsigned long or pointer) is aligned to PAGE_SIZE */
#define PAGE_ALIGNED(addr)	IS_ALIGNED((unsigned long)(addr), PAGE_SIZE)

#define lru_to_page(head) (list_entry((head)->prev, struct page, lru))

void setup_initial_init_mm(void *start_code, void *end_code,
			   void *end_data, void *brk);

/*
 * Linux kernel virtual memory manager primitives.
 * The idea being to have a "virtual" mm in the same way
 * we have a virtual fs - giving a cleaner interface to the
 * mm details, and allowing different kinds of memory mappings
 * (from shared memory to executable loading to arbitrary
 * mmap() functions).
 */

struct vm_area_struct *vm_area_alloc(struct mm_struct *);
struct vm_area_struct *vm_area_dup(struct vm_area_struct *);
void vm_area_free(struct vm_area_struct *);

#ifndef CONFIG_MMU
extern struct rb_root nommu_region_tree;
extern struct rw_semaphore nommu_region_sem;

extern unsigned int kobjsize(const void *objp);
#endif

/*
 * vm_flags in vm_area_struct, see mm_types.h.
 * When changing, update also include/trace/events/mmflags.h
 */
#define VM_NONE		0x00000000

#define VM_READ		0x00000001	/* currently active flags */
#define VM_WRITE	0x00000002
#define VM_EXEC		0x00000004
#define VM_SHARED	0x00000008

/* mprotect() hardcodes VM_MAYREAD >> 4 == VM_READ, and so for r/w/x bits. */
#define VM_MAYREAD	0x00000010	/* limits for mprotect() etc */
#define VM_MAYWRITE	0x00000020
#define VM_MAYEXEC	0x00000040
#define VM_MAYSHARE	0x00000080

#define VM_GROWSDOWN	0x00000100	/* general info on the segment */
#define VM_UFFD_MISSING	0x00000200	/* missing pages tracking */
#define VM_PFNMAP	0x00000400	/* Page-ranges managed without "struct page", just pure PFN */
#define VM_UFFD_WP	0x00001000	/* wrprotect pages tracking */

#define VM_LOCKED	0x00002000
#define VM_IO           0x00004000	/* Memory mapped I/O or similar */

					/* Used by sys_madvise() */
#define VM_SEQ_READ	0x00008000	/* App will access data sequentially */
#define VM_RAND_READ	0x00010000	/* App will not benefit from clustered reads */

#define VM_DONTCOPY	0x00020000      /* Do not copy this vma on fork */
#define VM_DONTEXPAND	0x00040000	/* Cannot expand with mremap() */
#define VM_LOCKONFAULT	0x00080000	/* Lock the pages covered when they are faulted in */
#define VM_ACCOUNT	0x00100000	/* Is a VM accounted object */
#define VM_NORESERVE	0x00200000	/* should the VM suppress accounting */
#define VM_HUGETLB	0x00400000	/* Huge TLB Page VM */
#define VM_SYNC		0x00800000	/* Synchronous page faults */
#define VM_ARCH_1	0x01000000	/* Architecture-specific flag */
#define VM_WIPEONFORK	0x02000000	/* Wipe VMA contents in child. */
#define VM_DONTDUMP	0x04000000	/* Do not include in the core dump */

#ifdef CONFIG_MEM_SOFT_DIRTY
# define VM_SOFTDIRTY	0x08000000	/* Not soft dirty clean area */
#else
# define VM_SOFTDIRTY	0
#endif

#define VM_MIXEDMAP	0x10000000	/* Can contain "struct page" and pure PFN pages */
#define VM_HUGEPAGE	0x20000000	/* MADV_HUGEPAGE marked this vma */
#define VM_NOHUGEPAGE	0x40000000	/* MADV_NOHUGEPAGE marked this vma */
#define VM_MERGEABLE	0x80000000	/* KSM may merge identical pages */

#ifdef CONFIG_ARCH_USES_HIGH_VMA_FLAGS
#define VM_HIGH_ARCH_BIT_0	32	/* bit only usable on 64-bit architectures */
#define VM_HIGH_ARCH_BIT_1	33	/* bit only usable on 64-bit architectures */
#define VM_HIGH_ARCH_BIT_2	34	/* bit only usable on 64-bit architectures */
#define VM_HIGH_ARCH_BIT_3	35	/* bit only usable on 64-bit architectures */
#define VM_HIGH_ARCH_BIT_4	36	/* bit only usable on 64-bit architectures */
#define VM_HIGH_ARCH_0	BIT(VM_HIGH_ARCH_BIT_0)
#define VM_HIGH_ARCH_1	BIT(VM_HIGH_ARCH_BIT_1)
#define VM_HIGH_ARCH_2	BIT(VM_HIGH_ARCH_BIT_2)
#define VM_HIGH_ARCH_3	BIT(VM_HIGH_ARCH_BIT_3)
#define VM_HIGH_ARCH_4	BIT(VM_HIGH_ARCH_BIT_4)
#endif /* CONFIG_ARCH_USES_HIGH_VMA_FLAGS */

#ifdef CONFIG_ARCH_HAS_PKEYS
# define VM_PKEY_SHIFT	VM_HIGH_ARCH_BIT_0
# define VM_PKEY_BIT0	VM_HIGH_ARCH_0	/* A protection key is a 4-bit value */
# define VM_PKEY_BIT1	VM_HIGH_ARCH_1	/* on x86 and 5-bit value on ppc64   */
# define VM_PKEY_BIT2	VM_HIGH_ARCH_2
# define VM_PKEY_BIT3	VM_HIGH_ARCH_3
#ifdef CONFIG_PPC
# define VM_PKEY_BIT4  VM_HIGH_ARCH_4
#else
# define VM_PKEY_BIT4  0
#endif
#endif /* CONFIG_ARCH_HAS_PKEYS */

#if defined(CONFIG_X86)
# define VM_PAT		VM_ARCH_1	/* PAT reserves whole VMA at once (x86) */
#elif defined(CONFIG_PPC)
# define VM_SAO		VM_ARCH_1	/* Strong Access Ordering (powerpc) */
#elif defined(CONFIG_PARISC)
# define VM_GROWSUP	VM_ARCH_1
#elif defined(CONFIG_IA64)
# define VM_GROWSUP	VM_ARCH_1
#elif defined(CONFIG_SPARC64)
# define VM_SPARC_ADI	VM_ARCH_1	/* Uses ADI tag for access control */
# define VM_ARCH_CLEAR	VM_SPARC_ADI
#elif defined(CONFIG_ARM64)
# define VM_ARM64_BTI	VM_ARCH_1	/* BTI guarded page, a.k.a. GP bit */
# define VM_ARCH_CLEAR	VM_ARM64_BTI
#elif !defined(CONFIG_MMU)
# define VM_MAPPED_COPY	VM_ARCH_1	/* T if mapped copy of data (nommu mmap) */
#endif

#if defined(CONFIG_ARM64_MTE)
# define VM_MTE		VM_HIGH_ARCH_0	/* Use Tagged memory for access control */
# define VM_MTE_ALLOWED	VM_HIGH_ARCH_1	/* Tagged memory permitted */
#else
# define VM_MTE		VM_NONE
# define VM_MTE_ALLOWED	VM_NONE
#endif

#ifndef VM_GROWSUP
# define VM_GROWSUP	VM_NONE
#endif

#ifdef CONFIG_HAVE_ARCH_USERFAULTFD_MINOR
# define VM_UFFD_MINOR_BIT	37
# define VM_UFFD_MINOR		BIT(VM_UFFD_MINOR_BIT)	/* UFFD minor faults */
#else /* !CONFIG_HAVE_ARCH_USERFAULTFD_MINOR */
# define VM_UFFD_MINOR		VM_NONE
#endif /* CONFIG_HAVE_ARCH_USERFAULTFD_MINOR */

/* Bits set in the VMA until the stack is in its final location */
#define VM_STACK_INCOMPLETE_SETUP	(VM_RAND_READ | VM_SEQ_READ)

#define TASK_EXEC ((current->personality & READ_IMPLIES_EXEC) ? VM_EXEC : 0)

/* Common data flag combinations */
#define VM_DATA_FLAGS_TSK_EXEC	(VM_READ | VM_WRITE | TASK_EXEC | \
				 VM_MAYREAD | VM_MAYWRITE | VM_MAYEXEC)
#define VM_DATA_FLAGS_NON_EXEC	(VM_READ | VM_WRITE | VM_MAYREAD | \
				 VM_MAYWRITE | VM_MAYEXEC)
#define VM_DATA_FLAGS_EXEC	(VM_READ | VM_WRITE | VM_EXEC | \
				 VM_MAYREAD | VM_MAYWRITE | VM_MAYEXEC)

#ifndef VM_DATA_DEFAULT_FLAGS		/* arch can override this */
#define VM_DATA_DEFAULT_FLAGS  VM_DATA_FLAGS_EXEC
#endif

#ifndef VM_STACK_DEFAULT_FLAGS		/* arch can override this */
#define VM_STACK_DEFAULT_FLAGS VM_DATA_DEFAULT_FLAGS
#endif

#ifdef CONFIG_STACK_GROWSUP
#define VM_STACK	VM_GROWSUP
#else
#define VM_STACK	VM_GROWSDOWN
#endif

#define VM_STACK_FLAGS	(VM_STACK | VM_STACK_DEFAULT_FLAGS | VM_ACCOUNT)

/* VMA basic access permission flags */
#define VM_ACCESS_FLAGS (VM_READ | VM_WRITE | VM_EXEC)


/*
 * Special vmas that are non-mergable, non-mlock()able.
 */
#define VM_SPECIAL (VM_IO | VM_DONTEXPAND | VM_PFNMAP | VM_MIXEDMAP)

/* This mask prevents VMA from being scanned with khugepaged */
#define VM_NO_KHUGEPAGED (VM_SPECIAL | VM_HUGETLB)

/* This mask defines which mm->def_flags a process can inherit its parent */
#define VM_INIT_DEF_MASK	VM_NOHUGEPAGE

/* This mask is used to clear all the VMA flags used by mlock */
#define VM_LOCKED_CLEAR_MASK	(~(VM_LOCKED | VM_LOCKONFAULT))

/* Arch-specific flags to clear when updating VM flags on protection change */
#ifndef VM_ARCH_CLEAR
# define VM_ARCH_CLEAR	VM_NONE
#endif
#define VM_FLAGS_CLEAR	(ARCH_VM_PKEY_FLAGS | VM_ARCH_CLEAR)

/*
 * mapping from the currently active vm_flags protection bits (the
 * low four bits) to a page protection mask..
 */
extern pgprot_t protection_map[16];

/**
 * enum fault_flag - Fault flag definitions.
 * @FAULT_FLAG_WRITE: Fault was a write fault.
 * @FAULT_FLAG_MKWRITE: Fault was mkwrite of existing PTE.
 * @FAULT_FLAG_ALLOW_RETRY: Allow to retry the fault if blocked.
 * @FAULT_FLAG_RETRY_NOWAIT: Don't drop mmap_lock and wait when retrying.
 * @FAULT_FLAG_KILLABLE: The fault task is in SIGKILL killable region.
 * @FAULT_FLAG_TRIED: The fault has been tried once.
 * @FAULT_FLAG_USER: The fault originated in userspace.
 * @FAULT_FLAG_REMOTE: The fault is not for current task/mm.
 * @FAULT_FLAG_INSTRUCTION: The fault was during an instruction fetch.
 * @FAULT_FLAG_INTERRUPTIBLE: The fault can be interrupted by non-fatal signals.
 *
 * About @FAULT_FLAG_ALLOW_RETRY and @FAULT_FLAG_TRIED: we can specify
 * whether we would allow page faults to retry by specifying these two
 * fault flags correctly.  Currently there can be three legal combinations:
 *
 * (a) ALLOW_RETRY and !TRIED:  this means the page fault allows retry, and
 *                              this is the first try
 *
 * (b) ALLOW_RETRY and TRIED:   this means the page fault allows retry, and
 *                              we've already tried at least once
 *
 * (c) !ALLOW_RETRY and !TRIED: this means the page fault does not allow retry
 *
 * The unlisted combination (!ALLOW_RETRY && TRIED) is illegal and should never
 * be used.  Note that page faults can be allowed to retry for multiple times,
 * in which case we'll have an initial fault with flags (a) then later on
 * continuous faults with flags (b).  We should always try to detect pending
 * signals before a retry to make sure the continuous page faults can still be
 * interrupted if necessary.
 */
enum fault_flag {
	FAULT_FLAG_WRITE =		1 << 0,
	FAULT_FLAG_MKWRITE =		1 << 1,
	FAULT_FLAG_ALLOW_RETRY =	1 << 2,
	FAULT_FLAG_RETRY_NOWAIT = 	1 << 3,
	FAULT_FLAG_KILLABLE =		1 << 4,
	FAULT_FLAG_TRIED = 		1 << 5,
	FAULT_FLAG_USER =		1 << 6,
	FAULT_FLAG_REMOTE =		1 << 7,
	FAULT_FLAG_INSTRUCTION =	1 << 8,
	FAULT_FLAG_INTERRUPTIBLE =	1 << 9,
};

/*
 * The default fault flags that should be used by most of the
 * arch-specific page fault handlers.
 */
#define FAULT_FLAG_DEFAULT  (FAULT_FLAG_ALLOW_RETRY | \
			     FAULT_FLAG_KILLABLE | \
			     FAULT_FLAG_INTERRUPTIBLE)

/**
 * fault_flag_allow_retry_first - check ALLOW_RETRY the first time
 * @flags: Fault flags.
 *
 * This is mostly used for places where we want to try to avoid taking
 * the mmap_lock for too long a time when waiting for another condition
 * to change, in which case we can try to be polite to release the
 * mmap_lock in the first round to avoid potential starvation of other
 * processes that would also want the mmap_lock.
 *
 * Return: true if the page fault allows retry and this is the first
 * attempt of the fault handling; false otherwise.
 */
static inline bool fault_flag_allow_retry_first(enum fault_flag flags)
{
	return (flags & FAULT_FLAG_ALLOW_RETRY) &&
	    (!(flags & FAULT_FLAG_TRIED));
}

#define FAULT_FLAG_TRACE \
	{ FAULT_FLAG_WRITE,		"WRITE" }, \
	{ FAULT_FLAG_MKWRITE,		"MKWRITE" }, \
	{ FAULT_FLAG_ALLOW_RETRY,	"ALLOW_RETRY" }, \
	{ FAULT_FLAG_RETRY_NOWAIT,	"RETRY_NOWAIT" }, \
	{ FAULT_FLAG_KILLABLE,		"KILLABLE" }, \
	{ FAULT_FLAG_TRIED,		"TRIED" }, \
	{ FAULT_FLAG_USER,		"USER" }, \
	{ FAULT_FLAG_REMOTE,		"REMOTE" }, \
	{ FAULT_FLAG_INSTRUCTION,	"INSTRUCTION" }, \
	{ FAULT_FLAG_INTERRUPTIBLE,	"INTERRUPTIBLE" }

/*
 * vm_fault is filled by the pagefault handler and passed to the vma's
 * ->fault function. The vma's ->fault is responsible for returning a bitmask
 * of VM_FAULT_xxx flags that give details about how the fault was handled.
 *
 * MM layer fills up gfp_mask for page allocations but fault handler might
 * alter it if its implementation requires a different allocation context.
 *
 * pgoff should be used in favour of virtual_address, if possible.
 */
struct vm_fault {
	const struct {
		struct vm_area_struct *vma;	/* Target VMA */
		gfp_t gfp_mask;			/* gfp mask to be used for allocations */
		pgoff_t pgoff;			/* Logical page offset based on vma */
		unsigned long address;		/* Faulting virtual address */
	};
	enum fault_flag flags;		/* FAULT_FLAG_xxx flags
					 * XXX: should really be 'const' */
	pmd_t *pmd;			/* Pointer to pmd entry matching
					 * the 'address' */
	pud_t *pud;			/* Pointer to pud entry matching
					 * the 'address'
					 */
	union {
		pte_t orig_pte;		/* Value of PTE at the time of fault */
		pmd_t orig_pmd;		/* Value of PMD at the time of fault,
					 * used by PMD fault only.
					 */
	};

	struct page *cow_page;		/* Page handler may use for COW fault */
	struct page *page;		/* ->fault handlers should return a
					 * page here, unless VM_FAULT_NOPAGE
					 * is set (which is also implied by
					 * VM_FAULT_ERROR).
					 */
	/* These three entries are valid only while holding ptl lock */
	pte_t *pte;			/* Pointer to pte entry matching
					 * the 'address'. NULL if the page
					 * table hasn't been allocated.
					 */
	spinlock_t *ptl;		/* Page table lock.
					 * Protects pte page table if 'pte'
					 * is not NULL, otherwise pmd.
					 */
	pgtable_t prealloc_pte;		/* Pre-allocated pte page table.
					 * vm_ops->map_pages() sets up a page
					 * table from atomic context.
					 * do_fault_around() pre-allocates
					 * page table to avoid allocation from
					 * atomic context.
					 */
};

/* page entry size for vm->huge_fault() */
enum page_entry_size {
	PE_SIZE_PTE = 0,
	PE_SIZE_PMD,
	PE_SIZE_PUD,
};

/*
 * These are the virtual MM functions - opening of an area, closing and
 * unmapping it (needed to keep files on disk up-to-date etc), pointer
 * to the functions called when a no-page or a wp-page exception occurs.
 */
struct vm_operations_struct {
	void (*open)(struct vm_area_struct * area);
	void (*close)(struct vm_area_struct * area);
	/* Called any time before splitting to check if it's allowed */
	int (*may_split)(struct vm_area_struct *area, unsigned long addr);
	int (*mremap)(struct vm_area_struct *area);
	/*
	 * Called by mprotect() to make driver-specific permission
	 * checks before mprotect() is finalised.   The VMA must not
	 * be modified.  Returns 0 if eprotect() can proceed.
	 */
	int (*mprotect)(struct vm_area_struct *vma, unsigned long start,
			unsigned long end, unsigned long newflags);
	vm_fault_t (*fault)(struct vm_fault *vmf);
	vm_fault_t (*huge_fault)(struct vm_fault *vmf,
			enum page_entry_size pe_size);
	vm_fault_t (*map_pages)(struct vm_fault *vmf,
			pgoff_t start_pgoff, pgoff_t end_pgoff);
	unsigned long (*pagesize)(struct vm_area_struct * area);

	/* notification that a previously read-only page is about to become
	 * writable, if an error is returned it will cause a SIGBUS */
	vm_fault_t (*page_mkwrite)(struct vm_fault *vmf);

	/* same as page_mkwrite when using VM_PFNMAP|VM_MIXEDMAP */
	vm_fault_t (*pfn_mkwrite)(struct vm_fault *vmf);

	/* called by access_process_vm when get_user_pages() fails, typically
	 * for use by special VMAs. See also generic_access_phys() for a generic
	 * implementation useful for any iomem mapping.
	 */
	int (*access)(struct vm_area_struct *vma, unsigned long addr,
		      void *buf, int len, int write);

	/* Called by the /proc/PID/maps code to ask the vma whether it
	 * has a special name.  Returning non-NULL will also cause this
	 * vma to be dumped unconditionally. */
	const char *(*name)(struct vm_area_struct *vma);

#ifdef CONFIG_NUMA
	/*
	 * set_policy() op must add a reference to any non-NULL @new mempolicy
	 * to hold the policy upon return.  Caller should pass NULL @new to
	 * remove a policy and fall back to surrounding context--i.e. do not
	 * install a MPOL_DEFAULT policy, nor the task or system default
	 * mempolicy.
	 */
	int (*set_policy)(struct vm_area_struct *vma, struct mempolicy *new);

	/*
	 * get_policy() op must add reference [mpol_get()] to any policy at
	 * (vma,addr) marked as MPOL_SHARED.  The shared policy infrastructure
	 * in mm/mempolicy.c will do this automatically.
	 * get_policy() must NOT add a ref if the policy at (vma,addr) is not
	 * marked as MPOL_SHARED. vma policies are protected by the mmap_lock.
	 * If no [shared/vma] mempolicy exists at the addr, get_policy() op
	 * must return NULL--i.e., do not "fallback" to task or system default
	 * policy.
	 */
	struct mempolicy *(*get_policy)(struct vm_area_struct *vma,
					unsigned long addr);
#endif
	/*
	 * Called by vm_normal_page() for special PTEs to find the
	 * page for @addr.  This is useful if the default behavior
	 * (using pte_page()) would not find the correct page.
	 */
	struct page *(*find_special_page)(struct vm_area_struct *vma,
					  unsigned long addr);
};

static inline void vma_init(struct vm_area_struct *vma, struct mm_struct *mm)
{
	static const struct vm_operations_struct dummy_vm_ops = {};

	memset(vma, 0, sizeof(*vma));
	vma->vm_mm = mm;
	vma->vm_ops = &dummy_vm_ops;
	INIT_LIST_HEAD(&vma->anon_vma_chain);
}

static inline void vma_set_anonymous(struct vm_area_struct *vma)
{
	vma->vm_ops = NULL;
}

static inline bool vma_is_anonymous(struct vm_area_struct *vma)
{
	return !vma->vm_ops;
}

static inline bool vma_is_temporary_stack(struct vm_area_struct *vma)
{
	int maybe_stack = vma->vm_flags & (VM_GROWSDOWN | VM_GROWSUP);

	if (!maybe_stack)
		return false;

	if ((vma->vm_flags & VM_STACK_INCOMPLETE_SETUP) ==
						VM_STACK_INCOMPLETE_SETUP)
		return true;

	return false;
}

static inline bool vma_is_foreign(struct vm_area_struct *vma)
{
	if (!current->mm)
		return true;

	if (current->mm != vma->vm_mm)
		return true;

	return false;
}

static inline bool vma_is_accessible(struct vm_area_struct *vma)
{
	return vma->vm_flags & VM_ACCESS_FLAGS;
}

#ifdef CONFIG_SHMEM
/*
 * The vma_is_shmem is not inline because it is used only by slow
 * paths in userfault.
 */
bool vma_is_shmem(struct vm_area_struct *vma);
#else
static inline bool vma_is_shmem(struct vm_area_struct *vma) { return false; }
#endif

int vma_is_stack_for_current(struct vm_area_struct *vma);

/* flush_tlb_range() takes a vma, not a mm, and can care about flags */
#define TLB_FLUSH_VMA(mm,flags) { .vm_mm = (mm), .vm_flags = (flags) }

struct mmu_gather;
struct inode;

#include <linux/huge_mm.h>

/*
 * Methods to modify the page usage count.
 *
 * What counts for a page usage:
 * - cache mapping   (page->mapping)
 * - private data    (page->private)
 * - page mapped in a task's page tables, each mapping
 *   is counted separately
 *
 * Also, many kernel routines increase the page count before a critical
 * routine so they can be sure the page doesn't go away from under them.
 */

/*
 * Drop a ref, return true if the refcount fell to zero (the page has no users)
 */
static inline int put_page_testzero(struct page *page)
{
	VM_BUG_ON_PAGE(page_ref_count(page) == 0, page);
	return page_ref_dec_and_test(page);
}

static inline int folio_put_testzero(struct folio *folio)
{
	return put_page_testzero(&folio->page);
}

/*
 * Try to grab a ref unless the page has a refcount of zero, return false if
 * that is the case.
 * This can be called when MMU is off so it must not access
 * any of the virtual mappings.
 */
static inline bool get_page_unless_zero(struct page *page)
{
	return page_ref_add_unless(page, 1, 0);
}

extern int page_is_ram(unsigned long pfn);

enum {
	REGION_INTERSECTS,
	REGION_DISJOINT,
	REGION_MIXED,
};

int region_intersects(resource_size_t offset, size_t size, unsigned long flags,
		      unsigned long desc);

/* Support for virtually mapped pages */
struct page *vmalloc_to_page(const void *addr);
unsigned long vmalloc_to_pfn(const void *addr);

/*
 * Determine if an address is within the vmalloc range
 *
 * On nommu, vmalloc/vfree wrap through kmalloc/kfree directly, so there
 * is no special casing required.
 */

#ifndef is_ioremap_addr
#define is_ioremap_addr(x) is_vmalloc_addr(x)
#endif

#ifdef CONFIG_MMU
extern bool is_vmalloc_addr(const void *x);
extern int is_vmalloc_or_module_addr(const void *x);
#else
static inline bool is_vmalloc_addr(const void *x)
{
	return false;
}
static inline int is_vmalloc_or_module_addr(const void *x)
{
	return 0;
}
#endif

static inline int head_compound_mapcount(struct page *head)
{
	return atomic_read(compound_mapcount_ptr(head)) + 1;
}

/*
 * Mapcount of compound page as a whole, does not include mapped sub-pages.
 *
 * Must be called only for compound pages or any their tail sub-pages.
 */
static inline int compound_mapcount(struct page *page)
{
	VM_BUG_ON_PAGE(!PageCompound(page), page);
	page = compound_head(page);
	return head_compound_mapcount(page);
}

/*
 * The atomic page->_mapcount, starts from -1: so that transitions
 * both from it and to it can be tracked, using atomic_inc_and_test
 * and atomic_add_negative(-1).
 */
static inline void page_mapcount_reset(struct page *page)
{
	atomic_set(&(page)->_mapcount, -1);
}

int __page_mapcount(struct page *page);

/*
 * Mapcount of 0-order page; when compound sub-page, includes
 * compound_mapcount().
 *
 * Result is undefined for pages which cannot be mapped into userspace.
 * For example SLAB or special types of pages. See function page_has_type().
 * They use this place in struct page differently.
 */
static inline int page_mapcount(struct page *page)
{
	if (unlikely(PageCompound(page)))
		return __page_mapcount(page);
	return atomic_read(&page->_mapcount) + 1;
}

#ifdef CONFIG_TRANSPARENT_HUGEPAGE
int total_mapcount(struct page *page);
int page_trans_huge_mapcount(struct page *page, int *total_mapcount);
#else
static inline int total_mapcount(struct page *page)
{
	return page_mapcount(page);
}
static inline int page_trans_huge_mapcount(struct page *page,
					   int *total_mapcount)
{
	int mapcount = page_mapcount(page);
	if (total_mapcount)
		*total_mapcount = mapcount;
	return mapcount;
}
#endif

static inline struct page *virt_to_head_page(const void *x)
{
	struct page *page = virt_to_page(x);

	return compound_head(page);
}

void __put_page(struct page *page);

void put_pages_list(struct list_head *pages);

void split_page(struct page *page, unsigned int order);
void folio_copy(struct folio *dst, struct folio *src);
<<<<<<< HEAD
=======

unsigned long nr_free_buffer_pages(void);
>>>>>>> 512b7931

/*
 * Compound pages have a destructor function.  Provide a
 * prototype for that function and accessor functions.
 * These are _only_ valid on the head of a compound page.
 */
typedef void compound_page_dtor(struct page *);

/* Keep the enum in sync with compound_page_dtors array in mm/page_alloc.c */
enum compound_dtor_id {
	NULL_COMPOUND_DTOR,
	COMPOUND_PAGE_DTOR,
#ifdef CONFIG_HUGETLB_PAGE
	HUGETLB_PAGE_DTOR,
#endif
#ifdef CONFIG_TRANSPARENT_HUGEPAGE
	TRANSHUGE_PAGE_DTOR,
#endif
	NR_COMPOUND_DTORS,
};
extern compound_page_dtor * const compound_page_dtors[NR_COMPOUND_DTORS];

static inline void set_compound_page_dtor(struct page *page,
		enum compound_dtor_id compound_dtor)
{
	VM_BUG_ON_PAGE(compound_dtor >= NR_COMPOUND_DTORS, page);
	page[1].compound_dtor = compound_dtor;
}

static inline void destroy_compound_page(struct page *page)
{
	VM_BUG_ON_PAGE(page[1].compound_dtor >= NR_COMPOUND_DTORS, page);
	compound_page_dtors[page[1].compound_dtor](page);
}

static inline unsigned int compound_order(struct page *page)
{
	if (!PageHead(page))
		return 0;
	return page[1].compound_order;
}

/**
 * folio_order - The allocation order of a folio.
 * @folio: The folio.
 *
 * A folio is composed of 2^order pages.  See get_order() for the definition
 * of order.
 *
 * Return: The order of the folio.
 */
static inline unsigned int folio_order(struct folio *folio)
{
	return compound_order(&folio->page);
}

static inline bool hpage_pincount_available(struct page *page)
{
	/*
	 * Can the page->hpage_pinned_refcount field be used? That field is in
	 * the 3rd page of the compound page, so the smallest (2-page) compound
	 * pages cannot support it.
	 */
	page = compound_head(page);
	return PageCompound(page) && compound_order(page) > 1;
}

static inline int head_compound_pincount(struct page *head)
{
	return atomic_read(compound_pincount_ptr(head));
}

static inline int compound_pincount(struct page *page)
{
	VM_BUG_ON_PAGE(!hpage_pincount_available(page), page);
	page = compound_head(page);
	return head_compound_pincount(page);
}

static inline void set_compound_order(struct page *page, unsigned int order)
{
	page[1].compound_order = order;
	page[1].compound_nr = 1U << order;
}

/* Returns the number of pages in this potentially compound page. */
static inline unsigned long compound_nr(struct page *page)
{
	if (!PageHead(page))
		return 1;
	return page[1].compound_nr;
}

/* Returns the number of bytes in this potentially compound page. */
static inline unsigned long page_size(struct page *page)
{
	return PAGE_SIZE << compound_order(page);
}

/* Returns the number of bits needed for the number of bytes in a page */
static inline unsigned int page_shift(struct page *page)
{
	return PAGE_SHIFT + compound_order(page);
}

void free_compound_page(struct page *page);

#ifdef CONFIG_MMU
/*
 * Do pte_mkwrite, but only if the vma says VM_WRITE.  We do this when
 * servicing faults for write access.  In the normal case, do always want
 * pte_mkwrite.  But get_user_pages can cause write faults for mappings
 * that do not have writing enabled, when used by access_process_vm.
 */
static inline pte_t maybe_mkwrite(pte_t pte, struct vm_area_struct *vma)
{
	if (likely(vma->vm_flags & VM_WRITE))
		pte = pte_mkwrite(pte);
	return pte;
}

vm_fault_t do_set_pmd(struct vm_fault *vmf, struct page *page);
void do_set_pte(struct vm_fault *vmf, struct page *page, unsigned long addr);

vm_fault_t finish_fault(struct vm_fault *vmf);
vm_fault_t finish_mkwrite_fault(struct vm_fault *vmf);
#endif

/*
 * Multiple processes may "see" the same page. E.g. for untouched
 * mappings of /dev/null, all processes see the same page full of
 * zeroes, and text pages of executables and shared libraries have
 * only one copy in memory, at most, normally.
 *
 * For the non-reserved pages, page_count(page) denotes a reference count.
 *   page_count() == 0 means the page is free. page->lru is then used for
 *   freelist management in the buddy allocator.
 *   page_count() > 0  means the page has been allocated.
 *
 * Pages are allocated by the slab allocator in order to provide memory
 * to kmalloc and kmem_cache_alloc. In this case, the management of the
 * page, and the fields in 'struct page' are the responsibility of mm/slab.c
 * unless a particular usage is carefully commented. (the responsibility of
 * freeing the kmalloc memory is the caller's, of course).
 *
 * A page may be used by anyone else who does a __get_free_page().
 * In this case, page_count still tracks the references, and should only
 * be used through the normal accessor functions. The top bits of page->flags
 * and page->virtual store page management information, but all other fields
 * are unused and could be used privately, carefully. The management of this
 * page is the responsibility of the one who allocated it, and those who have
 * subsequently been given references to it.
 *
 * The other pages (we may call them "pagecache pages") are completely
 * managed by the Linux memory manager: I/O, buffers, swapping etc.
 * The following discussion applies only to them.
 *
 * A pagecache page contains an opaque `private' member, which belongs to the
 * page's address_space. Usually, this is the address of a circular list of
 * the page's disk buffers. PG_private must be set to tell the VM to call
 * into the filesystem to release these pages.
 *
 * A page may belong to an inode's memory mapping. In this case, page->mapping
 * is the pointer to the inode, and page->index is the file offset of the page,
 * in units of PAGE_SIZE.
 *
 * If pagecache pages are not associated with an inode, they are said to be
 * anonymous pages. These may become associated with the swapcache, and in that
 * case PG_swapcache is set, and page->private is an offset into the swapcache.
 *
 * In either case (swapcache or inode backed), the pagecache itself holds one
 * reference to the page. Setting PG_private should also increment the
 * refcount. The each user mapping also has a reference to the page.
 *
 * The pagecache pages are stored in a per-mapping radix tree, which is
 * rooted at mapping->i_pages, and indexed by offset.
 * Where 2.4 and early 2.6 kernels kept dirty/clean pages in per-address_space
 * lists, we instead now tag pages as dirty/writeback in the radix tree.
 *
 * All pagecache pages may be subject to I/O:
 * - inode pages may need to be read from disk,
 * - inode pages which have been modified and are MAP_SHARED may need
 *   to be written back to the inode on disk,
 * - anonymous pages (including MAP_PRIVATE file mappings) which have been
 *   modified may need to be swapped out to swap space and (later) to be read
 *   back into memory.
 */

/*
 * The zone field is never updated after free_area_init_core()
 * sets it, so none of the operations on it need to be atomic.
 */

/* Page flags: | [SECTION] | [NODE] | ZONE | [LAST_CPUPID] | ... | FLAGS | */
#define SECTIONS_PGOFF		((sizeof(unsigned long)*8) - SECTIONS_WIDTH)
#define NODES_PGOFF		(SECTIONS_PGOFF - NODES_WIDTH)
#define ZONES_PGOFF		(NODES_PGOFF - ZONES_WIDTH)
#define LAST_CPUPID_PGOFF	(ZONES_PGOFF - LAST_CPUPID_WIDTH)
#define KASAN_TAG_PGOFF		(LAST_CPUPID_PGOFF - KASAN_TAG_WIDTH)

/*
 * Define the bit shifts to access each section.  For non-existent
 * sections we define the shift as 0; that plus a 0 mask ensures
 * the compiler will optimise away reference to them.
 */
#define SECTIONS_PGSHIFT	(SECTIONS_PGOFF * (SECTIONS_WIDTH != 0))
#define NODES_PGSHIFT		(NODES_PGOFF * (NODES_WIDTH != 0))
#define ZONES_PGSHIFT		(ZONES_PGOFF * (ZONES_WIDTH != 0))
#define LAST_CPUPID_PGSHIFT	(LAST_CPUPID_PGOFF * (LAST_CPUPID_WIDTH != 0))
#define KASAN_TAG_PGSHIFT	(KASAN_TAG_PGOFF * (KASAN_TAG_WIDTH != 0))

/* NODE:ZONE or SECTION:ZONE is used to ID a zone for the buddy allocator */
#ifdef NODE_NOT_IN_PAGE_FLAGS
#define ZONEID_SHIFT		(SECTIONS_SHIFT + ZONES_SHIFT)
#define ZONEID_PGOFF		((SECTIONS_PGOFF < ZONES_PGOFF)? \
						SECTIONS_PGOFF : ZONES_PGOFF)
#else
#define ZONEID_SHIFT		(NODES_SHIFT + ZONES_SHIFT)
#define ZONEID_PGOFF		((NODES_PGOFF < ZONES_PGOFF)? \
						NODES_PGOFF : ZONES_PGOFF)
#endif

#define ZONEID_PGSHIFT		(ZONEID_PGOFF * (ZONEID_SHIFT != 0))

#define ZONES_MASK		((1UL << ZONES_WIDTH) - 1)
#define NODES_MASK		((1UL << NODES_WIDTH) - 1)
#define SECTIONS_MASK		((1UL << SECTIONS_WIDTH) - 1)
#define LAST_CPUPID_MASK	((1UL << LAST_CPUPID_SHIFT) - 1)
#define KASAN_TAG_MASK		((1UL << KASAN_TAG_WIDTH) - 1)
#define ZONEID_MASK		((1UL << ZONEID_SHIFT) - 1)

static inline enum zone_type page_zonenum(const struct page *page)
{
	ASSERT_EXCLUSIVE_BITS(page->flags, ZONES_MASK << ZONES_PGSHIFT);
	return (page->flags >> ZONES_PGSHIFT) & ZONES_MASK;
}

static inline enum zone_type folio_zonenum(const struct folio *folio)
{
	return page_zonenum(&folio->page);
}

#ifdef CONFIG_ZONE_DEVICE
static inline bool is_zone_device_page(const struct page *page)
{
	return page_zonenum(page) == ZONE_DEVICE;
}
extern void memmap_init_zone_device(struct zone *, unsigned long,
				    unsigned long, struct dev_pagemap *);
#else
static inline bool is_zone_device_page(const struct page *page)
{
	return false;
}
#endif

static inline bool is_zone_movable_page(const struct page *page)
{
	return page_zonenum(page) == ZONE_MOVABLE;
}

#ifdef CONFIG_DEV_PAGEMAP_OPS
void free_devmap_managed_page(struct page *page);
DECLARE_STATIC_KEY_FALSE(devmap_managed_key);

static inline bool page_is_devmap_managed(struct page *page)
{
	if (!static_branch_unlikely(&devmap_managed_key))
		return false;
	if (!is_zone_device_page(page))
		return false;
	switch (page->pgmap->type) {
	case MEMORY_DEVICE_PRIVATE:
	case MEMORY_DEVICE_FS_DAX:
		return true;
	default:
		break;
	}
	return false;
}

void put_devmap_managed_page(struct page *page);

#else /* CONFIG_DEV_PAGEMAP_OPS */
static inline bool page_is_devmap_managed(struct page *page)
{
	return false;
}

static inline void put_devmap_managed_page(struct page *page)
{
}
#endif /* CONFIG_DEV_PAGEMAP_OPS */

static inline bool is_device_private_page(const struct page *page)
{
	return IS_ENABLED(CONFIG_DEV_PAGEMAP_OPS) &&
		IS_ENABLED(CONFIG_DEVICE_PRIVATE) &&
		is_zone_device_page(page) &&
		page->pgmap->type == MEMORY_DEVICE_PRIVATE;
}

static inline bool is_pci_p2pdma_page(const struct page *page)
{
	return IS_ENABLED(CONFIG_DEV_PAGEMAP_OPS) &&
		IS_ENABLED(CONFIG_PCI_P2PDMA) &&
		is_zone_device_page(page) &&
		page->pgmap->type == MEMORY_DEVICE_PCI_P2PDMA;
}

/* 127: arbitrary random number, small enough to assemble well */
#define folio_ref_zero_or_close_to_overflow(folio) \
	((unsigned int) folio_ref_count(folio) + 127u <= 127u)

/**
 * folio_get - Increment the reference count on a folio.
 * @folio: The folio.
 *
 * Context: May be called in any context, as long as you know that
 * you have a refcount on the folio.  If you do not already have one,
 * folio_try_get() may be the right interface for you to use.
 */
static inline void folio_get(struct folio *folio)
{
	VM_BUG_ON_FOLIO(folio_ref_zero_or_close_to_overflow(folio), folio);
	folio_ref_inc(folio);
}

static inline void get_page(struct page *page)
{
	folio_get(page_folio(page));
}

bool __must_check try_grab_page(struct page *page, unsigned int flags);
struct page *try_grab_compound_head(struct page *page, int refs,
				    unsigned int flags);


static inline __must_check bool try_get_page(struct page *page)
{
	page = compound_head(page);
	if (WARN_ON_ONCE(page_ref_count(page) <= 0))
		return false;
	page_ref_inc(page);
	return true;
}

/**
 * folio_put - Decrement the reference count on a folio.
 * @folio: The folio.
 *
 * If the folio's reference count reaches zero, the memory will be
 * released back to the page allocator and may be used by another
 * allocation immediately.  Do not access the memory or the struct folio
 * after calling folio_put() unless you can be sure that it wasn't the
 * last reference.
 *
 * Context: May be called in process or interrupt context, but not in NMI
 * context.  May be called while holding a spinlock.
 */
static inline void folio_put(struct folio *folio)
{
	if (folio_put_testzero(folio))
		__put_page(&folio->page);
}

static inline void put_page(struct page *page)
{
	struct folio *folio = page_folio(page);

	/*
	 * For devmap managed pages we need to catch refcount transition from
	 * 2 to 1, when refcount reach one it means the page is free and we
	 * need to inform the device driver through callback. See
	 * include/linux/memremap.h and HMM for details.
	 */
	if (page_is_devmap_managed(&folio->page)) {
		put_devmap_managed_page(&folio->page);
		return;
	}

	folio_put(folio);
}

/*
 * GUP_PIN_COUNTING_BIAS, and the associated functions that use it, overload
 * the page's refcount so that two separate items are tracked: the original page
 * reference count, and also a new count of how many pin_user_pages() calls were
 * made against the page. ("gup-pinned" is another term for the latter).
 *
 * With this scheme, pin_user_pages() becomes special: such pages are marked as
 * distinct from normal pages. As such, the unpin_user_page() call (and its
 * variants) must be used in order to release gup-pinned pages.
 *
 * Choice of value:
 *
 * By making GUP_PIN_COUNTING_BIAS a power of two, debugging of page reference
 * counts with respect to pin_user_pages() and unpin_user_page() becomes
 * simpler, due to the fact that adding an even power of two to the page
 * refcount has the effect of using only the upper N bits, for the code that
 * counts up using the bias value. This means that the lower bits are left for
 * the exclusive use of the original code that increments and decrements by one
 * (or at least, by much smaller values than the bias value).
 *
 * Of course, once the lower bits overflow into the upper bits (and this is
 * OK, because subtraction recovers the original values), then visual inspection
 * no longer suffices to directly view the separate counts. However, for normal
 * applications that don't have huge page reference counts, this won't be an
 * issue.
 *
 * Locking: the lockless algorithm described in page_cache_get_speculative()
 * and page_cache_gup_pin_speculative() provides safe operation for
 * get_user_pages and page_mkclean and other calls that race to set up page
 * table entries.
 */
#define GUP_PIN_COUNTING_BIAS (1U << 10)

void unpin_user_page(struct page *page);
void unpin_user_pages_dirty_lock(struct page **pages, unsigned long npages,
				 bool make_dirty);
void unpin_user_page_range_dirty_lock(struct page *page, unsigned long npages,
				      bool make_dirty);
void unpin_user_pages(struct page **pages, unsigned long npages);

/**
 * page_maybe_dma_pinned - Report if a page is pinned for DMA.
 * @page: The page.
 *
 * This function checks if a page has been pinned via a call to
 * a function in the pin_user_pages() family.
 *
 * For non-huge pages, the return value is partially fuzzy: false is not fuzzy,
 * because it means "definitely not pinned for DMA", but true means "probably
 * pinned for DMA, but possibly a false positive due to having at least
 * GUP_PIN_COUNTING_BIAS worth of normal page references".
 *
 * False positives are OK, because: a) it's unlikely for a page to get that many
 * refcounts, and b) all the callers of this routine are expected to be able to
 * deal gracefully with a false positive.
 *
 * For huge pages, the result will be exactly correct. That's because we have
 * more tracking data available: the 3rd struct page in the compound page is
 * used to track the pincount (instead using of the GUP_PIN_COUNTING_BIAS
 * scheme).
 *
 * For more information, please see Documentation/core-api/pin_user_pages.rst.
 *
 * Return: True, if it is likely that the page has been "dma-pinned".
 * False, if the page is definitely not dma-pinned.
 */
static inline bool page_maybe_dma_pinned(struct page *page)
{
	if (hpage_pincount_available(page))
		return compound_pincount(page) > 0;

	/*
	 * page_ref_count() is signed. If that refcount overflows, then
	 * page_ref_count() returns a negative value, and callers will avoid
	 * further incrementing the refcount.
	 *
	 * Here, for that overflow case, use the signed bit to count a little
	 * bit higher via unsigned math, and thus still get an accurate result.
	 */
	return ((unsigned int)page_ref_count(compound_head(page))) >=
		GUP_PIN_COUNTING_BIAS;
}

static inline bool is_cow_mapping(vm_flags_t flags)
{
	return (flags & (VM_SHARED | VM_MAYWRITE)) == VM_MAYWRITE;
}

/*
 * This should most likely only be called during fork() to see whether we
 * should break the cow immediately for a page on the src mm.
 */
static inline bool page_needs_cow_for_dma(struct vm_area_struct *vma,
					  struct page *page)
{
	if (!is_cow_mapping(vma->vm_flags))
		return false;

	if (!test_bit(MMF_HAS_PINNED, &vma->vm_mm->flags))
		return false;

	return page_maybe_dma_pinned(page);
}

#if defined(CONFIG_SPARSEMEM) && !defined(CONFIG_SPARSEMEM_VMEMMAP)
#define SECTION_IN_PAGE_FLAGS
#endif

/*
 * The identification function is mainly used by the buddy allocator for
 * determining if two pages could be buddies. We are not really identifying
 * the zone since we could be using the section number id if we do not have
 * node id available in page flags.
 * We only guarantee that it will return the same value for two combinable
 * pages in a zone.
 */
static inline int page_zone_id(struct page *page)
{
	return (page->flags >> ZONEID_PGSHIFT) & ZONEID_MASK;
}

#ifdef NODE_NOT_IN_PAGE_FLAGS
extern int page_to_nid(const struct page *page);
#else
static inline int page_to_nid(const struct page *page)
{
	struct page *p = (struct page *)page;

	return (PF_POISONED_CHECK(p)->flags >> NODES_PGSHIFT) & NODES_MASK;
}
#endif

static inline int folio_nid(const struct folio *folio)
{
	return page_to_nid(&folio->page);
}

#ifdef CONFIG_NUMA_BALANCING
static inline int cpu_pid_to_cpupid(int cpu, int pid)
{
	return ((cpu & LAST__CPU_MASK) << LAST__PID_SHIFT) | (pid & LAST__PID_MASK);
}

static inline int cpupid_to_pid(int cpupid)
{
	return cpupid & LAST__PID_MASK;
}

static inline int cpupid_to_cpu(int cpupid)
{
	return (cpupid >> LAST__PID_SHIFT) & LAST__CPU_MASK;
}

static inline int cpupid_to_nid(int cpupid)
{
	return cpu_to_node(cpupid_to_cpu(cpupid));
}

static inline bool cpupid_pid_unset(int cpupid)
{
	return cpupid_to_pid(cpupid) == (-1 & LAST__PID_MASK);
}

static inline bool cpupid_cpu_unset(int cpupid)
{
	return cpupid_to_cpu(cpupid) == (-1 & LAST__CPU_MASK);
}

static inline bool __cpupid_match_pid(pid_t task_pid, int cpupid)
{
	return (task_pid & LAST__PID_MASK) == cpupid_to_pid(cpupid);
}

#define cpupid_match_pid(task, cpupid) __cpupid_match_pid(task->pid, cpupid)
#ifdef LAST_CPUPID_NOT_IN_PAGE_FLAGS
static inline int page_cpupid_xchg_last(struct page *page, int cpupid)
{
	return xchg(&page->_last_cpupid, cpupid & LAST_CPUPID_MASK);
}

static inline int page_cpupid_last(struct page *page)
{
	return page->_last_cpupid;
}
static inline void page_cpupid_reset_last(struct page *page)
{
	page->_last_cpupid = -1 & LAST_CPUPID_MASK;
}
#else
static inline int page_cpupid_last(struct page *page)
{
	return (page->flags >> LAST_CPUPID_PGSHIFT) & LAST_CPUPID_MASK;
}

extern int page_cpupid_xchg_last(struct page *page, int cpupid);

static inline void page_cpupid_reset_last(struct page *page)
{
	page->flags |= LAST_CPUPID_MASK << LAST_CPUPID_PGSHIFT;
}
#endif /* LAST_CPUPID_NOT_IN_PAGE_FLAGS */
#else /* !CONFIG_NUMA_BALANCING */
static inline int page_cpupid_xchg_last(struct page *page, int cpupid)
{
	return page_to_nid(page); /* XXX */
}

static inline int page_cpupid_last(struct page *page)
{
	return page_to_nid(page); /* XXX */
}

static inline int cpupid_to_nid(int cpupid)
{
	return -1;
}

static inline int cpupid_to_pid(int cpupid)
{
	return -1;
}

static inline int cpupid_to_cpu(int cpupid)
{
	return -1;
}

static inline int cpu_pid_to_cpupid(int nid, int pid)
{
	return -1;
}

static inline bool cpupid_pid_unset(int cpupid)
{
	return true;
}

static inline void page_cpupid_reset_last(struct page *page)
{
}

static inline bool cpupid_match_pid(struct task_struct *task, int cpupid)
{
	return false;
}
#endif /* CONFIG_NUMA_BALANCING */

#if defined(CONFIG_KASAN_SW_TAGS) || defined(CONFIG_KASAN_HW_TAGS)

/*
 * KASAN per-page tags are stored xor'ed with 0xff. This allows to avoid
 * setting tags for all pages to native kernel tag value 0xff, as the default
 * value 0x00 maps to 0xff.
 */

static inline u8 page_kasan_tag(const struct page *page)
{
	u8 tag = 0xff;

	if (kasan_enabled()) {
		tag = (page->flags >> KASAN_TAG_PGSHIFT) & KASAN_TAG_MASK;
		tag ^= 0xff;
	}

	return tag;
}

static inline void page_kasan_tag_set(struct page *page, u8 tag)
{
	if (kasan_enabled()) {
		tag ^= 0xff;
		page->flags &= ~(KASAN_TAG_MASK << KASAN_TAG_PGSHIFT);
		page->flags |= (tag & KASAN_TAG_MASK) << KASAN_TAG_PGSHIFT;
	}
}

static inline void page_kasan_tag_reset(struct page *page)
{
	if (kasan_enabled())
		page_kasan_tag_set(page, 0xff);
}

#else /* CONFIG_KASAN_SW_TAGS || CONFIG_KASAN_HW_TAGS */

static inline u8 page_kasan_tag(const struct page *page)
{
	return 0xff;
}

static inline void page_kasan_tag_set(struct page *page, u8 tag) { }
static inline void page_kasan_tag_reset(struct page *page) { }

#endif /* CONFIG_KASAN_SW_TAGS || CONFIG_KASAN_HW_TAGS */

static inline struct zone *page_zone(const struct page *page)
{
	return &NODE_DATA(page_to_nid(page))->node_zones[page_zonenum(page)];
}

static inline pg_data_t *page_pgdat(const struct page *page)
{
	return NODE_DATA(page_to_nid(page));
}

static inline struct zone *folio_zone(const struct folio *folio)
{
	return page_zone(&folio->page);
}

static inline pg_data_t *folio_pgdat(const struct folio *folio)
{
	return page_pgdat(&folio->page);
}

#ifdef SECTION_IN_PAGE_FLAGS
static inline void set_page_section(struct page *page, unsigned long section)
{
	page->flags &= ~(SECTIONS_MASK << SECTIONS_PGSHIFT);
	page->flags |= (section & SECTIONS_MASK) << SECTIONS_PGSHIFT;
}

static inline unsigned long page_to_section(const struct page *page)
{
	return (page->flags >> SECTIONS_PGSHIFT) & SECTIONS_MASK;
}
#endif

/**
 * folio_pfn - Return the Page Frame Number of a folio.
 * @folio: The folio.
 *
 * A folio may contain multiple pages.  The pages have consecutive
 * Page Frame Numbers.
 *
 * Return: The Page Frame Number of the first page in the folio.
 */
static inline unsigned long folio_pfn(struct folio *folio)
{
	return page_to_pfn(&folio->page);
}

/* MIGRATE_CMA and ZONE_MOVABLE do not allow pin pages */
#ifdef CONFIG_MIGRATION
static inline bool is_pinnable_page(struct page *page)
{
	return !(is_zone_movable_page(page) || is_migrate_cma_page(page)) ||
		is_zero_pfn(page_to_pfn(page));
}
#else
static inline bool is_pinnable_page(struct page *page)
{
	return true;
}
#endif

static inline void set_page_zone(struct page *page, enum zone_type zone)
{
	page->flags &= ~(ZONES_MASK << ZONES_PGSHIFT);
	page->flags |= (zone & ZONES_MASK) << ZONES_PGSHIFT;
}

static inline void set_page_node(struct page *page, unsigned long node)
{
	page->flags &= ~(NODES_MASK << NODES_PGSHIFT);
	page->flags |= (node & NODES_MASK) << NODES_PGSHIFT;
}

static inline void set_page_links(struct page *page, enum zone_type zone,
	unsigned long node, unsigned long pfn)
{
	set_page_zone(page, zone);
	set_page_node(page, node);
#ifdef SECTION_IN_PAGE_FLAGS
	set_page_section(page, pfn_to_section_nr(pfn));
#endif
}

/**
 * folio_nr_pages - The number of pages in the folio.
 * @folio: The folio.
 *
 * Return: A positive power of two.
 */
static inline long folio_nr_pages(struct folio *folio)
{
	return compound_nr(&folio->page);
}

/**
 * folio_next - Move to the next physical folio.
 * @folio: The folio we're currently operating on.
 *
 * If you have physically contiguous memory which may span more than
 * one folio (eg a &struct bio_vec), use this function to move from one
 * folio to the next.  Do not use it if the memory is only virtually
 * contiguous as the folios are almost certainly not adjacent to each
 * other.  This is the folio equivalent to writing ``page++``.
 *
 * Context: We assume that the folios are refcounted and/or locked at a
 * higher level and do not adjust the reference counts.
 * Return: The next struct folio.
 */
static inline struct folio *folio_next(struct folio *folio)
{
	return (struct folio *)folio_page(folio, folio_nr_pages(folio));
}

/**
 * folio_shift - The size of the memory described by this folio.
 * @folio: The folio.
 *
 * A folio represents a number of bytes which is a power-of-two in size.
 * This function tells you which power-of-two the folio is.  See also
 * folio_size() and folio_order().
 *
 * Context: The caller should have a reference on the folio to prevent
 * it from being split.  It is not necessary for the folio to be locked.
 * Return: The base-2 logarithm of the size of this folio.
 */
static inline unsigned int folio_shift(struct folio *folio)
{
	return PAGE_SHIFT + folio_order(folio);
}

/**
 * folio_size - The number of bytes in a folio.
 * @folio: The folio.
 *
 * Context: The caller should have a reference on the folio to prevent
 * it from being split.  It is not necessary for the folio to be locked.
 * Return: The number of bytes in this folio.
 */
static inline size_t folio_size(struct folio *folio)
{
	return PAGE_SIZE << folio_order(folio);
}

#ifndef HAVE_ARCH_MAKE_PAGE_ACCESSIBLE
static inline int arch_make_page_accessible(struct page *page)
{
	return 0;
}
#endif

#ifndef HAVE_ARCH_MAKE_FOLIO_ACCESSIBLE
static inline int arch_make_folio_accessible(struct folio *folio)
{
	int ret;
	long i, nr = folio_nr_pages(folio);

	for (i = 0; i < nr; i++) {
		ret = arch_make_page_accessible(folio_page(folio, i));
		if (ret)
			break;
	}

	return ret;
}
#endif

/*
 * Some inline functions in vmstat.h depend on page_zone()
 */
#include <linux/vmstat.h>

static __always_inline void *lowmem_page_address(const struct page *page)
{
	return page_to_virt(page);
}

#if defined(CONFIG_HIGHMEM) && !defined(WANT_PAGE_VIRTUAL)
#define HASHED_PAGE_VIRTUAL
#endif

#if defined(WANT_PAGE_VIRTUAL)
static inline void *page_address(const struct page *page)
{
	return page->virtual;
}
static inline void set_page_address(struct page *page, void *address)
{
	page->virtual = address;
}
#define page_address_init()  do { } while(0)
#endif

#if defined(HASHED_PAGE_VIRTUAL)
void *page_address(const struct page *page);
void set_page_address(struct page *page, void *virtual);
void page_address_init(void);
#endif

#if !defined(HASHED_PAGE_VIRTUAL) && !defined(WANT_PAGE_VIRTUAL)
#define page_address(page) lowmem_page_address(page)
#define set_page_address(page, address)  do { } while(0)
#define page_address_init()  do { } while(0)
#endif

extern void *page_rmapping(struct page *page);
extern struct anon_vma *page_anon_vma(struct page *page);
extern pgoff_t __page_file_index(struct page *page);

/*
 * Return the pagecache index of the passed page.  Regular pagecache pages
 * use ->index whereas swapcache pages use swp_offset(->private)
 */
static inline pgoff_t page_index(struct page *page)
{
	if (unlikely(PageSwapCache(page)))
		return __page_file_index(page);
	return page->index;
}

bool page_mapped(struct page *page);
bool folio_mapped(struct folio *folio);

/*
 * Return true only if the page has been allocated with
 * ALLOC_NO_WATERMARKS and the low watermark was not
 * met implying that the system is under some pressure.
 */
static inline bool page_is_pfmemalloc(const struct page *page)
{
	/*
	 * lru.next has bit 1 set if the page is allocated from the
	 * pfmemalloc reserves.  Callers may simply overwrite it if
	 * they do not need to preserve that information.
	 */
	return (uintptr_t)page->lru.next & BIT(1);
}

/*
 * Only to be called by the page allocator on a freshly allocated
 * page.
 */
static inline void set_page_pfmemalloc(struct page *page)
{
	page->lru.next = (void *)BIT(1);
}

static inline void clear_page_pfmemalloc(struct page *page)
{
	page->lru.next = NULL;
}

/*
 * Can be called by the pagefault handler when it gets a VM_FAULT_OOM.
 */
extern void pagefault_out_of_memory(void);

#define offset_in_page(p)	((unsigned long)(p) & ~PAGE_MASK)
#define offset_in_thp(page, p)	((unsigned long)(p) & (thp_size(page) - 1))
#define offset_in_folio(folio, p) ((unsigned long)(p) & (folio_size(folio) - 1))

/*
 * Flags passed to show_mem() and show_free_areas() to suppress output in
 * various contexts.
 */
#define SHOW_MEM_FILTER_NODES		(0x0001u)	/* disallowed nodes */

extern void show_free_areas(unsigned int flags, nodemask_t *nodemask);

#ifdef CONFIG_MMU
extern bool can_do_mlock(void);
#else
static inline bool can_do_mlock(void) { return false; }
#endif
extern int user_shm_lock(size_t, struct ucounts *);
extern void user_shm_unlock(size_t, struct ucounts *);

/*
 * Parameter block passed down to zap_pte_range in exceptional cases.
 */
struct zap_details {
	struct address_space *zap_mapping;	/* Check page->mapping if set */
	struct page *single_page;		/* Locked page to be unmapped */
};

/*
 * We set details->zap_mappings when we want to unmap shared but keep private
 * pages. Return true if skip zapping this page, false otherwise.
 */
static inline bool
zap_skip_check_mapping(struct zap_details *details, struct page *page)
{
	if (!details || !page)
		return false;

	return details->zap_mapping &&
	    (details->zap_mapping != page_rmapping(page));
}

struct page *vm_normal_page(struct vm_area_struct *vma, unsigned long addr,
			     pte_t pte);
struct page *vm_normal_page_pmd(struct vm_area_struct *vma, unsigned long addr,
				pmd_t pmd);

void zap_vma_ptes(struct vm_area_struct *vma, unsigned long address,
		  unsigned long size);
void zap_page_range(struct vm_area_struct *vma, unsigned long address,
		    unsigned long size);
void unmap_vmas(struct mmu_gather *tlb, struct vm_area_struct *start_vma,
		unsigned long start, unsigned long end);

struct mmu_notifier_range;

void free_pgd_range(struct mmu_gather *tlb, unsigned long addr,
		unsigned long end, unsigned long floor, unsigned long ceiling);
int
copy_page_range(struct vm_area_struct *dst_vma, struct vm_area_struct *src_vma);
int follow_invalidate_pte(struct mm_struct *mm, unsigned long address,
			  struct mmu_notifier_range *range, pte_t **ptepp,
			  pmd_t **pmdpp, spinlock_t **ptlp);
int follow_pte(struct mm_struct *mm, unsigned long address,
	       pte_t **ptepp, spinlock_t **ptlp);
int follow_pfn(struct vm_area_struct *vma, unsigned long address,
	unsigned long *pfn);
int follow_phys(struct vm_area_struct *vma, unsigned long address,
		unsigned int flags, unsigned long *prot, resource_size_t *phys);
int generic_access_phys(struct vm_area_struct *vma, unsigned long addr,
			void *buf, int len, int write);

extern void truncate_pagecache(struct inode *inode, loff_t new);
extern void truncate_setsize(struct inode *inode, loff_t newsize);
void pagecache_isize_extended(struct inode *inode, loff_t from, loff_t to);
void truncate_pagecache_range(struct inode *inode, loff_t offset, loff_t end);
int truncate_inode_page(struct address_space *mapping, struct page *page);
int generic_error_remove_page(struct address_space *mapping, struct page *page);
int invalidate_inode_page(struct page *page);

#ifdef CONFIG_MMU
extern vm_fault_t handle_mm_fault(struct vm_area_struct *vma,
				  unsigned long address, unsigned int flags,
				  struct pt_regs *regs);
extern int fixup_user_fault(struct mm_struct *mm,
			    unsigned long address, unsigned int fault_flags,
			    bool *unlocked);
void unmap_mapping_page(struct page *page);
void unmap_mapping_pages(struct address_space *mapping,
		pgoff_t start, pgoff_t nr, bool even_cows);
void unmap_mapping_range(struct address_space *mapping,
		loff_t const holebegin, loff_t const holelen, int even_cows);
#else
static inline vm_fault_t handle_mm_fault(struct vm_area_struct *vma,
					 unsigned long address, unsigned int flags,
					 struct pt_regs *regs)
{
	/* should never happen if there's no MMU */
	BUG();
	return VM_FAULT_SIGBUS;
}
static inline int fixup_user_fault(struct mm_struct *mm, unsigned long address,
		unsigned int fault_flags, bool *unlocked)
{
	/* should never happen if there's no MMU */
	BUG();
	return -EFAULT;
}
static inline void unmap_mapping_page(struct page *page) { }
static inline void unmap_mapping_pages(struct address_space *mapping,
		pgoff_t start, pgoff_t nr, bool even_cows) { }
static inline void unmap_mapping_range(struct address_space *mapping,
		loff_t const holebegin, loff_t const holelen, int even_cows) { }
#endif

static inline void unmap_shared_mapping_range(struct address_space *mapping,
		loff_t const holebegin, loff_t const holelen)
{
	unmap_mapping_range(mapping, holebegin, holelen, 0);
}

extern int access_process_vm(struct task_struct *tsk, unsigned long addr,
		void *buf, int len, unsigned int gup_flags);
extern int access_remote_vm(struct mm_struct *mm, unsigned long addr,
		void *buf, int len, unsigned int gup_flags);
extern int __access_remote_vm(struct mm_struct *mm, unsigned long addr,
			      void *buf, int len, unsigned int gup_flags);

long get_user_pages_remote(struct mm_struct *mm,
			    unsigned long start, unsigned long nr_pages,
			    unsigned int gup_flags, struct page **pages,
			    struct vm_area_struct **vmas, int *locked);
long pin_user_pages_remote(struct mm_struct *mm,
			   unsigned long start, unsigned long nr_pages,
			   unsigned int gup_flags, struct page **pages,
			   struct vm_area_struct **vmas, int *locked);
long get_user_pages(unsigned long start, unsigned long nr_pages,
			    unsigned int gup_flags, struct page **pages,
			    struct vm_area_struct **vmas);
long pin_user_pages(unsigned long start, unsigned long nr_pages,
		    unsigned int gup_flags, struct page **pages,
		    struct vm_area_struct **vmas);
long get_user_pages_locked(unsigned long start, unsigned long nr_pages,
		    unsigned int gup_flags, struct page **pages, int *locked);
long pin_user_pages_locked(unsigned long start, unsigned long nr_pages,
		    unsigned int gup_flags, struct page **pages, int *locked);
long get_user_pages_unlocked(unsigned long start, unsigned long nr_pages,
		    struct page **pages, unsigned int gup_flags);
long pin_user_pages_unlocked(unsigned long start, unsigned long nr_pages,
		    struct page **pages, unsigned int gup_flags);

int get_user_pages_fast(unsigned long start, int nr_pages,
			unsigned int gup_flags, struct page **pages);
int pin_user_pages_fast(unsigned long start, int nr_pages,
			unsigned int gup_flags, struct page **pages);

int account_locked_vm(struct mm_struct *mm, unsigned long pages, bool inc);
int __account_locked_vm(struct mm_struct *mm, unsigned long pages, bool inc,
			struct task_struct *task, bool bypass_rlim);

struct kvec;
int get_kernel_pages(const struct kvec *iov, int nr_pages, int write,
			struct page **pages);
struct page *get_dump_page(unsigned long addr);

extern int try_to_release_page(struct page * page, gfp_t gfp_mask);
extern void do_invalidatepage(struct page *page, unsigned int offset,
			      unsigned int length);

bool folio_mark_dirty(struct folio *folio);
bool set_page_dirty(struct page *page);
int set_page_dirty_lock(struct page *page);

int get_cmdline(struct task_struct *task, char *buffer, int buflen);

extern unsigned long move_page_tables(struct vm_area_struct *vma,
		unsigned long old_addr, struct vm_area_struct *new_vma,
		unsigned long new_addr, unsigned long len,
		bool need_rmap_locks);

/*
 * Flags used by change_protection().  For now we make it a bitmap so
 * that we can pass in multiple flags just like parameters.  However
 * for now all the callers are only use one of the flags at the same
 * time.
 */
/* Whether we should allow dirty bit accounting */
#define  MM_CP_DIRTY_ACCT                  (1UL << 0)
/* Whether this protection change is for NUMA hints */
#define  MM_CP_PROT_NUMA                   (1UL << 1)
/* Whether this change is for write protecting */
#define  MM_CP_UFFD_WP                     (1UL << 2) /* do wp */
#define  MM_CP_UFFD_WP_RESOLVE             (1UL << 3) /* Resolve wp */
#define  MM_CP_UFFD_WP_ALL                 (MM_CP_UFFD_WP | \
					    MM_CP_UFFD_WP_RESOLVE)

extern unsigned long change_protection(struct vm_area_struct *vma, unsigned long start,
			      unsigned long end, pgprot_t newprot,
			      unsigned long cp_flags);
extern int mprotect_fixup(struct vm_area_struct *vma,
			  struct vm_area_struct **pprev, unsigned long start,
			  unsigned long end, unsigned long newflags);

/*
 * doesn't attempt to fault and will return short.
 */
int get_user_pages_fast_only(unsigned long start, int nr_pages,
			     unsigned int gup_flags, struct page **pages);
int pin_user_pages_fast_only(unsigned long start, int nr_pages,
			     unsigned int gup_flags, struct page **pages);

static inline bool get_user_page_fast_only(unsigned long addr,
			unsigned int gup_flags, struct page **pagep)
{
	return get_user_pages_fast_only(addr, 1, gup_flags, pagep) == 1;
}
/*
 * per-process(per-mm_struct) statistics.
 */
static inline unsigned long get_mm_counter(struct mm_struct *mm, int member)
{
	long val = atomic_long_read(&mm->rss_stat.count[member]);

#ifdef SPLIT_RSS_COUNTING
	/*
	 * counter is updated in asynchronous manner and may go to minus.
	 * But it's never be expected number for users.
	 */
	if (val < 0)
		val = 0;
#endif
	return (unsigned long)val;
}

void mm_trace_rss_stat(struct mm_struct *mm, int member, long count);

static inline void add_mm_counter(struct mm_struct *mm, int member, long value)
{
	long count = atomic_long_add_return(value, &mm->rss_stat.count[member]);

	mm_trace_rss_stat(mm, member, count);
}

static inline void inc_mm_counter(struct mm_struct *mm, int member)
{
	long count = atomic_long_inc_return(&mm->rss_stat.count[member]);

	mm_trace_rss_stat(mm, member, count);
}

static inline void dec_mm_counter(struct mm_struct *mm, int member)
{
	long count = atomic_long_dec_return(&mm->rss_stat.count[member]);

	mm_trace_rss_stat(mm, member, count);
}

/* Optimized variant when page is already known not to be PageAnon */
static inline int mm_counter_file(struct page *page)
{
	if (PageSwapBacked(page))
		return MM_SHMEMPAGES;
	return MM_FILEPAGES;
}

static inline int mm_counter(struct page *page)
{
	if (PageAnon(page))
		return MM_ANONPAGES;
	return mm_counter_file(page);
}

static inline unsigned long get_mm_rss(struct mm_struct *mm)
{
	return get_mm_counter(mm, MM_FILEPAGES) +
		get_mm_counter(mm, MM_ANONPAGES) +
		get_mm_counter(mm, MM_SHMEMPAGES);
}

static inline unsigned long get_mm_hiwater_rss(struct mm_struct *mm)
{
	return max(mm->hiwater_rss, get_mm_rss(mm));
}

static inline unsigned long get_mm_hiwater_vm(struct mm_struct *mm)
{
	return max(mm->hiwater_vm, mm->total_vm);
}

static inline void update_hiwater_rss(struct mm_struct *mm)
{
	unsigned long _rss = get_mm_rss(mm);

	if ((mm)->hiwater_rss < _rss)
		(mm)->hiwater_rss = _rss;
}

static inline void update_hiwater_vm(struct mm_struct *mm)
{
	if (mm->hiwater_vm < mm->total_vm)
		mm->hiwater_vm = mm->total_vm;
}

static inline void reset_mm_hiwater_rss(struct mm_struct *mm)
{
	mm->hiwater_rss = get_mm_rss(mm);
}

static inline void setmax_mm_hiwater_rss(unsigned long *maxrss,
					 struct mm_struct *mm)
{
	unsigned long hiwater_rss = get_mm_hiwater_rss(mm);

	if (*maxrss < hiwater_rss)
		*maxrss = hiwater_rss;
}

#if defined(SPLIT_RSS_COUNTING)
void sync_mm_rss(struct mm_struct *mm);
#else
static inline void sync_mm_rss(struct mm_struct *mm)
{
}
#endif

#ifndef CONFIG_ARCH_HAS_PTE_SPECIAL
static inline int pte_special(pte_t pte)
{
	return 0;
}

static inline pte_t pte_mkspecial(pte_t pte)
{
	return pte;
}
#endif

#ifndef CONFIG_ARCH_HAS_PTE_DEVMAP
static inline int pte_devmap(pte_t pte)
{
	return 0;
}
#endif

int vma_wants_writenotify(struct vm_area_struct *vma, pgprot_t vm_page_prot);

extern pte_t *__get_locked_pte(struct mm_struct *mm, unsigned long addr,
			       spinlock_t **ptl);
static inline pte_t *get_locked_pte(struct mm_struct *mm, unsigned long addr,
				    spinlock_t **ptl)
{
	pte_t *ptep;
	__cond_lock(*ptl, ptep = __get_locked_pte(mm, addr, ptl));
	return ptep;
}

#ifdef __PAGETABLE_P4D_FOLDED
static inline int __p4d_alloc(struct mm_struct *mm, pgd_t *pgd,
						unsigned long address)
{
	return 0;
}
#else
int __p4d_alloc(struct mm_struct *mm, pgd_t *pgd, unsigned long address);
#endif

#if defined(__PAGETABLE_PUD_FOLDED) || !defined(CONFIG_MMU)
static inline int __pud_alloc(struct mm_struct *mm, p4d_t *p4d,
						unsigned long address)
{
	return 0;
}
static inline void mm_inc_nr_puds(struct mm_struct *mm) {}
static inline void mm_dec_nr_puds(struct mm_struct *mm) {}

#else
int __pud_alloc(struct mm_struct *mm, p4d_t *p4d, unsigned long address);

static inline void mm_inc_nr_puds(struct mm_struct *mm)
{
	if (mm_pud_folded(mm))
		return;
	atomic_long_add(PTRS_PER_PUD * sizeof(pud_t), &mm->pgtables_bytes);
}

static inline void mm_dec_nr_puds(struct mm_struct *mm)
{
	if (mm_pud_folded(mm))
		return;
	atomic_long_sub(PTRS_PER_PUD * sizeof(pud_t), &mm->pgtables_bytes);
}
#endif

#if defined(__PAGETABLE_PMD_FOLDED) || !defined(CONFIG_MMU)
static inline int __pmd_alloc(struct mm_struct *mm, pud_t *pud,
						unsigned long address)
{
	return 0;
}

static inline void mm_inc_nr_pmds(struct mm_struct *mm) {}
static inline void mm_dec_nr_pmds(struct mm_struct *mm) {}

#else
int __pmd_alloc(struct mm_struct *mm, pud_t *pud, unsigned long address);

static inline void mm_inc_nr_pmds(struct mm_struct *mm)
{
	if (mm_pmd_folded(mm))
		return;
	atomic_long_add(PTRS_PER_PMD * sizeof(pmd_t), &mm->pgtables_bytes);
}

static inline void mm_dec_nr_pmds(struct mm_struct *mm)
{
	if (mm_pmd_folded(mm))
		return;
	atomic_long_sub(PTRS_PER_PMD * sizeof(pmd_t), &mm->pgtables_bytes);
}
#endif

#ifdef CONFIG_MMU
static inline void mm_pgtables_bytes_init(struct mm_struct *mm)
{
	atomic_long_set(&mm->pgtables_bytes, 0);
}

static inline unsigned long mm_pgtables_bytes(const struct mm_struct *mm)
{
	return atomic_long_read(&mm->pgtables_bytes);
}

static inline void mm_inc_nr_ptes(struct mm_struct *mm)
{
	atomic_long_add(PTRS_PER_PTE * sizeof(pte_t), &mm->pgtables_bytes);
}

static inline void mm_dec_nr_ptes(struct mm_struct *mm)
{
	atomic_long_sub(PTRS_PER_PTE * sizeof(pte_t), &mm->pgtables_bytes);
}
#else

static inline void mm_pgtables_bytes_init(struct mm_struct *mm) {}
static inline unsigned long mm_pgtables_bytes(const struct mm_struct *mm)
{
	return 0;
}

static inline void mm_inc_nr_ptes(struct mm_struct *mm) {}
static inline void mm_dec_nr_ptes(struct mm_struct *mm) {}
#endif

int __pte_alloc(struct mm_struct *mm, pmd_t *pmd);
int __pte_alloc_kernel(pmd_t *pmd);

#if defined(CONFIG_MMU)

static inline p4d_t *p4d_alloc(struct mm_struct *mm, pgd_t *pgd,
		unsigned long address)
{
	return (unlikely(pgd_none(*pgd)) && __p4d_alloc(mm, pgd, address)) ?
		NULL : p4d_offset(pgd, address);
}

static inline pud_t *pud_alloc(struct mm_struct *mm, p4d_t *p4d,
		unsigned long address)
{
	return (unlikely(p4d_none(*p4d)) && __pud_alloc(mm, p4d, address)) ?
		NULL : pud_offset(p4d, address);
}

static inline pmd_t *pmd_alloc(struct mm_struct *mm, pud_t *pud, unsigned long address)
{
	return (unlikely(pud_none(*pud)) && __pmd_alloc(mm, pud, address))?
		NULL: pmd_offset(pud, address);
}
#endif /* CONFIG_MMU */

#if USE_SPLIT_PTE_PTLOCKS
#if ALLOC_SPLIT_PTLOCKS
void __init ptlock_cache_init(void);
extern bool ptlock_alloc(struct page *page);
extern void ptlock_free(struct page *page);

static inline spinlock_t *ptlock_ptr(struct page *page)
{
	return page->ptl;
}
#else /* ALLOC_SPLIT_PTLOCKS */
static inline void ptlock_cache_init(void)
{
}

static inline bool ptlock_alloc(struct page *page)
{
	return true;
}

static inline void ptlock_free(struct page *page)
{
}

static inline spinlock_t *ptlock_ptr(struct page *page)
{
	return &page->ptl;
}
#endif /* ALLOC_SPLIT_PTLOCKS */

static inline spinlock_t *pte_lockptr(struct mm_struct *mm, pmd_t *pmd)
{
	return ptlock_ptr(pmd_page(*pmd));
}

static inline bool ptlock_init(struct page *page)
{
	/*
	 * prep_new_page() initialize page->private (and therefore page->ptl)
	 * with 0. Make sure nobody took it in use in between.
	 *
	 * It can happen if arch try to use slab for page table allocation:
	 * slab code uses page->slab_cache, which share storage with page->ptl.
	 */
	VM_BUG_ON_PAGE(*(unsigned long *)&page->ptl, page);
	if (!ptlock_alloc(page))
		return false;
	spin_lock_init(ptlock_ptr(page));
	return true;
}

#else	/* !USE_SPLIT_PTE_PTLOCKS */
/*
 * We use mm->page_table_lock to guard all pagetable pages of the mm.
 */
static inline spinlock_t *pte_lockptr(struct mm_struct *mm, pmd_t *pmd)
{
	return &mm->page_table_lock;
}
static inline void ptlock_cache_init(void) {}
static inline bool ptlock_init(struct page *page) { return true; }
static inline void ptlock_free(struct page *page) {}
#endif /* USE_SPLIT_PTE_PTLOCKS */

static inline void pgtable_init(void)
{
	ptlock_cache_init();
	pgtable_cache_init();
}

static inline bool pgtable_pte_page_ctor(struct page *page)
{
	if (!ptlock_init(page))
		return false;
	__SetPageTable(page);
	inc_lruvec_page_state(page, NR_PAGETABLE);
	return true;
}

static inline void pgtable_pte_page_dtor(struct page *page)
{
	ptlock_free(page);
	__ClearPageTable(page);
	dec_lruvec_page_state(page, NR_PAGETABLE);
}

#define pte_offset_map_lock(mm, pmd, address, ptlp)	\
({							\
	spinlock_t *__ptl = pte_lockptr(mm, pmd);	\
	pte_t *__pte = pte_offset_map(pmd, address);	\
	*(ptlp) = __ptl;				\
	spin_lock(__ptl);				\
	__pte;						\
})

#define pte_unmap_unlock(pte, ptl)	do {		\
	spin_unlock(ptl);				\
	pte_unmap(pte);					\
} while (0)

#define pte_alloc(mm, pmd) (unlikely(pmd_none(*(pmd))) && __pte_alloc(mm, pmd))

#define pte_alloc_map(mm, pmd, address)			\
	(pte_alloc(mm, pmd) ? NULL : pte_offset_map(pmd, address))

#define pte_alloc_map_lock(mm, pmd, address, ptlp)	\
	(pte_alloc(mm, pmd) ?			\
		 NULL : pte_offset_map_lock(mm, pmd, address, ptlp))

#define pte_alloc_kernel(pmd, address)			\
	((unlikely(pmd_none(*(pmd))) && __pte_alloc_kernel(pmd))? \
		NULL: pte_offset_kernel(pmd, address))

#if USE_SPLIT_PMD_PTLOCKS

static struct page *pmd_to_page(pmd_t *pmd)
{
	unsigned long mask = ~(PTRS_PER_PMD * sizeof(pmd_t) - 1);
	return virt_to_page((void *)((unsigned long) pmd & mask));
}

static inline spinlock_t *pmd_lockptr(struct mm_struct *mm, pmd_t *pmd)
{
	return ptlock_ptr(pmd_to_page(pmd));
}

static inline bool pmd_ptlock_init(struct page *page)
{
#ifdef CONFIG_TRANSPARENT_HUGEPAGE
	page->pmd_huge_pte = NULL;
#endif
	return ptlock_init(page);
}

static inline void pmd_ptlock_free(struct page *page)
{
#ifdef CONFIG_TRANSPARENT_HUGEPAGE
	VM_BUG_ON_PAGE(page->pmd_huge_pte, page);
#endif
	ptlock_free(page);
}

#define pmd_huge_pte(mm, pmd) (pmd_to_page(pmd)->pmd_huge_pte)

#else

static inline spinlock_t *pmd_lockptr(struct mm_struct *mm, pmd_t *pmd)
{
	return &mm->page_table_lock;
}

static inline bool pmd_ptlock_init(struct page *page) { return true; }
static inline void pmd_ptlock_free(struct page *page) {}

#define pmd_huge_pte(mm, pmd) ((mm)->pmd_huge_pte)

#endif

static inline spinlock_t *pmd_lock(struct mm_struct *mm, pmd_t *pmd)
{
	spinlock_t *ptl = pmd_lockptr(mm, pmd);
	spin_lock(ptl);
	return ptl;
}

static inline bool pgtable_pmd_page_ctor(struct page *page)
{
	if (!pmd_ptlock_init(page))
		return false;
	__SetPageTable(page);
	inc_lruvec_page_state(page, NR_PAGETABLE);
	return true;
}

static inline void pgtable_pmd_page_dtor(struct page *page)
{
	pmd_ptlock_free(page);
	__ClearPageTable(page);
	dec_lruvec_page_state(page, NR_PAGETABLE);
}

/*
 * No scalability reason to split PUD locks yet, but follow the same pattern
 * as the PMD locks to make it easier if we decide to.  The VM should not be
 * considered ready to switch to split PUD locks yet; there may be places
 * which need to be converted from page_table_lock.
 */
static inline spinlock_t *pud_lockptr(struct mm_struct *mm, pud_t *pud)
{
	return &mm->page_table_lock;
}

static inline spinlock_t *pud_lock(struct mm_struct *mm, pud_t *pud)
{
	spinlock_t *ptl = pud_lockptr(mm, pud);

	spin_lock(ptl);
	return ptl;
}

extern void __init pagecache_init(void);
extern void __init free_area_init_memoryless_node(int nid);
extern void free_initmem(void);

/*
 * Free reserved pages within range [PAGE_ALIGN(start), end & PAGE_MASK)
 * into the buddy system. The freed pages will be poisoned with pattern
 * "poison" if it's within range [0, UCHAR_MAX].
 * Return pages freed into the buddy system.
 */
extern unsigned long free_reserved_area(void *start, void *end,
					int poison, const char *s);

extern void adjust_managed_page_count(struct page *page, long count);
extern void mem_init_print_info(void);

extern void reserve_bootmem_region(phys_addr_t start, phys_addr_t end);

/* Free the reserved page into the buddy system, so it gets managed. */
static inline void free_reserved_page(struct page *page)
{
	ClearPageReserved(page);
	init_page_count(page);
	__free_page(page);
	adjust_managed_page_count(page, 1);
}
#define free_highmem_page(page) free_reserved_page(page)

static inline void mark_page_reserved(struct page *page)
{
	SetPageReserved(page);
	adjust_managed_page_count(page, -1);
}

/*
 * Default method to free all the __init memory into the buddy system.
 * The freed pages will be poisoned with pattern "poison" if it's within
 * range [0, UCHAR_MAX].
 * Return pages freed into the buddy system.
 */
static inline unsigned long free_initmem_default(int poison)
{
	extern char __init_begin[], __init_end[];

	return free_reserved_area(&__init_begin, &__init_end,
				  poison, "unused kernel image (initmem)");
}

static inline unsigned long get_num_physpages(void)
{
	int nid;
	unsigned long phys_pages = 0;

	for_each_online_node(nid)
		phys_pages += node_present_pages(nid);

	return phys_pages;
}

/*
 * Using memblock node mappings, an architecture may initialise its
 * zones, allocate the backing mem_map and account for memory holes in an
 * architecture independent manner.
 *
 * An architecture is expected to register range of page frames backed by
 * physical memory with memblock_add[_node]() before calling
 * free_area_init() passing in the PFN each zone ends at. At a basic
 * usage, an architecture is expected to do something like
 *
 * unsigned long max_zone_pfns[MAX_NR_ZONES] = {max_dma, max_normal_pfn,
 * 							 max_highmem_pfn};
 * for_each_valid_physical_page_range()
 *	memblock_add_node(base, size, nid, MEMBLOCK_NONE)
 * free_area_init(max_zone_pfns);
 */
void free_area_init(unsigned long *max_zone_pfn);
unsigned long node_map_pfn_alignment(void);
unsigned long __absent_pages_in_range(int nid, unsigned long start_pfn,
						unsigned long end_pfn);
extern unsigned long absent_pages_in_range(unsigned long start_pfn,
						unsigned long end_pfn);
extern void get_pfn_range_for_nid(unsigned int nid,
			unsigned long *start_pfn, unsigned long *end_pfn);
extern unsigned long find_min_pfn_with_active_regions(void);

#ifndef CONFIG_NUMA
static inline int early_pfn_to_nid(unsigned long pfn)
{
	return 0;
}
#else
/* please see mm/page_alloc.c */
extern int __meminit early_pfn_to_nid(unsigned long pfn);
#endif

extern void set_dma_reserve(unsigned long new_dma_reserve);
extern void memmap_init_range(unsigned long, int, unsigned long,
		unsigned long, unsigned long, enum meminit_context,
		struct vmem_altmap *, int migratetype);
extern void setup_per_zone_wmarks(void);
extern void calculate_min_free_kbytes(void);
extern int __meminit init_per_zone_wmark_min(void);
extern void mem_init(void);
extern void __init mmap_init(void);
extern void show_mem(unsigned int flags, nodemask_t *nodemask);
extern long si_mem_available(void);
extern void si_meminfo(struct sysinfo * val);
extern void si_meminfo_node(struct sysinfo *val, int nid);
#ifdef __HAVE_ARCH_RESERVED_KERNEL_PAGES
extern unsigned long arch_reserved_kernel_pages(void);
#endif

extern __printf(3, 4)
void warn_alloc(gfp_t gfp_mask, nodemask_t *nodemask, const char *fmt, ...);

extern void setup_per_cpu_pageset(void);

/* page_alloc.c */
extern int min_free_kbytes;
extern int watermark_boost_factor;
extern int watermark_scale_factor;
extern bool arch_has_descending_max_zone_pfns(void);

/* nommu.c */
extern atomic_long_t mmap_pages_allocated;
extern int nommu_shrink_inode_mappings(struct inode *, size_t, size_t);

/* interval_tree.c */
void vma_interval_tree_insert(struct vm_area_struct *node,
			      struct rb_root_cached *root);
void vma_interval_tree_insert_after(struct vm_area_struct *node,
				    struct vm_area_struct *prev,
				    struct rb_root_cached *root);
void vma_interval_tree_remove(struct vm_area_struct *node,
			      struct rb_root_cached *root);
struct vm_area_struct *vma_interval_tree_iter_first(struct rb_root_cached *root,
				unsigned long start, unsigned long last);
struct vm_area_struct *vma_interval_tree_iter_next(struct vm_area_struct *node,
				unsigned long start, unsigned long last);

#define vma_interval_tree_foreach(vma, root, start, last)		\
	for (vma = vma_interval_tree_iter_first(root, start, last);	\
	     vma; vma = vma_interval_tree_iter_next(vma, start, last))

void anon_vma_interval_tree_insert(struct anon_vma_chain *node,
				   struct rb_root_cached *root);
void anon_vma_interval_tree_remove(struct anon_vma_chain *node,
				   struct rb_root_cached *root);
struct anon_vma_chain *
anon_vma_interval_tree_iter_first(struct rb_root_cached *root,
				  unsigned long start, unsigned long last);
struct anon_vma_chain *anon_vma_interval_tree_iter_next(
	struct anon_vma_chain *node, unsigned long start, unsigned long last);
#ifdef CONFIG_DEBUG_VM_RB
void anon_vma_interval_tree_verify(struct anon_vma_chain *node);
#endif

#define anon_vma_interval_tree_foreach(avc, root, start, last)		 \
	for (avc = anon_vma_interval_tree_iter_first(root, start, last); \
	     avc; avc = anon_vma_interval_tree_iter_next(avc, start, last))

/* mmap.c */
extern int __vm_enough_memory(struct mm_struct *mm, long pages, int cap_sys_admin);
extern int __vma_adjust(struct vm_area_struct *vma, unsigned long start,
	unsigned long end, pgoff_t pgoff, struct vm_area_struct *insert,
	struct vm_area_struct *expand);
static inline int vma_adjust(struct vm_area_struct *vma, unsigned long start,
	unsigned long end, pgoff_t pgoff, struct vm_area_struct *insert)
{
	return __vma_adjust(vma, start, end, pgoff, insert, NULL);
}
extern struct vm_area_struct *vma_merge(struct mm_struct *,
	struct vm_area_struct *prev, unsigned long addr, unsigned long end,
	unsigned long vm_flags, struct anon_vma *, struct file *, pgoff_t,
	struct mempolicy *, struct vm_userfaultfd_ctx, const char __user *);
extern struct anon_vma *find_mergeable_anon_vma(struct vm_area_struct *);
extern int __split_vma(struct mm_struct *, struct vm_area_struct *,
	unsigned long addr, int new_below);
extern int split_vma(struct mm_struct *, struct vm_area_struct *,
	unsigned long addr, int new_below);
extern int insert_vm_struct(struct mm_struct *, struct vm_area_struct *);
extern void __vma_link_rb(struct mm_struct *, struct vm_area_struct *,
	struct rb_node **, struct rb_node *);
extern void unlink_file_vma(struct vm_area_struct *);
extern struct vm_area_struct *copy_vma(struct vm_area_struct **,
	unsigned long addr, unsigned long len, pgoff_t pgoff,
	bool *need_rmap_locks);
extern void exit_mmap(struct mm_struct *);

static inline int check_data_rlimit(unsigned long rlim,
				    unsigned long new,
				    unsigned long start,
				    unsigned long end_data,
				    unsigned long start_data)
{
	if (rlim < RLIM_INFINITY) {
		if (((new - start) + (end_data - start_data)) > rlim)
			return -ENOSPC;
	}

	return 0;
}

extern int mm_take_all_locks(struct mm_struct *mm);
extern void mm_drop_all_locks(struct mm_struct *mm);

extern int set_mm_exe_file(struct mm_struct *mm, struct file *new_exe_file);
extern int replace_mm_exe_file(struct mm_struct *mm, struct file *new_exe_file);
extern struct file *get_mm_exe_file(struct mm_struct *mm);
extern struct file *get_task_exe_file(struct task_struct *task);

extern bool may_expand_vm(struct mm_struct *, vm_flags_t, unsigned long npages);
extern void vm_stat_account(struct mm_struct *, vm_flags_t, long npages);

extern bool vma_is_special_mapping(const struct vm_area_struct *vma,
				   const struct vm_special_mapping *sm);
extern struct vm_area_struct *_install_special_mapping(struct mm_struct *mm,
				   unsigned long addr, unsigned long len,
				   unsigned long flags,
				   const struct vm_special_mapping *spec);
/* This is an obsolete alternative to _install_special_mapping. */
extern int install_special_mapping(struct mm_struct *mm,
				   unsigned long addr, unsigned long len,
				   unsigned long flags, struct page **pages);

unsigned long randomize_stack_top(unsigned long stack_top);

extern unsigned long get_unmapped_area(struct file *, unsigned long, unsigned long, unsigned long, unsigned long);

extern unsigned long mmap_region(struct file *file, unsigned long addr,
	unsigned long len, vm_flags_t vm_flags, unsigned long pgoff,
	struct list_head *uf);
extern unsigned long do_mmap(struct file *file, unsigned long addr,
	unsigned long len, unsigned long prot, unsigned long flags,
	unsigned long pgoff, unsigned long *populate, struct list_head *uf);
extern int __do_munmap(struct mm_struct *, unsigned long, size_t,
		       struct list_head *uf, bool downgrade);
extern int do_munmap(struct mm_struct *, unsigned long, size_t,
		     struct list_head *uf);
extern int do_madvise(struct mm_struct *mm, unsigned long start, size_t len_in, int behavior);

#ifdef CONFIG_MMU
extern int __mm_populate(unsigned long addr, unsigned long len,
			 int ignore_errors);
static inline void mm_populate(unsigned long addr, unsigned long len)
{
	/* Ignore errors */
	(void) __mm_populate(addr, len, 1);
}
#else
static inline void mm_populate(unsigned long addr, unsigned long len) {}
#endif

/* These take the mm semaphore themselves */
extern int __must_check vm_brk(unsigned long, unsigned long);
extern int __must_check vm_brk_flags(unsigned long, unsigned long, unsigned long);
extern int vm_munmap(unsigned long, size_t);
extern unsigned long __must_check vm_mmap(struct file *, unsigned long,
        unsigned long, unsigned long,
        unsigned long, unsigned long);

struct vm_unmapped_area_info {
#define VM_UNMAPPED_AREA_TOPDOWN 1
	unsigned long flags;
	unsigned long length;
	unsigned long low_limit;
	unsigned long high_limit;
	unsigned long align_mask;
	unsigned long align_offset;
};

extern unsigned long vm_unmapped_area(struct vm_unmapped_area_info *info);

/* truncate.c */
extern void truncate_inode_pages(struct address_space *, loff_t);
extern void truncate_inode_pages_range(struct address_space *,
				       loff_t lstart, loff_t lend);
extern void truncate_inode_pages_final(struct address_space *);

/* generic vm_area_ops exported for stackable file systems */
extern vm_fault_t filemap_fault(struct vm_fault *vmf);
extern vm_fault_t filemap_map_pages(struct vm_fault *vmf,
		pgoff_t start_pgoff, pgoff_t end_pgoff);
extern vm_fault_t filemap_page_mkwrite(struct vm_fault *vmf);

extern unsigned long stack_guard_gap;
/* Generic expand stack which grows the stack according to GROWS{UP,DOWN} */
extern int expand_stack(struct vm_area_struct *vma, unsigned long address);

/* CONFIG_STACK_GROWSUP still needs to grow downwards at some places */
extern int expand_downwards(struct vm_area_struct *vma,
		unsigned long address);
#if VM_GROWSUP
extern int expand_upwards(struct vm_area_struct *vma, unsigned long address);
#else
  #define expand_upwards(vma, address) (0)
#endif

/* Look up the first VMA which satisfies  addr < vm_end,  NULL if none. */
extern struct vm_area_struct * find_vma(struct mm_struct * mm, unsigned long addr);
extern struct vm_area_struct * find_vma_prev(struct mm_struct * mm, unsigned long addr,
					     struct vm_area_struct **pprev);

/**
 * find_vma_intersection() - Look up the first VMA which intersects the interval
 * @mm: The process address space.
 * @start_addr: The inclusive start user address.
 * @end_addr: The exclusive end user address.
 *
 * Returns: The first VMA within the provided range, %NULL otherwise.  Assumes
 * start_addr < end_addr.
 */
static inline
struct vm_area_struct *find_vma_intersection(struct mm_struct *mm,
					     unsigned long start_addr,
					     unsigned long end_addr)
{
	struct vm_area_struct *vma = find_vma(mm, start_addr);

	if (vma && end_addr <= vma->vm_start)
		vma = NULL;
	return vma;
}

/**
 * vma_lookup() - Find a VMA at a specific address
 * @mm: The process address space.
 * @addr: The user address.
 *
 * Return: The vm_area_struct at the given address, %NULL otherwise.
 */
static inline
struct vm_area_struct *vma_lookup(struct mm_struct *mm, unsigned long addr)
{
	struct vm_area_struct *vma = find_vma(mm, addr);

	if (vma && addr < vma->vm_start)
		vma = NULL;

	return vma;
}

static inline unsigned long vm_start_gap(struct vm_area_struct *vma)
{
	unsigned long vm_start = vma->vm_start;

	if (vma->vm_flags & VM_GROWSDOWN) {
		vm_start -= stack_guard_gap;
		if (vm_start > vma->vm_start)
			vm_start = 0;
	}
	return vm_start;
}

static inline unsigned long vm_end_gap(struct vm_area_struct *vma)
{
	unsigned long vm_end = vma->vm_end;

	if (vma->vm_flags & VM_GROWSUP) {
		vm_end += stack_guard_gap;
		if (vm_end < vma->vm_end)
			vm_end = -PAGE_SIZE;
	}
	return vm_end;
}

static inline unsigned long vma_pages(struct vm_area_struct *vma)
{
	return (vma->vm_end - vma->vm_start) >> PAGE_SHIFT;
}

/* Look up the first VMA which exactly match the interval vm_start ... vm_end */
static inline struct vm_area_struct *find_exact_vma(struct mm_struct *mm,
				unsigned long vm_start, unsigned long vm_end)
{
	struct vm_area_struct *vma = find_vma(mm, vm_start);

	if (vma && (vma->vm_start != vm_start || vma->vm_end != vm_end))
		vma = NULL;

	return vma;
}

static inline bool range_in_vma(struct vm_area_struct *vma,
				unsigned long start, unsigned long end)
{
	return (vma && vma->vm_start <= start && end <= vma->vm_end);
}

#ifdef CONFIG_MMU
pgprot_t vm_get_page_prot(unsigned long vm_flags);
void vma_set_page_prot(struct vm_area_struct *vma);
#else
static inline pgprot_t vm_get_page_prot(unsigned long vm_flags)
{
	return __pgprot(0);
}
static inline void vma_set_page_prot(struct vm_area_struct *vma)
{
	vma->vm_page_prot = vm_get_page_prot(vma->vm_flags);
}
#endif

void vma_set_file(struct vm_area_struct *vma, struct file *file);

#ifdef CONFIG_NUMA_BALANCING
unsigned long change_prot_numa(struct vm_area_struct *vma,
			unsigned long start, unsigned long end);
#endif

struct vm_area_struct *find_extend_vma(struct mm_struct *, unsigned long addr);
int remap_pfn_range(struct vm_area_struct *, unsigned long addr,
			unsigned long pfn, unsigned long size, pgprot_t);
int remap_pfn_range_notrack(struct vm_area_struct *vma, unsigned long addr,
		unsigned long pfn, unsigned long size, pgprot_t prot);
int vm_insert_page(struct vm_area_struct *, unsigned long addr, struct page *);
int vm_insert_pages(struct vm_area_struct *vma, unsigned long addr,
			struct page **pages, unsigned long *num);
int vm_map_pages(struct vm_area_struct *vma, struct page **pages,
				unsigned long num);
int vm_map_pages_zero(struct vm_area_struct *vma, struct page **pages,
				unsigned long num);
vm_fault_t vmf_insert_pfn(struct vm_area_struct *vma, unsigned long addr,
			unsigned long pfn);
vm_fault_t vmf_insert_pfn_prot(struct vm_area_struct *vma, unsigned long addr,
			unsigned long pfn, pgprot_t pgprot);
vm_fault_t vmf_insert_mixed(struct vm_area_struct *vma, unsigned long addr,
			pfn_t pfn);
vm_fault_t vmf_insert_mixed_prot(struct vm_area_struct *vma, unsigned long addr,
			pfn_t pfn, pgprot_t pgprot);
vm_fault_t vmf_insert_mixed_mkwrite(struct vm_area_struct *vma,
		unsigned long addr, pfn_t pfn);
int vm_iomap_memory(struct vm_area_struct *vma, phys_addr_t start, unsigned long len);

static inline vm_fault_t vmf_insert_page(struct vm_area_struct *vma,
				unsigned long addr, struct page *page)
{
	int err = vm_insert_page(vma, addr, page);

	if (err == -ENOMEM)
		return VM_FAULT_OOM;
	if (err < 0 && err != -EBUSY)
		return VM_FAULT_SIGBUS;

	return VM_FAULT_NOPAGE;
}

#ifndef io_remap_pfn_range
static inline int io_remap_pfn_range(struct vm_area_struct *vma,
				     unsigned long addr, unsigned long pfn,
				     unsigned long size, pgprot_t prot)
{
	return remap_pfn_range(vma, addr, pfn, size, pgprot_decrypted(prot));
}
#endif

static inline vm_fault_t vmf_error(int err)
{
	if (err == -ENOMEM)
		return VM_FAULT_OOM;
	return VM_FAULT_SIGBUS;
}

struct page *follow_page(struct vm_area_struct *vma, unsigned long address,
			 unsigned int foll_flags);

#define FOLL_WRITE	0x01	/* check pte is writable */
#define FOLL_TOUCH	0x02	/* mark page accessed */
#define FOLL_GET	0x04	/* do get_page on page */
#define FOLL_DUMP	0x08	/* give error on hole if it would be zero */
#define FOLL_FORCE	0x10	/* get_user_pages read/write w/o permission */
#define FOLL_NOWAIT	0x20	/* if a disk transfer is needed, start the IO
				 * and return without waiting upon it */
#define FOLL_POPULATE	0x40	/* fault in pages (with FOLL_MLOCK) */
#define FOLL_NOFAULT	0x80	/* do not fault in pages */
#define FOLL_HWPOISON	0x100	/* check page is hwpoisoned */
#define FOLL_NUMA	0x200	/* force NUMA hinting page fault */
#define FOLL_MIGRATION	0x400	/* wait for page to replace migration entry */
#define FOLL_TRIED	0x800	/* a retry, previous pass started an IO */
#define FOLL_MLOCK	0x1000	/* lock present pages */
#define FOLL_REMOTE	0x2000	/* we are working on non-current tsk/mm */
#define FOLL_COW	0x4000	/* internal GUP flag */
#define FOLL_ANON	0x8000	/* don't do file mappings */
#define FOLL_LONGTERM	0x10000	/* mapping lifetime is indefinite: see below */
#define FOLL_SPLIT_PMD	0x20000	/* split huge pmd before returning */
#define FOLL_PIN	0x40000	/* pages must be released via unpin_user_page */
#define FOLL_FAST_ONLY	0x80000	/* gup_fast: prevent fall-back to slow gup */

/*
 * FOLL_PIN and FOLL_LONGTERM may be used in various combinations with each
 * other. Here is what they mean, and how to use them:
 *
 * FOLL_LONGTERM indicates that the page will be held for an indefinite time
 * period _often_ under userspace control.  This is in contrast to
 * iov_iter_get_pages(), whose usages are transient.
 *
 * FIXME: For pages which are part of a filesystem, mappings are subject to the
 * lifetime enforced by the filesystem and we need guarantees that longterm
 * users like RDMA and V4L2 only establish mappings which coordinate usage with
 * the filesystem.  Ideas for this coordination include revoking the longterm
 * pin, delaying writeback, bounce buffer page writeback, etc.  As FS DAX was
 * added after the problem with filesystems was found FS DAX VMAs are
 * specifically failed.  Filesystem pages are still subject to bugs and use of
 * FOLL_LONGTERM should be avoided on those pages.
 *
 * FIXME: Also NOTE that FOLL_LONGTERM is not supported in every GUP call.
 * Currently only get_user_pages() and get_user_pages_fast() support this flag
 * and calls to get_user_pages_[un]locked are specifically not allowed.  This
 * is due to an incompatibility with the FS DAX check and
 * FAULT_FLAG_ALLOW_RETRY.
 *
 * In the CMA case: long term pins in a CMA region would unnecessarily fragment
 * that region.  And so, CMA attempts to migrate the page before pinning, when
 * FOLL_LONGTERM is specified.
 *
 * FOLL_PIN indicates that a special kind of tracking (not just page->_refcount,
 * but an additional pin counting system) will be invoked. This is intended for
 * anything that gets a page reference and then touches page data (for example,
 * Direct IO). This lets the filesystem know that some non-file-system entity is
 * potentially changing the pages' data. In contrast to FOLL_GET (whose pages
 * are released via put_page()), FOLL_PIN pages must be released, ultimately, by
 * a call to unpin_user_page().
 *
 * FOLL_PIN is similar to FOLL_GET: both of these pin pages. They use different
 * and separate refcounting mechanisms, however, and that means that each has
 * its own acquire and release mechanisms:
 *
 *     FOLL_GET: get_user_pages*() to acquire, and put_page() to release.
 *
 *     FOLL_PIN: pin_user_pages*() to acquire, and unpin_user_pages to release.
 *
 * FOLL_PIN and FOLL_GET are mutually exclusive for a given function call.
 * (The underlying pages may experience both FOLL_GET-based and FOLL_PIN-based
 * calls applied to them, and that's perfectly OK. This is a constraint on the
 * callers, not on the pages.)
 *
 * FOLL_PIN should be set internally by the pin_user_pages*() APIs, never
 * directly by the caller. That's in order to help avoid mismatches when
 * releasing pages: get_user_pages*() pages must be released via put_page(),
 * while pin_user_pages*() pages must be released via unpin_user_page().
 *
 * Please see Documentation/core-api/pin_user_pages.rst for more information.
 */

static inline int vm_fault_to_errno(vm_fault_t vm_fault, int foll_flags)
{
	if (vm_fault & VM_FAULT_OOM)
		return -ENOMEM;
	if (vm_fault & (VM_FAULT_HWPOISON | VM_FAULT_HWPOISON_LARGE))
		return (foll_flags & FOLL_HWPOISON) ? -EHWPOISON : -EFAULT;
	if (vm_fault & (VM_FAULT_SIGBUS | VM_FAULT_SIGSEGV))
		return -EFAULT;
	return 0;
}

typedef int (*pte_fn_t)(pte_t *pte, unsigned long addr, void *data);
extern int apply_to_page_range(struct mm_struct *mm, unsigned long address,
			       unsigned long size, pte_fn_t fn, void *data);
extern int apply_to_existing_page_range(struct mm_struct *mm,
				   unsigned long address, unsigned long size,
				   pte_fn_t fn, void *data);

extern void init_mem_debugging_and_hardening(void);
#ifdef CONFIG_PAGE_POISONING
extern void __kernel_poison_pages(struct page *page, int numpages);
extern void __kernel_unpoison_pages(struct page *page, int numpages);
extern bool _page_poisoning_enabled_early;
DECLARE_STATIC_KEY_FALSE(_page_poisoning_enabled);
static inline bool page_poisoning_enabled(void)
{
	return _page_poisoning_enabled_early;
}
/*
 * For use in fast paths after init_mem_debugging() has run, or when a
 * false negative result is not harmful when called too early.
 */
static inline bool page_poisoning_enabled_static(void)
{
	return static_branch_unlikely(&_page_poisoning_enabled);
}
static inline void kernel_poison_pages(struct page *page, int numpages)
{
	if (page_poisoning_enabled_static())
		__kernel_poison_pages(page, numpages);
}
static inline void kernel_unpoison_pages(struct page *page, int numpages)
{
	if (page_poisoning_enabled_static())
		__kernel_unpoison_pages(page, numpages);
}
#else
static inline bool page_poisoning_enabled(void) { return false; }
static inline bool page_poisoning_enabled_static(void) { return false; }
static inline void __kernel_poison_pages(struct page *page, int nunmpages) { }
static inline void kernel_poison_pages(struct page *page, int numpages) { }
static inline void kernel_unpoison_pages(struct page *page, int numpages) { }
#endif

DECLARE_STATIC_KEY_MAYBE(CONFIG_INIT_ON_ALLOC_DEFAULT_ON, init_on_alloc);
static inline bool want_init_on_alloc(gfp_t flags)
{
	if (static_branch_maybe(CONFIG_INIT_ON_ALLOC_DEFAULT_ON,
				&init_on_alloc))
		return true;
	return flags & __GFP_ZERO;
}

DECLARE_STATIC_KEY_MAYBE(CONFIG_INIT_ON_FREE_DEFAULT_ON, init_on_free);
static inline bool want_init_on_free(void)
{
	return static_branch_maybe(CONFIG_INIT_ON_FREE_DEFAULT_ON,
				   &init_on_free);
}

extern bool _debug_pagealloc_enabled_early;
DECLARE_STATIC_KEY_FALSE(_debug_pagealloc_enabled);

static inline bool debug_pagealloc_enabled(void)
{
	return IS_ENABLED(CONFIG_DEBUG_PAGEALLOC) &&
		_debug_pagealloc_enabled_early;
}

/*
 * For use in fast paths after init_debug_pagealloc() has run, or when a
 * false negative result is not harmful when called too early.
 */
static inline bool debug_pagealloc_enabled_static(void)
{
	if (!IS_ENABLED(CONFIG_DEBUG_PAGEALLOC))
		return false;

	return static_branch_unlikely(&_debug_pagealloc_enabled);
}

#ifdef CONFIG_DEBUG_PAGEALLOC
/*
 * To support DEBUG_PAGEALLOC architecture must ensure that
 * __kernel_map_pages() never fails
 */
extern void __kernel_map_pages(struct page *page, int numpages, int enable);

static inline void debug_pagealloc_map_pages(struct page *page, int numpages)
{
	if (debug_pagealloc_enabled_static())
		__kernel_map_pages(page, numpages, 1);
}

static inline void debug_pagealloc_unmap_pages(struct page *page, int numpages)
{
	if (debug_pagealloc_enabled_static())
		__kernel_map_pages(page, numpages, 0);
}
#else	/* CONFIG_DEBUG_PAGEALLOC */
static inline void debug_pagealloc_map_pages(struct page *page, int numpages) {}
static inline void debug_pagealloc_unmap_pages(struct page *page, int numpages) {}
#endif	/* CONFIG_DEBUG_PAGEALLOC */

#ifdef __HAVE_ARCH_GATE_AREA
extern struct vm_area_struct *get_gate_vma(struct mm_struct *mm);
extern int in_gate_area_no_mm(unsigned long addr);
extern int in_gate_area(struct mm_struct *mm, unsigned long addr);
#else
static inline struct vm_area_struct *get_gate_vma(struct mm_struct *mm)
{
	return NULL;
}
static inline int in_gate_area_no_mm(unsigned long addr) { return 0; }
static inline int in_gate_area(struct mm_struct *mm, unsigned long addr)
{
	return 0;
}
#endif	/* __HAVE_ARCH_GATE_AREA */

extern bool process_shares_mm(struct task_struct *p, struct mm_struct *mm);

#ifdef CONFIG_SYSCTL
extern int sysctl_drop_caches;
int drop_caches_sysctl_handler(struct ctl_table *, int, void *, size_t *,
		loff_t *);
#endif

void drop_slab(void);
void drop_slab_node(int nid);

#ifndef CONFIG_MMU
#define randomize_va_space 0
#else
extern int randomize_va_space;
#endif

const char * arch_vma_name(struct vm_area_struct *vma);
#ifdef CONFIG_MMU
void print_vma_addr(char *prefix, unsigned long rip);
#else
static inline void print_vma_addr(char *prefix, unsigned long rip)
{
}
#endif

int vmemmap_remap_free(unsigned long start, unsigned long end,
		       unsigned long reuse);
int vmemmap_remap_alloc(unsigned long start, unsigned long end,
			unsigned long reuse, gfp_t gfp_mask);

void *sparse_buffer_alloc(unsigned long size);
struct page * __populate_section_memmap(unsigned long pfn,
		unsigned long nr_pages, int nid, struct vmem_altmap *altmap);
pgd_t *vmemmap_pgd_populate(unsigned long addr, int node);
p4d_t *vmemmap_p4d_populate(pgd_t *pgd, unsigned long addr, int node);
pud_t *vmemmap_pud_populate(p4d_t *p4d, unsigned long addr, int node);
pmd_t *vmemmap_pmd_populate(pud_t *pud, unsigned long addr, int node);
pte_t *vmemmap_pte_populate(pmd_t *pmd, unsigned long addr, int node,
			    struct vmem_altmap *altmap);
void *vmemmap_alloc_block(unsigned long size, int node);
struct vmem_altmap;
void *vmemmap_alloc_block_buf(unsigned long size, int node,
			      struct vmem_altmap *altmap);
void vmemmap_verify(pte_t *, int, unsigned long, unsigned long);
int vmemmap_populate_basepages(unsigned long start, unsigned long end,
			       int node, struct vmem_altmap *altmap);
int vmemmap_populate(unsigned long start, unsigned long end, int node,
		struct vmem_altmap *altmap);
void vmemmap_populate_print_last(void);
#ifdef CONFIG_MEMORY_HOTPLUG
void vmemmap_free(unsigned long start, unsigned long end,
		struct vmem_altmap *altmap);
#endif
void register_page_bootmem_memmap(unsigned long section_nr, struct page *map,
				  unsigned long nr_pages);

enum mf_flags {
	MF_COUNT_INCREASED = 1 << 0,
	MF_ACTION_REQUIRED = 1 << 1,
	MF_MUST_KILL = 1 << 2,
	MF_SOFT_OFFLINE = 1 << 3,
};
extern int memory_failure(unsigned long pfn, int flags);
extern void memory_failure_queue(unsigned long pfn, int flags);
extern void memory_failure_queue_kick(int cpu);
extern int unpoison_memory(unsigned long pfn);
extern int sysctl_memory_failure_early_kill;
extern int sysctl_memory_failure_recovery;
extern void shake_page(struct page *p);
extern atomic_long_t num_poisoned_pages __read_mostly;
extern int soft_offline_page(unsigned long pfn, int flags);


/*
 * Error handlers for various types of pages.
 */
enum mf_result {
	MF_IGNORED,	/* Error: cannot be handled */
	MF_FAILED,	/* Error: handling failed */
	MF_DELAYED,	/* Will be handled later */
	MF_RECOVERED,	/* Successfully recovered */
};

enum mf_action_page_type {
	MF_MSG_KERNEL,
	MF_MSG_KERNEL_HIGH_ORDER,
	MF_MSG_SLAB,
	MF_MSG_DIFFERENT_COMPOUND,
	MF_MSG_POISONED_HUGE,
	MF_MSG_HUGE,
	MF_MSG_FREE_HUGE,
	MF_MSG_NON_PMD_HUGE,
	MF_MSG_UNMAP_FAILED,
	MF_MSG_DIRTY_SWAPCACHE,
	MF_MSG_CLEAN_SWAPCACHE,
	MF_MSG_DIRTY_MLOCKED_LRU,
	MF_MSG_CLEAN_MLOCKED_LRU,
	MF_MSG_DIRTY_UNEVICTABLE_LRU,
	MF_MSG_CLEAN_UNEVICTABLE_LRU,
	MF_MSG_DIRTY_LRU,
	MF_MSG_CLEAN_LRU,
	MF_MSG_TRUNCATED_LRU,
	MF_MSG_BUDDY,
	MF_MSG_BUDDY_2ND,
	MF_MSG_DAX,
	MF_MSG_UNSPLIT_THP,
	MF_MSG_UNKNOWN,
};

#if defined(CONFIG_TRANSPARENT_HUGEPAGE) || defined(CONFIG_HUGETLBFS)
extern void clear_huge_page(struct page *page,
			    unsigned long addr_hint,
			    unsigned int pages_per_huge_page);
extern void copy_user_huge_page(struct page *dst, struct page *src,
				unsigned long addr_hint,
				struct vm_area_struct *vma,
				unsigned int pages_per_huge_page);
extern long copy_huge_page_from_user(struct page *dst_page,
				const void __user *usr_src,
				unsigned int pages_per_huge_page,
				bool allow_pagefault);

/**
 * vma_is_special_huge - Are transhuge page-table entries considered special?
 * @vma: Pointer to the struct vm_area_struct to consider
 *
 * Whether transhuge page-table entries are considered "special" following
 * the definition in vm_normal_page().
 *
 * Return: true if transhuge page-table entries should be considered special,
 * false otherwise.
 */
static inline bool vma_is_special_huge(const struct vm_area_struct *vma)
{
	return vma_is_dax(vma) || (vma->vm_file &&
				   (vma->vm_flags & (VM_PFNMAP | VM_MIXEDMAP)));
}

#endif /* CONFIG_TRANSPARENT_HUGEPAGE || CONFIG_HUGETLBFS */

#ifdef CONFIG_DEBUG_PAGEALLOC
extern unsigned int _debug_guardpage_minorder;
DECLARE_STATIC_KEY_FALSE(_debug_guardpage_enabled);

static inline unsigned int debug_guardpage_minorder(void)
{
	return _debug_guardpage_minorder;
}

static inline bool debug_guardpage_enabled(void)
{
	return static_branch_unlikely(&_debug_guardpage_enabled);
}

static inline bool page_is_guard(struct page *page)
{
	if (!debug_guardpage_enabled())
		return false;

	return PageGuard(page);
}
#else
static inline unsigned int debug_guardpage_minorder(void) { return 0; }
static inline bool debug_guardpage_enabled(void) { return false; }
static inline bool page_is_guard(struct page *page) { return false; }
#endif /* CONFIG_DEBUG_PAGEALLOC */

#if MAX_NUMNODES > 1
void __init setup_nr_node_ids(void);
#else
static inline void setup_nr_node_ids(void) {}
#endif

extern int memcmp_pages(struct page *page1, struct page *page2);

static inline int pages_identical(struct page *page1, struct page *page2)
{
	return !memcmp_pages(page1, page2);
}

#ifdef CONFIG_MAPPING_DIRTY_HELPERS
unsigned long clean_record_shared_mapping_range(struct address_space *mapping,
						pgoff_t first_index, pgoff_t nr,
						pgoff_t bitmap_pgoff,
						unsigned long *bitmap,
						pgoff_t *start,
						pgoff_t *end);

unsigned long wp_shared_mapping_range(struct address_space *mapping,
				      pgoff_t first_index, pgoff_t nr);
#endif

extern int sysctl_nr_trim_pages;

#ifdef CONFIG_PRINTK
void mem_dump_obj(void *object);
#else
static inline void mem_dump_obj(void *object) {}
#endif

/**
 * seal_check_future_write - Check for F_SEAL_FUTURE_WRITE flag and handle it
 * @seals: the seals to check
 * @vma: the vma to operate on
 *
 * Check whether F_SEAL_FUTURE_WRITE is set; if so, do proper check/handling on
 * the vma flags.  Return 0 if check pass, or <0 for errors.
 */
static inline int seal_check_future_write(int seals, struct vm_area_struct *vma)
{
	if (seals & F_SEAL_FUTURE_WRITE) {
		/*
		 * New PROT_WRITE and MAP_SHARED mmaps are not allowed when
		 * "future write" seal active.
		 */
		if ((vma->vm_flags & VM_SHARED) && (vma->vm_flags & VM_WRITE))
			return -EPERM;

		/*
		 * Since an F_SEAL_FUTURE_WRITE sealed memfd can be mapped as
		 * MAP_SHARED and read-only, take care to not allow mprotect to
		 * revert protections on such mappings. Do this only for shared
		 * mappings. For private mappings, don't need to mask
		 * VM_MAYWRITE as we still want them to be COW-writable.
		 */
		if (vma->vm_flags & VM_SHARED)
			vma->vm_flags &= ~(VM_MAYWRITE);
	}

	return 0;
}

#endif /* __KERNEL__ */
#endif /* _LINUX_MM_H */<|MERGE_RESOLUTION|>--- conflicted
+++ resolved
@@ -869,11 +869,8 @@
 
 void split_page(struct page *page, unsigned int order);
 void folio_copy(struct folio *dst, struct folio *src);
-<<<<<<< HEAD
-=======
 
 unsigned long nr_free_buffer_pages(void);
->>>>>>> 512b7931
 
 /*
  * Compound pages have a destructor function.  Provide a
