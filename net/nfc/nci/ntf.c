// SPDX-License-Identifier: GPL-2.0-only
/*
 *  The NFC Controller Interface is the communication protocol between an
 *  NFC Controller (NFCC) and a Device Host (DH).
 *
 *  Copyright (C) 2014 Marvell International Ltd.
 *  Copyright (C) 2011 Texas Instruments, Inc.
 *
 *  Written by Ilan Elias <ilane@ti.com>
 *
 *  Acknowledgements:
 *  This file is based on hci_event.c, which was written
 *  by Maxim Krasnyansky.
 */

#define pr_fmt(fmt) KBUILD_MODNAME ": %s: " fmt, __func__

#include <linux/types.h>
#include <linux/interrupt.h>
#include <linux/bitops.h>
#include <linux/skbuff.h>

#include "../nfc.h"
#include <net/nfc/nci.h>
#include <net/nfc/nci_core.h>
#include <linux/nfc.h>

/* Handle NCI Notification packets */

static void nci_core_reset_ntf_packet(struct nci_dev *ndev,
				      const struct sk_buff *skb)
{
	/* Handle NCI 2.x core reset notification */
	const struct nci_core_reset_ntf *ntf = (void *)skb->data;

	ndev->nci_ver = ntf->nci_ver;
	pr_debug("nci_ver 0x%x, config_status 0x%x\n",
		 ntf->nci_ver, ntf->config_status);

	ndev->manufact_id = ntf->manufact_id;
	ndev->manufact_specific_info =
		__le32_to_cpu(ntf->manufact_specific_info);

	nci_req_complete(ndev, NCI_STATUS_OK);
}

static void nci_core_conn_credits_ntf_packet(struct nci_dev *ndev,
					     struct sk_buff *skb)
{
	struct nci_core_conn_credit_ntf *ntf = (void *) skb->data;
	struct nci_conn_info *conn_info;
	int i;

	pr_debug("num_entries %d\n", ntf->num_entries);

	if (ntf->num_entries > NCI_MAX_NUM_CONN)
		ntf->num_entries = NCI_MAX_NUM_CONN;

	/* update the credits */
	for (i = 0; i < ntf->num_entries; i++) {
		ntf->conn_entries[i].conn_id =
			nci_conn_id(&ntf->conn_entries[i].conn_id);

		pr_debug("entry[%d]: conn_id %d, credits %d\n",
			 i, ntf->conn_entries[i].conn_id,
			 ntf->conn_entries[i].credits);

		conn_info = nci_get_conn_info_by_conn_id(ndev,
							 ntf->conn_entries[i].conn_id);
		if (!conn_info)
			return;

		atomic_add(ntf->conn_entries[i].credits,
			   &conn_info->credits_cnt);
	}

	/* trigger the next tx */
	if (!skb_queue_empty(&ndev->tx_q))
		queue_work(ndev->tx_wq, &ndev->tx_work);
}

static void nci_core_generic_error_ntf_packet(struct nci_dev *ndev,
					      const struct sk_buff *skb)
{
	__u8 status = skb->data[0];

	pr_debug("status 0x%x\n", status);

	if (atomic_read(&ndev->state) == NCI_W4_HOST_SELECT) {
		/* Activation failed, so complete the request
		   (the state remains the same) */
		nci_req_complete(ndev, status);
	}
}

static void nci_core_conn_intf_error_ntf_packet(struct nci_dev *ndev,
						struct sk_buff *skb)
{
	struct nci_core_intf_error_ntf *ntf = (void *) skb->data;

	ntf->conn_id = nci_conn_id(&ntf->conn_id);

	pr_debug("status 0x%x, conn_id %d\n", ntf->status, ntf->conn_id);

	/* complete the data exchange transaction, if exists */
	if (test_bit(NCI_DATA_EXCHANGE, &ndev->flags))
		nci_data_exchange_complete(ndev, NULL, ntf->conn_id, -EIO);
}

static const __u8 *
nci_extract_rf_params_nfca_passive_poll(struct nci_dev *ndev,
					struct rf_tech_specific_params_nfca_poll *nfca_poll,
					const __u8 *data)
{
	nfca_poll->sens_res = __le16_to_cpu(*((__le16 *)data));
	data += 2;

	nfca_poll->nfcid1_len = min_t(__u8, *data++, NFC_NFCID1_MAXSIZE);

	pr_debug("sens_res 0x%x, nfcid1_len %d\n",
		 nfca_poll->sens_res, nfca_poll->nfcid1_len);

	memcpy(nfca_poll->nfcid1, data, nfca_poll->nfcid1_len);
	data += nfca_poll->nfcid1_len;

	nfca_poll->sel_res_len = *data++;

	if (nfca_poll->sel_res_len != 0)
		nfca_poll->sel_res = *data++;

	pr_debug("sel_res_len %d, sel_res 0x%x\n",
		 nfca_poll->sel_res_len,
		 nfca_poll->sel_res);

	return data;
}

static const __u8 *
nci_extract_rf_params_nfcb_passive_poll(struct nci_dev *ndev,
					struct rf_tech_specific_params_nfcb_poll *nfcb_poll,
					const __u8 *data)
{
	nfcb_poll->sensb_res_len = min_t(__u8, *data++, NFC_SENSB_RES_MAXSIZE);

	pr_debug("sensb_res_len %d\n", nfcb_poll->sensb_res_len);

	memcpy(nfcb_poll->sensb_res, data, nfcb_poll->sensb_res_len);
	data += nfcb_poll->sensb_res_len;

	return data;
}

static const __u8 *
nci_extract_rf_params_nfcf_passive_poll(struct nci_dev *ndev,
					struct rf_tech_specific_params_nfcf_poll *nfcf_poll,
					const __u8 *data)
{
	nfcf_poll->bit_rate = *data++;
	nfcf_poll->sensf_res_len = min_t(__u8, *data++, NFC_SENSF_RES_MAXSIZE);

	pr_debug("bit_rate %d, sensf_res_len %d\n",
		 nfcf_poll->bit_rate, nfcf_poll->sensf_res_len);

	memcpy(nfcf_poll->sensf_res, data, nfcf_poll->sensf_res_len);
	data += nfcf_poll->sensf_res_len;

	return data;
}

static const __u8 *
nci_extract_rf_params_nfcv_passive_poll(struct nci_dev *ndev,
					struct rf_tech_specific_params_nfcv_poll *nfcv_poll,
					const __u8 *data)
{
	++data;
	nfcv_poll->dsfid = *data++;
	memcpy(nfcv_poll->uid, data, NFC_ISO15693_UID_MAXSIZE);
	data += NFC_ISO15693_UID_MAXSIZE;
	return data;
}

static const __u8 *
nci_extract_rf_params_nfcf_passive_listen(struct nci_dev *ndev,
					  struct rf_tech_specific_params_nfcf_listen *nfcf_listen,
					  const __u8 *data)
{
	nfcf_listen->local_nfcid2_len = min_t(__u8, *data++,
					      NFC_NFCID2_MAXSIZE);
	memcpy(nfcf_listen->local_nfcid2, data, nfcf_listen->local_nfcid2_len);
	data += nfcf_listen->local_nfcid2_len;

	return data;
}

static __u32 nci_get_prop_rf_protocol(struct nci_dev *ndev, __u8 rf_protocol)
{
	if (ndev->ops->get_rfprotocol)
		return ndev->ops->get_rfprotocol(ndev, rf_protocol);
	return 0;
}

static int nci_add_new_protocol(struct nci_dev *ndev,
				struct nfc_target *target,
				__u8 rf_protocol,
				__u8 rf_tech_and_mode,
				const void *params)
{
	const struct rf_tech_specific_params_nfca_poll *nfca_poll;
	const struct rf_tech_specific_params_nfcb_poll *nfcb_poll;
	const struct rf_tech_specific_params_nfcf_poll *nfcf_poll;
	const struct rf_tech_specific_params_nfcv_poll *nfcv_poll;
	__u32 protocol;

	if (rf_protocol == NCI_RF_PROTOCOL_T1T)
		protocol = NFC_PROTO_JEWEL_MASK;
	else if (rf_protocol == NCI_RF_PROTOCOL_T2T)
		protocol = NFC_PROTO_MIFARE_MASK;
	else if (rf_protocol == NCI_RF_PROTOCOL_ISO_DEP)
		if (rf_tech_and_mode == NCI_NFC_A_PASSIVE_POLL_MODE)
			protocol = NFC_PROTO_ISO14443_MASK;
		else
			protocol = NFC_PROTO_ISO14443_B_MASK;
	else if (rf_protocol == NCI_RF_PROTOCOL_T3T)
		protocol = NFC_PROTO_FELICA_MASK;
	else if (rf_protocol == NCI_RF_PROTOCOL_NFC_DEP)
		protocol = NFC_PROTO_NFC_DEP_MASK;
	else if (rf_protocol == NCI_RF_PROTOCOL_T5T)
		protocol = NFC_PROTO_ISO15693_MASK;
	else
		protocol = nci_get_prop_rf_protocol(ndev, rf_protocol);

	if (!(protocol & ndev->poll_prots)) {
		pr_err("the target found does not have the desired protocol\n");
		return -EPROTO;
	}

	if (rf_tech_and_mode == NCI_NFC_A_PASSIVE_POLL_MODE) {
		nfca_poll = (struct rf_tech_specific_params_nfca_poll *)params;

		target->sens_res = nfca_poll->sens_res;
		target->sel_res = nfca_poll->sel_res;
		target->nfcid1_len = nfca_poll->nfcid1_len;
		if (target->nfcid1_len > 0) {
			memcpy(target->nfcid1, nfca_poll->nfcid1,
			       target->nfcid1_len);
		}
	} else if (rf_tech_and_mode == NCI_NFC_B_PASSIVE_POLL_MODE) {
		nfcb_poll = (struct rf_tech_specific_params_nfcb_poll *)params;

		target->sensb_res_len = nfcb_poll->sensb_res_len;
		if (target->sensb_res_len > 0) {
			memcpy(target->sensb_res, nfcb_poll->sensb_res,
			       target->sensb_res_len);
		}
	} else if (rf_tech_and_mode == NCI_NFC_F_PASSIVE_POLL_MODE) {
		nfcf_poll = (struct rf_tech_specific_params_nfcf_poll *)params;

		target->sensf_res_len = nfcf_poll->sensf_res_len;
		if (target->sensf_res_len > 0) {
			memcpy(target->sensf_res, nfcf_poll->sensf_res,
			       target->sensf_res_len);
		}
	} else if (rf_tech_and_mode == NCI_NFC_V_PASSIVE_POLL_MODE) {
		nfcv_poll = (struct rf_tech_specific_params_nfcv_poll *)params;

		target->is_iso15693 = 1;
		target->iso15693_dsfid = nfcv_poll->dsfid;
		memcpy(target->iso15693_uid, nfcv_poll->uid, NFC_ISO15693_UID_MAXSIZE);
	} else {
		pr_err("unsupported rf_tech_and_mode 0x%x\n", rf_tech_and_mode);
		return -EPROTO;
	}

	target->supported_protocols |= protocol;

	pr_debug("protocol 0x%x\n", protocol);

	return 0;
}

static void nci_add_new_target(struct nci_dev *ndev,
			       const struct nci_rf_discover_ntf *ntf)
{
	struct nfc_target *target;
	int i, rc;

	for (i = 0; i < ndev->n_targets; i++) {
		target = &ndev->targets[i];
		if (target->logical_idx == ntf->rf_discovery_id) {
			/* This target already exists, add the new protocol */
			nci_add_new_protocol(ndev, target, ntf->rf_protocol,
					     ntf->rf_tech_and_mode,
					     &ntf->rf_tech_specific_params);
			return;
		}
	}

	/* This is a new target, check if we've enough room */
	if (ndev->n_targets == NCI_MAX_DISCOVERED_TARGETS) {
		pr_debug("not enough room, ignoring new target...\n");
		return;
	}

	target = &ndev->targets[ndev->n_targets];

	rc = nci_add_new_protocol(ndev, target, ntf->rf_protocol,
				  ntf->rf_tech_and_mode,
				  &ntf->rf_tech_specific_params);
	if (!rc) {
		target->logical_idx = ntf->rf_discovery_id;
		ndev->n_targets++;

		pr_debug("logical idx %d, n_targets %d\n", target->logical_idx,
			 ndev->n_targets);
	}
}

void nci_clear_target_list(struct nci_dev *ndev)
{
	memset(ndev->targets, 0,
	       (sizeof(struct nfc_target)*NCI_MAX_DISCOVERED_TARGETS));

	ndev->n_targets = 0;
}

static void nci_rf_discover_ntf_packet(struct nci_dev *ndev,
				       const struct sk_buff *skb)
{
	struct nci_rf_discover_ntf ntf;
	const __u8 *data = skb->data;
	bool add_target = true;

	ntf.rf_discovery_id = *data++;
	ntf.rf_protocol = *data++;
	ntf.rf_tech_and_mode = *data++;
	ntf.rf_tech_specific_params_len = *data++;

	pr_debug("rf_discovery_id %d\n", ntf.rf_discovery_id);
	pr_debug("rf_protocol 0x%x\n", ntf.rf_protocol);
	pr_debug("rf_tech_and_mode 0x%x\n", ntf.rf_tech_and_mode);
	pr_debug("rf_tech_specific_params_len %d\n",
		 ntf.rf_tech_specific_params_len);

	if (ntf.rf_tech_specific_params_len > 0) {
		switch (ntf.rf_tech_and_mode) {
		case NCI_NFC_A_PASSIVE_POLL_MODE:
			data = nci_extract_rf_params_nfca_passive_poll(ndev,
				&(ntf.rf_tech_specific_params.nfca_poll), data);
			break;

		case NCI_NFC_B_PASSIVE_POLL_MODE:
			data = nci_extract_rf_params_nfcb_passive_poll(ndev,
				&(ntf.rf_tech_specific_params.nfcb_poll), data);
			break;

		case NCI_NFC_F_PASSIVE_POLL_MODE:
			data = nci_extract_rf_params_nfcf_passive_poll(ndev,
				&(ntf.rf_tech_specific_params.nfcf_poll), data);
			break;

		case NCI_NFC_V_PASSIVE_POLL_MODE:
			data = nci_extract_rf_params_nfcv_passive_poll(ndev,
				&(ntf.rf_tech_specific_params.nfcv_poll), data);
			break;

		default:
			pr_err("unsupported rf_tech_and_mode 0x%x\n",
			       ntf.rf_tech_and_mode);
			data += ntf.rf_tech_specific_params_len;
			add_target = false;
		}
	}

	ntf.ntf_type = *data++;
	pr_debug("ntf_type %d\n", ntf.ntf_type);

	if (add_target == true)
		nci_add_new_target(ndev, &ntf);

	if (ntf.ntf_type == NCI_DISCOVER_NTF_TYPE_MORE) {
		atomic_set(&ndev->state, NCI_W4_ALL_DISCOVERIES);
	} else {
		atomic_set(&ndev->state, NCI_W4_HOST_SELECT);
		nfc_targets_found(ndev->nfc_dev, ndev->targets,
				  ndev->n_targets);
	}
}

static int nci_extract_activation_params_iso_dep(struct nci_dev *ndev,
						 struct nci_rf_intf_activated_ntf *ntf,
						 const __u8 *data)
{
	struct activation_params_nfca_poll_iso_dep *nfca_poll;
	struct activation_params_nfcb_poll_iso_dep *nfcb_poll;

	switch (ntf->activation_rf_tech_and_mode) {
	case NCI_NFC_A_PASSIVE_POLL_MODE:
		nfca_poll = &ntf->activation_params.nfca_poll_iso_dep;
		nfca_poll->rats_res_len = min_t(__u8, *data++, 20);
		pr_debug("rats_res_len %d\n", nfca_poll->rats_res_len);
		if (nfca_poll->rats_res_len > 0) {
			memcpy(nfca_poll->rats_res,
			       data, nfca_poll->rats_res_len);
		}
		break;

	case NCI_NFC_B_PASSIVE_POLL_MODE:
		nfcb_poll = &ntf->activation_params.nfcb_poll_iso_dep;
		nfcb_poll->attrib_res_len = min_t(__u8, *data++, 50);
		pr_debug("attrib_res_len %d\n", nfcb_poll->attrib_res_len);
		if (nfcb_poll->attrib_res_len > 0) {
			memcpy(nfcb_poll->attrib_res,
			       data, nfcb_poll->attrib_res_len);
		}
		break;

	default:
		pr_err("unsupported activation_rf_tech_and_mode 0x%x\n",
		       ntf->activation_rf_tech_and_mode);
		return NCI_STATUS_RF_PROTOCOL_ERROR;
	}

	return NCI_STATUS_OK;
}

static int nci_extract_activation_params_nfc_dep(struct nci_dev *ndev,
						 struct nci_rf_intf_activated_ntf *ntf,
						 const __u8 *data)
{
	struct activation_params_poll_nfc_dep *poll;
	struct activation_params_listen_nfc_dep *listen;

	switch (ntf->activation_rf_tech_and_mode) {
	case NCI_NFC_A_PASSIVE_POLL_MODE:
	case NCI_NFC_F_PASSIVE_POLL_MODE:
		poll = &ntf->activation_params.poll_nfc_dep;
		poll->atr_res_len = min_t(__u8, *data++,
					  NFC_ATR_RES_MAXSIZE - 2);
		pr_debug("atr_res_len %d\n", poll->atr_res_len);
		if (poll->atr_res_len > 0)
			memcpy(poll->atr_res, data, poll->atr_res_len);
		break;

	case NCI_NFC_A_PASSIVE_LISTEN_MODE:
	case NCI_NFC_F_PASSIVE_LISTEN_MODE:
		listen = &ntf->activation_params.listen_nfc_dep;
		listen->atr_req_len = min_t(__u8, *data++,
					    NFC_ATR_REQ_MAXSIZE - 2);
		pr_debug("atr_req_len %d\n", listen->atr_req_len);
		if (listen->atr_req_len > 0)
			memcpy(listen->atr_req, data, listen->atr_req_len);
		break;

	default:
		pr_err("unsupported activation_rf_tech_and_mode 0x%x\n",
		       ntf->activation_rf_tech_and_mode);
		return NCI_STATUS_RF_PROTOCOL_ERROR;
	}

	return NCI_STATUS_OK;
}

static void nci_target_auto_activated(struct nci_dev *ndev,
				      const struct nci_rf_intf_activated_ntf *ntf)
{
	struct nfc_target *target;
	int rc;

	target = &ndev->targets[ndev->n_targets];

	rc = nci_add_new_protocol(ndev, target, ntf->rf_protocol,
				  ntf->activation_rf_tech_and_mode,
				  &ntf->rf_tech_specific_params);
	if (rc)
		return;

	target->logical_idx = ntf->rf_discovery_id;
	ndev->n_targets++;

	pr_debug("logical idx %d, n_targets %d\n",
		 target->logical_idx, ndev->n_targets);

	nfc_targets_found(ndev->nfc_dev, ndev->targets, ndev->n_targets);
}

static int nci_store_general_bytes_nfc_dep(struct nci_dev *ndev,
					   const struct nci_rf_intf_activated_ntf *ntf)
{
	ndev->remote_gb_len = 0;

	if (ntf->activation_params_len <= 0)
		return NCI_STATUS_OK;

	switch (ntf->activation_rf_tech_and_mode) {
	case NCI_NFC_A_PASSIVE_POLL_MODE:
	case NCI_NFC_F_PASSIVE_POLL_MODE:
		ndev->remote_gb_len = min_t(__u8,
			(ntf->activation_params.poll_nfc_dep.atr_res_len
						- NFC_ATR_RES_GT_OFFSET),
			NFC_ATR_RES_GB_MAXSIZE);
		memcpy(ndev->remote_gb,
		       (ntf->activation_params.poll_nfc_dep.atr_res
						+ NFC_ATR_RES_GT_OFFSET),
		       ndev->remote_gb_len);
		break;

	case NCI_NFC_A_PASSIVE_LISTEN_MODE:
	case NCI_NFC_F_PASSIVE_LISTEN_MODE:
		ndev->remote_gb_len = min_t(__u8,
			(ntf->activation_params.listen_nfc_dep.atr_req_len
						- NFC_ATR_REQ_GT_OFFSET),
			NFC_ATR_REQ_GB_MAXSIZE);
		memcpy(ndev->remote_gb,
		       (ntf->activation_params.listen_nfc_dep.atr_req
						+ NFC_ATR_REQ_GT_OFFSET),
		       ndev->remote_gb_len);
		break;

	default:
		pr_err("unsupported activation_rf_tech_and_mode 0x%x\n",
		       ntf->activation_rf_tech_and_mode);
		return NCI_STATUS_RF_PROTOCOL_ERROR;
	}

	return NCI_STATUS_OK;
}

static void nci_rf_intf_activated_ntf_packet(struct nci_dev *ndev,
					     const struct sk_buff *skb)
{
	struct nci_conn_info *conn_info;
	struct nci_rf_intf_activated_ntf ntf;
	const __u8 *data = skb->data;
	int err = NCI_STATUS_OK;

	ntf.rf_discovery_id = *data++;
	ntf.rf_interface = *data++;
	ntf.rf_protocol = *data++;
	ntf.activation_rf_tech_and_mode = *data++;
	ntf.max_data_pkt_payload_size = *data++;
	ntf.initial_num_credits = *data++;
	ntf.rf_tech_specific_params_len = *data++;

	pr_debug("rf_discovery_id %d\n", ntf.rf_discovery_id);
	pr_debug("rf_interface 0x%x\n", ntf.rf_interface);
	pr_debug("rf_protocol 0x%x\n", ntf.rf_protocol);
	pr_debug("activation_rf_tech_and_mode 0x%x\n",
		 ntf.activation_rf_tech_and_mode);
	pr_debug("max_data_pkt_payload_size 0x%x\n",
		 ntf.max_data_pkt_payload_size);
	pr_debug("initial_num_credits 0x%x\n",
		 ntf.initial_num_credits);
	pr_debug("rf_tech_specific_params_len %d\n",
		 ntf.rf_tech_specific_params_len);

	/* If this contains a value of 0x00 (NFCEE Direct RF
	 * Interface) then all following parameters SHALL contain a
	 * value of 0 and SHALL be ignored.
	 */
	if (ntf.rf_interface == NCI_RF_INTERFACE_NFCEE_DIRECT)
		goto listen;

	if (ntf.rf_tech_specific_params_len > 0) {
		switch (ntf.activation_rf_tech_and_mode) {
		case NCI_NFC_A_PASSIVE_POLL_MODE:
			data = nci_extract_rf_params_nfca_passive_poll(ndev,
				&(ntf.rf_tech_specific_params.nfca_poll), data);
			break;

		case NCI_NFC_B_PASSIVE_POLL_MODE:
			data = nci_extract_rf_params_nfcb_passive_poll(ndev,
				&(ntf.rf_tech_specific_params.nfcb_poll), data);
			break;

		case NCI_NFC_F_PASSIVE_POLL_MODE:
			data = nci_extract_rf_params_nfcf_passive_poll(ndev,
				&(ntf.rf_tech_specific_params.nfcf_poll), data);
			break;

		case NCI_NFC_V_PASSIVE_POLL_MODE:
			data = nci_extract_rf_params_nfcv_passive_poll(ndev,
				&(ntf.rf_tech_specific_params.nfcv_poll), data);
			break;

		case NCI_NFC_A_PASSIVE_LISTEN_MODE:
			/* no RF technology specific parameters */
			break;

		case NCI_NFC_F_PASSIVE_LISTEN_MODE:
			data = nci_extract_rf_params_nfcf_passive_listen(ndev,
				&(ntf.rf_tech_specific_params.nfcf_listen),
				data);
			break;

		default:
			pr_err("unsupported activation_rf_tech_and_mode 0x%x\n",
			       ntf.activation_rf_tech_and_mode);
			err = NCI_STATUS_RF_PROTOCOL_ERROR;
			goto exit;
		}
	}

	ntf.data_exch_rf_tech_and_mode = *data++;
	ntf.data_exch_tx_bit_rate = *data++;
	ntf.data_exch_rx_bit_rate = *data++;
	ntf.activation_params_len = *data++;

	pr_debug("data_exch_rf_tech_and_mode 0x%x\n",
		 ntf.data_exch_rf_tech_and_mode);
	pr_debug("data_exch_tx_bit_rate 0x%x\n", ntf.data_exch_tx_bit_rate);
	pr_debug("data_exch_rx_bit_rate 0x%x\n", ntf.data_exch_rx_bit_rate);
	pr_debug("activation_params_len %d\n", ntf.activation_params_len);

	if (ntf.activation_params_len > 0) {
		switch (ntf.rf_interface) {
		case NCI_RF_INTERFACE_ISO_DEP:
			err = nci_extract_activation_params_iso_dep(ndev,
								    &ntf, data);
			break;

		case NCI_RF_INTERFACE_NFC_DEP:
			err = nci_extract_activation_params_nfc_dep(ndev,
								    &ntf, data);
			break;

		case NCI_RF_INTERFACE_FRAME:
			/* no activation params */
			break;

		default:
			pr_err("unsupported rf_interface 0x%x\n",
			       ntf.rf_interface);
			err = NCI_STATUS_RF_PROTOCOL_ERROR;
			break;
		}
	}

exit:
	if (err == NCI_STATUS_OK) {
		conn_info = ndev->rf_conn_info;
		if (!conn_info)
			return;

		conn_info->max_pkt_payload_len = ntf.max_data_pkt_payload_size;
		conn_info->initial_num_credits = ntf.initial_num_credits;

		/* set the available credits to initial value */
		atomic_set(&conn_info->credits_cnt,
			   conn_info->initial_num_credits);

		/* store general bytes to be reported later in dep_link_up */
		if (ntf.rf_interface == NCI_RF_INTERFACE_NFC_DEP) {
			err = nci_store_general_bytes_nfc_dep(ndev, &ntf);
			if (err != NCI_STATUS_OK)
				pr_err("unable to store general bytes\n");
		}
	}

	if (!(ntf.activation_rf_tech_and_mode & NCI_RF_TECH_MODE_LISTEN_MASK)) {
		/* Poll mode */
		if (atomic_read(&ndev->state) == NCI_DISCOVERY) {
			/* A single target was found and activated
			 * automatically */
			atomic_set(&ndev->state, NCI_POLL_ACTIVE);
			if (err == NCI_STATUS_OK)
				nci_target_auto_activated(ndev, &ntf);
		} else {	/* ndev->state == NCI_W4_HOST_SELECT */
			/* A selected target was activated, so complete the
			 * request */
			atomic_set(&ndev->state, NCI_POLL_ACTIVE);
			nci_req_complete(ndev, err);
		}
	} else {
listen:
		/* Listen mode */
		atomic_set(&ndev->state, NCI_LISTEN_ACTIVE);
		if (err == NCI_STATUS_OK &&
		    ntf.rf_protocol == NCI_RF_PROTOCOL_NFC_DEP) {
			err = nfc_tm_activated(ndev->nfc_dev,
					       NFC_PROTO_NFC_DEP_MASK,
					       NFC_COMM_PASSIVE,
					       ndev->remote_gb,
					       ndev->remote_gb_len);
			if (err != NCI_STATUS_OK)
				pr_err("error when signaling tm activation\n");
		}
	}
}

static void nci_rf_deactivate_ntf_packet(struct nci_dev *ndev,
					 const struct sk_buff *skb)
{
	const struct nci_conn_info *conn_info;
	const struct nci_rf_deactivate_ntf *ntf = (void *)skb->data;

	pr_debug("entry, type 0x%x, reason 0x%x\n", ntf->type, ntf->reason);

	conn_info = ndev->rf_conn_info;
	if (!conn_info)
		return;

	/* drop tx data queue */
	skb_queue_purge(&ndev->tx_q);

	/* drop partial rx data packet */
	if (ndev->rx_data_reassembly) {
		kfree_skb(ndev->rx_data_reassembly);
		ndev->rx_data_reassembly = NULL;
	}

	/* complete the data exchange transaction, if exists */
	if (test_bit(NCI_DATA_EXCHANGE, &ndev->flags))
		nci_data_exchange_complete(ndev, NULL, NCI_STATIC_RF_CONN_ID,
					   -EIO);

	switch (ntf->type) {
	case NCI_DEACTIVATE_TYPE_IDLE_MODE:
		nci_clear_target_list(ndev);
		atomic_set(&ndev->state, NCI_IDLE);
		break;
	case NCI_DEACTIVATE_TYPE_SLEEP_MODE:
	case NCI_DEACTIVATE_TYPE_SLEEP_AF_MODE:
		atomic_set(&ndev->state, NCI_W4_HOST_SELECT);
		break;
	case NCI_DEACTIVATE_TYPE_DISCOVERY:
		nci_clear_target_list(ndev);
		atomic_set(&ndev->state, NCI_DISCOVERY);
		break;
	}

	nci_req_complete(ndev, NCI_STATUS_OK);
}

static void nci_nfcee_discover_ntf_packet(struct nci_dev *ndev,
					  const struct sk_buff *skb)
{
	u8 status = NCI_STATUS_OK;
	const struct nci_nfcee_discover_ntf *nfcee_ntf =
				(struct nci_nfcee_discover_ntf *)skb->data;

	/* NFCForum NCI 9.2.1 HCI Network Specific Handling
	 * If the NFCC supports the HCI Network, it SHALL return one,
	 * and only one, NFCEE_DISCOVER_NTF with a Protocol type of
	 * “HCI Access”, even if the HCI Network contains multiple NFCEEs.
	 */
	ndev->hci_dev->nfcee_id = nfcee_ntf->nfcee_id;
	ndev->cur_params.id = nfcee_ntf->nfcee_id;

	nci_req_complete(ndev, status);
}

<<<<<<< HEAD
static void nci_nfcee_action_ntf_packet(struct nci_dev *ndev,
					const struct sk_buff *skb)
{
	pr_debug("\n");
}

=======
>>>>>>> df0cc57e
void nci_ntf_packet(struct nci_dev *ndev, struct sk_buff *skb)
{
	__u16 ntf_opcode = nci_opcode(skb->data);

	pr_debug("NCI RX: MT=ntf, PBF=%d, GID=0x%x, OID=0x%x, plen=%d\n",
		 nci_pbf(skb->data),
		 nci_opcode_gid(ntf_opcode),
		 nci_opcode_oid(ntf_opcode),
		 nci_plen(skb->data));

	/* strip the nci control header */
	skb_pull(skb, NCI_CTRL_HDR_SIZE);

	if (nci_opcode_gid(ntf_opcode) == NCI_GID_PROPRIETARY) {
		if (nci_prop_ntf_packet(ndev, ntf_opcode, skb) == -ENOTSUPP) {
			pr_err("unsupported ntf opcode 0x%x\n",
			       ntf_opcode);
		}

		goto end;
	}

	switch (ntf_opcode) {
	case NCI_OP_CORE_RESET_NTF:
		nci_core_reset_ntf_packet(ndev, skb);
		break;

	case NCI_OP_CORE_CONN_CREDITS_NTF:
		nci_core_conn_credits_ntf_packet(ndev, skb);
		break;

	case NCI_OP_CORE_GENERIC_ERROR_NTF:
		nci_core_generic_error_ntf_packet(ndev, skb);
		break;

	case NCI_OP_CORE_INTF_ERROR_NTF:
		nci_core_conn_intf_error_ntf_packet(ndev, skb);
		break;

	case NCI_OP_RF_DISCOVER_NTF:
		nci_rf_discover_ntf_packet(ndev, skb);
		break;

	case NCI_OP_RF_INTF_ACTIVATED_NTF:
		nci_rf_intf_activated_ntf_packet(ndev, skb);
		break;

	case NCI_OP_RF_DEACTIVATE_NTF:
		nci_rf_deactivate_ntf_packet(ndev, skb);
		break;

	case NCI_OP_NFCEE_DISCOVER_NTF:
		nci_nfcee_discover_ntf_packet(ndev, skb);
		break;

	case NCI_OP_RF_NFCEE_ACTION_NTF:
		break;

	default:
		pr_err("unknown ntf opcode 0x%x\n", ntf_opcode);
		break;
	}

	nci_core_ntf_packet(ndev, ntf_opcode, skb);
end:
	kfree_skb(skb);
}<|MERGE_RESOLUTION|>--- conflicted
+++ resolved
@@ -749,15 +749,6 @@
 	nci_req_complete(ndev, status);
 }
 
-<<<<<<< HEAD
-static void nci_nfcee_action_ntf_packet(struct nci_dev *ndev,
-					const struct sk_buff *skb)
-{
-	pr_debug("\n");
-}
-
-=======
->>>>>>> df0cc57e
 void nci_ntf_packet(struct nci_dev *ndev, struct sk_buff *skb)
 {
 	__u16 ntf_opcode = nci_opcode(skb->data);
