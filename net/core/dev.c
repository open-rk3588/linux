// SPDX-License-Identifier: GPL-2.0-or-later
/*
 *      NET3    Protocol independent device support routines.
 *
 *	Derived from the non IP parts of dev.c 1.0.19
 *              Authors:	Ross Biro
 *				Fred N. van Kempen, <waltje@uWalt.NL.Mugnet.ORG>
 *				Mark Evans, <evansmp@uhura.aston.ac.uk>
 *
 *	Additional Authors:
 *		Florian la Roche <rzsfl@rz.uni-sb.de>
 *		Alan Cox <gw4pts@gw4pts.ampr.org>
 *		David Hinds <dahinds@users.sourceforge.net>
 *		Alexey Kuznetsov <kuznet@ms2.inr.ac.ru>
 *		Adam Sulmicki <adam@cfar.umd.edu>
 *              Pekka Riikonen <priikone@poesidon.pspt.fi>
 *
 *	Changes:
 *              D.J. Barrow     :       Fixed bug where dev->refcnt gets set
 *                                      to 2 if register_netdev gets called
 *                                      before net_dev_init & also removed a
 *                                      few lines of code in the process.
 *		Alan Cox	:	device private ioctl copies fields back.
 *		Alan Cox	:	Transmit queue code does relevant
 *					stunts to keep the queue safe.
 *		Alan Cox	:	Fixed double lock.
 *		Alan Cox	:	Fixed promisc NULL pointer trap
 *		????????	:	Support the full private ioctl range
 *		Alan Cox	:	Moved ioctl permission check into
 *					drivers
 *		Tim Kordas	:	SIOCADDMULTI/SIOCDELMULTI
 *		Alan Cox	:	100 backlog just doesn't cut it when
 *					you start doing multicast video 8)
 *		Alan Cox	:	Rewrote net_bh and list manager.
 *              Alan Cox        :       Fix ETH_P_ALL echoback lengths.
 *		Alan Cox	:	Took out transmit every packet pass
 *					Saved a few bytes in the ioctl handler
 *		Alan Cox	:	Network driver sets packet type before
 *					calling netif_rx. Saves a function
 *					call a packet.
 *		Alan Cox	:	Hashed net_bh()
 *		Richard Kooijman:	Timestamp fixes.
 *		Alan Cox	:	Wrong field in SIOCGIFDSTADDR
 *		Alan Cox	:	Device lock protection.
 *              Alan Cox        :       Fixed nasty side effect of device close
 *					changes.
 *		Rudi Cilibrasi	:	Pass the right thing to
 *					set_mac_address()
 *		Dave Miller	:	32bit quantity for the device lock to
 *					make it work out on a Sparc.
 *		Bjorn Ekwall	:	Added KERNELD hack.
 *		Alan Cox	:	Cleaned up the backlog initialise.
 *		Craig Metz	:	SIOCGIFCONF fix if space for under
 *					1 device.
 *	    Thomas Bogendoerfer :	Return ENODEV for dev_open, if there
 *					is no device open function.
 *		Andi Kleen	:	Fix error reporting for SIOCGIFCONF
 *	    Michael Chastain	:	Fix signed/unsigned for SIOCGIFCONF
 *		Cyrus Durgin	:	Cleaned for KMOD
 *		Adam Sulmicki   :	Bug Fix : Network Device Unload
 *					A network device unload needs to purge
 *					the backlog queue.
 *	Paul Rusty Russell	:	SIOCSIFNAME
 *              Pekka Riikonen  :	Netdev boot-time settings code
 *              Andrew Morton   :       Make unregister_netdevice wait
 *                                      indefinitely on dev->refcnt
 *              J Hadi Salim    :       - Backlog queue sampling
 *				        - netif_rx() feedback
 */

#include <linux/uaccess.h>
#include <linux/bitmap.h>
#include <linux/capability.h>
#include <linux/cpu.h>
#include <linux/types.h>
#include <linux/kernel.h>
#include <linux/hash.h>
#include <linux/slab.h>
#include <linux/sched.h>
#include <linux/sched/isolation.h>
#include <linux/sched/mm.h>
#include <linux/smpboot.h>
#include <linux/mutex.h>
#include <linux/rwsem.h>
#include <linux/string.h>
#include <linux/mm.h>
#include <linux/socket.h>
#include <linux/sockios.h>
#include <linux/errno.h>
#include <linux/interrupt.h>
#include <linux/if_ether.h>
#include <linux/netdevice.h>
#include <linux/etherdevice.h>
#include <linux/ethtool.h>
#include <linux/ethtool_netlink.h>
#include <linux/skbuff.h>
#include <linux/kthread.h>
#include <linux/bpf.h>
#include <linux/bpf_trace.h>
#include <net/net_namespace.h>
#include <net/sock.h>
#include <net/busy_poll.h>
#include <linux/rtnetlink.h>
#include <linux/stat.h>
#include <net/dsa.h>
#include <net/dst.h>
#include <net/dst_metadata.h>
#include <net/gro.h>
#include <net/netdev_queues.h>
#include <net/pkt_sched.h>
#include <net/pkt_cls.h>
#include <net/checksum.h>
#include <net/xfrm.h>
#include <net/tcx.h>
#include <linux/highmem.h>
#include <linux/init.h>
#include <linux/module.h>
#include <linux/netpoll.h>
#include <linux/rcupdate.h>
#include <linux/delay.h>
#include <net/iw_handler.h>
#include <asm/current.h>
#include <linux/audit.h>
#include <linux/dmaengine.h>
#include <linux/err.h>
#include <linux/ctype.h>
#include <linux/if_arp.h>
#include <linux/if_vlan.h>
#include <linux/ip.h>
#include <net/ip.h>
#include <net/mpls.h>
#include <linux/ipv6.h>
#include <linux/in.h>
#include <linux/jhash.h>
#include <linux/random.h>
#include <trace/events/napi.h>
#include <trace/events/net.h>
#include <trace/events/skb.h>
#include <trace/events/qdisc.h>
#include <trace/events/xdp.h>
#include <linux/inetdevice.h>
#include <linux/cpu_rmap.h>
#include <linux/static_key.h>
#include <linux/hashtable.h>
#include <linux/vmalloc.h>
#include <linux/if_macvlan.h>
#include <linux/errqueue.h>
#include <linux/hrtimer.h>
#include <linux/netfilter_netdev.h>
#include <linux/crash_dump.h>
#include <linux/sctp.h>
#include <net/udp_tunnel.h>
#include <linux/net_namespace.h>
#include <linux/indirect_call_wrapper.h>
#include <net/devlink.h>
#include <linux/pm_runtime.h>
#include <linux/prandom.h>
#include <linux/once_lite.h>
#include <net/netdev_lock.h>
#include <net/netdev_rx_queue.h>
#include <net/page_pool/types.h>
#include <net/page_pool/helpers.h>
#include <net/page_pool/memory_provider.h>
#include <net/rps.h>
#include <linux/phy_link_topology.h>
#include <trace/hooks/net.h>

#include "dev.h"
#include "devmem.h"
#include "net-sysfs.h"

static DEFINE_SPINLOCK(ptype_lock);
struct list_head ptype_base[PTYPE_HASH_SIZE] __read_mostly;

static int netif_rx_internal(struct sk_buff *skb);
static int call_netdevice_notifiers_extack(unsigned long val,
					   struct net_device *dev,
					   struct netlink_ext_ack *extack);

static DEFINE_MUTEX(ifalias_mutex);

/* protects napi_hash addition/deletion and napi_gen_id */
static DEFINE_SPINLOCK(napi_hash_lock);

static unsigned int napi_gen_id = NR_CPUS;
static DEFINE_READ_MOSTLY_HASHTABLE(napi_hash, 8);

static inline void dev_base_seq_inc(struct net *net)
{
	unsigned int val = net->dev_base_seq + 1;

	WRITE_ONCE(net->dev_base_seq, val ?: 1);
}

static inline struct hlist_head *dev_name_hash(struct net *net, const char *name)
{
	unsigned int hash = full_name_hash(net, name, strnlen(name, IFNAMSIZ));

	return &net->dev_name_head[hash_32(hash, NETDEV_HASHBITS)];
}

static inline struct hlist_head *dev_index_hash(struct net *net, int ifindex)
{
	return &net->dev_index_head[ifindex & (NETDEV_HASHENTRIES - 1)];
}

#ifndef CONFIG_PREEMPT_RT

static DEFINE_STATIC_KEY_FALSE(use_backlog_threads_key);

static int __init setup_backlog_napi_threads(char *arg)
{
	static_branch_enable(&use_backlog_threads_key);
	return 0;
}
early_param("thread_backlog_napi", setup_backlog_napi_threads);

static bool use_backlog_threads(void)
{
	return static_branch_unlikely(&use_backlog_threads_key);
}

#else

static bool use_backlog_threads(void)
{
	return true;
}

#endif

static inline void backlog_lock_irq_save(struct softnet_data *sd,
					 unsigned long *flags)
{
	if (IS_ENABLED(CONFIG_RPS) || use_backlog_threads())
		spin_lock_irqsave(&sd->input_pkt_queue.lock, *flags);
	else
		local_irq_save(*flags);
}

static inline void backlog_lock_irq_disable(struct softnet_data *sd)
{
	if (IS_ENABLED(CONFIG_RPS) || use_backlog_threads())
		spin_lock_irq(&sd->input_pkt_queue.lock);
	else
		local_irq_disable();
}

static inline void backlog_unlock_irq_restore(struct softnet_data *sd,
					      unsigned long *flags)
{
	if (IS_ENABLED(CONFIG_RPS) || use_backlog_threads())
		spin_unlock_irqrestore(&sd->input_pkt_queue.lock, *flags);
	else
		local_irq_restore(*flags);
}

static inline void backlog_unlock_irq_enable(struct softnet_data *sd)
{
	if (IS_ENABLED(CONFIG_RPS) || use_backlog_threads())
		spin_unlock_irq(&sd->input_pkt_queue.lock);
	else
		local_irq_enable();
}

static struct netdev_name_node *netdev_name_node_alloc(struct net_device *dev,
						       const char *name)
{
	struct netdev_name_node *name_node;

	name_node = kmalloc(sizeof(*name_node), GFP_KERNEL);
	if (!name_node)
		return NULL;
	INIT_HLIST_NODE(&name_node->hlist);
	name_node->dev = dev;
	name_node->name = name;
	return name_node;
}

static struct netdev_name_node *
netdev_name_node_head_alloc(struct net_device *dev)
{
	struct netdev_name_node *name_node;

	name_node = netdev_name_node_alloc(dev, dev->name);
	if (!name_node)
		return NULL;
	INIT_LIST_HEAD(&name_node->list);
	return name_node;
}

static void netdev_name_node_free(struct netdev_name_node *name_node)
{
	kfree(name_node);
}

static void netdev_name_node_add(struct net *net,
				 struct netdev_name_node *name_node)
{
	hlist_add_head_rcu(&name_node->hlist,
			   dev_name_hash(net, name_node->name));
}

static void netdev_name_node_del(struct netdev_name_node *name_node)
{
	hlist_del_rcu(&name_node->hlist);
}

static struct netdev_name_node *netdev_name_node_lookup(struct net *net,
							const char *name)
{
	struct hlist_head *head = dev_name_hash(net, name);
	struct netdev_name_node *name_node;

	hlist_for_each_entry(name_node, head, hlist)
		if (!strcmp(name_node->name, name))
			return name_node;
	return NULL;
}

static struct netdev_name_node *netdev_name_node_lookup_rcu(struct net *net,
							    const char *name)
{
	struct hlist_head *head = dev_name_hash(net, name);
	struct netdev_name_node *name_node;

	hlist_for_each_entry_rcu(name_node, head, hlist)
		if (!strcmp(name_node->name, name))
			return name_node;
	return NULL;
}

bool netdev_name_in_use(struct net *net, const char *name)
{
	return netdev_name_node_lookup(net, name);
}
EXPORT_SYMBOL(netdev_name_in_use);

int netdev_name_node_alt_create(struct net_device *dev, const char *name)
{
	struct netdev_name_node *name_node;
	struct net *net = dev_net(dev);

	name_node = netdev_name_node_lookup(net, name);
	if (name_node)
		return -EEXIST;
	name_node = netdev_name_node_alloc(dev, name);
	if (!name_node)
		return -ENOMEM;
	netdev_name_node_add(net, name_node);
	/* The node that holds dev->name acts as a head of per-device list. */
	list_add_tail_rcu(&name_node->list, &dev->name_node->list);

	return 0;
}

static void netdev_name_node_alt_free(struct rcu_head *head)
{
	struct netdev_name_node *name_node =
		container_of(head, struct netdev_name_node, rcu);

	kfree(name_node->name);
	netdev_name_node_free(name_node);
}

static void __netdev_name_node_alt_destroy(struct netdev_name_node *name_node)
{
	netdev_name_node_del(name_node);
	list_del(&name_node->list);
	call_rcu(&name_node->rcu, netdev_name_node_alt_free);
}

int netdev_name_node_alt_destroy(struct net_device *dev, const char *name)
{
	struct netdev_name_node *name_node;
	struct net *net = dev_net(dev);

	name_node = netdev_name_node_lookup(net, name);
	if (!name_node)
		return -ENOENT;
	/* lookup might have found our primary name or a name belonging
	 * to another device.
	 */
	if (name_node == dev->name_node || name_node->dev != dev)
		return -EINVAL;

	__netdev_name_node_alt_destroy(name_node);
	return 0;
}

static void netdev_name_node_alt_flush(struct net_device *dev)
{
	struct netdev_name_node *name_node, *tmp;

	list_for_each_entry_safe(name_node, tmp, &dev->name_node->list, list) {
		list_del(&name_node->list);
		netdev_name_node_alt_free(&name_node->rcu);
	}
}

/* Device list insertion */
static void list_netdevice(struct net_device *dev)
{
	struct netdev_name_node *name_node;
	struct net *net = dev_net(dev);

	ASSERT_RTNL();

	list_add_tail_rcu(&dev->dev_list, &net->dev_base_head);
	netdev_name_node_add(net, dev->name_node);
	hlist_add_head_rcu(&dev->index_hlist,
			   dev_index_hash(net, dev->ifindex));

	netdev_for_each_altname(dev, name_node)
		netdev_name_node_add(net, name_node);

	/* We reserved the ifindex, this can't fail */
	WARN_ON(xa_store(&net->dev_by_index, dev->ifindex, dev, GFP_KERNEL));

	dev_base_seq_inc(net);
}

/* Device list removal
 * caller must respect a RCU grace period before freeing/reusing dev
 */
static void unlist_netdevice(struct net_device *dev)
{
	struct netdev_name_node *name_node;
	struct net *net = dev_net(dev);

	ASSERT_RTNL();

	xa_erase(&net->dev_by_index, dev->ifindex);

	netdev_for_each_altname(dev, name_node)
		netdev_name_node_del(name_node);

	/* Unlink dev from the device chain */
	list_del_rcu(&dev->dev_list);
	netdev_name_node_del(dev->name_node);
	hlist_del_rcu(&dev->index_hlist);

	dev_base_seq_inc(dev_net(dev));
}

/*
 *	Our notifier list
 */

static RAW_NOTIFIER_HEAD(netdev_chain);

/*
 *	Device drivers call our routines to queue packets here. We empty the
 *	queue in the local softnet handler.
 */

DEFINE_PER_CPU_ALIGNED(struct softnet_data, softnet_data) = {
	.process_queue_bh_lock = INIT_LOCAL_LOCK(process_queue_bh_lock),
};
EXPORT_PER_CPU_SYMBOL(softnet_data);

/* Page_pool has a lockless array/stack to alloc/recycle pages.
 * PP consumers must pay attention to run APIs in the appropriate context
 * (e.g. NAPI context).
 */
DEFINE_PER_CPU(struct page_pool *, system_page_pool);

#ifdef CONFIG_LOCKDEP
/*
 * register_netdevice() inits txq->_xmit_lock and sets lockdep class
 * according to dev->type
 */
static const unsigned short netdev_lock_type[] = {
	 ARPHRD_NETROM, ARPHRD_ETHER, ARPHRD_EETHER, ARPHRD_AX25,
	 ARPHRD_PRONET, ARPHRD_CHAOS, ARPHRD_IEEE802, ARPHRD_ARCNET,
	 ARPHRD_APPLETLK, ARPHRD_DLCI, ARPHRD_ATM, ARPHRD_METRICOM,
	 ARPHRD_IEEE1394, ARPHRD_EUI64, ARPHRD_INFINIBAND, ARPHRD_SLIP,
	 ARPHRD_CSLIP, ARPHRD_SLIP6, ARPHRD_CSLIP6, ARPHRD_RSRVD,
	 ARPHRD_ADAPT, ARPHRD_ROSE, ARPHRD_X25, ARPHRD_HWX25,
	 ARPHRD_PPP, ARPHRD_CISCO, ARPHRD_LAPB, ARPHRD_DDCMP,
	 ARPHRD_RAWHDLC, ARPHRD_TUNNEL, ARPHRD_TUNNEL6, ARPHRD_FRAD,
	 ARPHRD_SKIP, ARPHRD_LOOPBACK, ARPHRD_LOCALTLK, ARPHRD_FDDI,
	 ARPHRD_BIF, ARPHRD_SIT, ARPHRD_IPDDP, ARPHRD_IPGRE,
	 ARPHRD_PIMREG, ARPHRD_HIPPI, ARPHRD_ASH, ARPHRD_ECONET,
	 ARPHRD_IRDA, ARPHRD_FCPP, ARPHRD_FCAL, ARPHRD_FCPL,
	 ARPHRD_FCFABRIC, ARPHRD_IEEE80211, ARPHRD_IEEE80211_PRISM,
	 ARPHRD_IEEE80211_RADIOTAP, ARPHRD_PHONET, ARPHRD_PHONET_PIPE,
	 ARPHRD_IEEE802154, ARPHRD_VOID, ARPHRD_NONE};

static const char *const netdev_lock_name[] = {
	"_xmit_NETROM", "_xmit_ETHER", "_xmit_EETHER", "_xmit_AX25",
	"_xmit_PRONET", "_xmit_CHAOS", "_xmit_IEEE802", "_xmit_ARCNET",
	"_xmit_APPLETLK", "_xmit_DLCI", "_xmit_ATM", "_xmit_METRICOM",
	"_xmit_IEEE1394", "_xmit_EUI64", "_xmit_INFINIBAND", "_xmit_SLIP",
	"_xmit_CSLIP", "_xmit_SLIP6", "_xmit_CSLIP6", "_xmit_RSRVD",
	"_xmit_ADAPT", "_xmit_ROSE", "_xmit_X25", "_xmit_HWX25",
	"_xmit_PPP", "_xmit_CISCO", "_xmit_LAPB", "_xmit_DDCMP",
	"_xmit_RAWHDLC", "_xmit_TUNNEL", "_xmit_TUNNEL6", "_xmit_FRAD",
	"_xmit_SKIP", "_xmit_LOOPBACK", "_xmit_LOCALTLK", "_xmit_FDDI",
	"_xmit_BIF", "_xmit_SIT", "_xmit_IPDDP", "_xmit_IPGRE",
	"_xmit_PIMREG", "_xmit_HIPPI", "_xmit_ASH", "_xmit_ECONET",
	"_xmit_IRDA", "_xmit_FCPP", "_xmit_FCAL", "_xmit_FCPL",
	"_xmit_FCFABRIC", "_xmit_IEEE80211", "_xmit_IEEE80211_PRISM",
	"_xmit_IEEE80211_RADIOTAP", "_xmit_PHONET", "_xmit_PHONET_PIPE",
	"_xmit_IEEE802154", "_xmit_VOID", "_xmit_NONE"};

static struct lock_class_key netdev_xmit_lock_key[ARRAY_SIZE(netdev_lock_type)];
static struct lock_class_key netdev_addr_lock_key[ARRAY_SIZE(netdev_lock_type)];

static inline unsigned short netdev_lock_pos(unsigned short dev_type)
{
	int i;

	for (i = 0; i < ARRAY_SIZE(netdev_lock_type); i++)
		if (netdev_lock_type[i] == dev_type)
			return i;
	/* the last key is used by default */
	return ARRAY_SIZE(netdev_lock_type) - 1;
}

static inline void netdev_set_xmit_lockdep_class(spinlock_t *lock,
						 unsigned short dev_type)
{
	int i;

	i = netdev_lock_pos(dev_type);
	lockdep_set_class_and_name(lock, &netdev_xmit_lock_key[i],
				   netdev_lock_name[i]);
}

static inline void netdev_set_addr_lockdep_class(struct net_device *dev)
{
	int i;

	i = netdev_lock_pos(dev->type);
	lockdep_set_class_and_name(&dev->addr_list_lock,
				   &netdev_addr_lock_key[i],
				   netdev_lock_name[i]);
}
#else
static inline void netdev_set_xmit_lockdep_class(spinlock_t *lock,
						 unsigned short dev_type)
{
}

static inline void netdev_set_addr_lockdep_class(struct net_device *dev)
{
}
#endif

/*******************************************************************************
 *
 *		Protocol management and registration routines
 *
 *******************************************************************************/


/*
 *	Add a protocol ID to the list. Now that the input handler is
 *	smarter we can dispense with all the messy stuff that used to be
 *	here.
 *
 *	BEWARE!!! Protocol handlers, mangling input packets,
 *	MUST BE last in hash buckets and checking protocol handlers
 *	MUST start from promiscuous ptype_all chain in net_bh.
 *	It is true now, do not change it.
 *	Explanation follows: if protocol handler, mangling packet, will
 *	be the first on list, it is not able to sense, that packet
 *	is cloned and should be copied-on-write, so that it will
 *	change it and subsequent readers will get broken packet.
 *							--ANK (980803)
 */

static inline struct list_head *ptype_head(const struct packet_type *pt)
{
<<<<<<< HEAD
	struct list_head vendor_pt = { .next  = NULL, };

	trace_android_vh_ptype_head(pt, &vendor_pt);
	if (vendor_pt.next)
		return vendor_pt.next;

	if (pt->type == htons(ETH_P_ALL))
		return pt->dev ? &pt->dev->ptype_all : &net_hotdata.ptype_all;
	else
		return pt->dev ? &pt->dev->ptype_specific :
=======
	if (pt->type == htons(ETH_P_ALL)) {
		if (!pt->af_packet_net && !pt->dev)
			return NULL;

		return pt->dev ? &pt->dev->ptype_all :
				 &pt->af_packet_net->ptype_all;
	}

	if (pt->dev)
		return &pt->dev->ptype_specific;

	return pt->af_packet_net ? &pt->af_packet_net->ptype_specific :
>>>>>>> 1a9239bb
				 &ptype_base[ntohs(pt->type) & PTYPE_HASH_MASK];
}

/**
 *	dev_add_pack - add packet handler
 *	@pt: packet type declaration
 *
 *	Add a protocol handler to the networking stack. The passed &packet_type
 *	is linked into kernel lists and may not be freed until it has been
 *	removed from the kernel lists.
 *
 *	This call does not sleep therefore it can not
 *	guarantee all CPU's that are in middle of receiving packets
 *	will see the new packet type (until the next received packet).
 */

void dev_add_pack(struct packet_type *pt)
{
	struct list_head *head = ptype_head(pt);

	if (WARN_ON_ONCE(!head))
		return;

	spin_lock(&ptype_lock);
	list_add_rcu(&pt->list, head);
	spin_unlock(&ptype_lock);
}
EXPORT_SYMBOL(dev_add_pack);

/**
 *	__dev_remove_pack	 - remove packet handler
 *	@pt: packet type declaration
 *
 *	Remove a protocol handler that was previously added to the kernel
 *	protocol handlers by dev_add_pack(). The passed &packet_type is removed
 *	from the kernel lists and can be freed or reused once this function
 *	returns.
 *
 *      The packet type might still be in use by receivers
 *	and must not be freed until after all the CPU's have gone
 *	through a quiescent state.
 */
void __dev_remove_pack(struct packet_type *pt)
{
	struct list_head *head = ptype_head(pt);
	struct packet_type *pt1;

	if (!head)
		return;

	spin_lock(&ptype_lock);

	list_for_each_entry(pt1, head, list) {
		if (pt == pt1) {
			list_del_rcu(&pt->list);
			goto out;
		}
	}

	pr_warn("dev_remove_pack: %p not found\n", pt);
out:
	spin_unlock(&ptype_lock);
}
EXPORT_SYMBOL(__dev_remove_pack);

/**
 *	dev_remove_pack	 - remove packet handler
 *	@pt: packet type declaration
 *
 *	Remove a protocol handler that was previously added to the kernel
 *	protocol handlers by dev_add_pack(). The passed &packet_type is removed
 *	from the kernel lists and can be freed or reused once this function
 *	returns.
 *
 *	This call sleeps to guarantee that no CPU is looking at the packet
 *	type after return.
 */
void dev_remove_pack(struct packet_type *pt)
{
	__dev_remove_pack(pt);

	synchronize_net();
}
EXPORT_SYMBOL(dev_remove_pack);


/*******************************************************************************
 *
 *			    Device Interface Subroutines
 *
 *******************************************************************************/

/**
 *	dev_get_iflink	- get 'iflink' value of a interface
 *	@dev: targeted interface
 *
 *	Indicates the ifindex the interface is linked to.
 *	Physical interfaces have the same 'ifindex' and 'iflink' values.
 */

int dev_get_iflink(const struct net_device *dev)
{
	if (dev->netdev_ops && dev->netdev_ops->ndo_get_iflink)
		return dev->netdev_ops->ndo_get_iflink(dev);

	return READ_ONCE(dev->ifindex);
}
EXPORT_SYMBOL(dev_get_iflink);

/**
 *	dev_fill_metadata_dst - Retrieve tunnel egress information.
 *	@dev: targeted interface
 *	@skb: The packet.
 *
 *	For better visibility of tunnel traffic OVS needs to retrieve
 *	egress tunnel information for a packet. Following API allows
 *	user to get this info.
 */
int dev_fill_metadata_dst(struct net_device *dev, struct sk_buff *skb)
{
	struct ip_tunnel_info *info;

	if (!dev->netdev_ops  || !dev->netdev_ops->ndo_fill_metadata_dst)
		return -EINVAL;

	info = skb_tunnel_info_unclone(skb);
	if (!info)
		return -ENOMEM;
	if (unlikely(!(info->mode & IP_TUNNEL_INFO_TX)))
		return -EINVAL;

	return dev->netdev_ops->ndo_fill_metadata_dst(dev, skb);
}
EXPORT_SYMBOL_GPL(dev_fill_metadata_dst);

static struct net_device_path *dev_fwd_path(struct net_device_path_stack *stack)
{
	int k = stack->num_paths++;

	if (WARN_ON_ONCE(k >= NET_DEVICE_PATH_STACK_MAX))
		return NULL;

	return &stack->path[k];
}

int dev_fill_forward_path(const struct net_device *dev, const u8 *daddr,
			  struct net_device_path_stack *stack)
{
	const struct net_device *last_dev;
	struct net_device_path_ctx ctx = {
		.dev	= dev,
	};
	struct net_device_path *path;
	int ret = 0;

	memcpy(ctx.daddr, daddr, sizeof(ctx.daddr));
	stack->num_paths = 0;
	while (ctx.dev && ctx.dev->netdev_ops->ndo_fill_forward_path) {
		last_dev = ctx.dev;
		path = dev_fwd_path(stack);
		if (!path)
			return -1;

		memset(path, 0, sizeof(struct net_device_path));
		ret = ctx.dev->netdev_ops->ndo_fill_forward_path(&ctx, path);
		if (ret < 0)
			return -1;

		if (WARN_ON_ONCE(last_dev == ctx.dev))
			return -1;
	}

	if (!ctx.dev)
		return ret;

	path = dev_fwd_path(stack);
	if (!path)
		return -1;
	path->type = DEV_PATH_ETHERNET;
	path->dev = ctx.dev;

	return ret;
}
EXPORT_SYMBOL_GPL(dev_fill_forward_path);

/* must be called under rcu_read_lock(), as we dont take a reference */
static struct napi_struct *napi_by_id(unsigned int napi_id)
{
	unsigned int hash = napi_id % HASH_SIZE(napi_hash);
	struct napi_struct *napi;

	hlist_for_each_entry_rcu(napi, &napi_hash[hash], napi_hash_node)
		if (napi->napi_id == napi_id)
			return napi;

	return NULL;
}

/* must be called under rcu_read_lock(), as we dont take a reference */
static struct napi_struct *
netdev_napi_by_id(struct net *net, unsigned int napi_id)
{
	struct napi_struct *napi;

	napi = napi_by_id(napi_id);
	if (!napi)
		return NULL;

	if (WARN_ON_ONCE(!napi->dev))
		return NULL;
	if (!net_eq(net, dev_net(napi->dev)))
		return NULL;

	return napi;
}

/**
 *	netdev_napi_by_id_lock() - find a device by NAPI ID and lock it
 *	@net: the applicable net namespace
 *	@napi_id: ID of a NAPI of a target device
 *
 *	Find a NAPI instance with @napi_id. Lock its device.
 *	The device must be in %NETREG_REGISTERED state for lookup to succeed.
 *	netdev_unlock() must be called to release it.
 *
 *	Return: pointer to NAPI, its device with lock held, NULL if not found.
 */
struct napi_struct *
netdev_napi_by_id_lock(struct net *net, unsigned int napi_id)
{
	struct napi_struct *napi;
	struct net_device *dev;

	rcu_read_lock();
	napi = netdev_napi_by_id(net, napi_id);
	if (!napi || READ_ONCE(napi->dev->reg_state) != NETREG_REGISTERED) {
		rcu_read_unlock();
		return NULL;
	}

	dev = napi->dev;
	dev_hold(dev);
	rcu_read_unlock();

	dev = __netdev_put_lock(dev);
	if (!dev)
		return NULL;

	rcu_read_lock();
	napi = netdev_napi_by_id(net, napi_id);
	if (napi && napi->dev != dev)
		napi = NULL;
	rcu_read_unlock();

	if (!napi)
		netdev_unlock(dev);
	return napi;
}

/**
 *	__dev_get_by_name	- find a device by its name
 *	@net: the applicable net namespace
 *	@name: name to find
 *
 *	Find an interface by name. Must be called under RTNL semaphore.
 *	If the name is found a pointer to the device is returned.
 *	If the name is not found then %NULL is returned. The
 *	reference counters are not incremented so the caller must be
 *	careful with locks.
 */

struct net_device *__dev_get_by_name(struct net *net, const char *name)
{
	struct netdev_name_node *node_name;

	node_name = netdev_name_node_lookup(net, name);
	return node_name ? node_name->dev : NULL;
}
EXPORT_SYMBOL(__dev_get_by_name);

/**
 * dev_get_by_name_rcu	- find a device by its name
 * @net: the applicable net namespace
 * @name: name to find
 *
 * Find an interface by name.
 * If the name is found a pointer to the device is returned.
 * If the name is not found then %NULL is returned.
 * The reference counters are not incremented so the caller must be
 * careful with locks. The caller must hold RCU lock.
 */

struct net_device *dev_get_by_name_rcu(struct net *net, const char *name)
{
	struct netdev_name_node *node_name;

	node_name = netdev_name_node_lookup_rcu(net, name);
	return node_name ? node_name->dev : NULL;
}
EXPORT_SYMBOL(dev_get_by_name_rcu);

/* Deprecated for new users, call netdev_get_by_name() instead */
struct net_device *dev_get_by_name(struct net *net, const char *name)
{
	struct net_device *dev;

	rcu_read_lock();
	dev = dev_get_by_name_rcu(net, name);
	dev_hold(dev);
	rcu_read_unlock();
	return dev;
}
EXPORT_SYMBOL(dev_get_by_name);

/**
 *	netdev_get_by_name() - find a device by its name
 *	@net: the applicable net namespace
 *	@name: name to find
 *	@tracker: tracking object for the acquired reference
 *	@gfp: allocation flags for the tracker
 *
 *	Find an interface by name. This can be called from any
 *	context and does its own locking. The returned handle has
 *	the usage count incremented and the caller must use netdev_put() to
 *	release it when it is no longer needed. %NULL is returned if no
 *	matching device is found.
 */
struct net_device *netdev_get_by_name(struct net *net, const char *name,
				      netdevice_tracker *tracker, gfp_t gfp)
{
	struct net_device *dev;

	dev = dev_get_by_name(net, name);
	if (dev)
		netdev_tracker_alloc(dev, tracker, gfp);
	return dev;
}
EXPORT_SYMBOL(netdev_get_by_name);

/**
 *	__dev_get_by_index - find a device by its ifindex
 *	@net: the applicable net namespace
 *	@ifindex: index of device
 *
 *	Search for an interface by index. Returns %NULL if the device
 *	is not found or a pointer to the device. The device has not
 *	had its reference counter increased so the caller must be careful
 *	about locking. The caller must hold the RTNL semaphore.
 */

struct net_device *__dev_get_by_index(struct net *net, int ifindex)
{
	struct net_device *dev;
	struct hlist_head *head = dev_index_hash(net, ifindex);

	hlist_for_each_entry(dev, head, index_hlist)
		if (dev->ifindex == ifindex)
			return dev;

	return NULL;
}
EXPORT_SYMBOL(__dev_get_by_index);

/**
 *	dev_get_by_index_rcu - find a device by its ifindex
 *	@net: the applicable net namespace
 *	@ifindex: index of device
 *
 *	Search for an interface by index. Returns %NULL if the device
 *	is not found or a pointer to the device. The device has not
 *	had its reference counter increased so the caller must be careful
 *	about locking. The caller must hold RCU lock.
 */

struct net_device *dev_get_by_index_rcu(struct net *net, int ifindex)
{
	struct net_device *dev;
	struct hlist_head *head = dev_index_hash(net, ifindex);

	hlist_for_each_entry_rcu(dev, head, index_hlist)
		if (dev->ifindex == ifindex)
			return dev;

	return NULL;
}
EXPORT_SYMBOL(dev_get_by_index_rcu);

/* Deprecated for new users, call netdev_get_by_index() instead */
struct net_device *dev_get_by_index(struct net *net, int ifindex)
{
	struct net_device *dev;

	rcu_read_lock();
	dev = dev_get_by_index_rcu(net, ifindex);
	dev_hold(dev);
	rcu_read_unlock();
	return dev;
}
EXPORT_SYMBOL(dev_get_by_index);

/**
 *	netdev_get_by_index() - find a device by its ifindex
 *	@net: the applicable net namespace
 *	@ifindex: index of device
 *	@tracker: tracking object for the acquired reference
 *	@gfp: allocation flags for the tracker
 *
 *	Search for an interface by index. Returns NULL if the device
 *	is not found or a pointer to the device. The device returned has
 *	had a reference added and the pointer is safe until the user calls
 *	netdev_put() to indicate they have finished with it.
 */
struct net_device *netdev_get_by_index(struct net *net, int ifindex,
				       netdevice_tracker *tracker, gfp_t gfp)
{
	struct net_device *dev;

	dev = dev_get_by_index(net, ifindex);
	if (dev)
		netdev_tracker_alloc(dev, tracker, gfp);
	return dev;
}
EXPORT_SYMBOL(netdev_get_by_index);

/**
 *	dev_get_by_napi_id - find a device by napi_id
 *	@napi_id: ID of the NAPI struct
 *
 *	Search for an interface by NAPI ID. Returns %NULL if the device
 *	is not found or a pointer to the device. The device has not had
 *	its reference counter increased so the caller must be careful
 *	about locking. The caller must hold RCU lock.
 */
struct net_device *dev_get_by_napi_id(unsigned int napi_id)
{
	struct napi_struct *napi;

	WARN_ON_ONCE(!rcu_read_lock_held());

	if (!napi_id_valid(napi_id))
		return NULL;

	napi = napi_by_id(napi_id);

	return napi ? napi->dev : NULL;
}

/* Release the held reference on the net_device, and if the net_device
 * is still registered try to lock the instance lock. If device is being
 * unregistered NULL will be returned (but the reference has been released,
 * either way!)
 *
 * This helper is intended for locking net_device after it has been looked up
 * using a lockless lookup helper. Lock prevents the instance from going away.
 */
struct net_device *__netdev_put_lock(struct net_device *dev)
{
	netdev_lock(dev);
	if (dev->reg_state > NETREG_REGISTERED) {
		netdev_unlock(dev);
		dev_put(dev);
		return NULL;
	}
	dev_put(dev);
	return dev;
}

/**
 *	netdev_get_by_index_lock() - find a device by its ifindex
 *	@net: the applicable net namespace
 *	@ifindex: index of device
 *
 *	Search for an interface by index. If a valid device
 *	with @ifindex is found it will be returned with netdev->lock held.
 *	netdev_unlock() must be called to release it.
 *
 *	Return: pointer to a device with lock held, NULL if not found.
 */
struct net_device *netdev_get_by_index_lock(struct net *net, int ifindex)
{
	struct net_device *dev;

	dev = dev_get_by_index(net, ifindex);
	if (!dev)
		return NULL;

	return __netdev_put_lock(dev);
}

struct net_device *
netdev_xa_find_lock(struct net *net, struct net_device *dev,
		    unsigned long *index)
{
	if (dev)
		netdev_unlock(dev);

	do {
		rcu_read_lock();
		dev = xa_find(&net->dev_by_index, index, ULONG_MAX, XA_PRESENT);
		if (!dev) {
			rcu_read_unlock();
			return NULL;
		}
		dev_hold(dev);
		rcu_read_unlock();

		dev = __netdev_put_lock(dev);
		if (dev)
			return dev;

		(*index)++;
	} while (true);
}

static DEFINE_SEQLOCK(netdev_rename_lock);

void netdev_copy_name(struct net_device *dev, char *name)
{
	unsigned int seq;

	do {
		seq = read_seqbegin(&netdev_rename_lock);
		strscpy(name, dev->name, IFNAMSIZ);
	} while (read_seqretry(&netdev_rename_lock, seq));
}

/**
 *	netdev_get_name - get a netdevice name, knowing its ifindex.
 *	@net: network namespace
 *	@name: a pointer to the buffer where the name will be stored.
 *	@ifindex: the ifindex of the interface to get the name from.
 */
int netdev_get_name(struct net *net, char *name, int ifindex)
{
	struct net_device *dev;
	int ret;

	rcu_read_lock();

	dev = dev_get_by_index_rcu(net, ifindex);
	if (!dev) {
		ret = -ENODEV;
		goto out;
	}

	netdev_copy_name(dev, name);

	ret = 0;
out:
	rcu_read_unlock();
	return ret;
}

static bool dev_addr_cmp(struct net_device *dev, unsigned short type,
			 const char *ha)
{
	return dev->type == type && !memcmp(dev->dev_addr, ha, dev->addr_len);
}

/**
 *	dev_getbyhwaddr_rcu - find a device by its hardware address
 *	@net: the applicable net namespace
 *	@type: media type of device
 *	@ha: hardware address
 *
 *	Search for an interface by MAC address. Returns NULL if the device
 *	is not found or a pointer to the device.
 *	The caller must hold RCU.
 *	The returned device has not had its ref count increased
 *	and the caller must therefore be careful about locking
 *
 */

struct net_device *dev_getbyhwaddr_rcu(struct net *net, unsigned short type,
				       const char *ha)
{
	struct net_device *dev;

	for_each_netdev_rcu(net, dev)
		if (dev_addr_cmp(dev, type, ha))
			return dev;

	return NULL;
}
EXPORT_SYMBOL(dev_getbyhwaddr_rcu);

/**
 * dev_getbyhwaddr() - find a device by its hardware address
 * @net: the applicable net namespace
 * @type: media type of device
 * @ha: hardware address
 *
 * Similar to dev_getbyhwaddr_rcu(), but the owner needs to hold
 * rtnl_lock.
 *
 * Context: rtnl_lock() must be held.
 * Return: pointer to the net_device, or NULL if not found
 */
struct net_device *dev_getbyhwaddr(struct net *net, unsigned short type,
				   const char *ha)
{
	struct net_device *dev;

	ASSERT_RTNL();
	for_each_netdev(net, dev)
		if (dev_addr_cmp(dev, type, ha))
			return dev;

	return NULL;
}
EXPORT_SYMBOL(dev_getbyhwaddr);

struct net_device *dev_getfirstbyhwtype(struct net *net, unsigned short type)
{
	struct net_device *dev, *ret = NULL;

	rcu_read_lock();
	for_each_netdev_rcu(net, dev)
		if (dev->type == type) {
			dev_hold(dev);
			ret = dev;
			break;
		}
	rcu_read_unlock();
	return ret;
}
EXPORT_SYMBOL(dev_getfirstbyhwtype);

/**
 *	__dev_get_by_flags - find any device with given flags
 *	@net: the applicable net namespace
 *	@if_flags: IFF_* values
 *	@mask: bitmask of bits in if_flags to check
 *
 *	Search for any interface with the given flags. Returns NULL if a device
 *	is not found or a pointer to the device. Must be called inside
 *	rtnl_lock(), and result refcount is unchanged.
 */

struct net_device *__dev_get_by_flags(struct net *net, unsigned short if_flags,
				      unsigned short mask)
{
	struct net_device *dev, *ret;

	ASSERT_RTNL();

	ret = NULL;
	for_each_netdev(net, dev) {
		if (((dev->flags ^ if_flags) & mask) == 0) {
			ret = dev;
			break;
		}
	}
	return ret;
}
EXPORT_SYMBOL(__dev_get_by_flags);

/**
 *	dev_valid_name - check if name is okay for network device
 *	@name: name string
 *
 *	Network device names need to be valid file names to
 *	allow sysfs to work.  We also disallow any kind of
 *	whitespace.
 */
bool dev_valid_name(const char *name)
{
	if (*name == '\0')
		return false;
	if (strnlen(name, IFNAMSIZ) == IFNAMSIZ)
		return false;
	if (!strcmp(name, ".") || !strcmp(name, ".."))
		return false;

	while (*name) {
		if (*name == '/' || *name == ':' || isspace(*name))
			return false;
		name++;
	}
	return true;
}
EXPORT_SYMBOL(dev_valid_name);

/**
 *	__dev_alloc_name - allocate a name for a device
 *	@net: network namespace to allocate the device name in
 *	@name: name format string
 *	@res: result name string
 *
 *	Passed a format string - eg "lt%d" it will try and find a suitable
 *	id. It scans list of devices to build up a free map, then chooses
 *	the first empty slot. The caller must hold the dev_base or rtnl lock
 *	while allocating the name and adding the device in order to avoid
 *	duplicates.
 *	Limited to bits_per_byte * page size devices (ie 32K on most platforms).
 *	Returns the number of the unit assigned or a negative errno code.
 */

static int __dev_alloc_name(struct net *net, const char *name, char *res)
{
	int i = 0;
	const char *p;
	const int max_netdevices = 8*PAGE_SIZE;
	unsigned long *inuse;
	struct net_device *d;
	char buf[IFNAMSIZ];

	/* Verify the string as this thing may have come from the user.
	 * There must be one "%d" and no other "%" characters.
	 */
	p = strchr(name, '%');
	if (!p || p[1] != 'd' || strchr(p + 2, '%'))
		return -EINVAL;

	/* Use one page as a bit array of possible slots */
	inuse = bitmap_zalloc(max_netdevices, GFP_ATOMIC);
	if (!inuse)
		return -ENOMEM;

	for_each_netdev(net, d) {
		struct netdev_name_node *name_node;

		netdev_for_each_altname(d, name_node) {
			if (!sscanf(name_node->name, name, &i))
				continue;
			if (i < 0 || i >= max_netdevices)
				continue;

			/* avoid cases where sscanf is not exact inverse of printf */
			snprintf(buf, IFNAMSIZ, name, i);
			if (!strncmp(buf, name_node->name, IFNAMSIZ))
				__set_bit(i, inuse);
		}
		if (!sscanf(d->name, name, &i))
			continue;
		if (i < 0 || i >= max_netdevices)
			continue;

		/* avoid cases where sscanf is not exact inverse of printf */
		snprintf(buf, IFNAMSIZ, name, i);
		if (!strncmp(buf, d->name, IFNAMSIZ))
			__set_bit(i, inuse);
	}

	i = find_first_zero_bit(inuse, max_netdevices);
	bitmap_free(inuse);
	if (i == max_netdevices)
		return -ENFILE;

	/* 'res' and 'name' could overlap, use 'buf' as an intermediate buffer */
	strscpy(buf, name, IFNAMSIZ);
	snprintf(res, IFNAMSIZ, buf, i);
	return i;
}

/* Returns negative errno or allocated unit id (see __dev_alloc_name()) */
static int dev_prep_valid_name(struct net *net, struct net_device *dev,
			       const char *want_name, char *out_name,
			       int dup_errno)
{
	if (!dev_valid_name(want_name))
		return -EINVAL;

	if (strchr(want_name, '%'))
		return __dev_alloc_name(net, want_name, out_name);

	if (netdev_name_in_use(net, want_name))
		return -dup_errno;
	if (out_name != want_name)
		strscpy(out_name, want_name, IFNAMSIZ);
	return 0;
}

/**
 *	dev_alloc_name - allocate a name for a device
 *	@dev: device
 *	@name: name format string
 *
 *	Passed a format string - eg "lt%d" it will try and find a suitable
 *	id. It scans list of devices to build up a free map, then chooses
 *	the first empty slot. The caller must hold the dev_base or rtnl lock
 *	while allocating the name and adding the device in order to avoid
 *	duplicates.
 *	Limited to bits_per_byte * page size devices (ie 32K on most platforms).
 *	Returns the number of the unit assigned or a negative errno code.
 */

int dev_alloc_name(struct net_device *dev, const char *name)
{
	return dev_prep_valid_name(dev_net(dev), dev, name, dev->name, ENFILE);
}
EXPORT_SYMBOL(dev_alloc_name);

static int dev_get_valid_name(struct net *net, struct net_device *dev,
			      const char *name)
{
	int ret;

	ret = dev_prep_valid_name(net, dev, name, dev->name, EEXIST);
	return ret < 0 ? ret : 0;
}

int netif_change_name(struct net_device *dev, const char *newname)
{
	struct net *net = dev_net(dev);
	unsigned char old_assign_type;
	char oldname[IFNAMSIZ];
	int err = 0;
	int ret;

	ASSERT_RTNL_NET(net);

	if (!strncmp(newname, dev->name, IFNAMSIZ))
		return 0;

	memcpy(oldname, dev->name, IFNAMSIZ);

	write_seqlock_bh(&netdev_rename_lock);
	err = dev_get_valid_name(net, dev, newname);
	write_sequnlock_bh(&netdev_rename_lock);

	if (err < 0)
		return err;

	if (oldname[0] && !strchr(oldname, '%'))
		netdev_info(dev, "renamed from %s%s\n", oldname,
			    dev->flags & IFF_UP ? " (while UP)" : "");

	old_assign_type = dev->name_assign_type;
	WRITE_ONCE(dev->name_assign_type, NET_NAME_RENAMED);

rollback:
	ret = device_rename(&dev->dev, dev->name);
	if (ret) {
		write_seqlock_bh(&netdev_rename_lock);
		memcpy(dev->name, oldname, IFNAMSIZ);
		write_sequnlock_bh(&netdev_rename_lock);
		WRITE_ONCE(dev->name_assign_type, old_assign_type);
		return ret;
	}

	netdev_adjacent_rename_links(dev, oldname);

	netdev_name_node_del(dev->name_node);

	synchronize_net();

	netdev_name_node_add(net, dev->name_node);

	ret = call_netdevice_notifiers(NETDEV_CHANGENAME, dev);
	ret = notifier_to_errno(ret);

	if (ret) {
		/* err >= 0 after dev_alloc_name() or stores the first errno */
		if (err >= 0) {
			err = ret;
			write_seqlock_bh(&netdev_rename_lock);
			memcpy(dev->name, oldname, IFNAMSIZ);
			write_sequnlock_bh(&netdev_rename_lock);
			memcpy(oldname, newname, IFNAMSIZ);
			WRITE_ONCE(dev->name_assign_type, old_assign_type);
			old_assign_type = NET_NAME_RENAMED;
			goto rollback;
		} else {
			netdev_err(dev, "name change rollback failed: %d\n",
				   ret);
		}
	}

	return err;
}

int netif_set_alias(struct net_device *dev, const char *alias, size_t len)
{
	struct dev_ifalias *new_alias = NULL;

	if (len >= IFALIASZ)
		return -EINVAL;

	if (len) {
		new_alias = kmalloc(sizeof(*new_alias) + len + 1, GFP_KERNEL);
		if (!new_alias)
			return -ENOMEM;

		memcpy(new_alias->ifalias, alias, len);
		new_alias->ifalias[len] = 0;
	}

	mutex_lock(&ifalias_mutex);
	new_alias = rcu_replace_pointer(dev->ifalias, new_alias,
					mutex_is_locked(&ifalias_mutex));
	mutex_unlock(&ifalias_mutex);

	if (new_alias)
		kfree_rcu(new_alias, rcuhead);

	return len;
}

/**
 *	dev_get_alias - get ifalias of a device
 *	@dev: device
 *	@name: buffer to store name of ifalias
 *	@len: size of buffer
 *
 *	get ifalias for a device.  Caller must make sure dev cannot go
 *	away,  e.g. rcu read lock or own a reference count to device.
 */
int dev_get_alias(const struct net_device *dev, char *name, size_t len)
{
	const struct dev_ifalias *alias;
	int ret = 0;

	rcu_read_lock();
	alias = rcu_dereference(dev->ifalias);
	if (alias)
		ret = snprintf(name, len, "%s", alias->ifalias);
	rcu_read_unlock();

	return ret;
}

/**
 *	netdev_features_change - device changes features
 *	@dev: device to cause notification
 *
 *	Called to indicate a device has changed features.
 */
void netdev_features_change(struct net_device *dev)
{
	call_netdevice_notifiers(NETDEV_FEAT_CHANGE, dev);
}
EXPORT_SYMBOL(netdev_features_change);

/**
 *	netdev_state_change - device changes state
 *	@dev: device to cause notification
 *
 *	Called to indicate a device has changed state. This function calls
 *	the notifier chains for netdev_chain and sends a NEWLINK message
 *	to the routing socket.
 */
void netdev_state_change(struct net_device *dev)
{
	if (dev->flags & IFF_UP) {
		struct netdev_notifier_change_info change_info = {
			.info.dev = dev,
		};

		call_netdevice_notifiers_info(NETDEV_CHANGE,
					      &change_info.info);
		rtmsg_ifinfo(RTM_NEWLINK, dev, 0, GFP_KERNEL, 0, NULL);
	}
}
EXPORT_SYMBOL(netdev_state_change);

/**
 * __netdev_notify_peers - notify network peers about existence of @dev,
 * to be called when rtnl lock is already held.
 * @dev: network device
 *
 * Generate traffic such that interested network peers are aware of
 * @dev, such as by generating a gratuitous ARP. This may be used when
 * a device wants to inform the rest of the network about some sort of
 * reconfiguration such as a failover event or virtual machine
 * migration.
 */
void __netdev_notify_peers(struct net_device *dev)
{
	ASSERT_RTNL();
	call_netdevice_notifiers(NETDEV_NOTIFY_PEERS, dev);
	call_netdevice_notifiers(NETDEV_RESEND_IGMP, dev);
}
EXPORT_SYMBOL(__netdev_notify_peers);

/**
 * netdev_notify_peers - notify network peers about existence of @dev
 * @dev: network device
 *
 * Generate traffic such that interested network peers are aware of
 * @dev, such as by generating a gratuitous ARP. This may be used when
 * a device wants to inform the rest of the network about some sort of
 * reconfiguration such as a failover event or virtual machine
 * migration.
 */
void netdev_notify_peers(struct net_device *dev)
{
	rtnl_lock();
	__netdev_notify_peers(dev);
	rtnl_unlock();
}
EXPORT_SYMBOL(netdev_notify_peers);

static int napi_threaded_poll(void *data);

static int napi_kthread_create(struct napi_struct *n)
{
	int err = 0;

	/* Create and wake up the kthread once to put it in
	 * TASK_INTERRUPTIBLE mode to avoid the blocked task
	 * warning and work with loadavg.
	 */
	n->thread = kthread_run(napi_threaded_poll, n, "napi/%s-%d",
				n->dev->name, n->napi_id);
	if (IS_ERR(n->thread)) {
		err = PTR_ERR(n->thread);
		pr_err("kthread_run failed with err %d\n", err);
		n->thread = NULL;
	}

	return err;
}

static int __dev_open(struct net_device *dev, struct netlink_ext_ack *extack)
{
	const struct net_device_ops *ops = dev->netdev_ops;
	int ret;

	ASSERT_RTNL();
	dev_addr_check(dev);

	if (!netif_device_present(dev)) {
		/* may be detached because parent is runtime-suspended */
		if (dev->dev.parent)
			pm_runtime_resume(dev->dev.parent);
		if (!netif_device_present(dev))
			return -ENODEV;
	}

	/* Block netpoll from trying to do any rx path servicing.
	 * If we don't do this there is a chance ndo_poll_controller
	 * or ndo_poll may be running while we open the device
	 */
	netpoll_poll_disable(dev);

	ret = call_netdevice_notifiers_extack(NETDEV_PRE_UP, dev, extack);
	ret = notifier_to_errno(ret);
	if (ret)
		return ret;

	set_bit(__LINK_STATE_START, &dev->state);

	netdev_ops_assert_locked(dev);

	if (ops->ndo_validate_addr)
		ret = ops->ndo_validate_addr(dev);

	if (!ret && ops->ndo_open)
		ret = ops->ndo_open(dev);

	netpoll_poll_enable(dev);

	if (ret)
		clear_bit(__LINK_STATE_START, &dev->state);
	else {
		netif_set_up(dev, true);
		dev_set_rx_mode(dev);
		dev_activate(dev);
		add_device_randomness(dev->dev_addr, dev->addr_len);
	}

	return ret;
}

int netif_open(struct net_device *dev, struct netlink_ext_ack *extack)
{
	int ret;

	if (dev->flags & IFF_UP)
		return 0;

	ret = __dev_open(dev, extack);
	if (ret < 0)
		return ret;

	rtmsg_ifinfo(RTM_NEWLINK, dev, IFF_UP | IFF_RUNNING, GFP_KERNEL, 0, NULL);
	call_netdevice_notifiers(NETDEV_UP, dev);

	return ret;
}

static void __dev_close_many(struct list_head *head)
{
	struct net_device *dev;

	ASSERT_RTNL();
	might_sleep();

	list_for_each_entry(dev, head, close_list) {
		/* Temporarily disable netpoll until the interface is down */
		netpoll_poll_disable(dev);

		call_netdevice_notifiers(NETDEV_GOING_DOWN, dev);

		clear_bit(__LINK_STATE_START, &dev->state);

		/* Synchronize to scheduled poll. We cannot touch poll list, it
		 * can be even on different cpu. So just clear netif_running().
		 *
		 * dev->stop() will invoke napi_disable() on all of it's
		 * napi_struct instances on this device.
		 */
		smp_mb__after_atomic(); /* Commit netif_running(). */
	}

	dev_deactivate_many(head);

	list_for_each_entry(dev, head, close_list) {
		const struct net_device_ops *ops = dev->netdev_ops;

		/*
		 *	Call the device specific close. This cannot fail.
		 *	Only if device is UP
		 *
		 *	We allow it to be called even after a DETACH hot-plug
		 *	event.
		 */

		netdev_ops_assert_locked(dev);

		if (ops->ndo_stop)
			ops->ndo_stop(dev);

		netif_set_up(dev, false);
		netpoll_poll_enable(dev);
	}
}

static void __dev_close(struct net_device *dev)
{
	LIST_HEAD(single);

	list_add(&dev->close_list, &single);
	__dev_close_many(&single);
	list_del(&single);
}

void dev_close_many(struct list_head *head, bool unlink)
{
	struct net_device *dev, *tmp;

	/* Remove the devices that don't need to be closed */
	list_for_each_entry_safe(dev, tmp, head, close_list)
		if (!(dev->flags & IFF_UP))
			list_del_init(&dev->close_list);

	__dev_close_many(head);

	list_for_each_entry_safe(dev, tmp, head, close_list) {
		rtmsg_ifinfo(RTM_NEWLINK, dev, IFF_UP | IFF_RUNNING, GFP_KERNEL, 0, NULL);
		call_netdevice_notifiers(NETDEV_DOWN, dev);
		if (unlink)
			list_del_init(&dev->close_list);
	}
}
EXPORT_SYMBOL(dev_close_many);

void netif_close(struct net_device *dev)
{
	if (dev->flags & IFF_UP) {
		LIST_HEAD(single);

		list_add(&dev->close_list, &single);
		dev_close_many(&single, true);
		list_del(&single);
	}
}
EXPORT_SYMBOL(netif_close);

void netif_disable_lro(struct net_device *dev)
{
	struct net_device *lower_dev;
	struct list_head *iter;

	dev->wanted_features &= ~NETIF_F_LRO;
	netdev_update_features(dev);

	if (unlikely(dev->features & NETIF_F_LRO))
		netdev_WARN(dev, "failed to disable LRO!\n");

	netdev_for_each_lower_dev(dev, lower_dev, iter) {
		netdev_lock_ops(lower_dev);
		netif_disable_lro(lower_dev);
		netdev_unlock_ops(lower_dev);
	}
}

/**
 *	dev_disable_gro_hw - disable HW Generic Receive Offload on a device
 *	@dev: device
 *
 *	Disable HW Generic Receive Offload (GRO_HW) on a net device.  Must be
 *	called under RTNL.  This is needed if Generic XDP is installed on
 *	the device.
 */
static void dev_disable_gro_hw(struct net_device *dev)
{
	dev->wanted_features &= ~NETIF_F_GRO_HW;
	netdev_update_features(dev);

	if (unlikely(dev->features & NETIF_F_GRO_HW))
		netdev_WARN(dev, "failed to disable GRO_HW!\n");
}

const char *netdev_cmd_to_name(enum netdev_cmd cmd)
{
#define N(val) 						\
	case NETDEV_##val:				\
		return "NETDEV_" __stringify(val);
	switch (cmd) {
	N(UP) N(DOWN) N(REBOOT) N(CHANGE) N(REGISTER) N(UNREGISTER)
	N(CHANGEMTU) N(CHANGEADDR) N(GOING_DOWN) N(CHANGENAME) N(FEAT_CHANGE)
	N(BONDING_FAILOVER) N(PRE_UP) N(PRE_TYPE_CHANGE) N(POST_TYPE_CHANGE)
	N(POST_INIT) N(PRE_UNINIT) N(RELEASE) N(NOTIFY_PEERS) N(JOIN)
	N(CHANGEUPPER) N(RESEND_IGMP) N(PRECHANGEMTU) N(CHANGEINFODATA)
	N(BONDING_INFO) N(PRECHANGEUPPER) N(CHANGELOWERSTATE)
	N(UDP_TUNNEL_PUSH_INFO) N(UDP_TUNNEL_DROP_INFO) N(CHANGE_TX_QUEUE_LEN)
	N(CVLAN_FILTER_PUSH_INFO) N(CVLAN_FILTER_DROP_INFO)
	N(SVLAN_FILTER_PUSH_INFO) N(SVLAN_FILTER_DROP_INFO)
	N(PRE_CHANGEADDR) N(OFFLOAD_XSTATS_ENABLE) N(OFFLOAD_XSTATS_DISABLE)
	N(OFFLOAD_XSTATS_REPORT_USED) N(OFFLOAD_XSTATS_REPORT_DELTA)
	N(XDP_FEAT_CHANGE)
	}
#undef N
	return "UNKNOWN_NETDEV_EVENT";
}
EXPORT_SYMBOL_GPL(netdev_cmd_to_name);

static int call_netdevice_notifier(struct notifier_block *nb, unsigned long val,
				   struct net_device *dev)
{
	struct netdev_notifier_info info = {
		.dev = dev,
	};

	return nb->notifier_call(nb, val, &info);
}

static int call_netdevice_register_notifiers(struct notifier_block *nb,
					     struct net_device *dev)
{
	int err;

	err = call_netdevice_notifier(nb, NETDEV_REGISTER, dev);
	err = notifier_to_errno(err);
	if (err)
		return err;

	if (!(dev->flags & IFF_UP))
		return 0;

	call_netdevice_notifier(nb, NETDEV_UP, dev);
	return 0;
}

static void call_netdevice_unregister_notifiers(struct notifier_block *nb,
						struct net_device *dev)
{
	if (dev->flags & IFF_UP) {
		call_netdevice_notifier(nb, NETDEV_GOING_DOWN,
					dev);
		call_netdevice_notifier(nb, NETDEV_DOWN, dev);
	}
	call_netdevice_notifier(nb, NETDEV_UNREGISTER, dev);
}

static int call_netdevice_register_net_notifiers(struct notifier_block *nb,
						 struct net *net)
{
	struct net_device *dev;
	int err;

	for_each_netdev(net, dev) {
		err = call_netdevice_register_notifiers(nb, dev);
		if (err)
			goto rollback;
	}
	return 0;

rollback:
	for_each_netdev_continue_reverse(net, dev)
		call_netdevice_unregister_notifiers(nb, dev);
	return err;
}

static void call_netdevice_unregister_net_notifiers(struct notifier_block *nb,
						    struct net *net)
{
	struct net_device *dev;

	for_each_netdev(net, dev)
		call_netdevice_unregister_notifiers(nb, dev);
}

static int dev_boot_phase = 1;

/**
 * register_netdevice_notifier - register a network notifier block
 * @nb: notifier
 *
 * Register a notifier to be called when network device events occur.
 * The notifier passed is linked into the kernel structures and must
 * not be reused until it has been unregistered. A negative errno code
 * is returned on a failure.
 *
 * When registered all registration and up events are replayed
 * to the new notifier to allow device to have a race free
 * view of the network device list.
 */

int register_netdevice_notifier(struct notifier_block *nb)
{
	struct net *net;
	int err;

	/* Close race with setup_net() and cleanup_net() */
	down_write(&pernet_ops_rwsem);

	/* When RTNL is removed, we need protection for netdev_chain. */
	rtnl_lock();

	err = raw_notifier_chain_register(&netdev_chain, nb);
	if (err)
		goto unlock;
	if (dev_boot_phase)
		goto unlock;
	for_each_net(net) {
		__rtnl_net_lock(net);
		err = call_netdevice_register_net_notifiers(nb, net);
		__rtnl_net_unlock(net);
		if (err)
			goto rollback;
	}

unlock:
	rtnl_unlock();
	up_write(&pernet_ops_rwsem);
	return err;

rollback:
	for_each_net_continue_reverse(net) {
		__rtnl_net_lock(net);
		call_netdevice_unregister_net_notifiers(nb, net);
		__rtnl_net_unlock(net);
	}

	raw_notifier_chain_unregister(&netdev_chain, nb);
	goto unlock;
}
EXPORT_SYMBOL(register_netdevice_notifier);

/**
 * unregister_netdevice_notifier - unregister a network notifier block
 * @nb: notifier
 *
 * Unregister a notifier previously registered by
 * register_netdevice_notifier(). The notifier is unlinked into the
 * kernel structures and may then be reused. A negative errno code
 * is returned on a failure.
 *
 * After unregistering unregister and down device events are synthesized
 * for all devices on the device list to the removed notifier to remove
 * the need for special case cleanup code.
 */

int unregister_netdevice_notifier(struct notifier_block *nb)
{
	struct net *net;
	int err;

	/* Close race with setup_net() and cleanup_net() */
	down_write(&pernet_ops_rwsem);
	rtnl_lock();
	err = raw_notifier_chain_unregister(&netdev_chain, nb);
	if (err)
		goto unlock;

	for_each_net(net) {
		__rtnl_net_lock(net);
		call_netdevice_unregister_net_notifiers(nb, net);
		__rtnl_net_unlock(net);
	}

unlock:
	rtnl_unlock();
	up_write(&pernet_ops_rwsem);
	return err;
}
EXPORT_SYMBOL(unregister_netdevice_notifier);

static int __register_netdevice_notifier_net(struct net *net,
					     struct notifier_block *nb,
					     bool ignore_call_fail)
{
	int err;

	err = raw_notifier_chain_register(&net->netdev_chain, nb);
	if (err)
		return err;
	if (dev_boot_phase)
		return 0;

	err = call_netdevice_register_net_notifiers(nb, net);
	if (err && !ignore_call_fail)
		goto chain_unregister;

	return 0;

chain_unregister:
	raw_notifier_chain_unregister(&net->netdev_chain, nb);
	return err;
}

static int __unregister_netdevice_notifier_net(struct net *net,
					       struct notifier_block *nb)
{
	int err;

	err = raw_notifier_chain_unregister(&net->netdev_chain, nb);
	if (err)
		return err;

	call_netdevice_unregister_net_notifiers(nb, net);
	return 0;
}

/**
 * register_netdevice_notifier_net - register a per-netns network notifier block
 * @net: network namespace
 * @nb: notifier
 *
 * Register a notifier to be called when network device events occur.
 * The notifier passed is linked into the kernel structures and must
 * not be reused until it has been unregistered. A negative errno code
 * is returned on a failure.
 *
 * When registered all registration and up events are replayed
 * to the new notifier to allow device to have a race free
 * view of the network device list.
 */

int register_netdevice_notifier_net(struct net *net, struct notifier_block *nb)
{
	int err;

	rtnl_net_lock(net);
	err = __register_netdevice_notifier_net(net, nb, false);
	rtnl_net_unlock(net);

	return err;
}
EXPORT_SYMBOL(register_netdevice_notifier_net);

/**
 * unregister_netdevice_notifier_net - unregister a per-netns
 *                                     network notifier block
 * @net: network namespace
 * @nb: notifier
 *
 * Unregister a notifier previously registered by
 * register_netdevice_notifier_net(). The notifier is unlinked from the
 * kernel structures and may then be reused. A negative errno code
 * is returned on a failure.
 *
 * After unregistering unregister and down device events are synthesized
 * for all devices on the device list to the removed notifier to remove
 * the need for special case cleanup code.
 */

int unregister_netdevice_notifier_net(struct net *net,
				      struct notifier_block *nb)
{
	int err;

	rtnl_net_lock(net);
	err = __unregister_netdevice_notifier_net(net, nb);
	rtnl_net_unlock(net);

	return err;
}
EXPORT_SYMBOL(unregister_netdevice_notifier_net);

static void __move_netdevice_notifier_net(struct net *src_net,
					  struct net *dst_net,
					  struct notifier_block *nb)
{
	__unregister_netdevice_notifier_net(src_net, nb);
	__register_netdevice_notifier_net(dst_net, nb, true);
}

static void rtnl_net_dev_lock(struct net_device *dev)
{
	bool again;

	do {
		struct net *net;

		again = false;

		/* netns might be being dismantled. */
		rcu_read_lock();
		net = dev_net_rcu(dev);
		net_passive_inc(net);
		rcu_read_unlock();

		rtnl_net_lock(net);

#ifdef CONFIG_NET_NS
		/* dev might have been moved to another netns. */
		if (!net_eq(net, rcu_access_pointer(dev->nd_net.net))) {
			rtnl_net_unlock(net);
			net_passive_dec(net);
			again = true;
		}
#endif
	} while (again);
}

static void rtnl_net_dev_unlock(struct net_device *dev)
{
	struct net *net = dev_net(dev);

	rtnl_net_unlock(net);
	net_passive_dec(net);
}

int register_netdevice_notifier_dev_net(struct net_device *dev,
					struct notifier_block *nb,
					struct netdev_net_notifier *nn)
{
	int err;

	rtnl_net_dev_lock(dev);
	err = __register_netdevice_notifier_net(dev_net(dev), nb, false);
	if (!err) {
		nn->nb = nb;
		list_add(&nn->list, &dev->net_notifier_list);
	}
	rtnl_net_dev_unlock(dev);

	return err;
}
EXPORT_SYMBOL(register_netdevice_notifier_dev_net);

int unregister_netdevice_notifier_dev_net(struct net_device *dev,
					  struct notifier_block *nb,
					  struct netdev_net_notifier *nn)
{
	int err;

	rtnl_net_dev_lock(dev);
	list_del(&nn->list);
	err = __unregister_netdevice_notifier_net(dev_net(dev), nb);
	rtnl_net_dev_unlock(dev);

	return err;
}
EXPORT_SYMBOL(unregister_netdevice_notifier_dev_net);

static void move_netdevice_notifiers_dev_net(struct net_device *dev,
					     struct net *net)
{
	struct netdev_net_notifier *nn;

	list_for_each_entry(nn, &dev->net_notifier_list, list)
		__move_netdevice_notifier_net(dev_net(dev), net, nn->nb);
}

/**
 *	call_netdevice_notifiers_info - call all network notifier blocks
 *	@val: value passed unmodified to notifier function
 *	@info: notifier information data
 *
 *	Call all network notifier blocks.  Parameters and return value
 *	are as for raw_notifier_call_chain().
 */

int call_netdevice_notifiers_info(unsigned long val,
				  struct netdev_notifier_info *info)
{
	struct net *net = dev_net(info->dev);
	int ret;

	ASSERT_RTNL();

	/* Run per-netns notifier block chain first, then run the global one.
	 * Hopefully, one day, the global one is going to be removed after
	 * all notifier block registrators get converted to be per-netns.
	 */
	ret = raw_notifier_call_chain(&net->netdev_chain, val, info);
	if (ret & NOTIFY_STOP_MASK)
		return ret;
	return raw_notifier_call_chain(&netdev_chain, val, info);
}

/**
 *	call_netdevice_notifiers_info_robust - call per-netns notifier blocks
 *	                                       for and rollback on error
 *	@val_up: value passed unmodified to notifier function
 *	@val_down: value passed unmodified to the notifier function when
 *	           recovering from an error on @val_up
 *	@info: notifier information data
 *
 *	Call all per-netns network notifier blocks, but not notifier blocks on
 *	the global notifier chain. Parameters and return value are as for
 *	raw_notifier_call_chain_robust().
 */

static int
call_netdevice_notifiers_info_robust(unsigned long val_up,
				     unsigned long val_down,
				     struct netdev_notifier_info *info)
{
	struct net *net = dev_net(info->dev);

	ASSERT_RTNL();

	return raw_notifier_call_chain_robust(&net->netdev_chain,
					      val_up, val_down, info);
}

static int call_netdevice_notifiers_extack(unsigned long val,
					   struct net_device *dev,
					   struct netlink_ext_ack *extack)
{
	struct netdev_notifier_info info = {
		.dev = dev,
		.extack = extack,
	};

	return call_netdevice_notifiers_info(val, &info);
}

/**
 *	call_netdevice_notifiers - call all network notifier blocks
 *      @val: value passed unmodified to notifier function
 *      @dev: net_device pointer passed unmodified to notifier function
 *
 *	Call all network notifier blocks.  Parameters and return value
 *	are as for raw_notifier_call_chain().
 */

int call_netdevice_notifiers(unsigned long val, struct net_device *dev)
{
	return call_netdevice_notifiers_extack(val, dev, NULL);
}
EXPORT_SYMBOL(call_netdevice_notifiers);

/**
 *	call_netdevice_notifiers_mtu - call all network notifier blocks
 *	@val: value passed unmodified to notifier function
 *	@dev: net_device pointer passed unmodified to notifier function
 *	@arg: additional u32 argument passed to the notifier function
 *
 *	Call all network notifier blocks.  Parameters and return value
 *	are as for raw_notifier_call_chain().
 */
static int call_netdevice_notifiers_mtu(unsigned long val,
					struct net_device *dev, u32 arg)
{
	struct netdev_notifier_info_ext info = {
		.info.dev = dev,
		.ext.mtu = arg,
	};

	BUILD_BUG_ON(offsetof(struct netdev_notifier_info_ext, info) != 0);

	return call_netdevice_notifiers_info(val, &info.info);
}

#ifdef CONFIG_NET_INGRESS
static DEFINE_STATIC_KEY_FALSE(ingress_needed_key);

void net_inc_ingress_queue(void)
{
	static_branch_inc(&ingress_needed_key);
}
EXPORT_SYMBOL_GPL(net_inc_ingress_queue);

void net_dec_ingress_queue(void)
{
	static_branch_dec(&ingress_needed_key);
}
EXPORT_SYMBOL_GPL(net_dec_ingress_queue);
#endif

#ifdef CONFIG_NET_EGRESS
static DEFINE_STATIC_KEY_FALSE(egress_needed_key);

void net_inc_egress_queue(void)
{
	static_branch_inc(&egress_needed_key);
}
EXPORT_SYMBOL_GPL(net_inc_egress_queue);

void net_dec_egress_queue(void)
{
	static_branch_dec(&egress_needed_key);
}
EXPORT_SYMBOL_GPL(net_dec_egress_queue);
#endif

#ifdef CONFIG_NET_CLS_ACT
DEFINE_STATIC_KEY_FALSE(tcf_sw_enabled_key);
EXPORT_SYMBOL(tcf_sw_enabled_key);
#endif

DEFINE_STATIC_KEY_FALSE(netstamp_needed_key);
EXPORT_SYMBOL(netstamp_needed_key);
#ifdef CONFIG_JUMP_LABEL
static atomic_t netstamp_needed_deferred;
static atomic_t netstamp_wanted;
static void netstamp_clear(struct work_struct *work)
{
	int deferred = atomic_xchg(&netstamp_needed_deferred, 0);
	int wanted;

	wanted = atomic_add_return(deferred, &netstamp_wanted);
	if (wanted > 0)
		static_branch_enable(&netstamp_needed_key);
	else
		static_branch_disable(&netstamp_needed_key);
}
static DECLARE_WORK(netstamp_work, netstamp_clear);
#endif

void net_enable_timestamp(void)
{
#ifdef CONFIG_JUMP_LABEL
	int wanted = atomic_read(&netstamp_wanted);

	while (wanted > 0) {
		if (atomic_try_cmpxchg(&netstamp_wanted, &wanted, wanted + 1))
			return;
	}
	atomic_inc(&netstamp_needed_deferred);
	schedule_work(&netstamp_work);
#else
	static_branch_inc(&netstamp_needed_key);
#endif
}
EXPORT_SYMBOL(net_enable_timestamp);

void net_disable_timestamp(void)
{
#ifdef CONFIG_JUMP_LABEL
	int wanted = atomic_read(&netstamp_wanted);

	while (wanted > 1) {
		if (atomic_try_cmpxchg(&netstamp_wanted, &wanted, wanted - 1))
			return;
	}
	atomic_dec(&netstamp_needed_deferred);
	schedule_work(&netstamp_work);
#else
	static_branch_dec(&netstamp_needed_key);
#endif
}
EXPORT_SYMBOL(net_disable_timestamp);

static inline void net_timestamp_set(struct sk_buff *skb)
{
	skb->tstamp = 0;
	skb->tstamp_type = SKB_CLOCK_REALTIME;
	if (static_branch_unlikely(&netstamp_needed_key))
		skb->tstamp = ktime_get_real();
}

#define net_timestamp_check(COND, SKB)				\
	if (static_branch_unlikely(&netstamp_needed_key)) {	\
		if ((COND) && !(SKB)->tstamp)			\
			(SKB)->tstamp = ktime_get_real();	\
	}							\

bool is_skb_forwardable(const struct net_device *dev, const struct sk_buff *skb)
{
	return __is_skb_forwardable(dev, skb, true);
}
EXPORT_SYMBOL_GPL(is_skb_forwardable);

static int __dev_forward_skb2(struct net_device *dev, struct sk_buff *skb,
			      bool check_mtu)
{
	int ret = ____dev_forward_skb(dev, skb, check_mtu);

	if (likely(!ret)) {
		skb->protocol = eth_type_trans(skb, dev);
		skb_postpull_rcsum(skb, eth_hdr(skb), ETH_HLEN);
	}

	return ret;
}

int __dev_forward_skb(struct net_device *dev, struct sk_buff *skb)
{
	return __dev_forward_skb2(dev, skb, true);
}
EXPORT_SYMBOL_GPL(__dev_forward_skb);

/**
 * dev_forward_skb - loopback an skb to another netif
 *
 * @dev: destination network device
 * @skb: buffer to forward
 *
 * return values:
 *	NET_RX_SUCCESS	(no congestion)
 *	NET_RX_DROP     (packet was dropped, but freed)
 *
 * dev_forward_skb can be used for injecting an skb from the
 * start_xmit function of one device into the receive queue
 * of another device.
 *
 * The receiving device may be in another namespace, so
 * we have to clear all information in the skb that could
 * impact namespace isolation.
 */
int dev_forward_skb(struct net_device *dev, struct sk_buff *skb)
{
	return __dev_forward_skb(dev, skb) ?: netif_rx_internal(skb);
}
EXPORT_SYMBOL_GPL(dev_forward_skb);

int dev_forward_skb_nomtu(struct net_device *dev, struct sk_buff *skb)
{
	return __dev_forward_skb2(dev, skb, false) ?: netif_rx_internal(skb);
}

static inline int deliver_skb(struct sk_buff *skb,
			      struct packet_type *pt_prev,
			      struct net_device *orig_dev)
{
	if (unlikely(skb_orphan_frags_rx(skb, GFP_ATOMIC)))
		return -ENOMEM;
	refcount_inc(&skb->users);
	return pt_prev->func(skb, skb->dev, pt_prev, orig_dev);
}

static inline void deliver_ptype_list_skb(struct sk_buff *skb,
					  struct packet_type **pt,
					  struct net_device *orig_dev,
					  __be16 type,
					  struct list_head *ptype_list)
{
	struct packet_type *ptype, *pt_prev = *pt;

	list_for_each_entry_rcu(ptype, ptype_list, list) {
		if (ptype->type != type)
			continue;
		if (pt_prev)
			deliver_skb(skb, pt_prev, orig_dev);
		pt_prev = ptype;
	}
	*pt = pt_prev;
}

static inline bool skb_loop_sk(struct packet_type *ptype, struct sk_buff *skb)
{
	if (!ptype->af_packet_priv || !skb->sk)
		return false;

	if (ptype->id_match)
		return ptype->id_match(ptype, skb->sk);
	else if ((struct sock *)ptype->af_packet_priv == skb->sk)
		return true;

	return false;
}

/**
 * dev_nit_active_rcu - return true if any network interface taps are in use
 *
 * The caller must hold the RCU lock
 *
 * @dev: network device to check for the presence of taps
 */
bool dev_nit_active_rcu(const struct net_device *dev)
{
	/* Callers may hold either RCU or RCU BH lock */
	WARN_ON_ONCE(!rcu_read_lock_held() && !rcu_read_lock_bh_held());

	return !list_empty(&dev_net(dev)->ptype_all) ||
	       !list_empty(&dev->ptype_all);
}
EXPORT_SYMBOL_GPL(dev_nit_active_rcu);

/*
 *	Support routine. Sends outgoing frames to any network
 *	taps currently in use.
 */

void dev_queue_xmit_nit(struct sk_buff *skb, struct net_device *dev)
{
	struct packet_type *ptype, *pt_prev = NULL;
	struct list_head *ptype_list;
	struct sk_buff *skb2 = NULL;

	rcu_read_lock();
	ptype_list = &dev_net_rcu(dev)->ptype_all;
again:
	list_for_each_entry_rcu(ptype, ptype_list, list) {
		if (READ_ONCE(ptype->ignore_outgoing))
			continue;

		/* Never send packets back to the socket
		 * they originated from - MvS (miquels@drinkel.ow.org)
		 */
		if (skb_loop_sk(ptype, skb))
			continue;

		if (pt_prev) {
			deliver_skb(skb2, pt_prev, skb->dev);
			pt_prev = ptype;
			continue;
		}

		/* need to clone skb, done only once */
		skb2 = skb_clone(skb, GFP_ATOMIC);
		if (!skb2)
			goto out_unlock;

		net_timestamp_set(skb2);

		/* skb->nh should be correctly
		 * set by sender, so that the second statement is
		 * just protection against buggy protocols.
		 */
		skb_reset_mac_header(skb2);

		if (skb_network_header(skb2) < skb2->data ||
		    skb_network_header(skb2) > skb_tail_pointer(skb2)) {
			net_crit_ratelimited("protocol %04x is buggy, dev %s\n",
					     ntohs(skb2->protocol),
					     dev->name);
			skb_reset_network_header(skb2);
		}

		skb2->transport_header = skb2->network_header;
		skb2->pkt_type = PACKET_OUTGOING;
		pt_prev = ptype;
	}

	if (ptype_list != &dev->ptype_all) {
		ptype_list = &dev->ptype_all;
		goto again;
	}
out_unlock:
	if (pt_prev) {
		if (!skb_orphan_frags_rx(skb2, GFP_ATOMIC))
			pt_prev->func(skb2, skb->dev, pt_prev, skb->dev);
		else
			kfree_skb(skb2);
	}
	rcu_read_unlock();
}
EXPORT_SYMBOL_GPL(dev_queue_xmit_nit);

/**
 * netif_setup_tc - Handle tc mappings on real_num_tx_queues change
 * @dev: Network device
 * @txq: number of queues available
 *
 * If real_num_tx_queues is changed the tc mappings may no longer be
 * valid. To resolve this verify the tc mapping remains valid and if
 * not NULL the mapping. With no priorities mapping to this
 * offset/count pair it will no longer be used. In the worst case TC0
 * is invalid nothing can be done so disable priority mappings. If is
 * expected that drivers will fix this mapping if they can before
 * calling netif_set_real_num_tx_queues.
 */
static void netif_setup_tc(struct net_device *dev, unsigned int txq)
{
	int i;
	struct netdev_tc_txq *tc = &dev->tc_to_txq[0];

	/* If TC0 is invalidated disable TC mapping */
	if (tc->offset + tc->count > txq) {
		netdev_warn(dev, "Number of in use tx queues changed invalidating tc mappings. Priority traffic classification disabled!\n");
		dev->num_tc = 0;
		return;
	}

	/* Invalidated prio to tc mappings set to TC0 */
	for (i = 1; i < TC_BITMASK + 1; i++) {
		int q = netdev_get_prio_tc_map(dev, i);

		tc = &dev->tc_to_txq[q];
		if (tc->offset + tc->count > txq) {
			netdev_warn(dev, "Number of in use tx queues changed. Priority %i to tc mapping %i is no longer valid. Setting map to 0\n",
				    i, q);
			netdev_set_prio_tc_map(dev, i, 0);
		}
	}
}

int netdev_txq_to_tc(struct net_device *dev, unsigned int txq)
{
	if (dev->num_tc) {
		struct netdev_tc_txq *tc = &dev->tc_to_txq[0];
		int i;

		/* walk through the TCs and see if it falls into any of them */
		for (i = 0; i < TC_MAX_QUEUE; i++, tc++) {
			if ((txq - tc->offset) < tc->count)
				return i;
		}

		/* didn't find it, just return -1 to indicate no match */
		return -1;
	}

	return 0;
}
EXPORT_SYMBOL(netdev_txq_to_tc);

#ifdef CONFIG_XPS
static struct static_key xps_needed __read_mostly;
static struct static_key xps_rxqs_needed __read_mostly;
static DEFINE_MUTEX(xps_map_mutex);
#define xmap_dereference(P)		\
	rcu_dereference_protected((P), lockdep_is_held(&xps_map_mutex))

static bool remove_xps_queue(struct xps_dev_maps *dev_maps,
			     struct xps_dev_maps *old_maps, int tci, u16 index)
{
	struct xps_map *map = NULL;
	int pos;

	map = xmap_dereference(dev_maps->attr_map[tci]);
	if (!map)
		return false;

	for (pos = map->len; pos--;) {
		if (map->queues[pos] != index)
			continue;

		if (map->len > 1) {
			map->queues[pos] = map->queues[--map->len];
			break;
		}

		if (old_maps)
			RCU_INIT_POINTER(old_maps->attr_map[tci], NULL);
		RCU_INIT_POINTER(dev_maps->attr_map[tci], NULL);
		kfree_rcu(map, rcu);
		return false;
	}

	return true;
}

static bool remove_xps_queue_cpu(struct net_device *dev,
				 struct xps_dev_maps *dev_maps,
				 int cpu, u16 offset, u16 count)
{
	int num_tc = dev_maps->num_tc;
	bool active = false;
	int tci;

	for (tci = cpu * num_tc; num_tc--; tci++) {
		int i, j;

		for (i = count, j = offset; i--; j++) {
			if (!remove_xps_queue(dev_maps, NULL, tci, j))
				break;
		}

		active |= i < 0;
	}

	return active;
}

static void reset_xps_maps(struct net_device *dev,
			   struct xps_dev_maps *dev_maps,
			   enum xps_map_type type)
{
	static_key_slow_dec_cpuslocked(&xps_needed);
	if (type == XPS_RXQS)
		static_key_slow_dec_cpuslocked(&xps_rxqs_needed);

	RCU_INIT_POINTER(dev->xps_maps[type], NULL);

	kfree_rcu(dev_maps, rcu);
}

static void clean_xps_maps(struct net_device *dev, enum xps_map_type type,
			   u16 offset, u16 count)
{
	struct xps_dev_maps *dev_maps;
	bool active = false;
	int i, j;

	dev_maps = xmap_dereference(dev->xps_maps[type]);
	if (!dev_maps)
		return;

	for (j = 0; j < dev_maps->nr_ids; j++)
		active |= remove_xps_queue_cpu(dev, dev_maps, j, offset, count);
	if (!active)
		reset_xps_maps(dev, dev_maps, type);

	if (type == XPS_CPUS) {
		for (i = offset + (count - 1); count--; i--)
			netdev_queue_numa_node_write(
				netdev_get_tx_queue(dev, i), NUMA_NO_NODE);
	}
}

static void netif_reset_xps_queues(struct net_device *dev, u16 offset,
				   u16 count)
{
	if (!static_key_false(&xps_needed))
		return;

	cpus_read_lock();
	mutex_lock(&xps_map_mutex);

	if (static_key_false(&xps_rxqs_needed))
		clean_xps_maps(dev, XPS_RXQS, offset, count);

	clean_xps_maps(dev, XPS_CPUS, offset, count);

	mutex_unlock(&xps_map_mutex);
	cpus_read_unlock();
}

static void netif_reset_xps_queues_gt(struct net_device *dev, u16 index)
{
	netif_reset_xps_queues(dev, index, dev->num_tx_queues - index);
}

static struct xps_map *expand_xps_map(struct xps_map *map, int attr_index,
				      u16 index, bool is_rxqs_map)
{
	struct xps_map *new_map;
	int alloc_len = XPS_MIN_MAP_ALLOC;
	int i, pos;

	for (pos = 0; map && pos < map->len; pos++) {
		if (map->queues[pos] != index)
			continue;
		return map;
	}

	/* Need to add tx-queue to this CPU's/rx-queue's existing map */
	if (map) {
		if (pos < map->alloc_len)
			return map;

		alloc_len = map->alloc_len * 2;
	}

	/* Need to allocate new map to store tx-queue on this CPU's/rx-queue's
	 *  map
	 */
	if (is_rxqs_map)
		new_map = kzalloc(XPS_MAP_SIZE(alloc_len), GFP_KERNEL);
	else
		new_map = kzalloc_node(XPS_MAP_SIZE(alloc_len), GFP_KERNEL,
				       cpu_to_node(attr_index));
	if (!new_map)
		return NULL;

	for (i = 0; i < pos; i++)
		new_map->queues[i] = map->queues[i];
	new_map->alloc_len = alloc_len;
	new_map->len = pos;

	return new_map;
}

/* Copy xps maps at a given index */
static void xps_copy_dev_maps(struct xps_dev_maps *dev_maps,
			      struct xps_dev_maps *new_dev_maps, int index,
			      int tc, bool skip_tc)
{
	int i, tci = index * dev_maps->num_tc;
	struct xps_map *map;

	/* copy maps belonging to foreign traffic classes */
	for (i = 0; i < dev_maps->num_tc; i++, tci++) {
		if (i == tc && skip_tc)
			continue;

		/* fill in the new device map from the old device map */
		map = xmap_dereference(dev_maps->attr_map[tci]);
		RCU_INIT_POINTER(new_dev_maps->attr_map[tci], map);
	}
}

/* Must be called under cpus_read_lock */
int __netif_set_xps_queue(struct net_device *dev, const unsigned long *mask,
			  u16 index, enum xps_map_type type)
{
	struct xps_dev_maps *dev_maps, *new_dev_maps = NULL, *old_dev_maps = NULL;
	const unsigned long *online_mask = NULL;
	bool active = false, copy = false;
	int i, j, tci, numa_node_id = -2;
	int maps_sz, num_tc = 1, tc = 0;
	struct xps_map *map, *new_map;
	unsigned int nr_ids;

	WARN_ON_ONCE(index >= dev->num_tx_queues);

	if (dev->num_tc) {
		/* Do not allow XPS on subordinate device directly */
		num_tc = dev->num_tc;
		if (num_tc < 0)
			return -EINVAL;

		/* If queue belongs to subordinate dev use its map */
		dev = netdev_get_tx_queue(dev, index)->sb_dev ? : dev;

		tc = netdev_txq_to_tc(dev, index);
		if (tc < 0)
			return -EINVAL;
	}

	mutex_lock(&xps_map_mutex);

	dev_maps = xmap_dereference(dev->xps_maps[type]);
	if (type == XPS_RXQS) {
		maps_sz = XPS_RXQ_DEV_MAPS_SIZE(num_tc, dev->num_rx_queues);
		nr_ids = dev->num_rx_queues;
	} else {
		maps_sz = XPS_CPU_DEV_MAPS_SIZE(num_tc);
		if (num_possible_cpus() > 1)
			online_mask = cpumask_bits(cpu_online_mask);
		nr_ids = nr_cpu_ids;
	}

	if (maps_sz < L1_CACHE_BYTES)
		maps_sz = L1_CACHE_BYTES;

	/* The old dev_maps could be larger or smaller than the one we're
	 * setting up now, as dev->num_tc or nr_ids could have been updated in
	 * between. We could try to be smart, but let's be safe instead and only
	 * copy foreign traffic classes if the two map sizes match.
	 */
	if (dev_maps &&
	    dev_maps->num_tc == num_tc && dev_maps->nr_ids == nr_ids)
		copy = true;

	/* allocate memory for queue storage */
	for (j = -1; j = netif_attrmask_next_and(j, online_mask, mask, nr_ids),
	     j < nr_ids;) {
		if (!new_dev_maps) {
			new_dev_maps = kzalloc(maps_sz, GFP_KERNEL);
			if (!new_dev_maps) {
				mutex_unlock(&xps_map_mutex);
				return -ENOMEM;
			}

			new_dev_maps->nr_ids = nr_ids;
			new_dev_maps->num_tc = num_tc;
		}

		tci = j * num_tc + tc;
		map = copy ? xmap_dereference(dev_maps->attr_map[tci]) : NULL;

		map = expand_xps_map(map, j, index, type == XPS_RXQS);
		if (!map)
			goto error;

		RCU_INIT_POINTER(new_dev_maps->attr_map[tci], map);
	}

	if (!new_dev_maps)
		goto out_no_new_maps;

	if (!dev_maps) {
		/* Increment static keys at most once per type */
		static_key_slow_inc_cpuslocked(&xps_needed);
		if (type == XPS_RXQS)
			static_key_slow_inc_cpuslocked(&xps_rxqs_needed);
	}

	for (j = 0; j < nr_ids; j++) {
		bool skip_tc = false;

		tci = j * num_tc + tc;
		if (netif_attr_test_mask(j, mask, nr_ids) &&
		    netif_attr_test_online(j, online_mask, nr_ids)) {
			/* add tx-queue to CPU/rx-queue maps */
			int pos = 0;

			skip_tc = true;

			map = xmap_dereference(new_dev_maps->attr_map[tci]);
			while ((pos < map->len) && (map->queues[pos] != index))
				pos++;

			if (pos == map->len)
				map->queues[map->len++] = index;
#ifdef CONFIG_NUMA
			if (type == XPS_CPUS) {
				if (numa_node_id == -2)
					numa_node_id = cpu_to_node(j);
				else if (numa_node_id != cpu_to_node(j))
					numa_node_id = -1;
			}
#endif
		}

		if (copy)
			xps_copy_dev_maps(dev_maps, new_dev_maps, j, tc,
					  skip_tc);
	}

	rcu_assign_pointer(dev->xps_maps[type], new_dev_maps);

	/* Cleanup old maps */
	if (!dev_maps)
		goto out_no_old_maps;

	for (j = 0; j < dev_maps->nr_ids; j++) {
		for (i = num_tc, tci = j * dev_maps->num_tc; i--; tci++) {
			map = xmap_dereference(dev_maps->attr_map[tci]);
			if (!map)
				continue;

			if (copy) {
				new_map = xmap_dereference(new_dev_maps->attr_map[tci]);
				if (map == new_map)
					continue;
			}

			RCU_INIT_POINTER(dev_maps->attr_map[tci], NULL);
			kfree_rcu(map, rcu);
		}
	}

	old_dev_maps = dev_maps;

out_no_old_maps:
	dev_maps = new_dev_maps;
	active = true;

out_no_new_maps:
	if (type == XPS_CPUS)
		/* update Tx queue numa node */
		netdev_queue_numa_node_write(netdev_get_tx_queue(dev, index),
					     (numa_node_id >= 0) ?
					     numa_node_id : NUMA_NO_NODE);

	if (!dev_maps)
		goto out_no_maps;

	/* removes tx-queue from unused CPUs/rx-queues */
	for (j = 0; j < dev_maps->nr_ids; j++) {
		tci = j * dev_maps->num_tc;

		for (i = 0; i < dev_maps->num_tc; i++, tci++) {
			if (i == tc &&
			    netif_attr_test_mask(j, mask, dev_maps->nr_ids) &&
			    netif_attr_test_online(j, online_mask, dev_maps->nr_ids))
				continue;

			active |= remove_xps_queue(dev_maps,
						   copy ? old_dev_maps : NULL,
						   tci, index);
		}
	}

	if (old_dev_maps)
		kfree_rcu(old_dev_maps, rcu);

	/* free map if not active */
	if (!active)
		reset_xps_maps(dev, dev_maps, type);

out_no_maps:
	mutex_unlock(&xps_map_mutex);

	return 0;
error:
	/* remove any maps that we added */
	for (j = 0; j < nr_ids; j++) {
		for (i = num_tc, tci = j * num_tc; i--; tci++) {
			new_map = xmap_dereference(new_dev_maps->attr_map[tci]);
			map = copy ?
			      xmap_dereference(dev_maps->attr_map[tci]) :
			      NULL;
			if (new_map && new_map != map)
				kfree(new_map);
		}
	}

	mutex_unlock(&xps_map_mutex);

	kfree(new_dev_maps);
	return -ENOMEM;
}
EXPORT_SYMBOL_GPL(__netif_set_xps_queue);

int netif_set_xps_queue(struct net_device *dev, const struct cpumask *mask,
			u16 index)
{
	int ret;

	cpus_read_lock();
	ret =  __netif_set_xps_queue(dev, cpumask_bits(mask), index, XPS_CPUS);
	cpus_read_unlock();

	return ret;
}
EXPORT_SYMBOL(netif_set_xps_queue);

#endif
static void netdev_unbind_all_sb_channels(struct net_device *dev)
{
	struct netdev_queue *txq = &dev->_tx[dev->num_tx_queues];

	/* Unbind any subordinate channels */
	while (txq-- != &dev->_tx[0]) {
		if (txq->sb_dev)
			netdev_unbind_sb_channel(dev, txq->sb_dev);
	}
}

void netdev_reset_tc(struct net_device *dev)
{
#ifdef CONFIG_XPS
	netif_reset_xps_queues_gt(dev, 0);
#endif
	netdev_unbind_all_sb_channels(dev);

	/* Reset TC configuration of device */
	dev->num_tc = 0;
	memset(dev->tc_to_txq, 0, sizeof(dev->tc_to_txq));
	memset(dev->prio_tc_map, 0, sizeof(dev->prio_tc_map));
}
EXPORT_SYMBOL(netdev_reset_tc);

int netdev_set_tc_queue(struct net_device *dev, u8 tc, u16 count, u16 offset)
{
	if (tc >= dev->num_tc)
		return -EINVAL;

#ifdef CONFIG_XPS
	netif_reset_xps_queues(dev, offset, count);
#endif
	dev->tc_to_txq[tc].count = count;
	dev->tc_to_txq[tc].offset = offset;
	return 0;
}
EXPORT_SYMBOL(netdev_set_tc_queue);

int netdev_set_num_tc(struct net_device *dev, u8 num_tc)
{
	if (num_tc > TC_MAX_QUEUE)
		return -EINVAL;

#ifdef CONFIG_XPS
	netif_reset_xps_queues_gt(dev, 0);
#endif
	netdev_unbind_all_sb_channels(dev);

	dev->num_tc = num_tc;
	return 0;
}
EXPORT_SYMBOL(netdev_set_num_tc);

void netdev_unbind_sb_channel(struct net_device *dev,
			      struct net_device *sb_dev)
{
	struct netdev_queue *txq = &dev->_tx[dev->num_tx_queues];

#ifdef CONFIG_XPS
	netif_reset_xps_queues_gt(sb_dev, 0);
#endif
	memset(sb_dev->tc_to_txq, 0, sizeof(sb_dev->tc_to_txq));
	memset(sb_dev->prio_tc_map, 0, sizeof(sb_dev->prio_tc_map));

	while (txq-- != &dev->_tx[0]) {
		if (txq->sb_dev == sb_dev)
			txq->sb_dev = NULL;
	}
}
EXPORT_SYMBOL(netdev_unbind_sb_channel);

int netdev_bind_sb_channel_queue(struct net_device *dev,
				 struct net_device *sb_dev,
				 u8 tc, u16 count, u16 offset)
{
	/* Make certain the sb_dev and dev are already configured */
	if (sb_dev->num_tc >= 0 || tc >= dev->num_tc)
		return -EINVAL;

	/* We cannot hand out queues we don't have */
	if ((offset + count) > dev->real_num_tx_queues)
		return -EINVAL;

	/* Record the mapping */
	sb_dev->tc_to_txq[tc].count = count;
	sb_dev->tc_to_txq[tc].offset = offset;

	/* Provide a way for Tx queue to find the tc_to_txq map or
	 * XPS map for itself.
	 */
	while (count--)
		netdev_get_tx_queue(dev, count + offset)->sb_dev = sb_dev;

	return 0;
}
EXPORT_SYMBOL(netdev_bind_sb_channel_queue);

int netdev_set_sb_channel(struct net_device *dev, u16 channel)
{
	/* Do not use a multiqueue device to represent a subordinate channel */
	if (netif_is_multiqueue(dev))
		return -ENODEV;

	/* We allow channels 1 - 32767 to be used for subordinate channels.
	 * Channel 0 is meant to be "native" mode and used only to represent
	 * the main root device. We allow writing 0 to reset the device back
	 * to normal mode after being used as a subordinate channel.
	 */
	if (channel > S16_MAX)
		return -EINVAL;

	dev->num_tc = -channel;

	return 0;
}
EXPORT_SYMBOL(netdev_set_sb_channel);

/*
 * Routine to help set real_num_tx_queues. To avoid skbs mapped to queues
 * greater than real_num_tx_queues stale skbs on the qdisc must be flushed.
 */
int netif_set_real_num_tx_queues(struct net_device *dev, unsigned int txq)
{
	bool disabling;
	int rc;

	disabling = txq < dev->real_num_tx_queues;

	if (txq < 1 || txq > dev->num_tx_queues)
		return -EINVAL;

	if (dev->reg_state == NETREG_REGISTERED ||
	    dev->reg_state == NETREG_UNREGISTERING) {
		ASSERT_RTNL();
		netdev_ops_assert_locked(dev);

		rc = netdev_queue_update_kobjects(dev, dev->real_num_tx_queues,
						  txq);
		if (rc)
			return rc;

		if (dev->num_tc)
			netif_setup_tc(dev, txq);

		net_shaper_set_real_num_tx_queues(dev, txq);

		dev_qdisc_change_real_num_tx(dev, txq);

		dev->real_num_tx_queues = txq;

		if (disabling) {
			synchronize_net();
			qdisc_reset_all_tx_gt(dev, txq);
#ifdef CONFIG_XPS
			netif_reset_xps_queues_gt(dev, txq);
#endif
		}
	} else {
		dev->real_num_tx_queues = txq;
	}

	return 0;
}
EXPORT_SYMBOL(netif_set_real_num_tx_queues);

/**
 *	netif_set_real_num_rx_queues - set actual number of RX queues used
 *	@dev: Network device
 *	@rxq: Actual number of RX queues
 *
 *	This must be called either with the rtnl_lock held or before
 *	registration of the net device.  Returns 0 on success, or a
 *	negative error code.  If called before registration, it always
 *	succeeds.
 */
int netif_set_real_num_rx_queues(struct net_device *dev, unsigned int rxq)
{
	int rc;

	if (rxq < 1 || rxq > dev->num_rx_queues)
		return -EINVAL;

	if (dev->reg_state == NETREG_REGISTERED) {
		ASSERT_RTNL();
		netdev_ops_assert_locked(dev);

		rc = net_rx_queue_update_kobjects(dev, dev->real_num_rx_queues,
						  rxq);
		if (rc)
			return rc;
	}

	dev->real_num_rx_queues = rxq;
	return 0;
}
EXPORT_SYMBOL(netif_set_real_num_rx_queues);

/**
 *	netif_set_real_num_queues - set actual number of RX and TX queues used
 *	@dev: Network device
 *	@txq: Actual number of TX queues
 *	@rxq: Actual number of RX queues
 *
 *	Set the real number of both TX and RX queues.
 *	Does nothing if the number of queues is already correct.
 */
int netif_set_real_num_queues(struct net_device *dev,
			      unsigned int txq, unsigned int rxq)
{
	unsigned int old_rxq = dev->real_num_rx_queues;
	int err;

	if (txq < 1 || txq > dev->num_tx_queues ||
	    rxq < 1 || rxq > dev->num_rx_queues)
		return -EINVAL;

	/* Start from increases, so the error path only does decreases -
	 * decreases can't fail.
	 */
	if (rxq > dev->real_num_rx_queues) {
		err = netif_set_real_num_rx_queues(dev, rxq);
		if (err)
			return err;
	}
	if (txq > dev->real_num_tx_queues) {
		err = netif_set_real_num_tx_queues(dev, txq);
		if (err)
			goto undo_rx;
	}
	if (rxq < dev->real_num_rx_queues)
		WARN_ON(netif_set_real_num_rx_queues(dev, rxq));
	if (txq < dev->real_num_tx_queues)
		WARN_ON(netif_set_real_num_tx_queues(dev, txq));

	return 0;
undo_rx:
	WARN_ON(netif_set_real_num_rx_queues(dev, old_rxq));
	return err;
}
EXPORT_SYMBOL(netif_set_real_num_queues);

/**
 * netif_set_tso_max_size() - set the max size of TSO frames supported
 * @dev:	netdev to update
 * @size:	max skb->len of a TSO frame
 *
 * Set the limit on the size of TSO super-frames the device can handle.
 * Unless explicitly set the stack will assume the value of
 * %GSO_LEGACY_MAX_SIZE.
 */
void netif_set_tso_max_size(struct net_device *dev, unsigned int size)
{
	dev->tso_max_size = min(GSO_MAX_SIZE, size);
	if (size < READ_ONCE(dev->gso_max_size))
		netif_set_gso_max_size(dev, size);
	if (size < READ_ONCE(dev->gso_ipv4_max_size))
		netif_set_gso_ipv4_max_size(dev, size);
}
EXPORT_SYMBOL(netif_set_tso_max_size);

/**
 * netif_set_tso_max_segs() - set the max number of segs supported for TSO
 * @dev:	netdev to update
 * @segs:	max number of TCP segments
 *
 * Set the limit on the number of TCP segments the device can generate from
 * a single TSO super-frame.
 * Unless explicitly set the stack will assume the value of %GSO_MAX_SEGS.
 */
void netif_set_tso_max_segs(struct net_device *dev, unsigned int segs)
{
	dev->tso_max_segs = segs;
	if (segs < READ_ONCE(dev->gso_max_segs))
		netif_set_gso_max_segs(dev, segs);
}
EXPORT_SYMBOL(netif_set_tso_max_segs);

/**
 * netif_inherit_tso_max() - copy all TSO limits from a lower device to an upper
 * @to:		netdev to update
 * @from:	netdev from which to copy the limits
 */
void netif_inherit_tso_max(struct net_device *to, const struct net_device *from)
{
	netif_set_tso_max_size(to, from->tso_max_size);
	netif_set_tso_max_segs(to, from->tso_max_segs);
}
EXPORT_SYMBOL(netif_inherit_tso_max);

/**
 * netif_get_num_default_rss_queues - default number of RSS queues
 *
 * Default value is the number of physical cores if there are only 1 or 2, or
 * divided by 2 if there are more.
 */
int netif_get_num_default_rss_queues(void)
{
	cpumask_var_t cpus;
	int cpu, count = 0;

	if (unlikely(is_kdump_kernel() || !zalloc_cpumask_var(&cpus, GFP_KERNEL)))
		return 1;

	cpumask_copy(cpus, cpu_online_mask);
	for_each_cpu(cpu, cpus) {
		++count;
		cpumask_andnot(cpus, cpus, topology_sibling_cpumask(cpu));
	}
	free_cpumask_var(cpus);

	return count > 2 ? DIV_ROUND_UP(count, 2) : count;
}
EXPORT_SYMBOL(netif_get_num_default_rss_queues);

static void __netif_reschedule(struct Qdisc *q)
{
	struct softnet_data *sd;
	unsigned long flags;

	local_irq_save(flags);
	sd = this_cpu_ptr(&softnet_data);
	q->next_sched = NULL;
	*sd->output_queue_tailp = q;
	sd->output_queue_tailp = &q->next_sched;
	raise_softirq_irqoff(NET_TX_SOFTIRQ);
	local_irq_restore(flags);
}

void __netif_schedule(struct Qdisc *q)
{
	if (!test_and_set_bit(__QDISC_STATE_SCHED, &q->state))
		__netif_reschedule(q);
}
EXPORT_SYMBOL(__netif_schedule);

struct dev_kfree_skb_cb {
	enum skb_drop_reason reason;
};

static struct dev_kfree_skb_cb *get_kfree_skb_cb(const struct sk_buff *skb)
{
	return (struct dev_kfree_skb_cb *)skb->cb;
}

void netif_schedule_queue(struct netdev_queue *txq)
{
	rcu_read_lock();
	if (!netif_xmit_stopped(txq)) {
		struct Qdisc *q = rcu_dereference(txq->qdisc);

		__netif_schedule(q);
	}
	rcu_read_unlock();
}
EXPORT_SYMBOL(netif_schedule_queue);

void netif_tx_wake_queue(struct netdev_queue *dev_queue)
{
	if (test_and_clear_bit(__QUEUE_STATE_DRV_XOFF, &dev_queue->state)) {
		struct Qdisc *q;

		rcu_read_lock();
		q = rcu_dereference(dev_queue->qdisc);
		__netif_schedule(q);
		rcu_read_unlock();
	}
}
EXPORT_SYMBOL(netif_tx_wake_queue);

void dev_kfree_skb_irq_reason(struct sk_buff *skb, enum skb_drop_reason reason)
{
	unsigned long flags;

	if (unlikely(!skb))
		return;

	if (likely(refcount_read(&skb->users) == 1)) {
		smp_rmb();
		refcount_set(&skb->users, 0);
	} else if (likely(!refcount_dec_and_test(&skb->users))) {
		return;
	}
	get_kfree_skb_cb(skb)->reason = reason;
	local_irq_save(flags);
	skb->next = __this_cpu_read(softnet_data.completion_queue);
	__this_cpu_write(softnet_data.completion_queue, skb);
	raise_softirq_irqoff(NET_TX_SOFTIRQ);
	local_irq_restore(flags);
}
EXPORT_SYMBOL(dev_kfree_skb_irq_reason);

void dev_kfree_skb_any_reason(struct sk_buff *skb, enum skb_drop_reason reason)
{
	if (in_hardirq() || irqs_disabled())
		dev_kfree_skb_irq_reason(skb, reason);
	else
		kfree_skb_reason(skb, reason);
}
EXPORT_SYMBOL(dev_kfree_skb_any_reason);


/**
 * netif_device_detach - mark device as removed
 * @dev: network device
 *
 * Mark device as removed from system and therefore no longer available.
 */
void netif_device_detach(struct net_device *dev)
{
	if (test_and_clear_bit(__LINK_STATE_PRESENT, &dev->state) &&
	    netif_running(dev)) {
		netif_tx_stop_all_queues(dev);
	}
}
EXPORT_SYMBOL(netif_device_detach);

/**
 * netif_device_attach - mark device as attached
 * @dev: network device
 *
 * Mark device as attached from system and restart if needed.
 */
void netif_device_attach(struct net_device *dev)
{
	if (!test_and_set_bit(__LINK_STATE_PRESENT, &dev->state) &&
	    netif_running(dev)) {
		netif_tx_wake_all_queues(dev);
		netdev_watchdog_up(dev);
	}
}
EXPORT_SYMBOL(netif_device_attach);

/*
 * Returns a Tx hash based on the given packet descriptor a Tx queues' number
 * to be used as a distribution range.
 */
static u16 skb_tx_hash(const struct net_device *dev,
		       const struct net_device *sb_dev,
		       struct sk_buff *skb)
{
	u32 hash;
	u16 qoffset = 0;
	u16 qcount = dev->real_num_tx_queues;

	if (dev->num_tc) {
		u8 tc = netdev_get_prio_tc_map(dev, skb->priority);

		qoffset = sb_dev->tc_to_txq[tc].offset;
		qcount = sb_dev->tc_to_txq[tc].count;
		if (unlikely(!qcount)) {
			net_warn_ratelimited("%s: invalid qcount, qoffset %u for tc %u\n",
					     sb_dev->name, qoffset, tc);
			qoffset = 0;
			qcount = dev->real_num_tx_queues;
		}
	}

	if (skb_rx_queue_recorded(skb)) {
		DEBUG_NET_WARN_ON_ONCE(qcount == 0);
		hash = skb_get_rx_queue(skb);
		if (hash >= qoffset)
			hash -= qoffset;
		while (unlikely(hash >= qcount))
			hash -= qcount;
		return hash + qoffset;
	}

	return (u16) reciprocal_scale(skb_get_hash(skb), qcount) + qoffset;
}

void skb_warn_bad_offload(const struct sk_buff *skb)
{
	static const netdev_features_t null_features;
	struct net_device *dev = skb->dev;
	const char *name = "";

	if (!net_ratelimit())
		return;

	if (dev) {
		if (dev->dev.parent)
			name = dev_driver_string(dev->dev.parent);
		else
			name = netdev_name(dev);
	}
	skb_dump(KERN_WARNING, skb, false);
	WARN(1, "%s: caps=(%pNF, %pNF)\n",
	     name, dev ? &dev->features : &null_features,
	     skb->sk ? &skb->sk->sk_route_caps : &null_features);
}

/*
 * Invalidate hardware checksum when packet is to be mangled, and
 * complete checksum manually on outgoing path.
 */
int skb_checksum_help(struct sk_buff *skb)
{
	__wsum csum;
	int ret = 0, offset;

	if (skb->ip_summed == CHECKSUM_COMPLETE)
		goto out_set_summed;

	if (unlikely(skb_is_gso(skb))) {
		skb_warn_bad_offload(skb);
		return -EINVAL;
	}

	if (!skb_frags_readable(skb)) {
		return -EFAULT;
	}

	/* Before computing a checksum, we should make sure no frag could
	 * be modified by an external entity : checksum could be wrong.
	 */
	if (skb_has_shared_frag(skb)) {
		ret = __skb_linearize(skb);
		if (ret)
			goto out;
	}

	offset = skb_checksum_start_offset(skb);
	ret = -EINVAL;
	if (unlikely(offset >= skb_headlen(skb))) {
		DO_ONCE_LITE(skb_dump, KERN_ERR, skb, false);
		WARN_ONCE(true, "offset (%d) >= skb_headlen() (%u)\n",
			  offset, skb_headlen(skb));
		goto out;
	}
	csum = skb_checksum(skb, offset, skb->len - offset, 0);

	offset += skb->csum_offset;
	if (unlikely(offset + sizeof(__sum16) > skb_headlen(skb))) {
		DO_ONCE_LITE(skb_dump, KERN_ERR, skb, false);
		WARN_ONCE(true, "offset+2 (%zu) > skb_headlen() (%u)\n",
			  offset + sizeof(__sum16), skb_headlen(skb));
		goto out;
	}
	ret = skb_ensure_writable(skb, offset + sizeof(__sum16));
	if (ret)
		goto out;

	*(__sum16 *)(skb->data + offset) = csum_fold(csum) ?: CSUM_MANGLED_0;
out_set_summed:
	skb->ip_summed = CHECKSUM_NONE;
out:
	return ret;
}
EXPORT_SYMBOL(skb_checksum_help);

int skb_crc32c_csum_help(struct sk_buff *skb)
{
	__le32 crc32c_csum;
	int ret = 0, offset, start;

	if (skb->ip_summed != CHECKSUM_PARTIAL)
		goto out;

	if (unlikely(skb_is_gso(skb)))
		goto out;

	/* Before computing a checksum, we should make sure no frag could
	 * be modified by an external entity : checksum could be wrong.
	 */
	if (unlikely(skb_has_shared_frag(skb))) {
		ret = __skb_linearize(skb);
		if (ret)
			goto out;
	}
	start = skb_checksum_start_offset(skb);
	offset = start + offsetof(struct sctphdr, checksum);
	if (WARN_ON_ONCE(offset >= skb_headlen(skb))) {
		ret = -EINVAL;
		goto out;
	}

	ret = skb_ensure_writable(skb, offset + sizeof(__le32));
	if (ret)
		goto out;

	crc32c_csum = cpu_to_le32(~__skb_checksum(skb, start,
						  skb->len - start, ~(__u32)0,
						  crc32c_csum_stub));
	*(__le32 *)(skb->data + offset) = crc32c_csum;
	skb_reset_csum_not_inet(skb);
out:
	return ret;
}
EXPORT_SYMBOL(skb_crc32c_csum_help);

__be16 skb_network_protocol(struct sk_buff *skb, int *depth)
{
	__be16 type = skb->protocol;

	/* Tunnel gso handlers can set protocol to ethernet. */
	if (type == htons(ETH_P_TEB)) {
		struct ethhdr *eth;

		if (unlikely(!pskb_may_pull(skb, sizeof(struct ethhdr))))
			return 0;

		eth = (struct ethhdr *)skb->data;
		type = eth->h_proto;
	}

	return vlan_get_protocol_and_depth(skb, type, depth);
}


/* Take action when hardware reception checksum errors are detected. */
#ifdef CONFIG_BUG
static void do_netdev_rx_csum_fault(struct net_device *dev, struct sk_buff *skb)
{
	netdev_err(dev, "hw csum failure\n");
	skb_dump(KERN_ERR, skb, true);
	dump_stack();
}

void netdev_rx_csum_fault(struct net_device *dev, struct sk_buff *skb)
{
	DO_ONCE_LITE(do_netdev_rx_csum_fault, dev, skb);
}
EXPORT_SYMBOL(netdev_rx_csum_fault);
#endif

/* XXX: check that highmem exists at all on the given machine. */
static int illegal_highdma(struct net_device *dev, struct sk_buff *skb)
{
#ifdef CONFIG_HIGHMEM
	int i;

	if (!(dev->features & NETIF_F_HIGHDMA)) {
		for (i = 0; i < skb_shinfo(skb)->nr_frags; i++) {
			skb_frag_t *frag = &skb_shinfo(skb)->frags[i];
			struct page *page = skb_frag_page(frag);

			if (page && PageHighMem(page))
				return 1;
		}
	}
#endif
	return 0;
}

/* If MPLS offload request, verify we are testing hardware MPLS features
 * instead of standard features for the netdev.
 */
#if IS_ENABLED(CONFIG_NET_MPLS_GSO)
static netdev_features_t net_mpls_features(struct sk_buff *skb,
					   netdev_features_t features,
					   __be16 type)
{
	if (eth_p_mpls(type))
		features &= skb->dev->mpls_features;

	return features;
}
#else
static netdev_features_t net_mpls_features(struct sk_buff *skb,
					   netdev_features_t features,
					   __be16 type)
{
	return features;
}
#endif

static netdev_features_t harmonize_features(struct sk_buff *skb,
	netdev_features_t features)
{
	__be16 type;

	type = skb_network_protocol(skb, NULL);
	features = net_mpls_features(skb, features, type);

	if (skb->ip_summed != CHECKSUM_NONE &&
	    !can_checksum_protocol(features, type)) {
		features &= ~(NETIF_F_CSUM_MASK | NETIF_F_GSO_MASK);
	}
	if (illegal_highdma(skb->dev, skb))
		features &= ~NETIF_F_SG;

	return features;
}

netdev_features_t passthru_features_check(struct sk_buff *skb,
					  struct net_device *dev,
					  netdev_features_t features)
{
	return features;
}
EXPORT_SYMBOL(passthru_features_check);

static netdev_features_t dflt_features_check(struct sk_buff *skb,
					     struct net_device *dev,
					     netdev_features_t features)
{
	return vlan_features_check(skb, features);
}

static netdev_features_t gso_features_check(const struct sk_buff *skb,
					    struct net_device *dev,
					    netdev_features_t features)
{
	u16 gso_segs = skb_shinfo(skb)->gso_segs;

	if (gso_segs > READ_ONCE(dev->gso_max_segs))
		return features & ~NETIF_F_GSO_MASK;

	if (unlikely(skb->len >= netif_get_gso_max_size(dev, skb)))
		return features & ~NETIF_F_GSO_MASK;

	if (!skb_shinfo(skb)->gso_type) {
		skb_warn_bad_offload(skb);
		return features & ~NETIF_F_GSO_MASK;
	}

	/* Support for GSO partial features requires software
	 * intervention before we can actually process the packets
	 * so we need to strip support for any partial features now
	 * and we can pull them back in after we have partially
	 * segmented the frame.
	 */
	if (!(skb_shinfo(skb)->gso_type & SKB_GSO_PARTIAL))
		features &= ~dev->gso_partial_features;

	/* Make sure to clear the IPv4 ID mangling feature if the
	 * IPv4 header has the potential to be fragmented.
	 */
	if (skb_shinfo(skb)->gso_type & SKB_GSO_TCPV4) {
		struct iphdr *iph = skb->encapsulation ?
				    inner_ip_hdr(skb) : ip_hdr(skb);

		if (!(iph->frag_off & htons(IP_DF)))
			features &= ~NETIF_F_TSO_MANGLEID;
	}

	return features;
}

netdev_features_t netif_skb_features(struct sk_buff *skb)
{
	struct net_device *dev = skb->dev;
	netdev_features_t features = dev->features;

	if (skb_is_gso(skb))
		features = gso_features_check(skb, dev, features);

	/* If encapsulation offload request, verify we are testing
	 * hardware encapsulation features instead of standard
	 * features for the netdev
	 */
	if (skb->encapsulation)
		features &= dev->hw_enc_features;

	if (skb_vlan_tagged(skb))
		features = netdev_intersect_features(features,
						     dev->vlan_features |
						     NETIF_F_HW_VLAN_CTAG_TX |
						     NETIF_F_HW_VLAN_STAG_TX);

	if (dev->netdev_ops->ndo_features_check)
		features &= dev->netdev_ops->ndo_features_check(skb, dev,
								features);
	else
		features &= dflt_features_check(skb, dev, features);

	return harmonize_features(skb, features);
}
EXPORT_SYMBOL(netif_skb_features);

static int xmit_one(struct sk_buff *skb, struct net_device *dev,
		    struct netdev_queue *txq, bool more)
{
	unsigned int len;
	int rc;

	if (dev_nit_active_rcu(dev))
		dev_queue_xmit_nit(skb, dev);

	len = skb->len;
	trace_net_dev_start_xmit(skb, dev);
	rc = netdev_start_xmit(skb, dev, txq, more);
	trace_net_dev_xmit(skb, rc, dev, len);

	return rc;
}

struct sk_buff *dev_hard_start_xmit(struct sk_buff *first, struct net_device *dev,
				    struct netdev_queue *txq, int *ret)
{
	struct sk_buff *skb = first;
	int rc = NETDEV_TX_OK;

	while (skb) {
		struct sk_buff *next = skb->next;

		skb_mark_not_on_list(skb);
		rc = xmit_one(skb, dev, txq, next != NULL);
		if (unlikely(!dev_xmit_complete(rc))) {
			skb->next = next;
			goto out;
		}

		skb = next;
		if (netif_tx_queue_stopped(txq) && skb) {
			rc = NETDEV_TX_BUSY;
			break;
		}
	}

out:
	*ret = rc;
	return skb;
}

static struct sk_buff *validate_xmit_vlan(struct sk_buff *skb,
					  netdev_features_t features)
{
	if (skb_vlan_tag_present(skb) &&
	    !vlan_hw_offload_capable(features, skb->vlan_proto))
		skb = __vlan_hwaccel_push_inside(skb);
	return skb;
}

int skb_csum_hwoffload_help(struct sk_buff *skb,
			    const netdev_features_t features)
{
	if (unlikely(skb_csum_is_sctp(skb)))
		return !!(features & NETIF_F_SCTP_CRC) ? 0 :
			skb_crc32c_csum_help(skb);

	if (features & NETIF_F_HW_CSUM)
		return 0;

	if (features & (NETIF_F_IP_CSUM | NETIF_F_IPV6_CSUM)) {
		if (vlan_get_protocol(skb) == htons(ETH_P_IPV6) &&
		    skb_network_header_len(skb) != sizeof(struct ipv6hdr) &&
		    !ipv6_has_hopopt_jumbo(skb))
			goto sw_checksum;

		switch (skb->csum_offset) {
		case offsetof(struct tcphdr, check):
		case offsetof(struct udphdr, check):
			return 0;
		}
	}

sw_checksum:
	return skb_checksum_help(skb);
}
EXPORT_SYMBOL(skb_csum_hwoffload_help);

static struct sk_buff *validate_xmit_skb(struct sk_buff *skb, struct net_device *dev, bool *again)
{
	netdev_features_t features;

	if (!skb_frags_readable(skb))
		goto out_kfree_skb;

	features = netif_skb_features(skb);
	skb = validate_xmit_vlan(skb, features);
	if (unlikely(!skb))
		goto out_null;

	skb = sk_validate_xmit_skb(skb, dev);
	if (unlikely(!skb))
		goto out_null;

	if (netif_needs_gso(skb, features)) {
		struct sk_buff *segs;

		segs = skb_gso_segment(skb, features);
		if (IS_ERR(segs)) {
			goto out_kfree_skb;
		} else if (segs) {
			consume_skb(skb);
			skb = segs;
		}
	} else {
		if (skb_needs_linearize(skb, features) &&
		    __skb_linearize(skb))
			goto out_kfree_skb;

		/* If packet is not checksummed and device does not
		 * support checksumming for this protocol, complete
		 * checksumming here.
		 */
		if (skb->ip_summed == CHECKSUM_PARTIAL) {
			if (skb->encapsulation)
				skb_set_inner_transport_header(skb,
							       skb_checksum_start_offset(skb));
			else
				skb_set_transport_header(skb,
							 skb_checksum_start_offset(skb));
			if (skb_csum_hwoffload_help(skb, features))
				goto out_kfree_skb;
		}
	}

	skb = validate_xmit_xfrm(skb, features, again);

	return skb;

out_kfree_skb:
	kfree_skb(skb);
out_null:
	dev_core_stats_tx_dropped_inc(dev);
	return NULL;
}

struct sk_buff *validate_xmit_skb_list(struct sk_buff *skb, struct net_device *dev, bool *again)
{
	struct sk_buff *next, *head = NULL, *tail;

	for (; skb != NULL; skb = next) {
		next = skb->next;
		skb_mark_not_on_list(skb);

		/* in case skb won't be segmented, point to itself */
		skb->prev = skb;

		skb = validate_xmit_skb(skb, dev, again);
		if (!skb)
			continue;

		if (!head)
			head = skb;
		else
			tail->next = skb;
		/* If skb was segmented, skb->prev points to
		 * the last segment. If not, it still contains skb.
		 */
		tail = skb->prev;
	}
	return head;
}
EXPORT_SYMBOL_GPL(validate_xmit_skb_list);

static void qdisc_pkt_len_init(struct sk_buff *skb)
{
	const struct skb_shared_info *shinfo = skb_shinfo(skb);

	qdisc_skb_cb(skb)->pkt_len = skb->len;

	/* To get more precise estimation of bytes sent on wire,
	 * we add to pkt_len the headers size of all segments
	 */
	if (shinfo->gso_size && skb_transport_header_was_set(skb)) {
		u16 gso_segs = shinfo->gso_segs;
		unsigned int hdr_len;

		/* mac layer + network layer */
		hdr_len = skb_transport_offset(skb);

		/* + transport layer */
		if (likely(shinfo->gso_type & (SKB_GSO_TCPV4 | SKB_GSO_TCPV6))) {
			const struct tcphdr *th;
			struct tcphdr _tcphdr;

			th = skb_header_pointer(skb, hdr_len,
						sizeof(_tcphdr), &_tcphdr);
			if (likely(th))
				hdr_len += __tcp_hdrlen(th);
		} else if (shinfo->gso_type & SKB_GSO_UDP_L4) {
			struct udphdr _udphdr;

			if (skb_header_pointer(skb, hdr_len,
					       sizeof(_udphdr), &_udphdr))
				hdr_len += sizeof(struct udphdr);
		}

		if (unlikely(shinfo->gso_type & SKB_GSO_DODGY)) {
			int payload = skb->len - hdr_len;

			/* Malicious packet. */
			if (payload <= 0)
				return;
			gso_segs = DIV_ROUND_UP(payload, shinfo->gso_size);
		}
		qdisc_skb_cb(skb)->pkt_len += (gso_segs - 1) * hdr_len;
	}
}

static int dev_qdisc_enqueue(struct sk_buff *skb, struct Qdisc *q,
			     struct sk_buff **to_free,
			     struct netdev_queue *txq)
{
	int rc;

	rc = q->enqueue(skb, q, to_free) & NET_XMIT_MASK;
	if (rc == NET_XMIT_SUCCESS)
		trace_qdisc_enqueue(q, txq, skb);
	return rc;
}

static inline int __dev_xmit_skb(struct sk_buff *skb, struct Qdisc *q,
				 struct net_device *dev,
				 struct netdev_queue *txq)
{
	spinlock_t *root_lock = qdisc_lock(q);
	struct sk_buff *to_free = NULL;
	bool contended;
	int rc;

	qdisc_calculate_pkt_len(skb, q);

	tcf_set_drop_reason(skb, SKB_DROP_REASON_QDISC_DROP);

	if (q->flags & TCQ_F_NOLOCK) {
		if (q->flags & TCQ_F_CAN_BYPASS && nolock_qdisc_is_empty(q) &&
		    qdisc_run_begin(q)) {
			/* Retest nolock_qdisc_is_empty() within the protection
			 * of q->seqlock to protect from racing with requeuing.
			 */
			if (unlikely(!nolock_qdisc_is_empty(q))) {
				rc = dev_qdisc_enqueue(skb, q, &to_free, txq);
				__qdisc_run(q);
				qdisc_run_end(q);

				goto no_lock_out;
			}

			qdisc_bstats_cpu_update(q, skb);
			if (sch_direct_xmit(skb, q, dev, txq, NULL, true) &&
			    !nolock_qdisc_is_empty(q))
				__qdisc_run(q);

			qdisc_run_end(q);
			return NET_XMIT_SUCCESS;
		}

		rc = dev_qdisc_enqueue(skb, q, &to_free, txq);
		qdisc_run(q);

no_lock_out:
		if (unlikely(to_free))
			kfree_skb_list_reason(to_free,
					      tcf_get_drop_reason(to_free));
		return rc;
	}

	if (unlikely(READ_ONCE(q->owner) == smp_processor_id())) {
		kfree_skb_reason(skb, SKB_DROP_REASON_TC_RECLASSIFY_LOOP);
		return NET_XMIT_DROP;
	}
	/*
	 * Heuristic to force contended enqueues to serialize on a
	 * separate lock before trying to get qdisc main lock.
	 * This permits qdisc->running owner to get the lock more
	 * often and dequeue packets faster.
	 * On PREEMPT_RT it is possible to preempt the qdisc owner during xmit
	 * and then other tasks will only enqueue packets. The packets will be
	 * sent after the qdisc owner is scheduled again. To prevent this
	 * scenario the task always serialize on the lock.
	 */
	contended = qdisc_is_running(q) || IS_ENABLED(CONFIG_PREEMPT_RT);
	if (unlikely(contended))
		spin_lock(&q->busylock);

	spin_lock(root_lock);
	if (unlikely(test_bit(__QDISC_STATE_DEACTIVATED, &q->state))) {
		__qdisc_drop(skb, &to_free);
		rc = NET_XMIT_DROP;
	} else if ((q->flags & TCQ_F_CAN_BYPASS) && !qdisc_qlen(q) &&
		   qdisc_run_begin(q)) {
		/*
		 * This is a work-conserving queue; there are no old skbs
		 * waiting to be sent out; and the qdisc is not running -
		 * xmit the skb directly.
		 */

		qdisc_bstats_update(q, skb);

		if (sch_direct_xmit(skb, q, dev, txq, root_lock, true)) {
			if (unlikely(contended)) {
				spin_unlock(&q->busylock);
				contended = false;
			}
			__qdisc_run(q);
		}

		qdisc_run_end(q);
		rc = NET_XMIT_SUCCESS;
	} else {
		WRITE_ONCE(q->owner, smp_processor_id());
		rc = dev_qdisc_enqueue(skb, q, &to_free, txq);
		WRITE_ONCE(q->owner, -1);
		if (qdisc_run_begin(q)) {
			if (unlikely(contended)) {
				spin_unlock(&q->busylock);
				contended = false;
			}
			__qdisc_run(q);
			qdisc_run_end(q);
		}
	}
	spin_unlock(root_lock);
	if (unlikely(to_free))
		kfree_skb_list_reason(to_free,
				      tcf_get_drop_reason(to_free));
	if (unlikely(contended))
		spin_unlock(&q->busylock);
	return rc;
}

#if IS_ENABLED(CONFIG_CGROUP_NET_PRIO)
static void skb_update_prio(struct sk_buff *skb)
{
	const struct netprio_map *map;
	const struct sock *sk;
	unsigned int prioidx;

	if (skb->priority)
		return;
	map = rcu_dereference_bh(skb->dev->priomap);
	if (!map)
		return;
	sk = skb_to_full_sk(skb);
	if (!sk)
		return;

	prioidx = sock_cgroup_prioidx(&sk->sk_cgrp_data);

	if (prioidx < map->priomap_len)
		skb->priority = map->priomap[prioidx];
}
#else
#define skb_update_prio(skb)
#endif

/**
 *	dev_loopback_xmit - loop back @skb
 *	@net: network namespace this loopback is happening in
 *	@sk:  sk needed to be a netfilter okfn
 *	@skb: buffer to transmit
 */
int dev_loopback_xmit(struct net *net, struct sock *sk, struct sk_buff *skb)
{
	skb_reset_mac_header(skb);
	__skb_pull(skb, skb_network_offset(skb));
	skb->pkt_type = PACKET_LOOPBACK;
	if (skb->ip_summed == CHECKSUM_NONE)
		skb->ip_summed = CHECKSUM_UNNECESSARY;
	DEBUG_NET_WARN_ON_ONCE(!skb_dst(skb));
	skb_dst_force(skb);
	netif_rx(skb);
	return 0;
}
EXPORT_SYMBOL(dev_loopback_xmit);

#ifdef CONFIG_NET_EGRESS
static struct netdev_queue *
netdev_tx_queue_mapping(struct net_device *dev, struct sk_buff *skb)
{
	int qm = skb_get_queue_mapping(skb);

	return netdev_get_tx_queue(dev, netdev_cap_txqueue(dev, qm));
}

#ifndef CONFIG_PREEMPT_RT
static bool netdev_xmit_txqueue_skipped(void)
{
	return __this_cpu_read(softnet_data.xmit.skip_txqueue);
}

void netdev_xmit_skip_txqueue(bool skip)
{
	__this_cpu_write(softnet_data.xmit.skip_txqueue, skip);
}
EXPORT_SYMBOL_GPL(netdev_xmit_skip_txqueue);

#else
static bool netdev_xmit_txqueue_skipped(void)
{
	return current->net_xmit.skip_txqueue;
}

void netdev_xmit_skip_txqueue(bool skip)
{
	current->net_xmit.skip_txqueue = skip;
}
EXPORT_SYMBOL_GPL(netdev_xmit_skip_txqueue);
#endif
#endif /* CONFIG_NET_EGRESS */

#ifdef CONFIG_NET_XGRESS
static int tc_run(struct tcx_entry *entry, struct sk_buff *skb,
		  enum skb_drop_reason *drop_reason)
{
	int ret = TC_ACT_UNSPEC;
#ifdef CONFIG_NET_CLS_ACT
	struct mini_Qdisc *miniq = rcu_dereference_bh(entry->miniq);
	struct tcf_result res;

	if (!miniq)
		return ret;

	/* Global bypass */
	if (!static_branch_likely(&tcf_sw_enabled_key))
		return ret;

	/* Block-wise bypass */
	if (tcf_block_bypass_sw(miniq->block))
		return ret;

	tc_skb_cb(skb)->mru = 0;
	tc_skb_cb(skb)->post_ct = false;
	tcf_set_drop_reason(skb, *drop_reason);

	mini_qdisc_bstats_cpu_update(miniq, skb);
	ret = tcf_classify(skb, miniq->block, miniq->filter_list, &res, false);
	/* Only tcf related quirks below. */
	switch (ret) {
	case TC_ACT_SHOT:
		*drop_reason = tcf_get_drop_reason(skb);
		mini_qdisc_qstats_cpu_drop(miniq);
		break;
	case TC_ACT_OK:
	case TC_ACT_RECLASSIFY:
		skb->tc_index = TC_H_MIN(res.classid);
		break;
	}
#endif /* CONFIG_NET_CLS_ACT */
	return ret;
}

static DEFINE_STATIC_KEY_FALSE(tcx_needed_key);

void tcx_inc(void)
{
	static_branch_inc(&tcx_needed_key);
}

void tcx_dec(void)
{
	static_branch_dec(&tcx_needed_key);
}

static __always_inline enum tcx_action_base
tcx_run(const struct bpf_mprog_entry *entry, struct sk_buff *skb,
	const bool needs_mac)
{
	const struct bpf_mprog_fp *fp;
	const struct bpf_prog *prog;
	int ret = TCX_NEXT;

	if (needs_mac)
		__skb_push(skb, skb->mac_len);
	bpf_mprog_foreach_prog(entry, fp, prog) {
		bpf_compute_data_pointers(skb);
		ret = bpf_prog_run(prog, skb);
		if (ret != TCX_NEXT)
			break;
	}
	if (needs_mac)
		__skb_pull(skb, skb->mac_len);
	return tcx_action_code(skb, ret);
}

static __always_inline struct sk_buff *
sch_handle_ingress(struct sk_buff *skb, struct packet_type **pt_prev, int *ret,
		   struct net_device *orig_dev, bool *another)
{
	struct bpf_mprog_entry *entry = rcu_dereference_bh(skb->dev->tcx_ingress);
	enum skb_drop_reason drop_reason = SKB_DROP_REASON_TC_INGRESS;
	struct bpf_net_context __bpf_net_ctx, *bpf_net_ctx;
	int sch_ret;

	if (!entry)
		return skb;

	bpf_net_ctx = bpf_net_ctx_set(&__bpf_net_ctx);
	if (*pt_prev) {
		*ret = deliver_skb(skb, *pt_prev, orig_dev);
		*pt_prev = NULL;
	}

	qdisc_skb_cb(skb)->pkt_len = skb->len;
	tcx_set_ingress(skb, true);

	if (static_branch_unlikely(&tcx_needed_key)) {
		sch_ret = tcx_run(entry, skb, true);
		if (sch_ret != TC_ACT_UNSPEC)
			goto ingress_verdict;
	}
	sch_ret = tc_run(tcx_entry(entry), skb, &drop_reason);
ingress_verdict:
	switch (sch_ret) {
	case TC_ACT_REDIRECT:
		/* skb_mac_header check was done by BPF, so we can safely
		 * push the L2 header back before redirecting to another
		 * netdev.
		 */
		__skb_push(skb, skb->mac_len);
		if (skb_do_redirect(skb) == -EAGAIN) {
			__skb_pull(skb, skb->mac_len);
			*another = true;
			break;
		}
		*ret = NET_RX_SUCCESS;
		bpf_net_ctx_clear(bpf_net_ctx);
		return NULL;
	case TC_ACT_SHOT:
		kfree_skb_reason(skb, drop_reason);
		*ret = NET_RX_DROP;
		bpf_net_ctx_clear(bpf_net_ctx);
		return NULL;
	/* used by tc_run */
	case TC_ACT_STOLEN:
	case TC_ACT_QUEUED:
	case TC_ACT_TRAP:
		consume_skb(skb);
		fallthrough;
	case TC_ACT_CONSUMED:
		*ret = NET_RX_SUCCESS;
		bpf_net_ctx_clear(bpf_net_ctx);
		return NULL;
	}
	bpf_net_ctx_clear(bpf_net_ctx);

	return skb;
}

static __always_inline struct sk_buff *
sch_handle_egress(struct sk_buff *skb, int *ret, struct net_device *dev)
{
	struct bpf_mprog_entry *entry = rcu_dereference_bh(dev->tcx_egress);
	enum skb_drop_reason drop_reason = SKB_DROP_REASON_TC_EGRESS;
	struct bpf_net_context __bpf_net_ctx, *bpf_net_ctx;
	int sch_ret;

	if (!entry)
		return skb;

	bpf_net_ctx = bpf_net_ctx_set(&__bpf_net_ctx);

	/* qdisc_skb_cb(skb)->pkt_len & tcx_set_ingress() was
	 * already set by the caller.
	 */
	if (static_branch_unlikely(&tcx_needed_key)) {
		sch_ret = tcx_run(entry, skb, false);
		if (sch_ret != TC_ACT_UNSPEC)
			goto egress_verdict;
	}
	sch_ret = tc_run(tcx_entry(entry), skb, &drop_reason);
egress_verdict:
	switch (sch_ret) {
	case TC_ACT_REDIRECT:
		/* No need to push/pop skb's mac_header here on egress! */
		skb_do_redirect(skb);
		*ret = NET_XMIT_SUCCESS;
		bpf_net_ctx_clear(bpf_net_ctx);
		return NULL;
	case TC_ACT_SHOT:
		kfree_skb_reason(skb, drop_reason);
		*ret = NET_XMIT_DROP;
		bpf_net_ctx_clear(bpf_net_ctx);
		return NULL;
	/* used by tc_run */
	case TC_ACT_STOLEN:
	case TC_ACT_QUEUED:
	case TC_ACT_TRAP:
		consume_skb(skb);
		fallthrough;
	case TC_ACT_CONSUMED:
		*ret = NET_XMIT_SUCCESS;
		bpf_net_ctx_clear(bpf_net_ctx);
		return NULL;
	}
	bpf_net_ctx_clear(bpf_net_ctx);

	return skb;
}
#else
static __always_inline struct sk_buff *
sch_handle_ingress(struct sk_buff *skb, struct packet_type **pt_prev, int *ret,
		   struct net_device *orig_dev, bool *another)
{
	return skb;
}

static __always_inline struct sk_buff *
sch_handle_egress(struct sk_buff *skb, int *ret, struct net_device *dev)
{
	return skb;
}
#endif /* CONFIG_NET_XGRESS */

#ifdef CONFIG_XPS
static int __get_xps_queue_idx(struct net_device *dev, struct sk_buff *skb,
			       struct xps_dev_maps *dev_maps, unsigned int tci)
{
	int tc = netdev_get_prio_tc_map(dev, skb->priority);
	struct xps_map *map;
	int queue_index = -1;

	if (tc >= dev_maps->num_tc || tci >= dev_maps->nr_ids)
		return queue_index;

	tci *= dev_maps->num_tc;
	tci += tc;

	map = rcu_dereference(dev_maps->attr_map[tci]);
	if (map) {
		if (map->len == 1)
			queue_index = map->queues[0];
		else
			queue_index = map->queues[reciprocal_scale(
						skb_get_hash(skb), map->len)];
		if (unlikely(queue_index >= dev->real_num_tx_queues))
			queue_index = -1;
	}
	return queue_index;
}
#endif

static int get_xps_queue(struct net_device *dev, struct net_device *sb_dev,
			 struct sk_buff *skb)
{
#ifdef CONFIG_XPS
	struct xps_dev_maps *dev_maps;
	struct sock *sk = skb->sk;
	int queue_index = -1;

	if (!static_key_false(&xps_needed))
		return -1;

	rcu_read_lock();
	if (!static_key_false(&xps_rxqs_needed))
		goto get_cpus_map;

	dev_maps = rcu_dereference(sb_dev->xps_maps[XPS_RXQS]);
	if (dev_maps) {
		int tci = sk_rx_queue_get(sk);

		if (tci >= 0)
			queue_index = __get_xps_queue_idx(dev, skb, dev_maps,
							  tci);
	}

get_cpus_map:
	if (queue_index < 0) {
		dev_maps = rcu_dereference(sb_dev->xps_maps[XPS_CPUS]);
		if (dev_maps) {
			unsigned int tci = skb->sender_cpu - 1;

			queue_index = __get_xps_queue_idx(dev, skb, dev_maps,
							  tci);
		}
	}
	rcu_read_unlock();

	return queue_index;
#else
	return -1;
#endif
}

u16 dev_pick_tx_zero(struct net_device *dev, struct sk_buff *skb,
		     struct net_device *sb_dev)
{
	return 0;
}
EXPORT_SYMBOL(dev_pick_tx_zero);

u16 netdev_pick_tx(struct net_device *dev, struct sk_buff *skb,
		     struct net_device *sb_dev)
{
	struct sock *sk = skb->sk;
	int queue_index = sk_tx_queue_get(sk);

	sb_dev = sb_dev ? : dev;

	if (queue_index < 0 || skb->ooo_okay ||
	    queue_index >= dev->real_num_tx_queues) {
		int new_index = get_xps_queue(dev, sb_dev, skb);

		if (new_index < 0)
			new_index = skb_tx_hash(dev, sb_dev, skb);

		if (queue_index != new_index && sk &&
		    sk_fullsock(sk) &&
		    rcu_access_pointer(sk->sk_dst_cache))
			sk_tx_queue_set(sk, new_index);

		queue_index = new_index;
	}

	return queue_index;
}
EXPORT_SYMBOL(netdev_pick_tx);

struct netdev_queue *netdev_core_pick_tx(struct net_device *dev,
					 struct sk_buff *skb,
					 struct net_device *sb_dev)
{
	int queue_index = 0;

#ifdef CONFIG_XPS
	u32 sender_cpu = skb->sender_cpu - 1;

	if (sender_cpu >= (u32)NR_CPUS)
		skb->sender_cpu = raw_smp_processor_id() + 1;
#endif

	if (dev->real_num_tx_queues != 1) {
		const struct net_device_ops *ops = dev->netdev_ops;

		if (ops->ndo_select_queue)
			queue_index = ops->ndo_select_queue(dev, skb, sb_dev);
		else
			queue_index = netdev_pick_tx(dev, skb, sb_dev);

		queue_index = netdev_cap_txqueue(dev, queue_index);
	}

	skb_set_queue_mapping(skb, queue_index);
	return netdev_get_tx_queue(dev, queue_index);
}

/**
 * __dev_queue_xmit() - transmit a buffer
 * @skb:	buffer to transmit
 * @sb_dev:	suboordinate device used for L2 forwarding offload
 *
 * Queue a buffer for transmission to a network device. The caller must
 * have set the device and priority and built the buffer before calling
 * this function. The function can be called from an interrupt.
 *
 * When calling this method, interrupts MUST be enabled. This is because
 * the BH enable code must have IRQs enabled so that it will not deadlock.
 *
 * Regardless of the return value, the skb is consumed, so it is currently
 * difficult to retry a send to this method. (You can bump the ref count
 * before sending to hold a reference for retry if you are careful.)
 *
 * Return:
 * * 0				- buffer successfully transmitted
 * * positive qdisc return code	- NET_XMIT_DROP etc.
 * * negative errno		- other errors
 */
int __dev_queue_xmit(struct sk_buff *skb, struct net_device *sb_dev)
{
	struct net_device *dev = skb->dev;
	struct netdev_queue *txq = NULL;
	struct Qdisc *q;
	int rc = -ENOMEM;
	bool again = false;

	skb_reset_mac_header(skb);
	skb_assert_len(skb);

	if (unlikely(skb_shinfo(skb)->tx_flags &
		     (SKBTX_SCHED_TSTAMP | SKBTX_BPF)))
		__skb_tstamp_tx(skb, NULL, NULL, skb->sk, SCM_TSTAMP_SCHED);

	/* Disable soft irqs for various locks below. Also
	 * stops preemption for RCU.
	 */
	rcu_read_lock_bh();

	skb_update_prio(skb);

	qdisc_pkt_len_init(skb);
	tcx_set_ingress(skb, false);
#ifdef CONFIG_NET_EGRESS
	if (static_branch_unlikely(&egress_needed_key)) {
		if (nf_hook_egress_active()) {
			skb = nf_hook_egress(skb, &rc, dev);
			if (!skb)
				goto out;
		}

		netdev_xmit_skip_txqueue(false);

		nf_skip_egress(skb, true);
		skb = sch_handle_egress(skb, &rc, dev);
		if (!skb)
			goto out;
		nf_skip_egress(skb, false);

		if (netdev_xmit_txqueue_skipped())
			txq = netdev_tx_queue_mapping(dev, skb);
	}
#endif
	/* If device/qdisc don't need skb->dst, release it right now while
	 * its hot in this cpu cache.
	 */
	if (dev->priv_flags & IFF_XMIT_DST_RELEASE)
		skb_dst_drop(skb);
	else
		skb_dst_force(skb);

	if (!txq)
		txq = netdev_core_pick_tx(dev, skb, sb_dev);

	q = rcu_dereference_bh(txq->qdisc);

	trace_net_dev_queue(skb);
	if (q->enqueue) {
		rc = __dev_xmit_skb(skb, q, dev, txq);
		goto out;
	}

	/* The device has no queue. Common case for software devices:
	 * loopback, all the sorts of tunnels...

	 * Really, it is unlikely that netif_tx_lock protection is necessary
	 * here.  (f.e. loopback and IP tunnels are clean ignoring statistics
	 * counters.)
	 * However, it is possible, that they rely on protection
	 * made by us here.

	 * Check this and shot the lock. It is not prone from deadlocks.
	 *Either shot noqueue qdisc, it is even simpler 8)
	 */
	if (dev->flags & IFF_UP) {
		int cpu = smp_processor_id(); /* ok because BHs are off */

		/* Other cpus might concurrently change txq->xmit_lock_owner
		 * to -1 or to their cpu id, but not to our id.
		 */
		if (READ_ONCE(txq->xmit_lock_owner) != cpu) {
			if (dev_xmit_recursion())
				goto recursion_alert;

			skb = validate_xmit_skb(skb, dev, &again);
			if (!skb)
				goto out;

			HARD_TX_LOCK(dev, txq, cpu);

			if (!netif_xmit_stopped(txq)) {
				dev_xmit_recursion_inc();
				skb = dev_hard_start_xmit(skb, dev, txq, &rc);
				dev_xmit_recursion_dec();
				if (dev_xmit_complete(rc)) {
					HARD_TX_UNLOCK(dev, txq);
					goto out;
				}
			}
			HARD_TX_UNLOCK(dev, txq);
			net_crit_ratelimited("Virtual device %s asks to queue packet!\n",
					     dev->name);
		} else {
			/* Recursion is detected! It is possible,
			 * unfortunately
			 */
recursion_alert:
			net_crit_ratelimited("Dead loop on virtual device %s, fix it urgently!\n",
					     dev->name);
		}
	}

	rc = -ENETDOWN;
	rcu_read_unlock_bh();

	dev_core_stats_tx_dropped_inc(dev);
	kfree_skb_list(skb);
	return rc;
out:
	rcu_read_unlock_bh();
	return rc;
}
EXPORT_SYMBOL(__dev_queue_xmit);

int __dev_direct_xmit(struct sk_buff *skb, u16 queue_id)
{
	struct net_device *dev = skb->dev;
	struct sk_buff *orig_skb = skb;
	struct netdev_queue *txq;
	int ret = NETDEV_TX_BUSY;
	bool again = false;

	if (unlikely(!netif_running(dev) ||
		     !netif_carrier_ok(dev)))
		goto drop;

	skb = validate_xmit_skb_list(skb, dev, &again);
	if (skb != orig_skb)
		goto drop;

	skb_set_queue_mapping(skb, queue_id);
	txq = skb_get_tx_queue(dev, skb);

	local_bh_disable();

	dev_xmit_recursion_inc();
	HARD_TX_LOCK(dev, txq, smp_processor_id());
	if (!netif_xmit_frozen_or_drv_stopped(txq))
		ret = netdev_start_xmit(skb, dev, txq, false);
	HARD_TX_UNLOCK(dev, txq);
	dev_xmit_recursion_dec();

	local_bh_enable();
	return ret;
drop:
	dev_core_stats_tx_dropped_inc(dev);
	kfree_skb_list(skb);
	return NET_XMIT_DROP;
}
EXPORT_SYMBOL(__dev_direct_xmit);

/*************************************************************************
 *			Receiver routines
 *************************************************************************/
static DEFINE_PER_CPU(struct task_struct *, backlog_napi);

int weight_p __read_mostly = 64;           /* old backlog weight */
int dev_weight_rx_bias __read_mostly = 1;  /* bias for backlog weight */
int dev_weight_tx_bias __read_mostly = 1;  /* bias for output_queue quota */

/* Called with irq disabled */
static inline void ____napi_schedule(struct softnet_data *sd,
				     struct napi_struct *napi)
{
	struct task_struct *thread;

	lockdep_assert_irqs_disabled();

	if (test_bit(NAPI_STATE_THREADED, &napi->state)) {
		/* Paired with smp_mb__before_atomic() in
		 * napi_enable()/dev_set_threaded().
		 * Use READ_ONCE() to guarantee a complete
		 * read on napi->thread. Only call
		 * wake_up_process() when it's not NULL.
		 */
		thread = READ_ONCE(napi->thread);
		if (thread) {
			if (use_backlog_threads() && thread == raw_cpu_read(backlog_napi))
				goto use_local_napi;

			set_bit(NAPI_STATE_SCHED_THREADED, &napi->state);
			wake_up_process(thread);
			return;
		}
	}

use_local_napi:
	list_add_tail(&napi->poll_list, &sd->poll_list);
	WRITE_ONCE(napi->list_owner, smp_processor_id());
	/* If not called from net_rx_action()
	 * we have to raise NET_RX_SOFTIRQ.
	 */
	if (!sd->in_net_rx_action)
		raise_softirq_irqoff(NET_RX_SOFTIRQ);
}

#ifdef CONFIG_RPS

struct static_key_false rps_needed __read_mostly;
EXPORT_SYMBOL(rps_needed);
struct static_key_false rfs_needed __read_mostly;
EXPORT_SYMBOL(rfs_needed);

static u32 rfs_slot(u32 hash, const struct rps_dev_flow_table *flow_table)
{
	return hash_32(hash, flow_table->log);
}

static struct rps_dev_flow *
set_rps_cpu(struct net_device *dev, struct sk_buff *skb,
	    struct rps_dev_flow *rflow, u16 next_cpu)
{
	if (next_cpu < nr_cpu_ids) {
		u32 head;
#ifdef CONFIG_RFS_ACCEL
		struct netdev_rx_queue *rxqueue;
		struct rps_dev_flow_table *flow_table;
		struct rps_dev_flow *old_rflow;
		u16 rxq_index;
		u32 flow_id;
		int rc;

		/* Should we steer this flow to a different hardware queue? */
		if (!skb_rx_queue_recorded(skb) || !dev->rx_cpu_rmap ||
		    !(dev->features & NETIF_F_NTUPLE))
			goto out;
		rxq_index = cpu_rmap_lookup_index(dev->rx_cpu_rmap, next_cpu);
		if (rxq_index == skb_get_rx_queue(skb))
			goto out;

		rxqueue = dev->_rx + rxq_index;
		flow_table = rcu_dereference(rxqueue->rps_flow_table);
		if (!flow_table)
			goto out;
		flow_id = rfs_slot(skb_get_hash(skb), flow_table);
		rc = dev->netdev_ops->ndo_rx_flow_steer(dev, skb,
							rxq_index, flow_id);
		if (rc < 0)
			goto out;
		old_rflow = rflow;
		rflow = &flow_table->flows[flow_id];
		WRITE_ONCE(rflow->filter, rc);
		if (old_rflow->filter == rc)
			WRITE_ONCE(old_rflow->filter, RPS_NO_FILTER);
	out:
#endif
		head = READ_ONCE(per_cpu(softnet_data, next_cpu).input_queue_head);
		rps_input_queue_tail_save(&rflow->last_qtail, head);
	}

	WRITE_ONCE(rflow->cpu, next_cpu);
	return rflow;
}

/*
 * get_rps_cpu is called from netif_receive_skb and returns the target
 * CPU from the RPS map of the receiving queue for a given skb.
 * rcu_read_lock must be held on entry.
 */
static int get_rps_cpu(struct net_device *dev, struct sk_buff *skb,
		       struct rps_dev_flow **rflowp)
{
	const struct rps_sock_flow_table *sock_flow_table;
	struct netdev_rx_queue *rxqueue = dev->_rx;
	struct rps_dev_flow_table *flow_table;
	struct rps_map *map;
	int cpu = -1;
	u32 tcpu;
	u32 hash;

	if (skb_rx_queue_recorded(skb)) {
		u16 index = skb_get_rx_queue(skb);

		if (unlikely(index >= dev->real_num_rx_queues)) {
			WARN_ONCE(dev->real_num_rx_queues > 1,
				  "%s received packet on queue %u, but number "
				  "of RX queues is %u\n",
				  dev->name, index, dev->real_num_rx_queues);
			goto done;
		}
		rxqueue += index;
	}

	/* Avoid computing hash if RFS/RPS is not active for this rxqueue */

	flow_table = rcu_dereference(rxqueue->rps_flow_table);
	map = rcu_dereference(rxqueue->rps_map);
	if (!flow_table && !map)
		goto done;

	skb_reset_network_header(skb);
	hash = skb_get_hash(skb);
	if (!hash)
		goto done;

	sock_flow_table = rcu_dereference(net_hotdata.rps_sock_flow_table);
	if (flow_table && sock_flow_table) {
		struct rps_dev_flow *rflow;
		u32 next_cpu;
		u32 ident;

		/* First check into global flow table if there is a match.
		 * This READ_ONCE() pairs with WRITE_ONCE() from rps_record_sock_flow().
		 */
		ident = READ_ONCE(sock_flow_table->ents[hash & sock_flow_table->mask]);
		if ((ident ^ hash) & ~net_hotdata.rps_cpu_mask)
			goto try_rps;

		next_cpu = ident & net_hotdata.rps_cpu_mask;

		/* OK, now we know there is a match,
		 * we can look at the local (per receive queue) flow table
		 */
		rflow = &flow_table->flows[rfs_slot(hash, flow_table)];
		tcpu = rflow->cpu;

		/*
		 * If the desired CPU (where last recvmsg was done) is
		 * different from current CPU (one in the rx-queue flow
		 * table entry), switch if one of the following holds:
		 *   - Current CPU is unset (>= nr_cpu_ids).
		 *   - Current CPU is offline.
		 *   - The current CPU's queue tail has advanced beyond the
		 *     last packet that was enqueued using this table entry.
		 *     This guarantees that all previous packets for the flow
		 *     have been dequeued, thus preserving in order delivery.
		 */
		if (unlikely(tcpu != next_cpu) &&
		    (tcpu >= nr_cpu_ids || !cpu_online(tcpu) ||
		     ((int)(READ_ONCE(per_cpu(softnet_data, tcpu).input_queue_head) -
		      rflow->last_qtail)) >= 0)) {
			tcpu = next_cpu;
			rflow = set_rps_cpu(dev, skb, rflow, next_cpu);
		}

		if (tcpu < nr_cpu_ids && cpu_online(tcpu)) {
			*rflowp = rflow;
			cpu = tcpu;
			goto done;
		}
	}

try_rps:

	if (map) {
		tcpu = map->cpus[reciprocal_scale(hash, map->len)];
		if (cpu_online(tcpu)) {
			cpu = tcpu;
			goto done;
		}
	}

done:
	return cpu;
}

#ifdef CONFIG_RFS_ACCEL

/**
 * rps_may_expire_flow - check whether an RFS hardware filter may be removed
 * @dev: Device on which the filter was set
 * @rxq_index: RX queue index
 * @flow_id: Flow ID passed to ndo_rx_flow_steer()
 * @filter_id: Filter ID returned by ndo_rx_flow_steer()
 *
 * Drivers that implement ndo_rx_flow_steer() should periodically call
 * this function for each installed filter and remove the filters for
 * which it returns %true.
 */
bool rps_may_expire_flow(struct net_device *dev, u16 rxq_index,
			 u32 flow_id, u16 filter_id)
{
	struct netdev_rx_queue *rxqueue = dev->_rx + rxq_index;
	struct rps_dev_flow_table *flow_table;
	struct rps_dev_flow *rflow;
	bool expire = true;
	unsigned int cpu;

	rcu_read_lock();
	flow_table = rcu_dereference(rxqueue->rps_flow_table);
	if (flow_table && flow_id < (1UL << flow_table->log)) {
		rflow = &flow_table->flows[flow_id];
		cpu = READ_ONCE(rflow->cpu);
		if (READ_ONCE(rflow->filter) == filter_id && cpu < nr_cpu_ids &&
		    ((int)(READ_ONCE(per_cpu(softnet_data, cpu).input_queue_head) -
			   READ_ONCE(rflow->last_qtail)) <
		     (int)(10 << flow_table->log)))
			expire = false;
	}
	rcu_read_unlock();
	return expire;
}
EXPORT_SYMBOL(rps_may_expire_flow);

#endif /* CONFIG_RFS_ACCEL */

/* Called from hardirq (IPI) context */
static void rps_trigger_softirq(void *data)
{
	struct softnet_data *sd = data;

	____napi_schedule(sd, &sd->backlog);
	sd->received_rps++;
}

#endif /* CONFIG_RPS */

/* Called from hardirq (IPI) context */
static void trigger_rx_softirq(void *data)
{
	struct softnet_data *sd = data;

	__raise_softirq_irqoff(NET_RX_SOFTIRQ);
	smp_store_release(&sd->defer_ipi_scheduled, 0);
}

/*
 * After we queued a packet into sd->input_pkt_queue,
 * we need to make sure this queue is serviced soon.
 *
 * - If this is another cpu queue, link it to our rps_ipi_list,
 *   and make sure we will process rps_ipi_list from net_rx_action().
 *
 * - If this is our own queue, NAPI schedule our backlog.
 *   Note that this also raises NET_RX_SOFTIRQ.
 */
static void napi_schedule_rps(struct softnet_data *sd)
{
	struct softnet_data *mysd = this_cpu_ptr(&softnet_data);

#ifdef CONFIG_RPS
	if (sd != mysd) {
		if (use_backlog_threads()) {
			__napi_schedule_irqoff(&sd->backlog);
			return;
		}

		sd->rps_ipi_next = mysd->rps_ipi_list;
		mysd->rps_ipi_list = sd;

		/* If not called from net_rx_action() or napi_threaded_poll()
		 * we have to raise NET_RX_SOFTIRQ.
		 */
		if (!mysd->in_net_rx_action && !mysd->in_napi_threaded_poll)
			__raise_softirq_irqoff(NET_RX_SOFTIRQ);
		return;
	}
#endif /* CONFIG_RPS */
	__napi_schedule_irqoff(&mysd->backlog);
}

void kick_defer_list_purge(struct softnet_data *sd, unsigned int cpu)
{
	unsigned long flags;

	if (use_backlog_threads()) {
		backlog_lock_irq_save(sd, &flags);

		if (!__test_and_set_bit(NAPI_STATE_SCHED, &sd->backlog.state))
			__napi_schedule_irqoff(&sd->backlog);

		backlog_unlock_irq_restore(sd, &flags);

	} else if (!cmpxchg(&sd->defer_ipi_scheduled, 0, 1)) {
		smp_call_function_single_async(cpu, &sd->defer_csd);
	}
}

#ifdef CONFIG_NET_FLOW_LIMIT
int netdev_flow_limit_table_len __read_mostly = (1 << 12);
#endif

static bool skb_flow_limit(struct sk_buff *skb, unsigned int qlen)
{
#ifdef CONFIG_NET_FLOW_LIMIT
	struct sd_flow_limit *fl;
	struct softnet_data *sd;
	unsigned int old_flow, new_flow;

	if (qlen < (READ_ONCE(net_hotdata.max_backlog) >> 1))
		return false;

	sd = this_cpu_ptr(&softnet_data);

	rcu_read_lock();
	fl = rcu_dereference(sd->flow_limit);
	if (fl) {
		new_flow = skb_get_hash(skb) & (fl->num_buckets - 1);
		old_flow = fl->history[fl->history_head];
		fl->history[fl->history_head] = new_flow;

		fl->history_head++;
		fl->history_head &= FLOW_LIMIT_HISTORY - 1;

		if (likely(fl->buckets[old_flow]))
			fl->buckets[old_flow]--;

		if (++fl->buckets[new_flow] > (FLOW_LIMIT_HISTORY >> 1)) {
			fl->count++;
			rcu_read_unlock();
			return true;
		}
	}
	rcu_read_unlock();
#endif
	return false;
}

/*
 * enqueue_to_backlog is called to queue an skb to a per CPU backlog
 * queue (may be a remote CPU queue).
 */
static int enqueue_to_backlog(struct sk_buff *skb, int cpu,
			      unsigned int *qtail)
{
	enum skb_drop_reason reason;
	struct softnet_data *sd;
	unsigned long flags;
	unsigned int qlen;
	int max_backlog;
	u32 tail;

	reason = SKB_DROP_REASON_DEV_READY;
	if (!netif_running(skb->dev))
		goto bad_dev;

	reason = SKB_DROP_REASON_CPU_BACKLOG;
	sd = &per_cpu(softnet_data, cpu);

	qlen = skb_queue_len_lockless(&sd->input_pkt_queue);
	max_backlog = READ_ONCE(net_hotdata.max_backlog);
	if (unlikely(qlen > max_backlog))
		goto cpu_backlog_drop;
	backlog_lock_irq_save(sd, &flags);
	qlen = skb_queue_len(&sd->input_pkt_queue);
	if (qlen <= max_backlog && !skb_flow_limit(skb, qlen)) {
		if (!qlen) {
			/* Schedule NAPI for backlog device. We can use
			 * non atomic operation as we own the queue lock.
			 */
			if (!__test_and_set_bit(NAPI_STATE_SCHED,
						&sd->backlog.state))
				napi_schedule_rps(sd);
		}
		__skb_queue_tail(&sd->input_pkt_queue, skb);
		tail = rps_input_queue_tail_incr(sd);
		backlog_unlock_irq_restore(sd, &flags);

		/* save the tail outside of the critical section */
		rps_input_queue_tail_save(qtail, tail);
		return NET_RX_SUCCESS;
	}

	backlog_unlock_irq_restore(sd, &flags);

cpu_backlog_drop:
	atomic_inc(&sd->dropped);
bad_dev:
	dev_core_stats_rx_dropped_inc(skb->dev);
	kfree_skb_reason(skb, reason);
	return NET_RX_DROP;
}

static struct netdev_rx_queue *netif_get_rxqueue(struct sk_buff *skb)
{
	struct net_device *dev = skb->dev;
	struct netdev_rx_queue *rxqueue;

	rxqueue = dev->_rx;

	if (skb_rx_queue_recorded(skb)) {
		u16 index = skb_get_rx_queue(skb);

		if (unlikely(index >= dev->real_num_rx_queues)) {
			WARN_ONCE(dev->real_num_rx_queues > 1,
				  "%s received packet on queue %u, but number "
				  "of RX queues is %u\n",
				  dev->name, index, dev->real_num_rx_queues);

			return rxqueue; /* Return first rxqueue */
		}
		rxqueue += index;
	}
	return rxqueue;
}

u32 bpf_prog_run_generic_xdp(struct sk_buff *skb, struct xdp_buff *xdp,
			     const struct bpf_prog *xdp_prog)
{
	void *orig_data, *orig_data_end, *hard_start;
	struct netdev_rx_queue *rxqueue;
	bool orig_bcast, orig_host;
	u32 mac_len, frame_sz;
	__be16 orig_eth_type;
	struct ethhdr *eth;
	u32 metalen, act;
	int off;

	/* The XDP program wants to see the packet starting at the MAC
	 * header.
	 */
	mac_len = skb->data - skb_mac_header(skb);
	hard_start = skb->data - skb_headroom(skb);

	/* SKB "head" area always have tailroom for skb_shared_info */
	frame_sz = (void *)skb_end_pointer(skb) - hard_start;
	frame_sz += SKB_DATA_ALIGN(sizeof(struct skb_shared_info));

	rxqueue = netif_get_rxqueue(skb);
	xdp_init_buff(xdp, frame_sz, &rxqueue->xdp_rxq);
	xdp_prepare_buff(xdp, hard_start, skb_headroom(skb) - mac_len,
			 skb_headlen(skb) + mac_len, true);
	if (skb_is_nonlinear(skb)) {
		skb_shinfo(skb)->xdp_frags_size = skb->data_len;
		xdp_buff_set_frags_flag(xdp);
	} else {
		xdp_buff_clear_frags_flag(xdp);
	}

	orig_data_end = xdp->data_end;
	orig_data = xdp->data;
	eth = (struct ethhdr *)xdp->data;
	orig_host = ether_addr_equal_64bits(eth->h_dest, skb->dev->dev_addr);
	orig_bcast = is_multicast_ether_addr_64bits(eth->h_dest);
	orig_eth_type = eth->h_proto;

	act = bpf_prog_run_xdp(xdp_prog, xdp);

	/* check if bpf_xdp_adjust_head was used */
	off = xdp->data - orig_data;
	if (off) {
		if (off > 0)
			__skb_pull(skb, off);
		else if (off < 0)
			__skb_push(skb, -off);

		skb->mac_header += off;
		skb_reset_network_header(skb);
	}

	/* check if bpf_xdp_adjust_tail was used */
	off = xdp->data_end - orig_data_end;
	if (off != 0) {
		skb_set_tail_pointer(skb, xdp->data_end - xdp->data);
		skb->len += off; /* positive on grow, negative on shrink */
	}

	/* XDP frag metadata (e.g. nr_frags) are updated in eBPF helpers
	 * (e.g. bpf_xdp_adjust_tail), we need to update data_len here.
	 */
	if (xdp_buff_has_frags(xdp))
		skb->data_len = skb_shinfo(skb)->xdp_frags_size;
	else
		skb->data_len = 0;

	/* check if XDP changed eth hdr such SKB needs update */
	eth = (struct ethhdr *)xdp->data;
	if ((orig_eth_type != eth->h_proto) ||
	    (orig_host != ether_addr_equal_64bits(eth->h_dest,
						  skb->dev->dev_addr)) ||
	    (orig_bcast != is_multicast_ether_addr_64bits(eth->h_dest))) {
		__skb_push(skb, ETH_HLEN);
		skb->pkt_type = PACKET_HOST;
		skb->protocol = eth_type_trans(skb, skb->dev);
	}

	/* Redirect/Tx gives L2 packet, code that will reuse skb must __skb_pull
	 * before calling us again on redirect path. We do not call do_redirect
	 * as we leave that up to the caller.
	 *
	 * Caller is responsible for managing lifetime of skb (i.e. calling
	 * kfree_skb in response to actions it cannot handle/XDP_DROP).
	 */
	switch (act) {
	case XDP_REDIRECT:
	case XDP_TX:
		__skb_push(skb, mac_len);
		break;
	case XDP_PASS:
		metalen = xdp->data - xdp->data_meta;
		if (metalen)
			skb_metadata_set(skb, metalen);
		break;
	}

	return act;
}

static int
netif_skb_check_for_xdp(struct sk_buff **pskb, const struct bpf_prog *prog)
{
	struct sk_buff *skb = *pskb;
	int err, hroom, troom;

	if (!skb_cow_data_for_xdp(this_cpu_read(system_page_pool), pskb, prog))
		return 0;

	/* In case we have to go down the path and also linearize,
	 * then lets do the pskb_expand_head() work just once here.
	 */
	hroom = XDP_PACKET_HEADROOM - skb_headroom(skb);
	troom = skb->tail + skb->data_len - skb->end;
	err = pskb_expand_head(skb,
			       hroom > 0 ? ALIGN(hroom, NET_SKB_PAD) : 0,
			       troom > 0 ? troom + 128 : 0, GFP_ATOMIC);
	if (err)
		return err;

	return skb_linearize(skb);
}

static u32 netif_receive_generic_xdp(struct sk_buff **pskb,
				     struct xdp_buff *xdp,
				     const struct bpf_prog *xdp_prog)
{
	struct sk_buff *skb = *pskb;
	u32 mac_len, act = XDP_DROP;

	/* Reinjected packets coming from act_mirred or similar should
	 * not get XDP generic processing.
	 */
	if (skb_is_redirected(skb))
		return XDP_PASS;

	/* XDP packets must have sufficient headroom of XDP_PACKET_HEADROOM
	 * bytes. This is the guarantee that also native XDP provides,
	 * thus we need to do it here as well.
	 */
	mac_len = skb->data - skb_mac_header(skb);
	__skb_push(skb, mac_len);

	if (skb_cloned(skb) || skb_is_nonlinear(skb) ||
	    skb_headroom(skb) < XDP_PACKET_HEADROOM) {
		if (netif_skb_check_for_xdp(pskb, xdp_prog))
			goto do_drop;
	}

	__skb_pull(*pskb, mac_len);

	act = bpf_prog_run_generic_xdp(*pskb, xdp, xdp_prog);
	switch (act) {
	case XDP_REDIRECT:
	case XDP_TX:
	case XDP_PASS:
		break;
	default:
		bpf_warn_invalid_xdp_action((*pskb)->dev, xdp_prog, act);
		fallthrough;
	case XDP_ABORTED:
		trace_xdp_exception((*pskb)->dev, xdp_prog, act);
		fallthrough;
	case XDP_DROP:
	do_drop:
		kfree_skb(*pskb);
		break;
	}

	return act;
}

/* When doing generic XDP we have to bypass the qdisc layer and the
 * network taps in order to match in-driver-XDP behavior. This also means
 * that XDP packets are able to starve other packets going through a qdisc,
 * and DDOS attacks will be more effective. In-driver-XDP use dedicated TX
 * queues, so they do not have this starvation issue.
 */
void generic_xdp_tx(struct sk_buff *skb, const struct bpf_prog *xdp_prog)
{
	struct net_device *dev = skb->dev;
	struct netdev_queue *txq;
	bool free_skb = true;
	int cpu, rc;

	txq = netdev_core_pick_tx(dev, skb, NULL);
	cpu = smp_processor_id();
	HARD_TX_LOCK(dev, txq, cpu);
	if (!netif_xmit_frozen_or_drv_stopped(txq)) {
		rc = netdev_start_xmit(skb, dev, txq, 0);
		if (dev_xmit_complete(rc))
			free_skb = false;
	}
	HARD_TX_UNLOCK(dev, txq);
	if (free_skb) {
		trace_xdp_exception(dev, xdp_prog, XDP_TX);
		dev_core_stats_tx_dropped_inc(dev);
		kfree_skb(skb);
	}
}

static DEFINE_STATIC_KEY_FALSE(generic_xdp_needed_key);

int do_xdp_generic(const struct bpf_prog *xdp_prog, struct sk_buff **pskb)
{
	struct bpf_net_context __bpf_net_ctx, *bpf_net_ctx;

	if (xdp_prog) {
		struct xdp_buff xdp;
		u32 act;
		int err;

		bpf_net_ctx = bpf_net_ctx_set(&__bpf_net_ctx);
		act = netif_receive_generic_xdp(pskb, &xdp, xdp_prog);
		if (act != XDP_PASS) {
			switch (act) {
			case XDP_REDIRECT:
				err = xdp_do_generic_redirect((*pskb)->dev, *pskb,
							      &xdp, xdp_prog);
				if (err)
					goto out_redir;
				break;
			case XDP_TX:
				generic_xdp_tx(*pskb, xdp_prog);
				break;
			}
			bpf_net_ctx_clear(bpf_net_ctx);
			return XDP_DROP;
		}
		bpf_net_ctx_clear(bpf_net_ctx);
	}
	return XDP_PASS;
out_redir:
	bpf_net_ctx_clear(bpf_net_ctx);
	kfree_skb_reason(*pskb, SKB_DROP_REASON_XDP);
	return XDP_DROP;
}
EXPORT_SYMBOL_GPL(do_xdp_generic);

static int netif_rx_internal(struct sk_buff *skb)
{
	int ret;

	net_timestamp_check(READ_ONCE(net_hotdata.tstamp_prequeue), skb);

	trace_netif_rx(skb);

#ifdef CONFIG_RPS
	if (static_branch_unlikely(&rps_needed)) {
		struct rps_dev_flow voidflow, *rflow = &voidflow;
		int cpu;

		rcu_read_lock();

		cpu = get_rps_cpu(skb->dev, skb, &rflow);
		if (cpu < 0)
			cpu = smp_processor_id();

		ret = enqueue_to_backlog(skb, cpu, &rflow->last_qtail);

		rcu_read_unlock();
	} else
#endif
	{
		unsigned int qtail;

		ret = enqueue_to_backlog(skb, smp_processor_id(), &qtail);
	}
	return ret;
}

/**
 *	__netif_rx	-	Slightly optimized version of netif_rx
 *	@skb: buffer to post
 *
 *	This behaves as netif_rx except that it does not disable bottom halves.
 *	As a result this function may only be invoked from the interrupt context
 *	(either hard or soft interrupt).
 */
int __netif_rx(struct sk_buff *skb)
{
	int ret;

	lockdep_assert_once(hardirq_count() | softirq_count());

	trace_netif_rx_entry(skb);
	ret = netif_rx_internal(skb);
	trace_netif_rx_exit(ret);
	return ret;
}
EXPORT_SYMBOL(__netif_rx);

/**
 *	netif_rx	-	post buffer to the network code
 *	@skb: buffer to post
 *
 *	This function receives a packet from a device driver and queues it for
 *	the upper (protocol) levels to process via the backlog NAPI device. It
 *	always succeeds. The buffer may be dropped during processing for
 *	congestion control or by the protocol layers.
 *	The network buffer is passed via the backlog NAPI device. Modern NIC
 *	driver should use NAPI and GRO.
 *	This function can used from interrupt and from process context. The
 *	caller from process context must not disable interrupts before invoking
 *	this function.
 *
 *	return values:
 *	NET_RX_SUCCESS	(no congestion)
 *	NET_RX_DROP     (packet was dropped)
 *
 */
int netif_rx(struct sk_buff *skb)
{
	bool need_bh_off = !(hardirq_count() | softirq_count());
	int ret;

	if (need_bh_off)
		local_bh_disable();
	trace_netif_rx_entry(skb);
	ret = netif_rx_internal(skb);
	trace_netif_rx_exit(ret);
	if (need_bh_off)
		local_bh_enable();
	return ret;
}
EXPORT_SYMBOL(netif_rx);

static __latent_entropy void net_tx_action(void)
{
	struct softnet_data *sd = this_cpu_ptr(&softnet_data);

	if (sd->completion_queue) {
		struct sk_buff *clist;

		local_irq_disable();
		clist = sd->completion_queue;
		sd->completion_queue = NULL;
		local_irq_enable();

		while (clist) {
			struct sk_buff *skb = clist;

			clist = clist->next;

			WARN_ON(refcount_read(&skb->users));
			if (likely(get_kfree_skb_cb(skb)->reason == SKB_CONSUMED))
				trace_consume_skb(skb, net_tx_action);
			else
				trace_kfree_skb(skb, net_tx_action,
						get_kfree_skb_cb(skb)->reason, NULL);

			if (skb->fclone != SKB_FCLONE_UNAVAILABLE)
				__kfree_skb(skb);
			else
				__napi_kfree_skb(skb,
						 get_kfree_skb_cb(skb)->reason);
		}
	}

	if (sd->output_queue) {
		struct Qdisc *head;

		local_irq_disable();
		head = sd->output_queue;
		sd->output_queue = NULL;
		sd->output_queue_tailp = &sd->output_queue;
		local_irq_enable();

		rcu_read_lock();

		while (head) {
			struct Qdisc *q = head;
			spinlock_t *root_lock = NULL;

			head = head->next_sched;

			/* We need to make sure head->next_sched is read
			 * before clearing __QDISC_STATE_SCHED
			 */
			smp_mb__before_atomic();

			if (!(q->flags & TCQ_F_NOLOCK)) {
				root_lock = qdisc_lock(q);
				spin_lock(root_lock);
			} else if (unlikely(test_bit(__QDISC_STATE_DEACTIVATED,
						     &q->state))) {
				/* There is a synchronize_net() between
				 * STATE_DEACTIVATED flag being set and
				 * qdisc_reset()/some_qdisc_is_busy() in
				 * dev_deactivate(), so we can safely bail out
				 * early here to avoid data race between
				 * qdisc_deactivate() and some_qdisc_is_busy()
				 * for lockless qdisc.
				 */
				clear_bit(__QDISC_STATE_SCHED, &q->state);
				continue;
			}

			clear_bit(__QDISC_STATE_SCHED, &q->state);
			qdisc_run(q);
			if (root_lock)
				spin_unlock(root_lock);
		}

		rcu_read_unlock();
	}

	xfrm_dev_backlog(sd);
}

#if IS_ENABLED(CONFIG_BRIDGE) && IS_ENABLED(CONFIG_ATM_LANE)
/* This hook is defined here for ATM LANE */
int (*br_fdb_test_addr_hook)(struct net_device *dev,
			     unsigned char *addr) __read_mostly;
EXPORT_SYMBOL_GPL(br_fdb_test_addr_hook);
#endif

/**
 *	netdev_is_rx_handler_busy - check if receive handler is registered
 *	@dev: device to check
 *
 *	Check if a receive handler is already registered for a given device.
 *	Return true if there one.
 *
 *	The caller must hold the rtnl_mutex.
 */
bool netdev_is_rx_handler_busy(struct net_device *dev)
{
	ASSERT_RTNL();
	return dev && rtnl_dereference(dev->rx_handler);
}
EXPORT_SYMBOL_GPL(netdev_is_rx_handler_busy);

/**
 *	netdev_rx_handler_register - register receive handler
 *	@dev: device to register a handler for
 *	@rx_handler: receive handler to register
 *	@rx_handler_data: data pointer that is used by rx handler
 *
 *	Register a receive handler for a device. This handler will then be
 *	called from __netif_receive_skb. A negative errno code is returned
 *	on a failure.
 *
 *	The caller must hold the rtnl_mutex.
 *
 *	For a general description of rx_handler, see enum rx_handler_result.
 */
int netdev_rx_handler_register(struct net_device *dev,
			       rx_handler_func_t *rx_handler,
			       void *rx_handler_data)
{
	if (netdev_is_rx_handler_busy(dev))
		return -EBUSY;

	if (dev->priv_flags & IFF_NO_RX_HANDLER)
		return -EINVAL;

	/* Note: rx_handler_data must be set before rx_handler */
	rcu_assign_pointer(dev->rx_handler_data, rx_handler_data);
	rcu_assign_pointer(dev->rx_handler, rx_handler);

	return 0;
}
EXPORT_SYMBOL_GPL(netdev_rx_handler_register);

/**
 *	netdev_rx_handler_unregister - unregister receive handler
 *	@dev: device to unregister a handler from
 *
 *	Unregister a receive handler from a device.
 *
 *	The caller must hold the rtnl_mutex.
 */
void netdev_rx_handler_unregister(struct net_device *dev)
{

	ASSERT_RTNL();
	RCU_INIT_POINTER(dev->rx_handler, NULL);
	/* a reader seeing a non NULL rx_handler in a rcu_read_lock()
	 * section has a guarantee to see a non NULL rx_handler_data
	 * as well.
	 */
	synchronize_net();
	RCU_INIT_POINTER(dev->rx_handler_data, NULL);
}
EXPORT_SYMBOL_GPL(netdev_rx_handler_unregister);

/*
 * Limit the use of PFMEMALLOC reserves to those protocols that implement
 * the special handling of PFMEMALLOC skbs.
 */
static bool skb_pfmemalloc_protocol(struct sk_buff *skb)
{
	switch (skb->protocol) {
	case htons(ETH_P_ARP):
	case htons(ETH_P_IP):
	case htons(ETH_P_IPV6):
	case htons(ETH_P_8021Q):
	case htons(ETH_P_8021AD):
		return true;
	default:
		return false;
	}
}

static inline int nf_ingress(struct sk_buff *skb, struct packet_type **pt_prev,
			     int *ret, struct net_device *orig_dev)
{
	if (nf_hook_ingress_active(skb)) {
		int ingress_retval;

		if (*pt_prev) {
			*ret = deliver_skb(skb, *pt_prev, orig_dev);
			*pt_prev = NULL;
		}

		rcu_read_lock();
		ingress_retval = nf_hook_ingress(skb);
		rcu_read_unlock();
		return ingress_retval;
	}
	return 0;
}

static int __netif_receive_skb_core(struct sk_buff **pskb, bool pfmemalloc,
				    struct packet_type **ppt_prev)
{
	struct packet_type *ptype, *pt_prev;
	rx_handler_func_t *rx_handler;
	struct sk_buff *skb = *pskb;
	struct net_device *orig_dev;
	bool deliver_exact = false;
	int ret = NET_RX_DROP;
	__be16 type;

	net_timestamp_check(!READ_ONCE(net_hotdata.tstamp_prequeue), skb);

	trace_netif_receive_skb(skb);

	orig_dev = skb->dev;

	skb_reset_network_header(skb);
#if !defined(CONFIG_DEBUG_NET)
	/* We plan to no longer reset the transport header here.
	 * Give some time to fuzzers and dev build to catch bugs
	 * in network stacks.
	 */
	if (!skb_transport_header_was_set(skb))
		skb_reset_transport_header(skb);
#endif
	skb_reset_mac_len(skb);

	pt_prev = NULL;

another_round:
	skb->skb_iif = skb->dev->ifindex;

	__this_cpu_inc(softnet_data.processed);

	if (static_branch_unlikely(&generic_xdp_needed_key)) {
		int ret2;

		migrate_disable();
		ret2 = do_xdp_generic(rcu_dereference(skb->dev->xdp_prog),
				      &skb);
		migrate_enable();

		if (ret2 != XDP_PASS) {
			ret = NET_RX_DROP;
			goto out;
		}
	}

	if (eth_type_vlan(skb->protocol)) {
		skb = skb_vlan_untag(skb);
		if (unlikely(!skb))
			goto out;
	}

	if (skb_skip_tc_classify(skb))
		goto skip_classify;

	if (pfmemalloc)
		goto skip_taps;

	list_for_each_entry_rcu(ptype, &dev_net_rcu(skb->dev)->ptype_all,
				list) {
		if (pt_prev)
			ret = deliver_skb(skb, pt_prev, orig_dev);
		pt_prev = ptype;
	}

	list_for_each_entry_rcu(ptype, &skb->dev->ptype_all, list) {
		if (pt_prev)
			ret = deliver_skb(skb, pt_prev, orig_dev);
		pt_prev = ptype;
	}

skip_taps:
#ifdef CONFIG_NET_INGRESS
	if (static_branch_unlikely(&ingress_needed_key)) {
		bool another = false;

		nf_skip_egress(skb, true);
		skb = sch_handle_ingress(skb, &pt_prev, &ret, orig_dev,
					 &another);
		if (another)
			goto another_round;
		if (!skb)
			goto out;

		nf_skip_egress(skb, false);
		if (nf_ingress(skb, &pt_prev, &ret, orig_dev) < 0)
			goto out;
	}
#endif
	skb_reset_redirect(skb);
skip_classify:
	if (pfmemalloc && !skb_pfmemalloc_protocol(skb))
		goto drop;

	if (skb_vlan_tag_present(skb)) {
		if (pt_prev) {
			ret = deliver_skb(skb, pt_prev, orig_dev);
			pt_prev = NULL;
		}
		if (vlan_do_receive(&skb))
			goto another_round;
		else if (unlikely(!skb))
			goto out;
	}

	rx_handler = rcu_dereference(skb->dev->rx_handler);
	if (rx_handler) {
		if (pt_prev) {
			ret = deliver_skb(skb, pt_prev, orig_dev);
			pt_prev = NULL;
		}
		switch (rx_handler(&skb)) {
		case RX_HANDLER_CONSUMED:
			ret = NET_RX_SUCCESS;
			goto out;
		case RX_HANDLER_ANOTHER:
			goto another_round;
		case RX_HANDLER_EXACT:
			deliver_exact = true;
			break;
		case RX_HANDLER_PASS:
			break;
		default:
			BUG();
		}
	}

	if (unlikely(skb_vlan_tag_present(skb)) && !netdev_uses_dsa(skb->dev)) {
check_vlan_id:
		if (skb_vlan_tag_get_id(skb)) {
			/* Vlan id is non 0 and vlan_do_receive() above couldn't
			 * find vlan device.
			 */
			skb->pkt_type = PACKET_OTHERHOST;
		} else if (eth_type_vlan(skb->protocol)) {
			/* Outer header is 802.1P with vlan 0, inner header is
			 * 802.1Q or 802.1AD and vlan_do_receive() above could
			 * not find vlan dev for vlan id 0.
			 */
			__vlan_hwaccel_clear_tag(skb);
			skb = skb_vlan_untag(skb);
			if (unlikely(!skb))
				goto out;
			if (vlan_do_receive(&skb))
				/* After stripping off 802.1P header with vlan 0
				 * vlan dev is found for inner header.
				 */
				goto another_round;
			else if (unlikely(!skb))
				goto out;
			else
				/* We have stripped outer 802.1P vlan 0 header.
				 * But could not find vlan dev.
				 * check again for vlan id to set OTHERHOST.
				 */
				goto check_vlan_id;
		}
		/* Note: we might in the future use prio bits
		 * and set skb->priority like in vlan_do_receive()
		 * For the time being, just ignore Priority Code Point
		 */
		__vlan_hwaccel_clear_tag(skb);
	}

	type = skb->protocol;

	/* deliver only exact match when indicated */
	if (likely(!deliver_exact)) {
		deliver_ptype_list_skb(skb, &pt_prev, orig_dev, type,
				       &ptype_base[ntohs(type) &
						   PTYPE_HASH_MASK]);

		/* orig_dev and skb->dev could belong to different netns;
		 * Even in such case we need to traverse only the list
		 * coming from skb->dev, as the ptype owner (packet socket)
		 * will use dev_net(skb->dev) to do namespace filtering.
		 */
		deliver_ptype_list_skb(skb, &pt_prev, orig_dev, type,
				       &dev_net_rcu(skb->dev)->ptype_specific);
	}

	deliver_ptype_list_skb(skb, &pt_prev, orig_dev, type,
			       &orig_dev->ptype_specific);

	if (unlikely(skb->dev != orig_dev)) {
		deliver_ptype_list_skb(skb, &pt_prev, orig_dev, type,
				       &skb->dev->ptype_specific);
	}

	if (pt_prev) {
		if (unlikely(skb_orphan_frags_rx(skb, GFP_ATOMIC)))
			goto drop;
		*ppt_prev = pt_prev;
	} else {
drop:
		if (!deliver_exact)
			dev_core_stats_rx_dropped_inc(skb->dev);
		else
			dev_core_stats_rx_nohandler_inc(skb->dev);
		kfree_skb_reason(skb, SKB_DROP_REASON_UNHANDLED_PROTO);
		/* Jamal, now you will not able to escape explaining
		 * me how you were going to use this. :-)
		 */
		ret = NET_RX_DROP;
	}

out:
	/* The invariant here is that if *ppt_prev is not NULL
	 * then skb should also be non-NULL.
	 *
	 * Apparently *ppt_prev assignment above holds this invariant due to
	 * skb dereferencing near it.
	 */
	*pskb = skb;
	return ret;
}

static int __netif_receive_skb_one_core(struct sk_buff *skb, bool pfmemalloc)
{
	struct net_device *orig_dev = skb->dev;
	struct packet_type *pt_prev = NULL;
	int ret;

	ret = __netif_receive_skb_core(&skb, pfmemalloc, &pt_prev);
	if (pt_prev)
		ret = INDIRECT_CALL_INET(pt_prev->func, ipv6_rcv, ip_rcv, skb,
					 skb->dev, pt_prev, orig_dev);
	return ret;
}

/**
 *	netif_receive_skb_core - special purpose version of netif_receive_skb
 *	@skb: buffer to process
 *
 *	More direct receive version of netif_receive_skb().  It should
 *	only be used by callers that have a need to skip RPS and Generic XDP.
 *	Caller must also take care of handling if ``(page_is_)pfmemalloc``.
 *
 *	This function may only be called from softirq context and interrupts
 *	should be enabled.
 *
 *	Return values (usually ignored):
 *	NET_RX_SUCCESS: no congestion
 *	NET_RX_DROP: packet was dropped
 */
int netif_receive_skb_core(struct sk_buff *skb)
{
	int ret;

	rcu_read_lock();
	ret = __netif_receive_skb_one_core(skb, false);
	rcu_read_unlock();

	return ret;
}
EXPORT_SYMBOL(netif_receive_skb_core);

static inline void __netif_receive_skb_list_ptype(struct list_head *head,
						  struct packet_type *pt_prev,
						  struct net_device *orig_dev)
{
	struct sk_buff *skb, *next;

	if (!pt_prev)
		return;
	if (list_empty(head))
		return;
	if (pt_prev->list_func != NULL)
		INDIRECT_CALL_INET(pt_prev->list_func, ipv6_list_rcv,
				   ip_list_rcv, head, pt_prev, orig_dev);
	else
		list_for_each_entry_safe(skb, next, head, list) {
			skb_list_del_init(skb);
			pt_prev->func(skb, skb->dev, pt_prev, orig_dev);
		}
}

static void __netif_receive_skb_list_core(struct list_head *head, bool pfmemalloc)
{
	/* Fast-path assumptions:
	 * - There is no RX handler.
	 * - Only one packet_type matches.
	 * If either of these fails, we will end up doing some per-packet
	 * processing in-line, then handling the 'last ptype' for the whole
	 * sublist.  This can't cause out-of-order delivery to any single ptype,
	 * because the 'last ptype' must be constant across the sublist, and all
	 * other ptypes are handled per-packet.
	 */
	/* Current (common) ptype of sublist */
	struct packet_type *pt_curr = NULL;
	/* Current (common) orig_dev of sublist */
	struct net_device *od_curr = NULL;
	struct sk_buff *skb, *next;
	LIST_HEAD(sublist);

	list_for_each_entry_safe(skb, next, head, list) {
		struct net_device *orig_dev = skb->dev;
		struct packet_type *pt_prev = NULL;

		skb_list_del_init(skb);
		__netif_receive_skb_core(&skb, pfmemalloc, &pt_prev);
		if (!pt_prev)
			continue;
		if (pt_curr != pt_prev || od_curr != orig_dev) {
			/* dispatch old sublist */
			__netif_receive_skb_list_ptype(&sublist, pt_curr, od_curr);
			/* start new sublist */
			INIT_LIST_HEAD(&sublist);
			pt_curr = pt_prev;
			od_curr = orig_dev;
		}
		list_add_tail(&skb->list, &sublist);
	}

	/* dispatch final sublist */
	__netif_receive_skb_list_ptype(&sublist, pt_curr, od_curr);
}

static int __netif_receive_skb(struct sk_buff *skb)
{
	int ret;

	if (sk_memalloc_socks() && skb_pfmemalloc(skb)) {
		unsigned int noreclaim_flag;

		/*
		 * PFMEMALLOC skbs are special, they should
		 * - be delivered to SOCK_MEMALLOC sockets only
		 * - stay away from userspace
		 * - have bounded memory usage
		 *
		 * Use PF_MEMALLOC as this saves us from propagating the allocation
		 * context down to all allocation sites.
		 */
		noreclaim_flag = memalloc_noreclaim_save();
		ret = __netif_receive_skb_one_core(skb, true);
		memalloc_noreclaim_restore(noreclaim_flag);
	} else
		ret = __netif_receive_skb_one_core(skb, false);

	return ret;
}

static void __netif_receive_skb_list(struct list_head *head)
{
	unsigned long noreclaim_flag = 0;
	struct sk_buff *skb, *next;
	bool pfmemalloc = false; /* Is current sublist PF_MEMALLOC? */

	list_for_each_entry_safe(skb, next, head, list) {
		if ((sk_memalloc_socks() && skb_pfmemalloc(skb)) != pfmemalloc) {
			struct list_head sublist;

			/* Handle the previous sublist */
			list_cut_before(&sublist, head, &skb->list);
			if (!list_empty(&sublist))
				__netif_receive_skb_list_core(&sublist, pfmemalloc);
			pfmemalloc = !pfmemalloc;
			/* See comments in __netif_receive_skb */
			if (pfmemalloc)
				noreclaim_flag = memalloc_noreclaim_save();
			else
				memalloc_noreclaim_restore(noreclaim_flag);
		}
	}
	/* Handle the remaining sublist */
	if (!list_empty(head))
		__netif_receive_skb_list_core(head, pfmemalloc);
	/* Restore pflags */
	if (pfmemalloc)
		memalloc_noreclaim_restore(noreclaim_flag);
}

static int generic_xdp_install(struct net_device *dev, struct netdev_bpf *xdp)
{
	struct bpf_prog *old = rtnl_dereference(dev->xdp_prog);
	struct bpf_prog *new = xdp->prog;
	int ret = 0;

	switch (xdp->command) {
	case XDP_SETUP_PROG:
		rcu_assign_pointer(dev->xdp_prog, new);
		if (old)
			bpf_prog_put(old);

		if (old && !new) {
			static_branch_dec(&generic_xdp_needed_key);
		} else if (new && !old) {
			static_branch_inc(&generic_xdp_needed_key);
			netif_disable_lro(dev);
			dev_disable_gro_hw(dev);
		}
		break;

	default:
		ret = -EINVAL;
		break;
	}

	return ret;
}

static int netif_receive_skb_internal(struct sk_buff *skb)
{
	int ret;

	net_timestamp_check(READ_ONCE(net_hotdata.tstamp_prequeue), skb);

	if (skb_defer_rx_timestamp(skb))
		return NET_RX_SUCCESS;

	rcu_read_lock();
#ifdef CONFIG_RPS
	if (static_branch_unlikely(&rps_needed)) {
		struct rps_dev_flow voidflow, *rflow = &voidflow;
		int cpu = get_rps_cpu(skb->dev, skb, &rflow);

		if (cpu >= 0) {
			ret = enqueue_to_backlog(skb, cpu, &rflow->last_qtail);
			rcu_read_unlock();
			return ret;
		}
	}
#endif
	ret = __netif_receive_skb(skb);
	rcu_read_unlock();
	return ret;
}

void netif_receive_skb_list_internal(struct list_head *head)
{
	struct sk_buff *skb, *next;
	LIST_HEAD(sublist);

	list_for_each_entry_safe(skb, next, head, list) {
		net_timestamp_check(READ_ONCE(net_hotdata.tstamp_prequeue),
				    skb);
		skb_list_del_init(skb);
		if (!skb_defer_rx_timestamp(skb))
			list_add_tail(&skb->list, &sublist);
	}
	list_splice_init(&sublist, head);

	rcu_read_lock();
#ifdef CONFIG_RPS
	if (static_branch_unlikely(&rps_needed)) {
		list_for_each_entry_safe(skb, next, head, list) {
			struct rps_dev_flow voidflow, *rflow = &voidflow;
			int cpu = get_rps_cpu(skb->dev, skb, &rflow);

			if (cpu >= 0) {
				/* Will be handled, remove from list */
				skb_list_del_init(skb);
				enqueue_to_backlog(skb, cpu, &rflow->last_qtail);
			}
		}
	}
#endif
	__netif_receive_skb_list(head);
	rcu_read_unlock();
}

/**
 *	netif_receive_skb - process receive buffer from network
 *	@skb: buffer to process
 *
 *	netif_receive_skb() is the main receive data processing function.
 *	It always succeeds. The buffer may be dropped during processing
 *	for congestion control or by the protocol layers.
 *
 *	This function may only be called from softirq context and interrupts
 *	should be enabled.
 *
 *	Return values (usually ignored):
 *	NET_RX_SUCCESS: no congestion
 *	NET_RX_DROP: packet was dropped
 */
int netif_receive_skb(struct sk_buff *skb)
{
	int ret;

	trace_netif_receive_skb_entry(skb);

	ret = netif_receive_skb_internal(skb);
	trace_netif_receive_skb_exit(ret);

	return ret;
}
EXPORT_SYMBOL(netif_receive_skb);

/**
 *	netif_receive_skb_list - process many receive buffers from network
 *	@head: list of skbs to process.
 *
 *	Since return value of netif_receive_skb() is normally ignored, and
 *	wouldn't be meaningful for a list, this function returns void.
 *
 *	This function may only be called from softirq context and interrupts
 *	should be enabled.
 */
void netif_receive_skb_list(struct list_head *head)
{
	struct sk_buff *skb;

	if (list_empty(head))
		return;
	if (trace_netif_receive_skb_list_entry_enabled()) {
		list_for_each_entry(skb, head, list)
			trace_netif_receive_skb_list_entry(skb);
	}
	netif_receive_skb_list_internal(head);
	trace_netif_receive_skb_list_exit(0);
}
EXPORT_SYMBOL(netif_receive_skb_list);

/* Network device is going away, flush any packets still pending */
static void flush_backlog(struct work_struct *work)
{
	struct sk_buff *skb, *tmp;
	struct sk_buff_head list;
	struct softnet_data *sd;

	__skb_queue_head_init(&list);
	local_bh_disable();
	sd = this_cpu_ptr(&softnet_data);

	backlog_lock_irq_disable(sd);
	skb_queue_walk_safe(&sd->input_pkt_queue, skb, tmp) {
		if (READ_ONCE(skb->dev->reg_state) == NETREG_UNREGISTERING) {
			__skb_unlink(skb, &sd->input_pkt_queue);
			__skb_queue_tail(&list, skb);
			rps_input_queue_head_incr(sd);
		}
	}
	backlog_unlock_irq_enable(sd);

	local_lock_nested_bh(&softnet_data.process_queue_bh_lock);
	skb_queue_walk_safe(&sd->process_queue, skb, tmp) {
		if (READ_ONCE(skb->dev->reg_state) == NETREG_UNREGISTERING) {
			__skb_unlink(skb, &sd->process_queue);
			__skb_queue_tail(&list, skb);
			rps_input_queue_head_incr(sd);
		}
	}
	local_unlock_nested_bh(&softnet_data.process_queue_bh_lock);
	local_bh_enable();

	__skb_queue_purge_reason(&list, SKB_DROP_REASON_DEV_READY);
}

static bool flush_required(int cpu)
{
#if IS_ENABLED(CONFIG_RPS)
	struct softnet_data *sd = &per_cpu(softnet_data, cpu);
	bool do_flush;

	backlog_lock_irq_disable(sd);

	/* as insertion into process_queue happens with the rps lock held,
	 * process_queue access may race only with dequeue
	 */
	do_flush = !skb_queue_empty(&sd->input_pkt_queue) ||
		   !skb_queue_empty_lockless(&sd->process_queue);
	backlog_unlock_irq_enable(sd);

	return do_flush;
#endif
	/* without RPS we can't safely check input_pkt_queue: during a
	 * concurrent remote skb_queue_splice() we can detect as empty both
	 * input_pkt_queue and process_queue even if the latter could end-up
	 * containing a lot of packets.
	 */
	return true;
}

struct flush_backlogs {
	cpumask_t		flush_cpus;
	struct work_struct	w[];
};

static struct flush_backlogs *flush_backlogs_alloc(void)
{
	return kmalloc(struct_size_t(struct flush_backlogs, w, nr_cpu_ids),
		       GFP_KERNEL);
}

static struct flush_backlogs *flush_backlogs_fallback;
static DEFINE_MUTEX(flush_backlogs_mutex);

static void flush_all_backlogs(void)
{
	struct flush_backlogs *ptr = flush_backlogs_alloc();
	unsigned int cpu;

	if (!ptr) {
		mutex_lock(&flush_backlogs_mutex);
		ptr = flush_backlogs_fallback;
	}
	cpumask_clear(&ptr->flush_cpus);

	cpus_read_lock();

	for_each_online_cpu(cpu) {
		if (flush_required(cpu)) {
			INIT_WORK(&ptr->w[cpu], flush_backlog);
			queue_work_on(cpu, system_highpri_wq, &ptr->w[cpu]);
			__cpumask_set_cpu(cpu, &ptr->flush_cpus);
		}
	}

	/* we can have in flight packet[s] on the cpus we are not flushing,
	 * synchronize_net() in unregister_netdevice_many() will take care of
	 * them.
	 */
	for_each_cpu(cpu, &ptr->flush_cpus)
		flush_work(&ptr->w[cpu]);

	cpus_read_unlock();

	if (ptr != flush_backlogs_fallback)
		kfree(ptr);
	else
		mutex_unlock(&flush_backlogs_mutex);
}

static void net_rps_send_ipi(struct softnet_data *remsd)
{
#ifdef CONFIG_RPS
	while (remsd) {
		struct softnet_data *next = remsd->rps_ipi_next;

		if (cpu_online(remsd->cpu))
			smp_call_function_single_async(remsd->cpu, &remsd->csd);
		remsd = next;
	}
#endif
}

/*
 * net_rps_action_and_irq_enable sends any pending IPI's for rps.
 * Note: called with local irq disabled, but exits with local irq enabled.
 */
static void net_rps_action_and_irq_enable(struct softnet_data *sd)
{
#ifdef CONFIG_RPS
	struct softnet_data *remsd = sd->rps_ipi_list;

	if (!use_backlog_threads() && remsd) {
		sd->rps_ipi_list = NULL;

		local_irq_enable();

		/* Send pending IPI's to kick RPS processing on remote cpus. */
		net_rps_send_ipi(remsd);
	} else
#endif
		local_irq_enable();
}

static bool sd_has_rps_ipi_waiting(struct softnet_data *sd)
{
#ifdef CONFIG_RPS
	return !use_backlog_threads() && sd->rps_ipi_list;
#else
	return false;
#endif
}

static int process_backlog(struct napi_struct *napi, int quota)
{
	struct softnet_data *sd = container_of(napi, struct softnet_data, backlog);
	bool again = true;
	int work = 0;

	/* Check if we have pending ipi, its better to send them now,
	 * not waiting net_rx_action() end.
	 */
	if (sd_has_rps_ipi_waiting(sd)) {
		local_irq_disable();
		net_rps_action_and_irq_enable(sd);
	}

	napi->weight = READ_ONCE(net_hotdata.dev_rx_weight);
	while (again) {
		struct sk_buff *skb;

		local_lock_nested_bh(&softnet_data.process_queue_bh_lock);
		while ((skb = __skb_dequeue(&sd->process_queue))) {
			local_unlock_nested_bh(&softnet_data.process_queue_bh_lock);
			rcu_read_lock();
			__netif_receive_skb(skb);
			rcu_read_unlock();
			if (++work >= quota) {
				rps_input_queue_head_add(sd, work);
				return work;
			}

			local_lock_nested_bh(&softnet_data.process_queue_bh_lock);
		}
		local_unlock_nested_bh(&softnet_data.process_queue_bh_lock);

		backlog_lock_irq_disable(sd);
		if (skb_queue_empty(&sd->input_pkt_queue)) {
			/*
			 * Inline a custom version of __napi_complete().
			 * only current cpu owns and manipulates this napi,
			 * and NAPI_STATE_SCHED is the only possible flag set
			 * on backlog.
			 * We can use a plain write instead of clear_bit(),
			 * and we dont need an smp_mb() memory barrier.
			 */
			napi->state &= NAPIF_STATE_THREADED;
			again = false;
		} else {
			local_lock_nested_bh(&softnet_data.process_queue_bh_lock);
			skb_queue_splice_tail_init(&sd->input_pkt_queue,
						   &sd->process_queue);
			local_unlock_nested_bh(&softnet_data.process_queue_bh_lock);
		}
		backlog_unlock_irq_enable(sd);
	}

	if (work)
		rps_input_queue_head_add(sd, work);
	return work;
}

/**
 * __napi_schedule - schedule for receive
 * @n: entry to schedule
 *
 * The entry's receive function will be scheduled to run.
 * Consider using __napi_schedule_irqoff() if hard irqs are masked.
 */
void __napi_schedule(struct napi_struct *n)
{
	unsigned long flags;

	local_irq_save(flags);
	____napi_schedule(this_cpu_ptr(&softnet_data), n);
	local_irq_restore(flags);
}
EXPORT_SYMBOL(__napi_schedule);

/**
 *	napi_schedule_prep - check if napi can be scheduled
 *	@n: napi context
 *
 * Test if NAPI routine is already running, and if not mark
 * it as running.  This is used as a condition variable to
 * insure only one NAPI poll instance runs.  We also make
 * sure there is no pending NAPI disable.
 */
bool napi_schedule_prep(struct napi_struct *n)
{
	unsigned long new, val = READ_ONCE(n->state);

	do {
		if (unlikely(val & NAPIF_STATE_DISABLE))
			return false;
		new = val | NAPIF_STATE_SCHED;

		/* Sets STATE_MISSED bit if STATE_SCHED was already set
		 * This was suggested by Alexander Duyck, as compiler
		 * emits better code than :
		 * if (val & NAPIF_STATE_SCHED)
		 *     new |= NAPIF_STATE_MISSED;
		 */
		new |= (val & NAPIF_STATE_SCHED) / NAPIF_STATE_SCHED *
						   NAPIF_STATE_MISSED;
	} while (!try_cmpxchg(&n->state, &val, new));

	return !(val & NAPIF_STATE_SCHED);
}
EXPORT_SYMBOL(napi_schedule_prep);

/**
 * __napi_schedule_irqoff - schedule for receive
 * @n: entry to schedule
 *
 * Variant of __napi_schedule() assuming hard irqs are masked.
 *
 * On PREEMPT_RT enabled kernels this maps to __napi_schedule()
 * because the interrupt disabled assumption might not be true
 * due to force-threaded interrupts and spinlock substitution.
 */
void __napi_schedule_irqoff(struct napi_struct *n)
{
	if (!IS_ENABLED(CONFIG_PREEMPT_RT))
		____napi_schedule(this_cpu_ptr(&softnet_data), n);
	else
		__napi_schedule(n);
}
EXPORT_SYMBOL(__napi_schedule_irqoff);

bool napi_complete_done(struct napi_struct *n, int work_done)
{
	unsigned long flags, val, new, timeout = 0;
	bool ret = true;

	/*
	 * 1) Don't let napi dequeue from the cpu poll list
	 *    just in case its running on a different cpu.
	 * 2) If we are busy polling, do nothing here, we have
	 *    the guarantee we will be called later.
	 */
	if (unlikely(n->state & (NAPIF_STATE_NPSVC |
				 NAPIF_STATE_IN_BUSY_POLL)))
		return false;

	if (work_done) {
		if (n->gro.bitmask)
			timeout = napi_get_gro_flush_timeout(n);
		n->defer_hard_irqs_count = napi_get_defer_hard_irqs(n);
	}
	if (n->defer_hard_irqs_count > 0) {
		n->defer_hard_irqs_count--;
		timeout = napi_get_gro_flush_timeout(n);
		if (timeout)
			ret = false;
	}

	/*
	 * When the NAPI instance uses a timeout and keeps postponing
	 * it, we need to bound somehow the time packets are kept in
	 * the GRO layer.
	 */
	gro_flush(&n->gro, !!timeout);
	gro_normal_list(&n->gro);

	if (unlikely(!list_empty(&n->poll_list))) {
		/* If n->poll_list is not empty, we need to mask irqs */
		local_irq_save(flags);
		list_del_init(&n->poll_list);
		local_irq_restore(flags);
	}
	WRITE_ONCE(n->list_owner, -1);

	val = READ_ONCE(n->state);
	do {
		WARN_ON_ONCE(!(val & NAPIF_STATE_SCHED));

		new = val & ~(NAPIF_STATE_MISSED | NAPIF_STATE_SCHED |
			      NAPIF_STATE_SCHED_THREADED |
			      NAPIF_STATE_PREFER_BUSY_POLL);

		/* If STATE_MISSED was set, leave STATE_SCHED set,
		 * because we will call napi->poll() one more time.
		 * This C code was suggested by Alexander Duyck to help gcc.
		 */
		new |= (val & NAPIF_STATE_MISSED) / NAPIF_STATE_MISSED *
						    NAPIF_STATE_SCHED;
	} while (!try_cmpxchg(&n->state, &val, new));

	if (unlikely(val & NAPIF_STATE_MISSED)) {
		__napi_schedule(n);
		return false;
	}

	if (timeout)
		hrtimer_start(&n->timer, ns_to_ktime(timeout),
			      HRTIMER_MODE_REL_PINNED);
	return ret;
}
EXPORT_SYMBOL(napi_complete_done);

static void skb_defer_free_flush(struct softnet_data *sd)
{
	struct sk_buff *skb, *next;

	/* Paired with WRITE_ONCE() in skb_attempt_defer_free() */
	if (!READ_ONCE(sd->defer_list))
		return;

	spin_lock(&sd->defer_lock);
	skb = sd->defer_list;
	sd->defer_list = NULL;
	sd->defer_count = 0;
	spin_unlock(&sd->defer_lock);

	while (skb != NULL) {
		next = skb->next;
		napi_consume_skb(skb, 1);
		skb = next;
	}
}

#if defined(CONFIG_NET_RX_BUSY_POLL)

static void __busy_poll_stop(struct napi_struct *napi, bool skip_schedule)
{
	if (!skip_schedule) {
		gro_normal_list(&napi->gro);
		__napi_schedule(napi);
		return;
	}

	/* Flush too old packets. If HZ < 1000, flush all packets */
	gro_flush(&napi->gro, HZ >= 1000);
	gro_normal_list(&napi->gro);

	clear_bit(NAPI_STATE_SCHED, &napi->state);
}

enum {
	NAPI_F_PREFER_BUSY_POLL	= 1,
	NAPI_F_END_ON_RESCHED	= 2,
};

static void busy_poll_stop(struct napi_struct *napi, void *have_poll_lock,
			   unsigned flags, u16 budget)
{
	struct bpf_net_context __bpf_net_ctx, *bpf_net_ctx;
	bool skip_schedule = false;
	unsigned long timeout;
	int rc;

	/* Busy polling means there is a high chance device driver hard irq
	 * could not grab NAPI_STATE_SCHED, and that NAPI_STATE_MISSED was
	 * set in napi_schedule_prep().
	 * Since we are about to call napi->poll() once more, we can safely
	 * clear NAPI_STATE_MISSED.
	 *
	 * Note: x86 could use a single "lock and ..." instruction
	 * to perform these two clear_bit()
	 */
	clear_bit(NAPI_STATE_MISSED, &napi->state);
	clear_bit(NAPI_STATE_IN_BUSY_POLL, &napi->state);

	local_bh_disable();
	bpf_net_ctx = bpf_net_ctx_set(&__bpf_net_ctx);

	if (flags & NAPI_F_PREFER_BUSY_POLL) {
		napi->defer_hard_irqs_count = napi_get_defer_hard_irqs(napi);
		timeout = napi_get_gro_flush_timeout(napi);
		if (napi->defer_hard_irqs_count && timeout) {
			hrtimer_start(&napi->timer, ns_to_ktime(timeout), HRTIMER_MODE_REL_PINNED);
			skip_schedule = true;
		}
	}

	/* All we really want here is to re-enable device interrupts.
	 * Ideally, a new ndo_busy_poll_stop() could avoid another round.
	 */
	rc = napi->poll(napi, budget);
	/* We can't gro_normal_list() here, because napi->poll() might have
	 * rearmed the napi (napi_complete_done()) in which case it could
	 * already be running on another CPU.
	 */
	trace_napi_poll(napi, rc, budget);
	netpoll_poll_unlock(have_poll_lock);
	if (rc == budget)
		__busy_poll_stop(napi, skip_schedule);
	bpf_net_ctx_clear(bpf_net_ctx);
	local_bh_enable();
}

static void __napi_busy_loop(unsigned int napi_id,
		      bool (*loop_end)(void *, unsigned long),
		      void *loop_end_arg, unsigned flags, u16 budget)
{
	unsigned long start_time = loop_end ? busy_loop_current_time() : 0;
	int (*napi_poll)(struct napi_struct *napi, int budget);
	struct bpf_net_context __bpf_net_ctx, *bpf_net_ctx;
	void *have_poll_lock = NULL;
	struct napi_struct *napi;

	WARN_ON_ONCE(!rcu_read_lock_held());

restart:
	napi_poll = NULL;

	napi = napi_by_id(napi_id);
	if (!napi)
		return;

	if (!IS_ENABLED(CONFIG_PREEMPT_RT))
		preempt_disable();
	for (;;) {
		int work = 0;

		local_bh_disable();
		bpf_net_ctx = bpf_net_ctx_set(&__bpf_net_ctx);
		if (!napi_poll) {
			unsigned long val = READ_ONCE(napi->state);

			/* If multiple threads are competing for this napi,
			 * we avoid dirtying napi->state as much as we can.
			 */
			if (val & (NAPIF_STATE_DISABLE | NAPIF_STATE_SCHED |
				   NAPIF_STATE_IN_BUSY_POLL)) {
				if (flags & NAPI_F_PREFER_BUSY_POLL)
					set_bit(NAPI_STATE_PREFER_BUSY_POLL, &napi->state);
				goto count;
			}
			if (cmpxchg(&napi->state, val,
				    val | NAPIF_STATE_IN_BUSY_POLL |
					  NAPIF_STATE_SCHED) != val) {
				if (flags & NAPI_F_PREFER_BUSY_POLL)
					set_bit(NAPI_STATE_PREFER_BUSY_POLL, &napi->state);
				goto count;
			}
			have_poll_lock = netpoll_poll_lock(napi);
			napi_poll = napi->poll;
		}
		work = napi_poll(napi, budget);
		trace_napi_poll(napi, work, budget);
		gro_normal_list(&napi->gro);
count:
		if (work > 0)
			__NET_ADD_STATS(dev_net(napi->dev),
					LINUX_MIB_BUSYPOLLRXPACKETS, work);
		skb_defer_free_flush(this_cpu_ptr(&softnet_data));
		bpf_net_ctx_clear(bpf_net_ctx);
		local_bh_enable();

		if (!loop_end || loop_end(loop_end_arg, start_time))
			break;

		if (unlikely(need_resched())) {
			if (flags & NAPI_F_END_ON_RESCHED)
				break;
			if (napi_poll)
				busy_poll_stop(napi, have_poll_lock, flags, budget);
			if (!IS_ENABLED(CONFIG_PREEMPT_RT))
				preempt_enable();
			rcu_read_unlock();
			cond_resched();
			rcu_read_lock();
			if (loop_end(loop_end_arg, start_time))
				return;
			goto restart;
		}
		cpu_relax();
	}
	if (napi_poll)
		busy_poll_stop(napi, have_poll_lock, flags, budget);
	if (!IS_ENABLED(CONFIG_PREEMPT_RT))
		preempt_enable();
}

void napi_busy_loop_rcu(unsigned int napi_id,
			bool (*loop_end)(void *, unsigned long),
			void *loop_end_arg, bool prefer_busy_poll, u16 budget)
{
	unsigned flags = NAPI_F_END_ON_RESCHED;

	if (prefer_busy_poll)
		flags |= NAPI_F_PREFER_BUSY_POLL;

	__napi_busy_loop(napi_id, loop_end, loop_end_arg, flags, budget);
}

void napi_busy_loop(unsigned int napi_id,
		    bool (*loop_end)(void *, unsigned long),
		    void *loop_end_arg, bool prefer_busy_poll, u16 budget)
{
	unsigned flags = prefer_busy_poll ? NAPI_F_PREFER_BUSY_POLL : 0;

	rcu_read_lock();
	__napi_busy_loop(napi_id, loop_end, loop_end_arg, flags, budget);
	rcu_read_unlock();
}
EXPORT_SYMBOL(napi_busy_loop);

void napi_suspend_irqs(unsigned int napi_id)
{
	struct napi_struct *napi;

	rcu_read_lock();
	napi = napi_by_id(napi_id);
	if (napi) {
		unsigned long timeout = napi_get_irq_suspend_timeout(napi);

		if (timeout)
			hrtimer_start(&napi->timer, ns_to_ktime(timeout),
				      HRTIMER_MODE_REL_PINNED);
	}
	rcu_read_unlock();
}

void napi_resume_irqs(unsigned int napi_id)
{
	struct napi_struct *napi;

	rcu_read_lock();
	napi = napi_by_id(napi_id);
	if (napi) {
		/* If irq_suspend_timeout is set to 0 between the call to
		 * napi_suspend_irqs and now, the original value still
		 * determines the safety timeout as intended and napi_watchdog
		 * will resume irq processing.
		 */
		if (napi_get_irq_suspend_timeout(napi)) {
			local_bh_disable();
			napi_schedule(napi);
			local_bh_enable();
		}
	}
	rcu_read_unlock();
}

#endif /* CONFIG_NET_RX_BUSY_POLL */

static void __napi_hash_add_with_id(struct napi_struct *napi,
				    unsigned int napi_id)
{
	napi->gro.cached_napi_id = napi_id;

	WRITE_ONCE(napi->napi_id, napi_id);
	hlist_add_head_rcu(&napi->napi_hash_node,
			   &napi_hash[napi->napi_id % HASH_SIZE(napi_hash)]);
}

static void napi_hash_add_with_id(struct napi_struct *napi,
				  unsigned int napi_id)
{
	unsigned long flags;

	spin_lock_irqsave(&napi_hash_lock, flags);
	WARN_ON_ONCE(napi_by_id(napi_id));
	__napi_hash_add_with_id(napi, napi_id);
	spin_unlock_irqrestore(&napi_hash_lock, flags);
}

static void napi_hash_add(struct napi_struct *napi)
{
	unsigned long flags;

	if (test_bit(NAPI_STATE_NO_BUSY_POLL, &napi->state))
		return;

	spin_lock_irqsave(&napi_hash_lock, flags);

	/* 0..NR_CPUS range is reserved for sender_cpu use */
	do {
		if (unlikely(!napi_id_valid(++napi_gen_id)))
			napi_gen_id = MIN_NAPI_ID;
	} while (napi_by_id(napi_gen_id));

	__napi_hash_add_with_id(napi, napi_gen_id);

	spin_unlock_irqrestore(&napi_hash_lock, flags);
}

/* Warning : caller is responsible to make sure rcu grace period
 * is respected before freeing memory containing @napi
 */
static void napi_hash_del(struct napi_struct *napi)
{
	unsigned long flags;

	spin_lock_irqsave(&napi_hash_lock, flags);

	hlist_del_init_rcu(&napi->napi_hash_node);

	spin_unlock_irqrestore(&napi_hash_lock, flags);
}

static enum hrtimer_restart napi_watchdog(struct hrtimer *timer)
{
	struct napi_struct *napi;

	napi = container_of(timer, struct napi_struct, timer);

	/* Note : we use a relaxed variant of napi_schedule_prep() not setting
	 * NAPI_STATE_MISSED, since we do not react to a device IRQ.
	 */
	if (!napi_disable_pending(napi) &&
	    !test_and_set_bit(NAPI_STATE_SCHED, &napi->state)) {
		clear_bit(NAPI_STATE_PREFER_BUSY_POLL, &napi->state);
		__napi_schedule_irqoff(napi);
	}

	return HRTIMER_NORESTART;
}

int dev_set_threaded(struct net_device *dev, bool threaded)
{
	struct napi_struct *napi;
	int err = 0;

	netdev_assert_locked_or_invisible(dev);

	if (dev->threaded == threaded)
		return 0;

	if (threaded) {
		list_for_each_entry(napi, &dev->napi_list, dev_list) {
			if (!napi->thread) {
				err = napi_kthread_create(napi);
				if (err) {
					threaded = false;
					break;
				}
			}
		}
	}

	WRITE_ONCE(dev->threaded, threaded);

	/* Make sure kthread is created before THREADED bit
	 * is set.
	 */
	smp_mb__before_atomic();

	/* Setting/unsetting threaded mode on a napi might not immediately
	 * take effect, if the current napi instance is actively being
	 * polled. In this case, the switch between threaded mode and
	 * softirq mode will happen in the next round of napi_schedule().
	 * This should not cause hiccups/stalls to the live traffic.
	 */
	list_for_each_entry(napi, &dev->napi_list, dev_list)
		assign_bit(NAPI_STATE_THREADED, &napi->state, threaded);

	return err;
}
EXPORT_SYMBOL(dev_set_threaded);

/**
 * netif_queue_set_napi - Associate queue with the napi
 * @dev: device to which NAPI and queue belong
 * @queue_index: Index of queue
 * @type: queue type as RX or TX
 * @napi: NAPI context, pass NULL to clear previously set NAPI
 *
 * Set queue with its corresponding napi context. This should be done after
 * registering the NAPI handler for the queue-vector and the queues have been
 * mapped to the corresponding interrupt vector.
 */
void netif_queue_set_napi(struct net_device *dev, unsigned int queue_index,
			  enum netdev_queue_type type, struct napi_struct *napi)
{
	struct netdev_rx_queue *rxq;
	struct netdev_queue *txq;

	if (WARN_ON_ONCE(napi && !napi->dev))
		return;
	netdev_ops_assert_locked_or_invisible(dev);

	switch (type) {
	case NETDEV_QUEUE_TYPE_RX:
		rxq = __netif_get_rx_queue(dev, queue_index);
		rxq->napi = napi;
		return;
	case NETDEV_QUEUE_TYPE_TX:
		txq = netdev_get_tx_queue(dev, queue_index);
		txq->napi = napi;
		return;
	default:
		return;
	}
}
EXPORT_SYMBOL(netif_queue_set_napi);

static void
netif_napi_irq_notify(struct irq_affinity_notify *notify,
		      const cpumask_t *mask)
{
	struct napi_struct *napi =
		container_of(notify, struct napi_struct, notify);
#ifdef CONFIG_RFS_ACCEL
	struct cpu_rmap *rmap = napi->dev->rx_cpu_rmap;
	int err;
#endif

	if (napi->config && napi->dev->irq_affinity_auto)
		cpumask_copy(&napi->config->affinity_mask, mask);

#ifdef CONFIG_RFS_ACCEL
	if (napi->dev->rx_cpu_rmap_auto) {
		err = cpu_rmap_update(rmap, napi->napi_rmap_idx, mask);
		if (err)
			netdev_warn(napi->dev, "RMAP update failed (%d)\n",
				    err);
	}
#endif
}

#ifdef CONFIG_RFS_ACCEL
static void netif_napi_affinity_release(struct kref *ref)
{
	struct napi_struct *napi =
		container_of(ref, struct napi_struct, notify.kref);
	struct cpu_rmap *rmap = napi->dev->rx_cpu_rmap;

	netdev_assert_locked(napi->dev);
	WARN_ON(test_and_clear_bit(NAPI_STATE_HAS_NOTIFIER,
				   &napi->state));

	if (!napi->dev->rx_cpu_rmap_auto)
		return;
	rmap->obj[napi->napi_rmap_idx] = NULL;
	napi->napi_rmap_idx = -1;
	cpu_rmap_put(rmap);
}

int netif_enable_cpu_rmap(struct net_device *dev, unsigned int num_irqs)
{
	if (dev->rx_cpu_rmap_auto)
		return 0;

	dev->rx_cpu_rmap = alloc_irq_cpu_rmap(num_irqs);
	if (!dev->rx_cpu_rmap)
		return -ENOMEM;

	dev->rx_cpu_rmap_auto = true;
	return 0;
}
EXPORT_SYMBOL(netif_enable_cpu_rmap);

static void netif_del_cpu_rmap(struct net_device *dev)
{
	struct cpu_rmap *rmap = dev->rx_cpu_rmap;

	if (!dev->rx_cpu_rmap_auto)
		return;

	/* Free the rmap */
	cpu_rmap_put(rmap);
	dev->rx_cpu_rmap = NULL;
	dev->rx_cpu_rmap_auto = false;
}

#else
static void netif_napi_affinity_release(struct kref *ref)
{
}

int netif_enable_cpu_rmap(struct net_device *dev, unsigned int num_irqs)
{
	return 0;
}
EXPORT_SYMBOL(netif_enable_cpu_rmap);

static void netif_del_cpu_rmap(struct net_device *dev)
{
}
#endif

void netif_set_affinity_auto(struct net_device *dev)
{
	unsigned int i, maxqs, numa;

	maxqs = max(dev->num_tx_queues, dev->num_rx_queues);
	numa = dev_to_node(&dev->dev);

	for (i = 0; i < maxqs; i++)
		cpumask_set_cpu(cpumask_local_spread(i, numa),
				&dev->napi_config[i].affinity_mask);

	dev->irq_affinity_auto = true;
}
EXPORT_SYMBOL(netif_set_affinity_auto);

void netif_napi_set_irq_locked(struct napi_struct *napi, int irq)
{
	int rc;

	netdev_assert_locked_or_invisible(napi->dev);

	if (napi->irq == irq)
		return;

	/* Remove existing resources */
	if (test_and_clear_bit(NAPI_STATE_HAS_NOTIFIER, &napi->state))
		irq_set_affinity_notifier(napi->irq, NULL);

	napi->irq = irq;
	if (irq < 0 ||
	    (!napi->dev->rx_cpu_rmap_auto && !napi->dev->irq_affinity_auto))
		return;

	/* Abort for buggy drivers */
	if (napi->dev->irq_affinity_auto && WARN_ON_ONCE(!napi->config))
		return;

#ifdef CONFIG_RFS_ACCEL
	if (napi->dev->rx_cpu_rmap_auto) {
		rc = cpu_rmap_add(napi->dev->rx_cpu_rmap, napi);
		if (rc < 0)
			return;

		cpu_rmap_get(napi->dev->rx_cpu_rmap);
		napi->napi_rmap_idx = rc;
	}
#endif

	/* Use core IRQ notifier */
	napi->notify.notify = netif_napi_irq_notify;
	napi->notify.release = netif_napi_affinity_release;
	rc = irq_set_affinity_notifier(irq, &napi->notify);
	if (rc) {
		netdev_warn(napi->dev, "Unable to set IRQ notifier (%d)\n",
			    rc);
		goto put_rmap;
	}

	set_bit(NAPI_STATE_HAS_NOTIFIER, &napi->state);
	return;

put_rmap:
#ifdef CONFIG_RFS_ACCEL
	if (napi->dev->rx_cpu_rmap_auto) {
		napi->dev->rx_cpu_rmap->obj[napi->napi_rmap_idx] = NULL;
		cpu_rmap_put(napi->dev->rx_cpu_rmap);
		napi->napi_rmap_idx = -1;
	}
#endif
	napi->notify.notify = NULL;
	napi->notify.release = NULL;
}
EXPORT_SYMBOL(netif_napi_set_irq_locked);

static void napi_restore_config(struct napi_struct *n)
{
	n->defer_hard_irqs = n->config->defer_hard_irqs;
	n->gro_flush_timeout = n->config->gro_flush_timeout;
	n->irq_suspend_timeout = n->config->irq_suspend_timeout;

	if (n->dev->irq_affinity_auto &&
	    test_bit(NAPI_STATE_HAS_NOTIFIER, &n->state))
		irq_set_affinity(n->irq, &n->config->affinity_mask);

	/* a NAPI ID might be stored in the config, if so use it. if not, use
	 * napi_hash_add to generate one for us.
	 */
	if (n->config->napi_id) {
		napi_hash_add_with_id(n, n->config->napi_id);
	} else {
		napi_hash_add(n);
		n->config->napi_id = n->napi_id;
	}
}

static void napi_save_config(struct napi_struct *n)
{
	n->config->defer_hard_irqs = n->defer_hard_irqs;
	n->config->gro_flush_timeout = n->gro_flush_timeout;
	n->config->irq_suspend_timeout = n->irq_suspend_timeout;
	napi_hash_del(n);
}

/* Netlink wants the NAPI list to be sorted by ID, if adding a NAPI which will
 * inherit an existing ID try to insert it at the right position.
 */
static void
netif_napi_dev_list_add(struct net_device *dev, struct napi_struct *napi)
{
	unsigned int new_id, pos_id;
	struct list_head *higher;
	struct napi_struct *pos;

	new_id = UINT_MAX;
	if (napi->config && napi->config->napi_id)
		new_id = napi->config->napi_id;

	higher = &dev->napi_list;
	list_for_each_entry(pos, &dev->napi_list, dev_list) {
		if (napi_id_valid(pos->napi_id))
			pos_id = pos->napi_id;
		else if (pos->config)
			pos_id = pos->config->napi_id;
		else
			pos_id = UINT_MAX;

		if (pos_id <= new_id)
			break;
		higher = &pos->dev_list;
	}
	list_add_rcu(&napi->dev_list, higher); /* adds after higher */
}

/* Double check that napi_get_frags() allocates skbs with
 * skb->head being backed by slab, not a page fragment.
 * This is to make sure bug fixed in 3226b158e67c
 * ("net: avoid 32 x truesize under-estimation for tiny skbs")
 * does not accidentally come back.
 */
static void napi_get_frags_check(struct napi_struct *napi)
{
	struct sk_buff *skb;

	local_bh_disable();
	skb = napi_get_frags(napi);
	WARN_ON_ONCE(skb && skb->head_frag);
	napi_free_frags(napi);
	local_bh_enable();
}

void netif_napi_add_weight_locked(struct net_device *dev,
				  struct napi_struct *napi,
				  int (*poll)(struct napi_struct *, int),
				  int weight)
{
	netdev_assert_locked(dev);
	if (WARN_ON(test_and_set_bit(NAPI_STATE_LISTED, &napi->state)))
		return;

	INIT_LIST_HEAD(&napi->poll_list);
	INIT_HLIST_NODE(&napi->napi_hash_node);
	hrtimer_setup(&napi->timer, napi_watchdog, CLOCK_MONOTONIC, HRTIMER_MODE_REL_PINNED);
	gro_init(&napi->gro);
	napi->skb = NULL;
	napi->poll = poll;
	if (weight > NAPI_POLL_WEIGHT)
		netdev_err_once(dev, "%s() called with weight %d\n", __func__,
				weight);
	napi->weight = weight;
	napi->dev = dev;
#ifdef CONFIG_NETPOLL
	napi->poll_owner = -1;
#endif
	napi->list_owner = -1;
	set_bit(NAPI_STATE_SCHED, &napi->state);
	set_bit(NAPI_STATE_NPSVC, &napi->state);
	netif_napi_dev_list_add(dev, napi);

	/* default settings from sysfs are applied to all NAPIs. any per-NAPI
	 * configuration will be loaded in napi_enable
	 */
	napi_set_defer_hard_irqs(napi, READ_ONCE(dev->napi_defer_hard_irqs));
	napi_set_gro_flush_timeout(napi, READ_ONCE(dev->gro_flush_timeout));

	napi_get_frags_check(napi);
	/* Create kthread for this napi if dev->threaded is set.
	 * Clear dev->threaded if kthread creation failed so that
	 * threaded mode will not be enabled in napi_enable().
	 */
	if (dev->threaded && napi_kthread_create(napi))
		dev->threaded = false;
	netif_napi_set_irq_locked(napi, -1);
}
EXPORT_SYMBOL(netif_napi_add_weight_locked);

void napi_disable_locked(struct napi_struct *n)
{
	unsigned long val, new;

	might_sleep();
	netdev_assert_locked(n->dev);

	set_bit(NAPI_STATE_DISABLE, &n->state);

	val = READ_ONCE(n->state);
	do {
		while (val & (NAPIF_STATE_SCHED | NAPIF_STATE_NPSVC)) {
			usleep_range(20, 200);
			val = READ_ONCE(n->state);
		}

		new = val | NAPIF_STATE_SCHED | NAPIF_STATE_NPSVC;
		new &= ~(NAPIF_STATE_THREADED | NAPIF_STATE_PREFER_BUSY_POLL);
	} while (!try_cmpxchg(&n->state, &val, new));

	hrtimer_cancel(&n->timer);

	if (n->config)
		napi_save_config(n);
	else
		napi_hash_del(n);

	clear_bit(NAPI_STATE_DISABLE, &n->state);
}
EXPORT_SYMBOL(napi_disable_locked);

/**
 * napi_disable() - prevent NAPI from scheduling
 * @n: NAPI context
 *
 * Stop NAPI from being scheduled on this context.
 * Waits till any outstanding processing completes.
 * Takes netdev_lock() for associated net_device.
 */
void napi_disable(struct napi_struct *n)
{
	netdev_lock(n->dev);
	napi_disable_locked(n);
	netdev_unlock(n->dev);
}
EXPORT_SYMBOL(napi_disable);

void napi_enable_locked(struct napi_struct *n)
{
	unsigned long new, val = READ_ONCE(n->state);

	if (n->config)
		napi_restore_config(n);
	else
		napi_hash_add(n);

	do {
		BUG_ON(!test_bit(NAPI_STATE_SCHED, &val));

		new = val & ~(NAPIF_STATE_SCHED | NAPIF_STATE_NPSVC);
		if (n->dev->threaded && n->thread)
			new |= NAPIF_STATE_THREADED;
	} while (!try_cmpxchg(&n->state, &val, new));
}
EXPORT_SYMBOL(napi_enable_locked);

/**
 * napi_enable() - enable NAPI scheduling
 * @n: NAPI context
 *
 * Enable scheduling of a NAPI instance.
 * Must be paired with napi_disable().
 * Takes netdev_lock() for associated net_device.
 */
void napi_enable(struct napi_struct *n)
{
	netdev_lock(n->dev);
	napi_enable_locked(n);
	netdev_unlock(n->dev);
}
EXPORT_SYMBOL(napi_enable);

/* Must be called in process context */
void __netif_napi_del_locked(struct napi_struct *napi)
{
	netdev_assert_locked(napi->dev);

	if (!test_and_clear_bit(NAPI_STATE_LISTED, &napi->state))
		return;

	/* Make sure NAPI is disabled (or was never enabled). */
	WARN_ON(!test_bit(NAPI_STATE_SCHED, &napi->state));

	if (test_and_clear_bit(NAPI_STATE_HAS_NOTIFIER, &napi->state))
		irq_set_affinity_notifier(napi->irq, NULL);

	if (napi->config) {
		napi->index = -1;
		napi->config = NULL;
	}

	list_del_rcu(&napi->dev_list);
	napi_free_frags(napi);

	gro_cleanup(&napi->gro);

	if (napi->thread) {
		kthread_stop(napi->thread);
		napi->thread = NULL;
	}
}
EXPORT_SYMBOL(__netif_napi_del_locked);

static int __napi_poll(struct napi_struct *n, bool *repoll)
{
	int work, weight;

	weight = n->weight;

	/* This NAPI_STATE_SCHED test is for avoiding a race
	 * with netpoll's poll_napi().  Only the entity which
	 * obtains the lock and sees NAPI_STATE_SCHED set will
	 * actually make the ->poll() call.  Therefore we avoid
	 * accidentally calling ->poll() when NAPI is not scheduled.
	 */
	work = 0;
	if (napi_is_scheduled(n)) {
		work = n->poll(n, weight);
		trace_napi_poll(n, work, weight);

		xdp_do_check_flushed(n);
	}

	if (unlikely(work > weight))
		netdev_err_once(n->dev, "NAPI poll function %pS returned %d, exceeding its budget of %d.\n",
				n->poll, work, weight);

	if (likely(work < weight))
		return work;

	/* Drivers must not modify the NAPI state if they
	 * consume the entire weight.  In such cases this code
	 * still "owns" the NAPI instance and therefore can
	 * move the instance around on the list at-will.
	 */
	if (unlikely(napi_disable_pending(n))) {
		napi_complete(n);
		return work;
	}

	/* The NAPI context has more processing work, but busy-polling
	 * is preferred. Exit early.
	 */
	if (napi_prefer_busy_poll(n)) {
		if (napi_complete_done(n, work)) {
			/* If timeout is not set, we need to make sure
			 * that the NAPI is re-scheduled.
			 */
			napi_schedule(n);
		}
		return work;
	}

	/* Flush too old packets. If HZ < 1000, flush all packets */
	gro_flush(&n->gro, HZ >= 1000);
	gro_normal_list(&n->gro);

	/* Some drivers may have called napi_schedule
	 * prior to exhausting their budget.
	 */
	if (unlikely(!list_empty(&n->poll_list))) {
		pr_warn_once("%s: Budget exhausted after napi rescheduled\n",
			     n->dev ? n->dev->name : "backlog");
		return work;
	}

	*repoll = true;

	return work;
}

static int napi_poll(struct napi_struct *n, struct list_head *repoll)
{
	bool do_repoll = false;
	void *have;
	int work;

	list_del_init(&n->poll_list);

	have = netpoll_poll_lock(n);

	work = __napi_poll(n, &do_repoll);

	if (do_repoll)
		list_add_tail(&n->poll_list, repoll);

	netpoll_poll_unlock(have);

	return work;
}

static int napi_thread_wait(struct napi_struct *napi)
{
	set_current_state(TASK_INTERRUPTIBLE);

	while (!kthread_should_stop()) {
		/* Testing SCHED_THREADED bit here to make sure the current
		 * kthread owns this napi and could poll on this napi.
		 * Testing SCHED bit is not enough because SCHED bit might be
		 * set by some other busy poll thread or by napi_disable().
		 */
		if (test_bit(NAPI_STATE_SCHED_THREADED, &napi->state)) {
			WARN_ON(!list_empty(&napi->poll_list));
			__set_current_state(TASK_RUNNING);
			return 0;
		}

		schedule();
		set_current_state(TASK_INTERRUPTIBLE);
	}
	__set_current_state(TASK_RUNNING);

	return -1;
}

static void napi_threaded_poll_loop(struct napi_struct *napi)
{
	struct bpf_net_context __bpf_net_ctx, *bpf_net_ctx;
	struct softnet_data *sd;
	unsigned long last_qs = jiffies;

	for (;;) {
		bool repoll = false;
		void *have;

		local_bh_disable();
		bpf_net_ctx = bpf_net_ctx_set(&__bpf_net_ctx);

		sd = this_cpu_ptr(&softnet_data);
		sd->in_napi_threaded_poll = true;

		have = netpoll_poll_lock(napi);
		__napi_poll(napi, &repoll);
		netpoll_poll_unlock(have);

		sd->in_napi_threaded_poll = false;
		barrier();

		if (sd_has_rps_ipi_waiting(sd)) {
			local_irq_disable();
			net_rps_action_and_irq_enable(sd);
		}
		skb_defer_free_flush(sd);
		bpf_net_ctx_clear(bpf_net_ctx);
		local_bh_enable();

		if (!repoll)
			break;

		rcu_softirq_qs_periodic(last_qs);
		cond_resched();
	}
}

static int napi_threaded_poll(void *data)
{
	struct napi_struct *napi = data;

	while (!napi_thread_wait(napi))
		napi_threaded_poll_loop(napi);

	return 0;
}

static __latent_entropy void net_rx_action(void)
{
	struct softnet_data *sd = this_cpu_ptr(&softnet_data);
	unsigned long time_limit = jiffies +
		usecs_to_jiffies(READ_ONCE(net_hotdata.netdev_budget_usecs));
	struct bpf_net_context __bpf_net_ctx, *bpf_net_ctx;
	int budget = READ_ONCE(net_hotdata.netdev_budget);
	LIST_HEAD(list);
	LIST_HEAD(repoll);

	bpf_net_ctx = bpf_net_ctx_set(&__bpf_net_ctx);
start:
	sd->in_net_rx_action = true;
	local_irq_disable();
	list_splice_init(&sd->poll_list, &list);
	local_irq_enable();

	for (;;) {
		struct napi_struct *n;

		skb_defer_free_flush(sd);

		if (list_empty(&list)) {
			if (list_empty(&repoll)) {
				sd->in_net_rx_action = false;
				barrier();
				/* We need to check if ____napi_schedule()
				 * had refilled poll_list while
				 * sd->in_net_rx_action was true.
				 */
				if (!list_empty(&sd->poll_list))
					goto start;
				if (!sd_has_rps_ipi_waiting(sd))
					goto end;
			}
			break;
		}

		n = list_first_entry(&list, struct napi_struct, poll_list);
		budget -= napi_poll(n, &repoll);

		/* If softirq window is exhausted then punt.
		 * Allow this to run for 2 jiffies since which will allow
		 * an average latency of 1.5/HZ.
		 */
		if (unlikely(budget <= 0 ||
			     time_after_eq(jiffies, time_limit))) {
			sd->time_squeeze++;
			break;
		}
	}

	local_irq_disable();

	list_splice_tail_init(&sd->poll_list, &list);
	list_splice_tail(&repoll, &list);
	list_splice(&list, &sd->poll_list);
	if (!list_empty(&sd->poll_list))
		__raise_softirq_irqoff(NET_RX_SOFTIRQ);
	else
		sd->in_net_rx_action = false;

	net_rps_action_and_irq_enable(sd);
end:
	bpf_net_ctx_clear(bpf_net_ctx);
}

struct netdev_adjacent {
	struct net_device *dev;
	netdevice_tracker dev_tracker;

	/* upper master flag, there can only be one master device per list */
	bool master;

	/* lookup ignore flag */
	bool ignore;

	/* counter for the number of times this device was added to us */
	u16 ref_nr;

	/* private field for the users */
	void *private;

	struct list_head list;
	struct rcu_head rcu;
};

static struct netdev_adjacent *__netdev_find_adj(struct net_device *adj_dev,
						 struct list_head *adj_list)
{
	struct netdev_adjacent *adj;

	list_for_each_entry(adj, adj_list, list) {
		if (adj->dev == adj_dev)
			return adj;
	}
	return NULL;
}

static int ____netdev_has_upper_dev(struct net_device *upper_dev,
				    struct netdev_nested_priv *priv)
{
	struct net_device *dev = (struct net_device *)priv->data;

	return upper_dev == dev;
}

/**
 * netdev_has_upper_dev - Check if device is linked to an upper device
 * @dev: device
 * @upper_dev: upper device to check
 *
 * Find out if a device is linked to specified upper device and return true
 * in case it is. Note that this checks only immediate upper device,
 * not through a complete stack of devices. The caller must hold the RTNL lock.
 */
bool netdev_has_upper_dev(struct net_device *dev,
			  struct net_device *upper_dev)
{
	struct netdev_nested_priv priv = {
		.data = (void *)upper_dev,
	};

	ASSERT_RTNL();

	return netdev_walk_all_upper_dev_rcu(dev, ____netdev_has_upper_dev,
					     &priv);
}
EXPORT_SYMBOL(netdev_has_upper_dev);

/**
 * netdev_has_upper_dev_all_rcu - Check if device is linked to an upper device
 * @dev: device
 * @upper_dev: upper device to check
 *
 * Find out if a device is linked to specified upper device and return true
 * in case it is. Note that this checks the entire upper device chain.
 * The caller must hold rcu lock.
 */

bool netdev_has_upper_dev_all_rcu(struct net_device *dev,
				  struct net_device *upper_dev)
{
	struct netdev_nested_priv priv = {
		.data = (void *)upper_dev,
	};

	return !!netdev_walk_all_upper_dev_rcu(dev, ____netdev_has_upper_dev,
					       &priv);
}
EXPORT_SYMBOL(netdev_has_upper_dev_all_rcu);

/**
 * netdev_has_any_upper_dev - Check if device is linked to some device
 * @dev: device
 *
 * Find out if a device is linked to an upper device and return true in case
 * it is. The caller must hold the RTNL lock.
 */
bool netdev_has_any_upper_dev(struct net_device *dev)
{
	ASSERT_RTNL();

	return !list_empty(&dev->adj_list.upper);
}
EXPORT_SYMBOL(netdev_has_any_upper_dev);

/**
 * netdev_master_upper_dev_get - Get master upper device
 * @dev: device
 *
 * Find a master upper device and return pointer to it or NULL in case
 * it's not there. The caller must hold the RTNL lock.
 */
struct net_device *netdev_master_upper_dev_get(struct net_device *dev)
{
	struct netdev_adjacent *upper;

	ASSERT_RTNL();

	if (list_empty(&dev->adj_list.upper))
		return NULL;

	upper = list_first_entry(&dev->adj_list.upper,
				 struct netdev_adjacent, list);
	if (likely(upper->master))
		return upper->dev;
	return NULL;
}
EXPORT_SYMBOL(netdev_master_upper_dev_get);

static struct net_device *__netdev_master_upper_dev_get(struct net_device *dev)
{
	struct netdev_adjacent *upper;

	ASSERT_RTNL();

	if (list_empty(&dev->adj_list.upper))
		return NULL;

	upper = list_first_entry(&dev->adj_list.upper,
				 struct netdev_adjacent, list);
	if (likely(upper->master) && !upper->ignore)
		return upper->dev;
	return NULL;
}

/**
 * netdev_has_any_lower_dev - Check if device is linked to some device
 * @dev: device
 *
 * Find out if a device is linked to a lower device and return true in case
 * it is. The caller must hold the RTNL lock.
 */
static bool netdev_has_any_lower_dev(struct net_device *dev)
{
	ASSERT_RTNL();

	return !list_empty(&dev->adj_list.lower);
}

void *netdev_adjacent_get_private(struct list_head *adj_list)
{
	struct netdev_adjacent *adj;

	adj = list_entry(adj_list, struct netdev_adjacent, list);

	return adj->private;
}
EXPORT_SYMBOL(netdev_adjacent_get_private);

/**
 * netdev_upper_get_next_dev_rcu - Get the next dev from upper list
 * @dev: device
 * @iter: list_head ** of the current position
 *
 * Gets the next device from the dev's upper list, starting from iter
 * position. The caller must hold RCU read lock.
 */
struct net_device *netdev_upper_get_next_dev_rcu(struct net_device *dev,
						 struct list_head **iter)
{
	struct netdev_adjacent *upper;

	WARN_ON_ONCE(!rcu_read_lock_held() && !lockdep_rtnl_is_held());

	upper = list_entry_rcu((*iter)->next, struct netdev_adjacent, list);

	if (&upper->list == &dev->adj_list.upper)
		return NULL;

	*iter = &upper->list;

	return upper->dev;
}
EXPORT_SYMBOL(netdev_upper_get_next_dev_rcu);

static struct net_device *__netdev_next_upper_dev(struct net_device *dev,
						  struct list_head **iter,
						  bool *ignore)
{
	struct netdev_adjacent *upper;

	upper = list_entry((*iter)->next, struct netdev_adjacent, list);

	if (&upper->list == &dev->adj_list.upper)
		return NULL;

	*iter = &upper->list;
	*ignore = upper->ignore;

	return upper->dev;
}

static struct net_device *netdev_next_upper_dev_rcu(struct net_device *dev,
						    struct list_head **iter)
{
	struct netdev_adjacent *upper;

	WARN_ON_ONCE(!rcu_read_lock_held() && !lockdep_rtnl_is_held());

	upper = list_entry_rcu((*iter)->next, struct netdev_adjacent, list);

	if (&upper->list == &dev->adj_list.upper)
		return NULL;

	*iter = &upper->list;

	return upper->dev;
}

static int __netdev_walk_all_upper_dev(struct net_device *dev,
				       int (*fn)(struct net_device *dev,
					 struct netdev_nested_priv *priv),
				       struct netdev_nested_priv *priv)
{
	struct net_device *udev, *next, *now, *dev_stack[MAX_NEST_DEV + 1];
	struct list_head *niter, *iter, *iter_stack[MAX_NEST_DEV + 1];
	int ret, cur = 0;
	bool ignore;

	now = dev;
	iter = &dev->adj_list.upper;

	while (1) {
		if (now != dev) {
			ret = fn(now, priv);
			if (ret)
				return ret;
		}

		next = NULL;
		while (1) {
			udev = __netdev_next_upper_dev(now, &iter, &ignore);
			if (!udev)
				break;
			if (ignore)
				continue;

			next = udev;
			niter = &udev->adj_list.upper;
			dev_stack[cur] = now;
			iter_stack[cur++] = iter;
			break;
		}

		if (!next) {
			if (!cur)
				return 0;
			next = dev_stack[--cur];
			niter = iter_stack[cur];
		}

		now = next;
		iter = niter;
	}

	return 0;
}

int netdev_walk_all_upper_dev_rcu(struct net_device *dev,
				  int (*fn)(struct net_device *dev,
					    struct netdev_nested_priv *priv),
				  struct netdev_nested_priv *priv)
{
	struct net_device *udev, *next, *now, *dev_stack[MAX_NEST_DEV + 1];
	struct list_head *niter, *iter, *iter_stack[MAX_NEST_DEV + 1];
	int ret, cur = 0;

	now = dev;
	iter = &dev->adj_list.upper;

	while (1) {
		if (now != dev) {
			ret = fn(now, priv);
			if (ret)
				return ret;
		}

		next = NULL;
		while (1) {
			udev = netdev_next_upper_dev_rcu(now, &iter);
			if (!udev)
				break;

			next = udev;
			niter = &udev->adj_list.upper;
			dev_stack[cur] = now;
			iter_stack[cur++] = iter;
			break;
		}

		if (!next) {
			if (!cur)
				return 0;
			next = dev_stack[--cur];
			niter = iter_stack[cur];
		}

		now = next;
		iter = niter;
	}

	return 0;
}
EXPORT_SYMBOL_GPL(netdev_walk_all_upper_dev_rcu);

static bool __netdev_has_upper_dev(struct net_device *dev,
				   struct net_device *upper_dev)
{
	struct netdev_nested_priv priv = {
		.flags = 0,
		.data = (void *)upper_dev,
	};

	ASSERT_RTNL();

	return __netdev_walk_all_upper_dev(dev, ____netdev_has_upper_dev,
					   &priv);
}

/**
 * netdev_lower_get_next_private - Get the next ->private from the
 *				   lower neighbour list
 * @dev: device
 * @iter: list_head ** of the current position
 *
 * Gets the next netdev_adjacent->private from the dev's lower neighbour
 * list, starting from iter position. The caller must hold either hold the
 * RTNL lock or its own locking that guarantees that the neighbour lower
 * list will remain unchanged.
 */
void *netdev_lower_get_next_private(struct net_device *dev,
				    struct list_head **iter)
{
	struct netdev_adjacent *lower;

	lower = list_entry(*iter, struct netdev_adjacent, list);

	if (&lower->list == &dev->adj_list.lower)
		return NULL;

	*iter = lower->list.next;

	return lower->private;
}
EXPORT_SYMBOL(netdev_lower_get_next_private);

/**
 * netdev_lower_get_next_private_rcu - Get the next ->private from the
 *				       lower neighbour list, RCU
 *				       variant
 * @dev: device
 * @iter: list_head ** of the current position
 *
 * Gets the next netdev_adjacent->private from the dev's lower neighbour
 * list, starting from iter position. The caller must hold RCU read lock.
 */
void *netdev_lower_get_next_private_rcu(struct net_device *dev,
					struct list_head **iter)
{
	struct netdev_adjacent *lower;

	WARN_ON_ONCE(!rcu_read_lock_held() && !rcu_read_lock_bh_held());

	lower = list_entry_rcu((*iter)->next, struct netdev_adjacent, list);

	if (&lower->list == &dev->adj_list.lower)
		return NULL;

	*iter = &lower->list;

	return lower->private;
}
EXPORT_SYMBOL(netdev_lower_get_next_private_rcu);

/**
 * netdev_lower_get_next - Get the next device from the lower neighbour
 *                         list
 * @dev: device
 * @iter: list_head ** of the current position
 *
 * Gets the next netdev_adjacent from the dev's lower neighbour
 * list, starting from iter position. The caller must hold RTNL lock or
 * its own locking that guarantees that the neighbour lower
 * list will remain unchanged.
 */
void *netdev_lower_get_next(struct net_device *dev, struct list_head **iter)
{
	struct netdev_adjacent *lower;

	lower = list_entry(*iter, struct netdev_adjacent, list);

	if (&lower->list == &dev->adj_list.lower)
		return NULL;

	*iter = lower->list.next;

	return lower->dev;
}
EXPORT_SYMBOL(netdev_lower_get_next);

static struct net_device *netdev_next_lower_dev(struct net_device *dev,
						struct list_head **iter)
{
	struct netdev_adjacent *lower;

	lower = list_entry((*iter)->next, struct netdev_adjacent, list);

	if (&lower->list == &dev->adj_list.lower)
		return NULL;

	*iter = &lower->list;

	return lower->dev;
}

static struct net_device *__netdev_next_lower_dev(struct net_device *dev,
						  struct list_head **iter,
						  bool *ignore)
{
	struct netdev_adjacent *lower;

	lower = list_entry((*iter)->next, struct netdev_adjacent, list);

	if (&lower->list == &dev->adj_list.lower)
		return NULL;

	*iter = &lower->list;
	*ignore = lower->ignore;

	return lower->dev;
}

int netdev_walk_all_lower_dev(struct net_device *dev,
			      int (*fn)(struct net_device *dev,
					struct netdev_nested_priv *priv),
			      struct netdev_nested_priv *priv)
{
	struct net_device *ldev, *next, *now, *dev_stack[MAX_NEST_DEV + 1];
	struct list_head *niter, *iter, *iter_stack[MAX_NEST_DEV + 1];
	int ret, cur = 0;

	now = dev;
	iter = &dev->adj_list.lower;

	while (1) {
		if (now != dev) {
			ret = fn(now, priv);
			if (ret)
				return ret;
		}

		next = NULL;
		while (1) {
			ldev = netdev_next_lower_dev(now, &iter);
			if (!ldev)
				break;

			next = ldev;
			niter = &ldev->adj_list.lower;
			dev_stack[cur] = now;
			iter_stack[cur++] = iter;
			break;
		}

		if (!next) {
			if (!cur)
				return 0;
			next = dev_stack[--cur];
			niter = iter_stack[cur];
		}

		now = next;
		iter = niter;
	}

	return 0;
}
EXPORT_SYMBOL_GPL(netdev_walk_all_lower_dev);

static int __netdev_walk_all_lower_dev(struct net_device *dev,
				       int (*fn)(struct net_device *dev,
					 struct netdev_nested_priv *priv),
				       struct netdev_nested_priv *priv)
{
	struct net_device *ldev, *next, *now, *dev_stack[MAX_NEST_DEV + 1];
	struct list_head *niter, *iter, *iter_stack[MAX_NEST_DEV + 1];
	int ret, cur = 0;
	bool ignore;

	now = dev;
	iter = &dev->adj_list.lower;

	while (1) {
		if (now != dev) {
			ret = fn(now, priv);
			if (ret)
				return ret;
		}

		next = NULL;
		while (1) {
			ldev = __netdev_next_lower_dev(now, &iter, &ignore);
			if (!ldev)
				break;
			if (ignore)
				continue;

			next = ldev;
			niter = &ldev->adj_list.lower;
			dev_stack[cur] = now;
			iter_stack[cur++] = iter;
			break;
		}

		if (!next) {
			if (!cur)
				return 0;
			next = dev_stack[--cur];
			niter = iter_stack[cur];
		}

		now = next;
		iter = niter;
	}

	return 0;
}

struct net_device *netdev_next_lower_dev_rcu(struct net_device *dev,
					     struct list_head **iter)
{
	struct netdev_adjacent *lower;

	lower = list_entry_rcu((*iter)->next, struct netdev_adjacent, list);
	if (&lower->list == &dev->adj_list.lower)
		return NULL;

	*iter = &lower->list;

	return lower->dev;
}
EXPORT_SYMBOL(netdev_next_lower_dev_rcu);

static u8 __netdev_upper_depth(struct net_device *dev)
{
	struct net_device *udev;
	struct list_head *iter;
	u8 max_depth = 0;
	bool ignore;

	for (iter = &dev->adj_list.upper,
	     udev = __netdev_next_upper_dev(dev, &iter, &ignore);
	     udev;
	     udev = __netdev_next_upper_dev(dev, &iter, &ignore)) {
		if (ignore)
			continue;
		if (max_depth < udev->upper_level)
			max_depth = udev->upper_level;
	}

	return max_depth;
}

static u8 __netdev_lower_depth(struct net_device *dev)
{
	struct net_device *ldev;
	struct list_head *iter;
	u8 max_depth = 0;
	bool ignore;

	for (iter = &dev->adj_list.lower,
	     ldev = __netdev_next_lower_dev(dev, &iter, &ignore);
	     ldev;
	     ldev = __netdev_next_lower_dev(dev, &iter, &ignore)) {
		if (ignore)
			continue;
		if (max_depth < ldev->lower_level)
			max_depth = ldev->lower_level;
	}

	return max_depth;
}

static int __netdev_update_upper_level(struct net_device *dev,
				       struct netdev_nested_priv *__unused)
{
	dev->upper_level = __netdev_upper_depth(dev) + 1;
	return 0;
}

#ifdef CONFIG_LOCKDEP
static LIST_HEAD(net_unlink_list);

static void net_unlink_todo(struct net_device *dev)
{
	if (list_empty(&dev->unlink_list))
		list_add_tail(&dev->unlink_list, &net_unlink_list);
}
#endif

static int __netdev_update_lower_level(struct net_device *dev,
				       struct netdev_nested_priv *priv)
{
	dev->lower_level = __netdev_lower_depth(dev) + 1;

#ifdef CONFIG_LOCKDEP
	if (!priv)
		return 0;

	if (priv->flags & NESTED_SYNC_IMM)
		dev->nested_level = dev->lower_level - 1;
	if (priv->flags & NESTED_SYNC_TODO)
		net_unlink_todo(dev);
#endif
	return 0;
}

int netdev_walk_all_lower_dev_rcu(struct net_device *dev,
				  int (*fn)(struct net_device *dev,
					    struct netdev_nested_priv *priv),
				  struct netdev_nested_priv *priv)
{
	struct net_device *ldev, *next, *now, *dev_stack[MAX_NEST_DEV + 1];
	struct list_head *niter, *iter, *iter_stack[MAX_NEST_DEV + 1];
	int ret, cur = 0;

	now = dev;
	iter = &dev->adj_list.lower;

	while (1) {
		if (now != dev) {
			ret = fn(now, priv);
			if (ret)
				return ret;
		}

		next = NULL;
		while (1) {
			ldev = netdev_next_lower_dev_rcu(now, &iter);
			if (!ldev)
				break;

			next = ldev;
			niter = &ldev->adj_list.lower;
			dev_stack[cur] = now;
			iter_stack[cur++] = iter;
			break;
		}

		if (!next) {
			if (!cur)
				return 0;
			next = dev_stack[--cur];
			niter = iter_stack[cur];
		}

		now = next;
		iter = niter;
	}

	return 0;
}
EXPORT_SYMBOL_GPL(netdev_walk_all_lower_dev_rcu);

/**
 * netdev_lower_get_first_private_rcu - Get the first ->private from the
 *				       lower neighbour list, RCU
 *				       variant
 * @dev: device
 *
 * Gets the first netdev_adjacent->private from the dev's lower neighbour
 * list. The caller must hold RCU read lock.
 */
void *netdev_lower_get_first_private_rcu(struct net_device *dev)
{
	struct netdev_adjacent *lower;

	lower = list_first_or_null_rcu(&dev->adj_list.lower,
			struct netdev_adjacent, list);
	if (lower)
		return lower->private;
	return NULL;
}
EXPORT_SYMBOL(netdev_lower_get_first_private_rcu);

/**
 * netdev_master_upper_dev_get_rcu - Get master upper device
 * @dev: device
 *
 * Find a master upper device and return pointer to it or NULL in case
 * it's not there. The caller must hold the RCU read lock.
 */
struct net_device *netdev_master_upper_dev_get_rcu(struct net_device *dev)
{
	struct netdev_adjacent *upper;

	upper = list_first_or_null_rcu(&dev->adj_list.upper,
				       struct netdev_adjacent, list);
	if (upper && likely(upper->master))
		return upper->dev;
	return NULL;
}
EXPORT_SYMBOL(netdev_master_upper_dev_get_rcu);

static int netdev_adjacent_sysfs_add(struct net_device *dev,
			      struct net_device *adj_dev,
			      struct list_head *dev_list)
{
	char linkname[IFNAMSIZ+7];

	sprintf(linkname, dev_list == &dev->adj_list.upper ?
		"upper_%s" : "lower_%s", adj_dev->name);
	return sysfs_create_link(&(dev->dev.kobj), &(adj_dev->dev.kobj),
				 linkname);
}
static void netdev_adjacent_sysfs_del(struct net_device *dev,
			       char *name,
			       struct list_head *dev_list)
{
	char linkname[IFNAMSIZ+7];

	sprintf(linkname, dev_list == &dev->adj_list.upper ?
		"upper_%s" : "lower_%s", name);
	sysfs_remove_link(&(dev->dev.kobj), linkname);
}

static inline bool netdev_adjacent_is_neigh_list(struct net_device *dev,
						 struct net_device *adj_dev,
						 struct list_head *dev_list)
{
	return (dev_list == &dev->adj_list.upper ||
		dev_list == &dev->adj_list.lower) &&
		net_eq(dev_net(dev), dev_net(adj_dev));
}

static int __netdev_adjacent_dev_insert(struct net_device *dev,
					struct net_device *adj_dev,
					struct list_head *dev_list,
					void *private, bool master)
{
	struct netdev_adjacent *adj;
	int ret;

	adj = __netdev_find_adj(adj_dev, dev_list);

	if (adj) {
		adj->ref_nr += 1;
		pr_debug("Insert adjacency: dev %s adj_dev %s adj->ref_nr %d\n",
			 dev->name, adj_dev->name, adj->ref_nr);

		return 0;
	}

	adj = kmalloc(sizeof(*adj), GFP_KERNEL);
	if (!adj)
		return -ENOMEM;

	adj->dev = adj_dev;
	adj->master = master;
	adj->ref_nr = 1;
	adj->private = private;
	adj->ignore = false;
	netdev_hold(adj_dev, &adj->dev_tracker, GFP_KERNEL);

	pr_debug("Insert adjacency: dev %s adj_dev %s adj->ref_nr %d; dev_hold on %s\n",
		 dev->name, adj_dev->name, adj->ref_nr, adj_dev->name);

	if (netdev_adjacent_is_neigh_list(dev, adj_dev, dev_list)) {
		ret = netdev_adjacent_sysfs_add(dev, adj_dev, dev_list);
		if (ret)
			goto free_adj;
	}

	/* Ensure that master link is always the first item in list. */
	if (master) {
		ret = sysfs_create_link(&(dev->dev.kobj),
					&(adj_dev->dev.kobj), "master");
		if (ret)
			goto remove_symlinks;

		list_add_rcu(&adj->list, dev_list);
	} else {
		list_add_tail_rcu(&adj->list, dev_list);
	}

	return 0;

remove_symlinks:
	if (netdev_adjacent_is_neigh_list(dev, adj_dev, dev_list))
		netdev_adjacent_sysfs_del(dev, adj_dev->name, dev_list);
free_adj:
	netdev_put(adj_dev, &adj->dev_tracker);
	kfree(adj);

	return ret;
}

static void __netdev_adjacent_dev_remove(struct net_device *dev,
					 struct net_device *adj_dev,
					 u16 ref_nr,
					 struct list_head *dev_list)
{
	struct netdev_adjacent *adj;

	pr_debug("Remove adjacency: dev %s adj_dev %s ref_nr %d\n",
		 dev->name, adj_dev->name, ref_nr);

	adj = __netdev_find_adj(adj_dev, dev_list);

	if (!adj) {
		pr_err("Adjacency does not exist for device %s from %s\n",
		       dev->name, adj_dev->name);
		WARN_ON(1);
		return;
	}

	if (adj->ref_nr > ref_nr) {
		pr_debug("adjacency: %s to %s ref_nr - %d = %d\n",
			 dev->name, adj_dev->name, ref_nr,
			 adj->ref_nr - ref_nr);
		adj->ref_nr -= ref_nr;
		return;
	}

	if (adj->master)
		sysfs_remove_link(&(dev->dev.kobj), "master");

	if (netdev_adjacent_is_neigh_list(dev, adj_dev, dev_list))
		netdev_adjacent_sysfs_del(dev, adj_dev->name, dev_list);

	list_del_rcu(&adj->list);
	pr_debug("adjacency: dev_put for %s, because link removed from %s to %s\n",
		 adj_dev->name, dev->name, adj_dev->name);
	netdev_put(adj_dev, &adj->dev_tracker);
	kfree_rcu(adj, rcu);
}

static int __netdev_adjacent_dev_link_lists(struct net_device *dev,
					    struct net_device *upper_dev,
					    struct list_head *up_list,
					    struct list_head *down_list,
					    void *private, bool master)
{
	int ret;

	ret = __netdev_adjacent_dev_insert(dev, upper_dev, up_list,
					   private, master);
	if (ret)
		return ret;

	ret = __netdev_adjacent_dev_insert(upper_dev, dev, down_list,
					   private, false);
	if (ret) {
		__netdev_adjacent_dev_remove(dev, upper_dev, 1, up_list);
		return ret;
	}

	return 0;
}

static void __netdev_adjacent_dev_unlink_lists(struct net_device *dev,
					       struct net_device *upper_dev,
					       u16 ref_nr,
					       struct list_head *up_list,
					       struct list_head *down_list)
{
	__netdev_adjacent_dev_remove(dev, upper_dev, ref_nr, up_list);
	__netdev_adjacent_dev_remove(upper_dev, dev, ref_nr, down_list);
}

static int __netdev_adjacent_dev_link_neighbour(struct net_device *dev,
						struct net_device *upper_dev,
						void *private, bool master)
{
	return __netdev_adjacent_dev_link_lists(dev, upper_dev,
						&dev->adj_list.upper,
						&upper_dev->adj_list.lower,
						private, master);
}

static void __netdev_adjacent_dev_unlink_neighbour(struct net_device *dev,
						   struct net_device *upper_dev)
{
	__netdev_adjacent_dev_unlink_lists(dev, upper_dev, 1,
					   &dev->adj_list.upper,
					   &upper_dev->adj_list.lower);
}

static int __netdev_upper_dev_link(struct net_device *dev,
				   struct net_device *upper_dev, bool master,
				   void *upper_priv, void *upper_info,
				   struct netdev_nested_priv *priv,
				   struct netlink_ext_ack *extack)
{
	struct netdev_notifier_changeupper_info changeupper_info = {
		.info = {
			.dev = dev,
			.extack = extack,
		},
		.upper_dev = upper_dev,
		.master = master,
		.linking = true,
		.upper_info = upper_info,
	};
	struct net_device *master_dev;
	int ret = 0;

	ASSERT_RTNL();

	if (dev == upper_dev)
		return -EBUSY;

	/* To prevent loops, check if dev is not upper device to upper_dev. */
	if (__netdev_has_upper_dev(upper_dev, dev))
		return -EBUSY;

	if ((dev->lower_level + upper_dev->upper_level) > MAX_NEST_DEV)
		return -EMLINK;

	if (!master) {
		if (__netdev_has_upper_dev(dev, upper_dev))
			return -EEXIST;
	} else {
		master_dev = __netdev_master_upper_dev_get(dev);
		if (master_dev)
			return master_dev == upper_dev ? -EEXIST : -EBUSY;
	}

	ret = call_netdevice_notifiers_info(NETDEV_PRECHANGEUPPER,
					    &changeupper_info.info);
	ret = notifier_to_errno(ret);
	if (ret)
		return ret;

	ret = __netdev_adjacent_dev_link_neighbour(dev, upper_dev, upper_priv,
						   master);
	if (ret)
		return ret;

	ret = call_netdevice_notifiers_info(NETDEV_CHANGEUPPER,
					    &changeupper_info.info);
	ret = notifier_to_errno(ret);
	if (ret)
		goto rollback;

	__netdev_update_upper_level(dev, NULL);
	__netdev_walk_all_lower_dev(dev, __netdev_update_upper_level, NULL);

	__netdev_update_lower_level(upper_dev, priv);
	__netdev_walk_all_upper_dev(upper_dev, __netdev_update_lower_level,
				    priv);

	return 0;

rollback:
	__netdev_adjacent_dev_unlink_neighbour(dev, upper_dev);

	return ret;
}

/**
 * netdev_upper_dev_link - Add a link to the upper device
 * @dev: device
 * @upper_dev: new upper device
 * @extack: netlink extended ack
 *
 * Adds a link to device which is upper to this one. The caller must hold
 * the RTNL lock. On a failure a negative errno code is returned.
 * On success the reference counts are adjusted and the function
 * returns zero.
 */
int netdev_upper_dev_link(struct net_device *dev,
			  struct net_device *upper_dev,
			  struct netlink_ext_ack *extack)
{
	struct netdev_nested_priv priv = {
		.flags = NESTED_SYNC_IMM | NESTED_SYNC_TODO,
		.data = NULL,
	};

	return __netdev_upper_dev_link(dev, upper_dev, false,
				       NULL, NULL, &priv, extack);
}
EXPORT_SYMBOL(netdev_upper_dev_link);

/**
 * netdev_master_upper_dev_link - Add a master link to the upper device
 * @dev: device
 * @upper_dev: new upper device
 * @upper_priv: upper device private
 * @upper_info: upper info to be passed down via notifier
 * @extack: netlink extended ack
 *
 * Adds a link to device which is upper to this one. In this case, only
 * one master upper device can be linked, although other non-master devices
 * might be linked as well. The caller must hold the RTNL lock.
 * On a failure a negative errno code is returned. On success the reference
 * counts are adjusted and the function returns zero.
 */
int netdev_master_upper_dev_link(struct net_device *dev,
				 struct net_device *upper_dev,
				 void *upper_priv, void *upper_info,
				 struct netlink_ext_ack *extack)
{
	struct netdev_nested_priv priv = {
		.flags = NESTED_SYNC_IMM | NESTED_SYNC_TODO,
		.data = NULL,
	};

	return __netdev_upper_dev_link(dev, upper_dev, true,
				       upper_priv, upper_info, &priv, extack);
}
EXPORT_SYMBOL(netdev_master_upper_dev_link);

static void __netdev_upper_dev_unlink(struct net_device *dev,
				      struct net_device *upper_dev,
				      struct netdev_nested_priv *priv)
{
	struct netdev_notifier_changeupper_info changeupper_info = {
		.info = {
			.dev = dev,
		},
		.upper_dev = upper_dev,
		.linking = false,
	};

	ASSERT_RTNL();

	changeupper_info.master = netdev_master_upper_dev_get(dev) == upper_dev;

	call_netdevice_notifiers_info(NETDEV_PRECHANGEUPPER,
				      &changeupper_info.info);

	__netdev_adjacent_dev_unlink_neighbour(dev, upper_dev);

	call_netdevice_notifiers_info(NETDEV_CHANGEUPPER,
				      &changeupper_info.info);

	__netdev_update_upper_level(dev, NULL);
	__netdev_walk_all_lower_dev(dev, __netdev_update_upper_level, NULL);

	__netdev_update_lower_level(upper_dev, priv);
	__netdev_walk_all_upper_dev(upper_dev, __netdev_update_lower_level,
				    priv);
}

/**
 * netdev_upper_dev_unlink - Removes a link to upper device
 * @dev: device
 * @upper_dev: new upper device
 *
 * Removes a link to device which is upper to this one. The caller must hold
 * the RTNL lock.
 */
void netdev_upper_dev_unlink(struct net_device *dev,
			     struct net_device *upper_dev)
{
	struct netdev_nested_priv priv = {
		.flags = NESTED_SYNC_TODO,
		.data = NULL,
	};

	__netdev_upper_dev_unlink(dev, upper_dev, &priv);
}
EXPORT_SYMBOL(netdev_upper_dev_unlink);

static void __netdev_adjacent_dev_set(struct net_device *upper_dev,
				      struct net_device *lower_dev,
				      bool val)
{
	struct netdev_adjacent *adj;

	adj = __netdev_find_adj(lower_dev, &upper_dev->adj_list.lower);
	if (adj)
		adj->ignore = val;

	adj = __netdev_find_adj(upper_dev, &lower_dev->adj_list.upper);
	if (adj)
		adj->ignore = val;
}

static void netdev_adjacent_dev_disable(struct net_device *upper_dev,
					struct net_device *lower_dev)
{
	__netdev_adjacent_dev_set(upper_dev, lower_dev, true);
}

static void netdev_adjacent_dev_enable(struct net_device *upper_dev,
				       struct net_device *lower_dev)
{
	__netdev_adjacent_dev_set(upper_dev, lower_dev, false);
}

int netdev_adjacent_change_prepare(struct net_device *old_dev,
				   struct net_device *new_dev,
				   struct net_device *dev,
				   struct netlink_ext_ack *extack)
{
	struct netdev_nested_priv priv = {
		.flags = 0,
		.data = NULL,
	};
	int err;

	if (!new_dev)
		return 0;

	if (old_dev && new_dev != old_dev)
		netdev_adjacent_dev_disable(dev, old_dev);
	err = __netdev_upper_dev_link(new_dev, dev, false, NULL, NULL, &priv,
				      extack);
	if (err) {
		if (old_dev && new_dev != old_dev)
			netdev_adjacent_dev_enable(dev, old_dev);
		return err;
	}

	return 0;
}
EXPORT_SYMBOL(netdev_adjacent_change_prepare);

void netdev_adjacent_change_commit(struct net_device *old_dev,
				   struct net_device *new_dev,
				   struct net_device *dev)
{
	struct netdev_nested_priv priv = {
		.flags = NESTED_SYNC_IMM | NESTED_SYNC_TODO,
		.data = NULL,
	};

	if (!new_dev || !old_dev)
		return;

	if (new_dev == old_dev)
		return;

	netdev_adjacent_dev_enable(dev, old_dev);
	__netdev_upper_dev_unlink(old_dev, dev, &priv);
}
EXPORT_SYMBOL(netdev_adjacent_change_commit);

void netdev_adjacent_change_abort(struct net_device *old_dev,
				  struct net_device *new_dev,
				  struct net_device *dev)
{
	struct netdev_nested_priv priv = {
		.flags = 0,
		.data = NULL,
	};

	if (!new_dev)
		return;

	if (old_dev && new_dev != old_dev)
		netdev_adjacent_dev_enable(dev, old_dev);

	__netdev_upper_dev_unlink(new_dev, dev, &priv);
}
EXPORT_SYMBOL(netdev_adjacent_change_abort);

/**
 * netdev_bonding_info_change - Dispatch event about slave change
 * @dev: device
 * @bonding_info: info to dispatch
 *
 * Send NETDEV_BONDING_INFO to netdev notifiers with info.
 * The caller must hold the RTNL lock.
 */
void netdev_bonding_info_change(struct net_device *dev,
				struct netdev_bonding_info *bonding_info)
{
	struct netdev_notifier_bonding_info info = {
		.info.dev = dev,
	};

	memcpy(&info.bonding_info, bonding_info,
	       sizeof(struct netdev_bonding_info));
	call_netdevice_notifiers_info(NETDEV_BONDING_INFO,
				      &info.info);
}
EXPORT_SYMBOL(netdev_bonding_info_change);

static int netdev_offload_xstats_enable_l3(struct net_device *dev,
					   struct netlink_ext_ack *extack)
{
	struct netdev_notifier_offload_xstats_info info = {
		.info.dev = dev,
		.info.extack = extack,
		.type = NETDEV_OFFLOAD_XSTATS_TYPE_L3,
	};
	int err;
	int rc;

	dev->offload_xstats_l3 = kzalloc(sizeof(*dev->offload_xstats_l3),
					 GFP_KERNEL);
	if (!dev->offload_xstats_l3)
		return -ENOMEM;

	rc = call_netdevice_notifiers_info_robust(NETDEV_OFFLOAD_XSTATS_ENABLE,
						  NETDEV_OFFLOAD_XSTATS_DISABLE,
						  &info.info);
	err = notifier_to_errno(rc);
	if (err)
		goto free_stats;

	return 0;

free_stats:
	kfree(dev->offload_xstats_l3);
	dev->offload_xstats_l3 = NULL;
	return err;
}

int netdev_offload_xstats_enable(struct net_device *dev,
				 enum netdev_offload_xstats_type type,
				 struct netlink_ext_ack *extack)
{
	ASSERT_RTNL();

	if (netdev_offload_xstats_enabled(dev, type))
		return -EALREADY;

	switch (type) {
	case NETDEV_OFFLOAD_XSTATS_TYPE_L3:
		return netdev_offload_xstats_enable_l3(dev, extack);
	}

	WARN_ON(1);
	return -EINVAL;
}
EXPORT_SYMBOL(netdev_offload_xstats_enable);

static void netdev_offload_xstats_disable_l3(struct net_device *dev)
{
	struct netdev_notifier_offload_xstats_info info = {
		.info.dev = dev,
		.type = NETDEV_OFFLOAD_XSTATS_TYPE_L3,
	};

	call_netdevice_notifiers_info(NETDEV_OFFLOAD_XSTATS_DISABLE,
				      &info.info);
	kfree(dev->offload_xstats_l3);
	dev->offload_xstats_l3 = NULL;
}

int netdev_offload_xstats_disable(struct net_device *dev,
				  enum netdev_offload_xstats_type type)
{
	ASSERT_RTNL();

	if (!netdev_offload_xstats_enabled(dev, type))
		return -EALREADY;

	switch (type) {
	case NETDEV_OFFLOAD_XSTATS_TYPE_L3:
		netdev_offload_xstats_disable_l3(dev);
		return 0;
	}

	WARN_ON(1);
	return -EINVAL;
}
EXPORT_SYMBOL(netdev_offload_xstats_disable);

static void netdev_offload_xstats_disable_all(struct net_device *dev)
{
	netdev_offload_xstats_disable(dev, NETDEV_OFFLOAD_XSTATS_TYPE_L3);
}

static struct rtnl_hw_stats64 *
netdev_offload_xstats_get_ptr(const struct net_device *dev,
			      enum netdev_offload_xstats_type type)
{
	switch (type) {
	case NETDEV_OFFLOAD_XSTATS_TYPE_L3:
		return dev->offload_xstats_l3;
	}

	WARN_ON(1);
	return NULL;
}

bool netdev_offload_xstats_enabled(const struct net_device *dev,
				   enum netdev_offload_xstats_type type)
{
	ASSERT_RTNL();

	return netdev_offload_xstats_get_ptr(dev, type);
}
EXPORT_SYMBOL(netdev_offload_xstats_enabled);

struct netdev_notifier_offload_xstats_ru {
	bool used;
};

struct netdev_notifier_offload_xstats_rd {
	struct rtnl_hw_stats64 stats;
	bool used;
};

static void netdev_hw_stats64_add(struct rtnl_hw_stats64 *dest,
				  const struct rtnl_hw_stats64 *src)
{
	dest->rx_packets	  += src->rx_packets;
	dest->tx_packets	  += src->tx_packets;
	dest->rx_bytes		  += src->rx_bytes;
	dest->tx_bytes		  += src->tx_bytes;
	dest->rx_errors		  += src->rx_errors;
	dest->tx_errors		  += src->tx_errors;
	dest->rx_dropped	  += src->rx_dropped;
	dest->tx_dropped	  += src->tx_dropped;
	dest->multicast		  += src->multicast;
}

static int netdev_offload_xstats_get_used(struct net_device *dev,
					  enum netdev_offload_xstats_type type,
					  bool *p_used,
					  struct netlink_ext_ack *extack)
{
	struct netdev_notifier_offload_xstats_ru report_used = {};
	struct netdev_notifier_offload_xstats_info info = {
		.info.dev = dev,
		.info.extack = extack,
		.type = type,
		.report_used = &report_used,
	};
	int rc;

	WARN_ON(!netdev_offload_xstats_enabled(dev, type));
	rc = call_netdevice_notifiers_info(NETDEV_OFFLOAD_XSTATS_REPORT_USED,
					   &info.info);
	*p_used = report_used.used;
	return notifier_to_errno(rc);
}

static int netdev_offload_xstats_get_stats(struct net_device *dev,
					   enum netdev_offload_xstats_type type,
					   struct rtnl_hw_stats64 *p_stats,
					   bool *p_used,
					   struct netlink_ext_ack *extack)
{
	struct netdev_notifier_offload_xstats_rd report_delta = {};
	struct netdev_notifier_offload_xstats_info info = {
		.info.dev = dev,
		.info.extack = extack,
		.type = type,
		.report_delta = &report_delta,
	};
	struct rtnl_hw_stats64 *stats;
	int rc;

	stats = netdev_offload_xstats_get_ptr(dev, type);
	if (WARN_ON(!stats))
		return -EINVAL;

	rc = call_netdevice_notifiers_info(NETDEV_OFFLOAD_XSTATS_REPORT_DELTA,
					   &info.info);

	/* Cache whatever we got, even if there was an error, otherwise the
	 * successful stats retrievals would get lost.
	 */
	netdev_hw_stats64_add(stats, &report_delta.stats);

	if (p_stats)
		*p_stats = *stats;
	*p_used = report_delta.used;

	return notifier_to_errno(rc);
}

int netdev_offload_xstats_get(struct net_device *dev,
			      enum netdev_offload_xstats_type type,
			      struct rtnl_hw_stats64 *p_stats, bool *p_used,
			      struct netlink_ext_ack *extack)
{
	ASSERT_RTNL();

	if (p_stats)
		return netdev_offload_xstats_get_stats(dev, type, p_stats,
						       p_used, extack);
	else
		return netdev_offload_xstats_get_used(dev, type, p_used,
						      extack);
}
EXPORT_SYMBOL(netdev_offload_xstats_get);

void
netdev_offload_xstats_report_delta(struct netdev_notifier_offload_xstats_rd *report_delta,
				   const struct rtnl_hw_stats64 *stats)
{
	report_delta->used = true;
	netdev_hw_stats64_add(&report_delta->stats, stats);
}
EXPORT_SYMBOL(netdev_offload_xstats_report_delta);

void
netdev_offload_xstats_report_used(struct netdev_notifier_offload_xstats_ru *report_used)
{
	report_used->used = true;
}
EXPORT_SYMBOL(netdev_offload_xstats_report_used);

void netdev_offload_xstats_push_delta(struct net_device *dev,
				      enum netdev_offload_xstats_type type,
				      const struct rtnl_hw_stats64 *p_stats)
{
	struct rtnl_hw_stats64 *stats;

	ASSERT_RTNL();

	stats = netdev_offload_xstats_get_ptr(dev, type);
	if (WARN_ON(!stats))
		return;

	netdev_hw_stats64_add(stats, p_stats);
}
EXPORT_SYMBOL(netdev_offload_xstats_push_delta);

/**
 * netdev_get_xmit_slave - Get the xmit slave of master device
 * @dev: device
 * @skb: The packet
 * @all_slaves: assume all the slaves are active
 *
 * The reference counters are not incremented so the caller must be
 * careful with locks. The caller must hold RCU lock.
 * %NULL is returned if no slave is found.
 */

struct net_device *netdev_get_xmit_slave(struct net_device *dev,
					 struct sk_buff *skb,
					 bool all_slaves)
{
	const struct net_device_ops *ops = dev->netdev_ops;

	if (!ops->ndo_get_xmit_slave)
		return NULL;
	return ops->ndo_get_xmit_slave(dev, skb, all_slaves);
}
EXPORT_SYMBOL(netdev_get_xmit_slave);

static struct net_device *netdev_sk_get_lower_dev(struct net_device *dev,
						  struct sock *sk)
{
	const struct net_device_ops *ops = dev->netdev_ops;

	if (!ops->ndo_sk_get_lower_dev)
		return NULL;
	return ops->ndo_sk_get_lower_dev(dev, sk);
}

/**
 * netdev_sk_get_lowest_dev - Get the lowest device in chain given device and socket
 * @dev: device
 * @sk: the socket
 *
 * %NULL is returned if no lower device is found.
 */

struct net_device *netdev_sk_get_lowest_dev(struct net_device *dev,
					    struct sock *sk)
{
	struct net_device *lower;

	lower = netdev_sk_get_lower_dev(dev, sk);
	while (lower) {
		dev = lower;
		lower = netdev_sk_get_lower_dev(dev, sk);
	}

	return dev;
}
EXPORT_SYMBOL(netdev_sk_get_lowest_dev);

static void netdev_adjacent_add_links(struct net_device *dev)
{
	struct netdev_adjacent *iter;

	struct net *net = dev_net(dev);

	list_for_each_entry(iter, &dev->adj_list.upper, list) {
		if (!net_eq(net, dev_net(iter->dev)))
			continue;
		netdev_adjacent_sysfs_add(iter->dev, dev,
					  &iter->dev->adj_list.lower);
		netdev_adjacent_sysfs_add(dev, iter->dev,
					  &dev->adj_list.upper);
	}

	list_for_each_entry(iter, &dev->adj_list.lower, list) {
		if (!net_eq(net, dev_net(iter->dev)))
			continue;
		netdev_adjacent_sysfs_add(iter->dev, dev,
					  &iter->dev->adj_list.upper);
		netdev_adjacent_sysfs_add(dev, iter->dev,
					  &dev->adj_list.lower);
	}
}

static void netdev_adjacent_del_links(struct net_device *dev)
{
	struct netdev_adjacent *iter;

	struct net *net = dev_net(dev);

	list_for_each_entry(iter, &dev->adj_list.upper, list) {
		if (!net_eq(net, dev_net(iter->dev)))
			continue;
		netdev_adjacent_sysfs_del(iter->dev, dev->name,
					  &iter->dev->adj_list.lower);
		netdev_adjacent_sysfs_del(dev, iter->dev->name,
					  &dev->adj_list.upper);
	}

	list_for_each_entry(iter, &dev->adj_list.lower, list) {
		if (!net_eq(net, dev_net(iter->dev)))
			continue;
		netdev_adjacent_sysfs_del(iter->dev, dev->name,
					  &iter->dev->adj_list.upper);
		netdev_adjacent_sysfs_del(dev, iter->dev->name,
					  &dev->adj_list.lower);
	}
}

void netdev_adjacent_rename_links(struct net_device *dev, char *oldname)
{
	struct netdev_adjacent *iter;

	struct net *net = dev_net(dev);

	list_for_each_entry(iter, &dev->adj_list.upper, list) {
		if (!net_eq(net, dev_net(iter->dev)))
			continue;
		netdev_adjacent_sysfs_del(iter->dev, oldname,
					  &iter->dev->adj_list.lower);
		netdev_adjacent_sysfs_add(iter->dev, dev,
					  &iter->dev->adj_list.lower);
	}

	list_for_each_entry(iter, &dev->adj_list.lower, list) {
		if (!net_eq(net, dev_net(iter->dev)))
			continue;
		netdev_adjacent_sysfs_del(iter->dev, oldname,
					  &iter->dev->adj_list.upper);
		netdev_adjacent_sysfs_add(iter->dev, dev,
					  &iter->dev->adj_list.upper);
	}
}

void *netdev_lower_dev_get_private(struct net_device *dev,
				   struct net_device *lower_dev)
{
	struct netdev_adjacent *lower;

	if (!lower_dev)
		return NULL;
	lower = __netdev_find_adj(lower_dev, &dev->adj_list.lower);
	if (!lower)
		return NULL;

	return lower->private;
}
EXPORT_SYMBOL(netdev_lower_dev_get_private);


/**
 * netdev_lower_state_changed - Dispatch event about lower device state change
 * @lower_dev: device
 * @lower_state_info: state to dispatch
 *
 * Send NETDEV_CHANGELOWERSTATE to netdev notifiers with info.
 * The caller must hold the RTNL lock.
 */
void netdev_lower_state_changed(struct net_device *lower_dev,
				void *lower_state_info)
{
	struct netdev_notifier_changelowerstate_info changelowerstate_info = {
		.info.dev = lower_dev,
	};

	ASSERT_RTNL();
	changelowerstate_info.lower_state_info = lower_state_info;
	call_netdevice_notifiers_info(NETDEV_CHANGELOWERSTATE,
				      &changelowerstate_info.info);
}
EXPORT_SYMBOL(netdev_lower_state_changed);

static void dev_change_rx_flags(struct net_device *dev, int flags)
{
	const struct net_device_ops *ops = dev->netdev_ops;

	if (ops->ndo_change_rx_flags)
		ops->ndo_change_rx_flags(dev, flags);
}

static int __dev_set_promiscuity(struct net_device *dev, int inc, bool notify)
{
	unsigned int old_flags = dev->flags;
	unsigned int promiscuity, flags;
	kuid_t uid;
	kgid_t gid;

	ASSERT_RTNL();

	promiscuity = dev->promiscuity + inc;
	if (promiscuity == 0) {
		/*
		 * Avoid overflow.
		 * If inc causes overflow, untouch promisc and return error.
		 */
		if (unlikely(inc > 0)) {
			netdev_warn(dev, "promiscuity touches roof, set promiscuity failed. promiscuity feature of device might be broken.\n");
			return -EOVERFLOW;
		}
		flags = old_flags & ~IFF_PROMISC;
	} else {
		flags = old_flags | IFF_PROMISC;
	}
	WRITE_ONCE(dev->promiscuity, promiscuity);
	if (flags != old_flags) {
		WRITE_ONCE(dev->flags, flags);
		netdev_info(dev, "%s promiscuous mode\n",
			    dev->flags & IFF_PROMISC ? "entered" : "left");
		if (audit_enabled) {
			current_uid_gid(&uid, &gid);
			audit_log(audit_context(), GFP_ATOMIC,
				  AUDIT_ANOM_PROMISCUOUS,
				  "dev=%s prom=%d old_prom=%d auid=%u uid=%u gid=%u ses=%u",
				  dev->name, (dev->flags & IFF_PROMISC),
				  (old_flags & IFF_PROMISC),
				  from_kuid(&init_user_ns, audit_get_loginuid(current)),
				  from_kuid(&init_user_ns, uid),
				  from_kgid(&init_user_ns, gid),
				  audit_get_sessionid(current));
		}

		dev_change_rx_flags(dev, IFF_PROMISC);
	}
	if (notify)
		__dev_notify_flags(dev, old_flags, IFF_PROMISC, 0, NULL);
	return 0;
}

/**
 *	dev_set_promiscuity	- update promiscuity count on a device
 *	@dev: device
 *	@inc: modifier
 *
 *	Add or remove promiscuity from a device. While the count in the device
 *	remains above zero the interface remains promiscuous. Once it hits zero
 *	the device reverts back to normal filtering operation. A negative inc
 *	value is used to drop promiscuity on the device.
 *	Return 0 if successful or a negative errno code on error.
 */
int dev_set_promiscuity(struct net_device *dev, int inc)
{
	unsigned int old_flags = dev->flags;
	int err;

	err = __dev_set_promiscuity(dev, inc, true);
	if (err < 0)
		return err;
	if (dev->flags != old_flags)
		dev_set_rx_mode(dev);
	return err;
}
EXPORT_SYMBOL(dev_set_promiscuity);

int netif_set_allmulti(struct net_device *dev, int inc, bool notify)
{
	unsigned int old_flags = dev->flags, old_gflags = dev->gflags;
	unsigned int allmulti, flags;

	ASSERT_RTNL();

	allmulti = dev->allmulti + inc;
	if (allmulti == 0) {
		/*
		 * Avoid overflow.
		 * If inc causes overflow, untouch allmulti and return error.
		 */
		if (unlikely(inc > 0)) {
			netdev_warn(dev, "allmulti touches roof, set allmulti failed. allmulti feature of device might be broken.\n");
			return -EOVERFLOW;
		}
		flags = old_flags & ~IFF_ALLMULTI;
	} else {
		flags = old_flags | IFF_ALLMULTI;
	}
	WRITE_ONCE(dev->allmulti, allmulti);
	if (flags != old_flags) {
		WRITE_ONCE(dev->flags, flags);
		netdev_info(dev, "%s allmulticast mode\n",
			    dev->flags & IFF_ALLMULTI ? "entered" : "left");
		dev_change_rx_flags(dev, IFF_ALLMULTI);
		dev_set_rx_mode(dev);
		if (notify)
			__dev_notify_flags(dev, old_flags,
					   dev->gflags ^ old_gflags, 0, NULL);
	}
	return 0;
}

/*
 *	Upload unicast and multicast address lists to device and
 *	configure RX filtering. When the device doesn't support unicast
 *	filtering it is put in promiscuous mode while unicast addresses
 *	are present.
 */
void __dev_set_rx_mode(struct net_device *dev)
{
	const struct net_device_ops *ops = dev->netdev_ops;

	/* dev_open will call this function so the list will stay sane. */
	if (!(dev->flags&IFF_UP))
		return;

	if (!netif_device_present(dev))
		return;

	if (!(dev->priv_flags & IFF_UNICAST_FLT)) {
		/* Unicast addresses changes may only happen under the rtnl,
		 * therefore calling __dev_set_promiscuity here is safe.
		 */
		if (!netdev_uc_empty(dev) && !dev->uc_promisc) {
			__dev_set_promiscuity(dev, 1, false);
			dev->uc_promisc = true;
		} else if (netdev_uc_empty(dev) && dev->uc_promisc) {
			__dev_set_promiscuity(dev, -1, false);
			dev->uc_promisc = false;
		}
	}

	if (ops->ndo_set_rx_mode)
		ops->ndo_set_rx_mode(dev);
}

void dev_set_rx_mode(struct net_device *dev)
{
	netif_addr_lock_bh(dev);
	__dev_set_rx_mode(dev);
	netif_addr_unlock_bh(dev);
}

/**
 *	dev_get_flags - get flags reported to userspace
 *	@dev: device
 *
 *	Get the combination of flag bits exported through APIs to userspace.
 */
unsigned int dev_get_flags(const struct net_device *dev)
{
	unsigned int flags;

	flags = (READ_ONCE(dev->flags) & ~(IFF_PROMISC |
				IFF_ALLMULTI |
				IFF_RUNNING |
				IFF_LOWER_UP |
				IFF_DORMANT)) |
		(READ_ONCE(dev->gflags) & (IFF_PROMISC |
				IFF_ALLMULTI));

	if (netif_running(dev)) {
		if (netif_oper_up(dev))
			flags |= IFF_RUNNING;
		if (netif_carrier_ok(dev))
			flags |= IFF_LOWER_UP;
		if (netif_dormant(dev))
			flags |= IFF_DORMANT;
	}

	return flags;
}
EXPORT_SYMBOL(dev_get_flags);

int __dev_change_flags(struct net_device *dev, unsigned int flags,
		       struct netlink_ext_ack *extack)
{
	unsigned int old_flags = dev->flags;
	int ret;

	ASSERT_RTNL();

	/*
	 *	Set the flags on our device.
	 */

	dev->flags = (flags & (IFF_DEBUG | IFF_NOTRAILERS | IFF_NOARP |
			       IFF_DYNAMIC | IFF_MULTICAST | IFF_PORTSEL |
			       IFF_AUTOMEDIA)) |
		     (dev->flags & (IFF_UP | IFF_VOLATILE | IFF_PROMISC |
				    IFF_ALLMULTI));

	/*
	 *	Load in the correct multicast list now the flags have changed.
	 */

	if ((old_flags ^ flags) & IFF_MULTICAST)
		dev_change_rx_flags(dev, IFF_MULTICAST);

	dev_set_rx_mode(dev);

	/*
	 *	Have we downed the interface. We handle IFF_UP ourselves
	 *	according to user attempts to set it, rather than blindly
	 *	setting it.
	 */

	ret = 0;
	if ((old_flags ^ flags) & IFF_UP) {
		if (old_flags & IFF_UP)
			__dev_close(dev);
		else
			ret = __dev_open(dev, extack);
	}

	if ((flags ^ dev->gflags) & IFF_PROMISC) {
		int inc = (flags & IFF_PROMISC) ? 1 : -1;
		old_flags = dev->flags;

		dev->gflags ^= IFF_PROMISC;

		if (__dev_set_promiscuity(dev, inc, false) >= 0)
			if (dev->flags != old_flags)
				dev_set_rx_mode(dev);
	}

	/* NOTE: order of synchronization of IFF_PROMISC and IFF_ALLMULTI
	 * is important. Some (broken) drivers set IFF_PROMISC, when
	 * IFF_ALLMULTI is requested not asking us and not reporting.
	 */
	if ((flags ^ dev->gflags) & IFF_ALLMULTI) {
		int inc = (flags & IFF_ALLMULTI) ? 1 : -1;

		dev->gflags ^= IFF_ALLMULTI;
		netif_set_allmulti(dev, inc, false);
	}

	return ret;
}

void __dev_notify_flags(struct net_device *dev, unsigned int old_flags,
			unsigned int gchanges, u32 portid,
			const struct nlmsghdr *nlh)
{
	unsigned int changes = dev->flags ^ old_flags;

	if (gchanges)
		rtmsg_ifinfo(RTM_NEWLINK, dev, gchanges, GFP_ATOMIC, portid, nlh);

	if (changes & IFF_UP) {
		if (dev->flags & IFF_UP)
			call_netdevice_notifiers(NETDEV_UP, dev);
		else
			call_netdevice_notifiers(NETDEV_DOWN, dev);
	}

	if (dev->flags & IFF_UP &&
	    (changes & ~(IFF_UP | IFF_PROMISC | IFF_ALLMULTI | IFF_VOLATILE))) {
		struct netdev_notifier_change_info change_info = {
			.info = {
				.dev = dev,
			},
			.flags_changed = changes,
		};

		call_netdevice_notifiers_info(NETDEV_CHANGE, &change_info.info);
	}
}

int netif_change_flags(struct net_device *dev, unsigned int flags,
		       struct netlink_ext_ack *extack)
{
	int ret;
	unsigned int changes, old_flags = dev->flags, old_gflags = dev->gflags;

	ret = __dev_change_flags(dev, flags, extack);
	if (ret < 0)
		return ret;

	changes = (old_flags ^ dev->flags) | (old_gflags ^ dev->gflags);
	__dev_notify_flags(dev, old_flags, changes, 0, NULL);
	return ret;
}

int __dev_set_mtu(struct net_device *dev, int new_mtu)
{
	const struct net_device_ops *ops = dev->netdev_ops;

	if (ops->ndo_change_mtu)
		return ops->ndo_change_mtu(dev, new_mtu);

	/* Pairs with all the lockless reads of dev->mtu in the stack */
	WRITE_ONCE(dev->mtu, new_mtu);
	return 0;
}
EXPORT_SYMBOL(__dev_set_mtu);

int dev_validate_mtu(struct net_device *dev, int new_mtu,
		     struct netlink_ext_ack *extack)
{
	/* MTU must be positive, and in range */
	if (new_mtu < 0 || new_mtu < dev->min_mtu) {
		NL_SET_ERR_MSG(extack, "mtu less than device minimum");
		return -EINVAL;
	}

	if (dev->max_mtu > 0 && new_mtu > dev->max_mtu) {
		NL_SET_ERR_MSG(extack, "mtu greater than device maximum");
		return -EINVAL;
	}
	return 0;
}

/**
 *	netif_set_mtu_ext - Change maximum transfer unit
 *	@dev: device
 *	@new_mtu: new transfer unit
 *	@extack: netlink extended ack
 *
 *	Change the maximum transfer size of the network device.
 */
int netif_set_mtu_ext(struct net_device *dev, int new_mtu,
		      struct netlink_ext_ack *extack)
{
	int err, orig_mtu;

	if (new_mtu == dev->mtu)
		return 0;

	err = dev_validate_mtu(dev, new_mtu, extack);
	if (err)
		return err;

	if (!netif_device_present(dev))
		return -ENODEV;

	err = call_netdevice_notifiers(NETDEV_PRECHANGEMTU, dev);
	err = notifier_to_errno(err);
	if (err)
		return err;

	orig_mtu = dev->mtu;
	err = __dev_set_mtu(dev, new_mtu);

	if (!err) {
		err = call_netdevice_notifiers_mtu(NETDEV_CHANGEMTU, dev,
						   orig_mtu);
		err = notifier_to_errno(err);
		if (err) {
			/* setting mtu back and notifying everyone again,
			 * so that they have a chance to revert changes.
			 */
			__dev_set_mtu(dev, orig_mtu);
			call_netdevice_notifiers_mtu(NETDEV_CHANGEMTU, dev,
						     new_mtu);
		}
	}
	return err;
}

int netif_set_mtu(struct net_device *dev, int new_mtu)
{
	struct netlink_ext_ack extack;
	int err;

	memset(&extack, 0, sizeof(extack));
	err = netif_set_mtu_ext(dev, new_mtu, &extack);
	if (err && extack._msg)
		net_err_ratelimited("%s: %s\n", dev->name, extack._msg);
	return err;
}
EXPORT_SYMBOL(netif_set_mtu);

int netif_change_tx_queue_len(struct net_device *dev, unsigned long new_len)
{
	unsigned int orig_len = dev->tx_queue_len;
	int res;

	if (new_len != (unsigned int)new_len)
		return -ERANGE;

	if (new_len != orig_len) {
		WRITE_ONCE(dev->tx_queue_len, new_len);
		res = call_netdevice_notifiers(NETDEV_CHANGE_TX_QUEUE_LEN, dev);
		res = notifier_to_errno(res);
		if (res)
			goto err_rollback;
		res = dev_qdisc_change_tx_queue_len(dev);
		if (res)
			goto err_rollback;
	}

	return 0;

err_rollback:
	netdev_err(dev, "refused to change device tx_queue_len\n");
	WRITE_ONCE(dev->tx_queue_len, orig_len);
	return res;
}

void netif_set_group(struct net_device *dev, int new_group)
{
	dev->group = new_group;
}

/**
 *	dev_pre_changeaddr_notify - Call NETDEV_PRE_CHANGEADDR.
 *	@dev: device
 *	@addr: new address
 *	@extack: netlink extended ack
 */
int dev_pre_changeaddr_notify(struct net_device *dev, const char *addr,
			      struct netlink_ext_ack *extack)
{
	struct netdev_notifier_pre_changeaddr_info info = {
		.info.dev = dev,
		.info.extack = extack,
		.dev_addr = addr,
	};
	int rc;

	rc = call_netdevice_notifiers_info(NETDEV_PRE_CHANGEADDR, &info.info);
	return notifier_to_errno(rc);
}
EXPORT_SYMBOL(dev_pre_changeaddr_notify);

int netif_set_mac_address(struct net_device *dev, struct sockaddr *sa,
			  struct netlink_ext_ack *extack)
{
	const struct net_device_ops *ops = dev->netdev_ops;
	int err;

	if (!ops->ndo_set_mac_address)
		return -EOPNOTSUPP;
	if (sa->sa_family != dev->type)
		return -EINVAL;
	if (!netif_device_present(dev))
		return -ENODEV;
	err = dev_pre_changeaddr_notify(dev, sa->sa_data, extack);
	if (err)
		return err;
	if (memcmp(dev->dev_addr, sa->sa_data, dev->addr_len)) {
		err = ops->ndo_set_mac_address(dev, sa);
		if (err)
			return err;
	}
	dev->addr_assign_type = NET_ADDR_SET;
	call_netdevice_notifiers(NETDEV_CHANGEADDR, dev);
	add_device_randomness(dev->dev_addr, dev->addr_len);
	return 0;
}

DECLARE_RWSEM(dev_addr_sem);

int dev_get_mac_address(struct sockaddr *sa, struct net *net, char *dev_name)
{
	size_t size = sizeof(sa->sa_data_min);
	struct net_device *dev;
	int ret = 0;

	down_read(&dev_addr_sem);
	rcu_read_lock();

	dev = dev_get_by_name_rcu(net, dev_name);
	if (!dev) {
		ret = -ENODEV;
		goto unlock;
	}
	if (!dev->addr_len)
		memset(sa->sa_data, 0, size);
	else
		memcpy(sa->sa_data, dev->dev_addr,
		       min_t(size_t, size, dev->addr_len));
	sa->sa_family = dev->type;

unlock:
	rcu_read_unlock();
	up_read(&dev_addr_sem);
	return ret;
}
EXPORT_SYMBOL(dev_get_mac_address);

int netif_change_carrier(struct net_device *dev, bool new_carrier)
{
	const struct net_device_ops *ops = dev->netdev_ops;

	if (!ops->ndo_change_carrier)
		return -EOPNOTSUPP;
	if (!netif_device_present(dev))
		return -ENODEV;
	return ops->ndo_change_carrier(dev, new_carrier);
}

/**
 *	dev_get_phys_port_id - Get device physical port ID
 *	@dev: device
 *	@ppid: port ID
 *
 *	Get device physical port ID
 */
int dev_get_phys_port_id(struct net_device *dev,
			 struct netdev_phys_item_id *ppid)
{
	const struct net_device_ops *ops = dev->netdev_ops;

	if (!ops->ndo_get_phys_port_id)
		return -EOPNOTSUPP;
	return ops->ndo_get_phys_port_id(dev, ppid);
}

/**
 *	dev_get_phys_port_name - Get device physical port name
 *	@dev: device
 *	@name: port name
 *	@len: limit of bytes to copy to name
 *
 *	Get device physical port name
 */
int dev_get_phys_port_name(struct net_device *dev,
			   char *name, size_t len)
{
	const struct net_device_ops *ops = dev->netdev_ops;
	int err;

	if (ops->ndo_get_phys_port_name) {
		err = ops->ndo_get_phys_port_name(dev, name, len);
		if (err != -EOPNOTSUPP)
			return err;
	}
	return devlink_compat_phys_port_name_get(dev, name, len);
}

/**
 *	dev_get_port_parent_id - Get the device's port parent identifier
 *	@dev: network device
 *	@ppid: pointer to a storage for the port's parent identifier
 *	@recurse: allow/disallow recursion to lower devices
 *
 *	Get the devices's port parent identifier
 */
int dev_get_port_parent_id(struct net_device *dev,
			   struct netdev_phys_item_id *ppid,
			   bool recurse)
{
	const struct net_device_ops *ops = dev->netdev_ops;
	struct netdev_phys_item_id first = { };
	struct net_device *lower_dev;
	struct list_head *iter;
	int err;

	if (ops->ndo_get_port_parent_id) {
		err = ops->ndo_get_port_parent_id(dev, ppid);
		if (err != -EOPNOTSUPP)
			return err;
	}

	err = devlink_compat_switch_id_get(dev, ppid);
	if (!recurse || err != -EOPNOTSUPP)
		return err;

	netdev_for_each_lower_dev(dev, lower_dev, iter) {
		err = dev_get_port_parent_id(lower_dev, ppid, true);
		if (err)
			break;
		if (!first.id_len)
			first = *ppid;
		else if (memcmp(&first, ppid, sizeof(*ppid)))
			return -EOPNOTSUPP;
	}

	return err;
}
EXPORT_SYMBOL(dev_get_port_parent_id);

/**
 *	netdev_port_same_parent_id - Indicate if two network devices have
 *	the same port parent identifier
 *	@a: first network device
 *	@b: second network device
 */
bool netdev_port_same_parent_id(struct net_device *a, struct net_device *b)
{
	struct netdev_phys_item_id a_id = { };
	struct netdev_phys_item_id b_id = { };

	if (dev_get_port_parent_id(a, &a_id, true) ||
	    dev_get_port_parent_id(b, &b_id, true))
		return false;

	return netdev_phys_item_id_same(&a_id, &b_id);
}
EXPORT_SYMBOL(netdev_port_same_parent_id);

int netif_change_proto_down(struct net_device *dev, bool proto_down)
{
	if (!dev->change_proto_down)
		return -EOPNOTSUPP;
	if (!netif_device_present(dev))
		return -ENODEV;
	if (proto_down)
		netif_carrier_off(dev);
	else
		netif_carrier_on(dev);
	WRITE_ONCE(dev->proto_down, proto_down);
	return 0;
}

/**
 *	netdev_change_proto_down_reason_locked - proto down reason
 *
 *	@dev: device
 *	@mask: proto down mask
 *	@value: proto down value
 */
void netdev_change_proto_down_reason_locked(struct net_device *dev,
					    unsigned long mask, u32 value)
{
	u32 proto_down_reason;
	int b;

	if (!mask) {
		proto_down_reason = value;
	} else {
		proto_down_reason = dev->proto_down_reason;
		for_each_set_bit(b, &mask, 32) {
			if (value & (1 << b))
				proto_down_reason |= BIT(b);
			else
				proto_down_reason &= ~BIT(b);
		}
	}
	WRITE_ONCE(dev->proto_down_reason, proto_down_reason);
}

struct bpf_xdp_link {
	struct bpf_link link;
	struct net_device *dev; /* protected by rtnl_lock, no refcnt held */
	int flags;
};

static enum bpf_xdp_mode dev_xdp_mode(struct net_device *dev, u32 flags)
{
	if (flags & XDP_FLAGS_HW_MODE)
		return XDP_MODE_HW;
	if (flags & XDP_FLAGS_DRV_MODE)
		return XDP_MODE_DRV;
	if (flags & XDP_FLAGS_SKB_MODE)
		return XDP_MODE_SKB;
	return dev->netdev_ops->ndo_bpf ? XDP_MODE_DRV : XDP_MODE_SKB;
}

static bpf_op_t dev_xdp_bpf_op(struct net_device *dev, enum bpf_xdp_mode mode)
{
	switch (mode) {
	case XDP_MODE_SKB:
		return generic_xdp_install;
	case XDP_MODE_DRV:
	case XDP_MODE_HW:
		return dev->netdev_ops->ndo_bpf;
	default:
		return NULL;
	}
}

static struct bpf_xdp_link *dev_xdp_link(struct net_device *dev,
					 enum bpf_xdp_mode mode)
{
	return dev->xdp_state[mode].link;
}

static struct bpf_prog *dev_xdp_prog(struct net_device *dev,
				     enum bpf_xdp_mode mode)
{
	struct bpf_xdp_link *link = dev_xdp_link(dev, mode);

	if (link)
		return link->link.prog;
	return dev->xdp_state[mode].prog;
}

u8 dev_xdp_prog_count(struct net_device *dev)
{
	u8 count = 0;
	int i;

	for (i = 0; i < __MAX_XDP_MODE; i++)
		if (dev->xdp_state[i].prog || dev->xdp_state[i].link)
			count++;
	return count;
}
EXPORT_SYMBOL_GPL(dev_xdp_prog_count);

u8 dev_xdp_sb_prog_count(struct net_device *dev)
{
	u8 count = 0;
	int i;

	for (i = 0; i < __MAX_XDP_MODE; i++)
		if (dev->xdp_state[i].prog &&
		    !dev->xdp_state[i].prog->aux->xdp_has_frags)
			count++;
	return count;
}

int netif_xdp_propagate(struct net_device *dev, struct netdev_bpf *bpf)
{
	if (!dev->netdev_ops->ndo_bpf)
		return -EOPNOTSUPP;

	if (dev->cfg->hds_config == ETHTOOL_TCP_DATA_SPLIT_ENABLED &&
	    bpf->command == XDP_SETUP_PROG &&
	    bpf->prog && !bpf->prog->aux->xdp_has_frags) {
		NL_SET_ERR_MSG(bpf->extack,
			       "unable to propagate XDP to device using tcp-data-split");
		return -EBUSY;
	}

	if (dev_get_min_mp_channel_count(dev)) {
		NL_SET_ERR_MSG(bpf->extack, "unable to propagate XDP to device using memory provider");
		return -EBUSY;
	}

	return dev->netdev_ops->ndo_bpf(dev, bpf);
}

u32 dev_xdp_prog_id(struct net_device *dev, enum bpf_xdp_mode mode)
{
	struct bpf_prog *prog = dev_xdp_prog(dev, mode);

	return prog ? prog->aux->id : 0;
}

static void dev_xdp_set_link(struct net_device *dev, enum bpf_xdp_mode mode,
			     struct bpf_xdp_link *link)
{
	dev->xdp_state[mode].link = link;
	dev->xdp_state[mode].prog = NULL;
}

static void dev_xdp_set_prog(struct net_device *dev, enum bpf_xdp_mode mode,
			     struct bpf_prog *prog)
{
	dev->xdp_state[mode].link = NULL;
	dev->xdp_state[mode].prog = prog;
}

static int dev_xdp_install(struct net_device *dev, enum bpf_xdp_mode mode,
			   bpf_op_t bpf_op, struct netlink_ext_ack *extack,
			   u32 flags, struct bpf_prog *prog)
{
	struct netdev_bpf xdp;
	int err;

	netdev_ops_assert_locked(dev);

	if (dev->cfg->hds_config == ETHTOOL_TCP_DATA_SPLIT_ENABLED &&
	    prog && !prog->aux->xdp_has_frags) {
		NL_SET_ERR_MSG(extack, "unable to install XDP to device using tcp-data-split");
		return -EBUSY;
	}

	if (dev_get_min_mp_channel_count(dev)) {
		NL_SET_ERR_MSG(extack, "unable to install XDP to device using memory provider");
		return -EBUSY;
	}

	memset(&xdp, 0, sizeof(xdp));
	xdp.command = mode == XDP_MODE_HW ? XDP_SETUP_PROG_HW : XDP_SETUP_PROG;
	xdp.extack = extack;
	xdp.flags = flags;
	xdp.prog = prog;

	/* Drivers assume refcnt is already incremented (i.e, prog pointer is
	 * "moved" into driver), so they don't increment it on their own, but
	 * they do decrement refcnt when program is detached or replaced.
	 * Given net_device also owns link/prog, we need to bump refcnt here
	 * to prevent drivers from underflowing it.
	 */
	if (prog)
		bpf_prog_inc(prog);
	err = bpf_op(dev, &xdp);
	if (err) {
		if (prog)
			bpf_prog_put(prog);
		return err;
	}

	if (mode != XDP_MODE_HW)
		bpf_prog_change_xdp(dev_xdp_prog(dev, mode), prog);

	return 0;
}

static void dev_xdp_uninstall(struct net_device *dev)
{
	struct bpf_xdp_link *link;
	struct bpf_prog *prog;
	enum bpf_xdp_mode mode;
	bpf_op_t bpf_op;

	ASSERT_RTNL();

	for (mode = XDP_MODE_SKB; mode < __MAX_XDP_MODE; mode++) {
		prog = dev_xdp_prog(dev, mode);
		if (!prog)
			continue;

		bpf_op = dev_xdp_bpf_op(dev, mode);
		if (!bpf_op)
			continue;

		WARN_ON(dev_xdp_install(dev, mode, bpf_op, NULL, 0, NULL));

		/* auto-detach link from net device */
		link = dev_xdp_link(dev, mode);
		if (link)
			link->dev = NULL;
		else
			bpf_prog_put(prog);

		dev_xdp_set_link(dev, mode, NULL);
	}
}

static int dev_xdp_attach(struct net_device *dev, struct netlink_ext_ack *extack,
			  struct bpf_xdp_link *link, struct bpf_prog *new_prog,
			  struct bpf_prog *old_prog, u32 flags)
{
	unsigned int num_modes = hweight32(flags & XDP_FLAGS_MODES);
	struct bpf_prog *cur_prog;
	struct net_device *upper;
	struct list_head *iter;
	enum bpf_xdp_mode mode;
	bpf_op_t bpf_op;
	int err;

	ASSERT_RTNL();

	/* either link or prog attachment, never both */
	if (link && (new_prog || old_prog))
		return -EINVAL;
	/* link supports only XDP mode flags */
	if (link && (flags & ~XDP_FLAGS_MODES)) {
		NL_SET_ERR_MSG(extack, "Invalid XDP flags for BPF link attachment");
		return -EINVAL;
	}
	/* just one XDP mode bit should be set, zero defaults to drv/skb mode */
	if (num_modes > 1) {
		NL_SET_ERR_MSG(extack, "Only one XDP mode flag can be set");
		return -EINVAL;
	}
	/* avoid ambiguity if offload + drv/skb mode progs are both loaded */
	if (!num_modes && dev_xdp_prog_count(dev) > 1) {
		NL_SET_ERR_MSG(extack,
			       "More than one program loaded, unset mode is ambiguous");
		return -EINVAL;
	}
	/* old_prog != NULL implies XDP_FLAGS_REPLACE is set */
	if (old_prog && !(flags & XDP_FLAGS_REPLACE)) {
		NL_SET_ERR_MSG(extack, "XDP_FLAGS_REPLACE is not specified");
		return -EINVAL;
	}

	mode = dev_xdp_mode(dev, flags);
	/* can't replace attached link */
	if (dev_xdp_link(dev, mode)) {
		NL_SET_ERR_MSG(extack, "Can't replace active BPF XDP link");
		return -EBUSY;
	}

	/* don't allow if an upper device already has a program */
	netdev_for_each_upper_dev_rcu(dev, upper, iter) {
		if (dev_xdp_prog_count(upper) > 0) {
			NL_SET_ERR_MSG(extack, "Cannot attach when an upper device already has a program");
			return -EEXIST;
		}
	}

	cur_prog = dev_xdp_prog(dev, mode);
	/* can't replace attached prog with link */
	if (link && cur_prog) {
		NL_SET_ERR_MSG(extack, "Can't replace active XDP program with BPF link");
		return -EBUSY;
	}
	if ((flags & XDP_FLAGS_REPLACE) && cur_prog != old_prog) {
		NL_SET_ERR_MSG(extack, "Active program does not match expected");
		return -EEXIST;
	}

	/* put effective new program into new_prog */
	if (link)
		new_prog = link->link.prog;

	if (new_prog) {
		bool offload = mode == XDP_MODE_HW;
		enum bpf_xdp_mode other_mode = mode == XDP_MODE_SKB
					       ? XDP_MODE_DRV : XDP_MODE_SKB;

		if ((flags & XDP_FLAGS_UPDATE_IF_NOEXIST) && cur_prog) {
			NL_SET_ERR_MSG(extack, "XDP program already attached");
			return -EBUSY;
		}
		if (!offload && dev_xdp_prog(dev, other_mode)) {
			NL_SET_ERR_MSG(extack, "Native and generic XDP can't be active at the same time");
			return -EEXIST;
		}
		if (!offload && bpf_prog_is_offloaded(new_prog->aux)) {
			NL_SET_ERR_MSG(extack, "Using offloaded program without HW_MODE flag is not supported");
			return -EINVAL;
		}
		if (bpf_prog_is_dev_bound(new_prog->aux) && !bpf_offload_dev_match(new_prog, dev)) {
			NL_SET_ERR_MSG(extack, "Program bound to different device");
			return -EINVAL;
		}
		if (bpf_prog_is_dev_bound(new_prog->aux) && mode == XDP_MODE_SKB) {
			NL_SET_ERR_MSG(extack, "Can't attach device-bound programs in generic mode");
			return -EINVAL;
		}
		if (new_prog->expected_attach_type == BPF_XDP_DEVMAP) {
			NL_SET_ERR_MSG(extack, "BPF_XDP_DEVMAP programs can not be attached to a device");
			return -EINVAL;
		}
		if (new_prog->expected_attach_type == BPF_XDP_CPUMAP) {
			NL_SET_ERR_MSG(extack, "BPF_XDP_CPUMAP programs can not be attached to a device");
			return -EINVAL;
		}
	}

	/* don't call drivers if the effective program didn't change */
	if (new_prog != cur_prog) {
		bpf_op = dev_xdp_bpf_op(dev, mode);
		if (!bpf_op) {
			NL_SET_ERR_MSG(extack, "Underlying driver does not support XDP in native mode");
			return -EOPNOTSUPP;
		}

		err = dev_xdp_install(dev, mode, bpf_op, extack, flags, new_prog);
		if (err)
			return err;
	}

	if (link)
		dev_xdp_set_link(dev, mode, link);
	else
		dev_xdp_set_prog(dev, mode, new_prog);
	if (cur_prog)
		bpf_prog_put(cur_prog);

	return 0;
}

static int dev_xdp_attach_link(struct net_device *dev,
			       struct netlink_ext_ack *extack,
			       struct bpf_xdp_link *link)
{
	return dev_xdp_attach(dev, extack, link, NULL, NULL, link->flags);
}

static int dev_xdp_detach_link(struct net_device *dev,
			       struct netlink_ext_ack *extack,
			       struct bpf_xdp_link *link)
{
	enum bpf_xdp_mode mode;
	bpf_op_t bpf_op;

	ASSERT_RTNL();

	mode = dev_xdp_mode(dev, link->flags);
	if (dev_xdp_link(dev, mode) != link)
		return -EINVAL;

	bpf_op = dev_xdp_bpf_op(dev, mode);
	WARN_ON(dev_xdp_install(dev, mode, bpf_op, NULL, 0, NULL));
	dev_xdp_set_link(dev, mode, NULL);
	return 0;
}

static void bpf_xdp_link_release(struct bpf_link *link)
{
	struct bpf_xdp_link *xdp_link = container_of(link, struct bpf_xdp_link, link);

	rtnl_lock();

	/* if racing with net_device's tear down, xdp_link->dev might be
	 * already NULL, in which case link was already auto-detached
	 */
	if (xdp_link->dev) {
		netdev_lock_ops(xdp_link->dev);
		WARN_ON(dev_xdp_detach_link(xdp_link->dev, NULL, xdp_link));
		netdev_unlock_ops(xdp_link->dev);
		xdp_link->dev = NULL;
	}

	rtnl_unlock();
}

static int bpf_xdp_link_detach(struct bpf_link *link)
{
	bpf_xdp_link_release(link);
	return 0;
}

static void bpf_xdp_link_dealloc(struct bpf_link *link)
{
	struct bpf_xdp_link *xdp_link = container_of(link, struct bpf_xdp_link, link);

	kfree(xdp_link);
}

static void bpf_xdp_link_show_fdinfo(const struct bpf_link *link,
				     struct seq_file *seq)
{
	struct bpf_xdp_link *xdp_link = container_of(link, struct bpf_xdp_link, link);
	u32 ifindex = 0;

	rtnl_lock();
	if (xdp_link->dev)
		ifindex = xdp_link->dev->ifindex;
	rtnl_unlock();

	seq_printf(seq, "ifindex:\t%u\n", ifindex);
}

static int bpf_xdp_link_fill_link_info(const struct bpf_link *link,
				       struct bpf_link_info *info)
{
	struct bpf_xdp_link *xdp_link = container_of(link, struct bpf_xdp_link, link);
	u32 ifindex = 0;

	rtnl_lock();
	if (xdp_link->dev)
		ifindex = xdp_link->dev->ifindex;
	rtnl_unlock();

	info->xdp.ifindex = ifindex;
	return 0;
}

static int bpf_xdp_link_update(struct bpf_link *link, struct bpf_prog *new_prog,
			       struct bpf_prog *old_prog)
{
	struct bpf_xdp_link *xdp_link = container_of(link, struct bpf_xdp_link, link);
	enum bpf_xdp_mode mode;
	bpf_op_t bpf_op;
	int err = 0;

	rtnl_lock();

	/* link might have been auto-released already, so fail */
	if (!xdp_link->dev) {
		err = -ENOLINK;
		goto out_unlock;
	}

	if (old_prog && link->prog != old_prog) {
		err = -EPERM;
		goto out_unlock;
	}
	old_prog = link->prog;
	if (old_prog->type != new_prog->type ||
	    old_prog->expected_attach_type != new_prog->expected_attach_type) {
		err = -EINVAL;
		goto out_unlock;
	}

	if (old_prog == new_prog) {
		/* no-op, don't disturb drivers */
		bpf_prog_put(new_prog);
		goto out_unlock;
	}

	netdev_lock_ops(xdp_link->dev);
	mode = dev_xdp_mode(xdp_link->dev, xdp_link->flags);
	bpf_op = dev_xdp_bpf_op(xdp_link->dev, mode);
	err = dev_xdp_install(xdp_link->dev, mode, bpf_op, NULL,
			      xdp_link->flags, new_prog);
	netdev_unlock_ops(xdp_link->dev);
	if (err)
		goto out_unlock;

	old_prog = xchg(&link->prog, new_prog);
	bpf_prog_put(old_prog);

out_unlock:
	rtnl_unlock();
	return err;
}

static const struct bpf_link_ops bpf_xdp_link_lops = {
	.release = bpf_xdp_link_release,
	.dealloc = bpf_xdp_link_dealloc,
	.detach = bpf_xdp_link_detach,
	.show_fdinfo = bpf_xdp_link_show_fdinfo,
	.fill_link_info = bpf_xdp_link_fill_link_info,
	.update_prog = bpf_xdp_link_update,
};

int bpf_xdp_link_attach(const union bpf_attr *attr, struct bpf_prog *prog)
{
	struct net *net = current->nsproxy->net_ns;
	struct bpf_link_primer link_primer;
	struct netlink_ext_ack extack = {};
	struct bpf_xdp_link *link;
	struct net_device *dev;
	int err, fd;

	rtnl_lock();
	dev = dev_get_by_index(net, attr->link_create.target_ifindex);
	if (!dev) {
		rtnl_unlock();
		return -EINVAL;
	}

	link = kzalloc(sizeof(*link), GFP_USER);
	if (!link) {
		err = -ENOMEM;
		goto unlock;
	}

	bpf_link_init(&link->link, BPF_LINK_TYPE_XDP, &bpf_xdp_link_lops, prog);
	link->dev = dev;
	link->flags = attr->link_create.flags;

	err = bpf_link_prime(&link->link, &link_primer);
	if (err) {
		kfree(link);
		goto unlock;
	}

	err = dev_xdp_attach_link(dev, &extack, link);
	rtnl_unlock();

	if (err) {
		link->dev = NULL;
		bpf_link_cleanup(&link_primer);
		trace_bpf_xdp_link_attach_failed(extack._msg);
		goto out_put_dev;
	}

	fd = bpf_link_settle(&link_primer);
	/* link itself doesn't hold dev's refcnt to not complicate shutdown */
	dev_put(dev);
	return fd;

unlock:
	rtnl_unlock();

out_put_dev:
	dev_put(dev);
	return err;
}

/**
 *	dev_change_xdp_fd - set or clear a bpf program for a device rx path
 *	@dev: device
 *	@extack: netlink extended ack
 *	@fd: new program fd or negative value to clear
 *	@expected_fd: old program fd that userspace expects to replace or clear
 *	@flags: xdp-related flags
 *
 *	Set or clear a bpf program for a device
 */
int dev_change_xdp_fd(struct net_device *dev, struct netlink_ext_ack *extack,
		      int fd, int expected_fd, u32 flags)
{
	enum bpf_xdp_mode mode = dev_xdp_mode(dev, flags);
	struct bpf_prog *new_prog = NULL, *old_prog = NULL;
	int err;

	ASSERT_RTNL();

	if (fd >= 0) {
		new_prog = bpf_prog_get_type_dev(fd, BPF_PROG_TYPE_XDP,
						 mode != XDP_MODE_SKB);
		if (IS_ERR(new_prog))
			return PTR_ERR(new_prog);
	}

	if (expected_fd >= 0) {
		old_prog = bpf_prog_get_type_dev(expected_fd, BPF_PROG_TYPE_XDP,
						 mode != XDP_MODE_SKB);
		if (IS_ERR(old_prog)) {
			err = PTR_ERR(old_prog);
			old_prog = NULL;
			goto err_out;
		}
	}

	err = dev_xdp_attach(dev, extack, NULL, new_prog, old_prog, flags);

err_out:
	if (err && new_prog)
		bpf_prog_put(new_prog);
	if (old_prog)
		bpf_prog_put(old_prog);
	return err;
}

u32 dev_get_min_mp_channel_count(const struct net_device *dev)
{
	int i;

	netdev_ops_assert_locked(dev);

	for (i = dev->real_num_rx_queues - 1; i >= 0; i--)
		if (dev->_rx[i].mp_params.mp_priv)
			/* The channel count is the idx plus 1. */
			return i + 1;

	return 0;
}

/**
 * dev_index_reserve() - allocate an ifindex in a namespace
 * @net: the applicable net namespace
 * @ifindex: requested ifindex, pass %0 to get one allocated
 *
 * Allocate a ifindex for a new device. Caller must either use the ifindex
 * to store the device (via list_netdevice()) or call dev_index_release()
 * to give the index up.
 *
 * Return: a suitable unique value for a new device interface number or -errno.
 */
static int dev_index_reserve(struct net *net, u32 ifindex)
{
	int err;

	if (ifindex > INT_MAX) {
		DEBUG_NET_WARN_ON_ONCE(1);
		return -EINVAL;
	}

	if (!ifindex)
		err = xa_alloc_cyclic(&net->dev_by_index, &ifindex, NULL,
				      xa_limit_31b, &net->ifindex, GFP_KERNEL);
	else
		err = xa_insert(&net->dev_by_index, ifindex, NULL, GFP_KERNEL);
	if (err < 0)
		return err;

	return ifindex;
}

static void dev_index_release(struct net *net, int ifindex)
{
	/* Expect only unused indexes, unlist_netdevice() removes the used */
	WARN_ON(xa_erase(&net->dev_by_index, ifindex));
}

static bool from_cleanup_net(void)
{
#ifdef CONFIG_NET_NS
	return current == cleanup_net_task;
#else
	return false;
#endif
}

/* Delayed registration/unregisteration */
LIST_HEAD(net_todo_list);
DECLARE_WAIT_QUEUE_HEAD(netdev_unregistering_wq);
atomic_t dev_unreg_count = ATOMIC_INIT(0);

static void net_set_todo(struct net_device *dev)
{
	list_add_tail(&dev->todo_list, &net_todo_list);
}

static netdev_features_t netdev_sync_upper_features(struct net_device *lower,
	struct net_device *upper, netdev_features_t features)
{
	netdev_features_t upper_disables = NETIF_F_UPPER_DISABLES;
	netdev_features_t feature;
	int feature_bit;

	for_each_netdev_feature(upper_disables, feature_bit) {
		feature = __NETIF_F_BIT(feature_bit);
		if (!(upper->wanted_features & feature)
		    && (features & feature)) {
			netdev_dbg(lower, "Dropping feature %pNF, upper dev %s has it off.\n",
				   &feature, upper->name);
			features &= ~feature;
		}
	}

	return features;
}

static void netdev_sync_lower_features(struct net_device *upper,
	struct net_device *lower, netdev_features_t features)
{
	netdev_features_t upper_disables = NETIF_F_UPPER_DISABLES;
	netdev_features_t feature;
	int feature_bit;

	for_each_netdev_feature(upper_disables, feature_bit) {
		feature = __NETIF_F_BIT(feature_bit);
		if (!(features & feature) && (lower->features & feature)) {
			netdev_dbg(upper, "Disabling feature %pNF on lower dev %s.\n",
				   &feature, lower->name);
			lower->wanted_features &= ~feature;
			__netdev_update_features(lower);

			if (unlikely(lower->features & feature))
				netdev_WARN(upper, "failed to disable %pNF on %s!\n",
					    &feature, lower->name);
			else
				netdev_features_change(lower);
		}
	}
}

static bool netdev_has_ip_or_hw_csum(netdev_features_t features)
{
	netdev_features_t ip_csum_mask = NETIF_F_IP_CSUM | NETIF_F_IPV6_CSUM;
	bool ip_csum = (features & ip_csum_mask) == ip_csum_mask;
	bool hw_csum = features & NETIF_F_HW_CSUM;

	return ip_csum || hw_csum;
}

static netdev_features_t netdev_fix_features(struct net_device *dev,
	netdev_features_t features)
{
	/* Fix illegal checksum combinations */
	if ((features & NETIF_F_HW_CSUM) &&
	    (features & (NETIF_F_IP_CSUM|NETIF_F_IPV6_CSUM))) {
		netdev_warn(dev, "mixed HW and IP checksum settings.\n");
		features &= ~(NETIF_F_IP_CSUM|NETIF_F_IPV6_CSUM);
	}

	/* TSO requires that SG is present as well. */
	if ((features & NETIF_F_ALL_TSO) && !(features & NETIF_F_SG)) {
		netdev_dbg(dev, "Dropping TSO features since no SG feature.\n");
		features &= ~NETIF_F_ALL_TSO;
	}

	if ((features & NETIF_F_TSO) && !(features & NETIF_F_HW_CSUM) &&
					!(features & NETIF_F_IP_CSUM)) {
		netdev_dbg(dev, "Dropping TSO features since no CSUM feature.\n");
		features &= ~NETIF_F_TSO;
		features &= ~NETIF_F_TSO_ECN;
	}

	if ((features & NETIF_F_TSO6) && !(features & NETIF_F_HW_CSUM) &&
					 !(features & NETIF_F_IPV6_CSUM)) {
		netdev_dbg(dev, "Dropping TSO6 features since no CSUM feature.\n");
		features &= ~NETIF_F_TSO6;
	}

	/* TSO with IPv4 ID mangling requires IPv4 TSO be enabled */
	if ((features & NETIF_F_TSO_MANGLEID) && !(features & NETIF_F_TSO))
		features &= ~NETIF_F_TSO_MANGLEID;

	/* TSO ECN requires that TSO is present as well. */
	if ((features & NETIF_F_ALL_TSO) == NETIF_F_TSO_ECN)
		features &= ~NETIF_F_TSO_ECN;

	/* Software GSO depends on SG. */
	if ((features & NETIF_F_GSO) && !(features & NETIF_F_SG)) {
		netdev_dbg(dev, "Dropping NETIF_F_GSO since no SG feature.\n");
		features &= ~NETIF_F_GSO;
	}

	/* GSO partial features require GSO partial be set */
	if ((features & dev->gso_partial_features) &&
	    !(features & NETIF_F_GSO_PARTIAL)) {
		netdev_dbg(dev,
			   "Dropping partially supported GSO features since no GSO partial.\n");
		features &= ~dev->gso_partial_features;
	}

	if (!(features & NETIF_F_RXCSUM)) {
		/* NETIF_F_GRO_HW implies doing RXCSUM since every packet
		 * successfully merged by hardware must also have the
		 * checksum verified by hardware.  If the user does not
		 * want to enable RXCSUM, logically, we should disable GRO_HW.
		 */
		if (features & NETIF_F_GRO_HW) {
			netdev_dbg(dev, "Dropping NETIF_F_GRO_HW since no RXCSUM feature.\n");
			features &= ~NETIF_F_GRO_HW;
		}
	}

	/* LRO/HW-GRO features cannot be combined with RX-FCS */
	if (features & NETIF_F_RXFCS) {
		if (features & NETIF_F_LRO) {
			netdev_dbg(dev, "Dropping LRO feature since RX-FCS is requested.\n");
			features &= ~NETIF_F_LRO;
		}

		if (features & NETIF_F_GRO_HW) {
			netdev_dbg(dev, "Dropping HW-GRO feature since RX-FCS is requested.\n");
			features &= ~NETIF_F_GRO_HW;
		}
	}

	if ((features & NETIF_F_GRO_HW) && (features & NETIF_F_LRO)) {
		netdev_dbg(dev, "Dropping LRO feature since HW-GRO is requested.\n");
		features &= ~NETIF_F_LRO;
	}

	if ((features & NETIF_F_HW_TLS_TX) && !netdev_has_ip_or_hw_csum(features)) {
		netdev_dbg(dev, "Dropping TLS TX HW offload feature since no CSUM feature.\n");
		features &= ~NETIF_F_HW_TLS_TX;
	}

	if ((features & NETIF_F_HW_TLS_RX) && !(features & NETIF_F_RXCSUM)) {
		netdev_dbg(dev, "Dropping TLS RX HW offload feature since no RXCSUM feature.\n");
		features &= ~NETIF_F_HW_TLS_RX;
	}

	if ((features & NETIF_F_GSO_UDP_L4) && !netdev_has_ip_or_hw_csum(features)) {
		netdev_dbg(dev, "Dropping USO feature since no CSUM feature.\n");
		features &= ~NETIF_F_GSO_UDP_L4;
	}

	return features;
}

int __netdev_update_features(struct net_device *dev)
{
	struct net_device *upper, *lower;
	netdev_features_t features;
	struct list_head *iter;
	int err = -1;

	ASSERT_RTNL();
	netdev_ops_assert_locked(dev);

	features = netdev_get_wanted_features(dev);

	if (dev->netdev_ops->ndo_fix_features)
		features = dev->netdev_ops->ndo_fix_features(dev, features);

	/* driver might be less strict about feature dependencies */
	features = netdev_fix_features(dev, features);

	/* some features can't be enabled if they're off on an upper device */
	netdev_for_each_upper_dev_rcu(dev, upper, iter)
		features = netdev_sync_upper_features(dev, upper, features);

	if (dev->features == features)
		goto sync_lower;

	netdev_dbg(dev, "Features changed: %pNF -> %pNF\n",
		&dev->features, &features);

	if (dev->netdev_ops->ndo_set_features)
		err = dev->netdev_ops->ndo_set_features(dev, features);
	else
		err = 0;

	if (unlikely(err < 0)) {
		netdev_err(dev,
			"set_features() failed (%d); wanted %pNF, left %pNF\n",
			err, &features, &dev->features);
		/* return non-0 since some features might have changed and
		 * it's better to fire a spurious notification than miss it
		 */
		return -1;
	}

sync_lower:
	/* some features must be disabled on lower devices when disabled
	 * on an upper device (think: bonding master or bridge)
	 */
	netdev_for_each_lower_dev(dev, lower, iter)
		netdev_sync_lower_features(dev, lower, features);

	if (!err) {
		netdev_features_t diff = features ^ dev->features;

		if (diff & NETIF_F_RX_UDP_TUNNEL_PORT) {
			/* udp_tunnel_{get,drop}_rx_info both need
			 * NETIF_F_RX_UDP_TUNNEL_PORT enabled on the
			 * device, or they won't do anything.
			 * Thus we need to update dev->features
			 * *before* calling udp_tunnel_get_rx_info,
			 * but *after* calling udp_tunnel_drop_rx_info.
			 */
			if (features & NETIF_F_RX_UDP_TUNNEL_PORT) {
				dev->features = features;
				udp_tunnel_get_rx_info(dev);
			} else {
				udp_tunnel_drop_rx_info(dev);
			}
		}

		if (diff & NETIF_F_HW_VLAN_CTAG_FILTER) {
			if (features & NETIF_F_HW_VLAN_CTAG_FILTER) {
				dev->features = features;
				err |= vlan_get_rx_ctag_filter_info(dev);
			} else {
				vlan_drop_rx_ctag_filter_info(dev);
			}
		}

		if (diff & NETIF_F_HW_VLAN_STAG_FILTER) {
			if (features & NETIF_F_HW_VLAN_STAG_FILTER) {
				dev->features = features;
				err |= vlan_get_rx_stag_filter_info(dev);
			} else {
				vlan_drop_rx_stag_filter_info(dev);
			}
		}

		dev->features = features;
	}

	return err < 0 ? 0 : 1;
}

/**
 *	netdev_update_features - recalculate device features
 *	@dev: the device to check
 *
 *	Recalculate dev->features set and send notifications if it
 *	has changed. Should be called after driver or hardware dependent
 *	conditions might have changed that influence the features.
 */
void netdev_update_features(struct net_device *dev)
{
	if (__netdev_update_features(dev))
		netdev_features_change(dev);
}
EXPORT_SYMBOL(netdev_update_features);

/**
 *	netdev_change_features - recalculate device features
 *	@dev: the device to check
 *
 *	Recalculate dev->features set and send notifications even
 *	if they have not changed. Should be called instead of
 *	netdev_update_features() if also dev->vlan_features might
 *	have changed to allow the changes to be propagated to stacked
 *	VLAN devices.
 */
void netdev_change_features(struct net_device *dev)
{
	__netdev_update_features(dev);
	netdev_features_change(dev);
}
EXPORT_SYMBOL(netdev_change_features);

/**
 *	netif_stacked_transfer_operstate -	transfer operstate
 *	@rootdev: the root or lower level device to transfer state from
 *	@dev: the device to transfer operstate to
 *
 *	Transfer operational state from root to device. This is normally
 *	called when a stacking relationship exists between the root
 *	device and the device(a leaf device).
 */
void netif_stacked_transfer_operstate(const struct net_device *rootdev,
					struct net_device *dev)
{
	if (rootdev->operstate == IF_OPER_DORMANT)
		netif_dormant_on(dev);
	else
		netif_dormant_off(dev);

	if (rootdev->operstate == IF_OPER_TESTING)
		netif_testing_on(dev);
	else
		netif_testing_off(dev);

	if (netif_carrier_ok(rootdev))
		netif_carrier_on(dev);
	else
		netif_carrier_off(dev);
}
EXPORT_SYMBOL(netif_stacked_transfer_operstate);

static int netif_alloc_rx_queues(struct net_device *dev)
{
	unsigned int i, count = dev->num_rx_queues;
	struct netdev_rx_queue *rx;
	size_t sz = count * sizeof(*rx);
	int err = 0;

	BUG_ON(count < 1);

	rx = kvzalloc(sz, GFP_KERNEL_ACCOUNT | __GFP_RETRY_MAYFAIL);
	if (!rx)
		return -ENOMEM;

	dev->_rx = rx;

	for (i = 0; i < count; i++) {
		rx[i].dev = dev;

		/* XDP RX-queue setup */
		err = xdp_rxq_info_reg(&rx[i].xdp_rxq, dev, i, 0);
		if (err < 0)
			goto err_rxq_info;
	}
	return 0;

err_rxq_info:
	/* Rollback successful reg's and free other resources */
	while (i--)
		xdp_rxq_info_unreg(&rx[i].xdp_rxq);
	kvfree(dev->_rx);
	dev->_rx = NULL;
	return err;
}

static void netif_free_rx_queues(struct net_device *dev)
{
	unsigned int i, count = dev->num_rx_queues;

	/* netif_alloc_rx_queues alloc failed, resources have been unreg'ed */
	if (!dev->_rx)
		return;

	for (i = 0; i < count; i++)
		xdp_rxq_info_unreg(&dev->_rx[i].xdp_rxq);

	kvfree(dev->_rx);
}

static void netdev_init_one_queue(struct net_device *dev,
				  struct netdev_queue *queue, void *_unused)
{
	/* Initialize queue lock */
	spin_lock_init(&queue->_xmit_lock);
	netdev_set_xmit_lockdep_class(&queue->_xmit_lock, dev->type);
	queue->xmit_lock_owner = -1;
	netdev_queue_numa_node_write(queue, NUMA_NO_NODE);
	queue->dev = dev;
#ifdef CONFIG_BQL
	dql_init(&queue->dql, HZ);
#endif
}

static void netif_free_tx_queues(struct net_device *dev)
{
	kvfree(dev->_tx);
}

static int netif_alloc_netdev_queues(struct net_device *dev)
{
	unsigned int count = dev->num_tx_queues;
	struct netdev_queue *tx;
	size_t sz = count * sizeof(*tx);

	if (count < 1 || count > 0xffff)
		return -EINVAL;

	tx = kvzalloc(sz, GFP_KERNEL_ACCOUNT | __GFP_RETRY_MAYFAIL);
	if (!tx)
		return -ENOMEM;

	dev->_tx = tx;

	netdev_for_each_tx_queue(dev, netdev_init_one_queue, NULL);
	spin_lock_init(&dev->tx_global_lock);

	return 0;
}

void netif_tx_stop_all_queues(struct net_device *dev)
{
	unsigned int i;

	for (i = 0; i < dev->num_tx_queues; i++) {
		struct netdev_queue *txq = netdev_get_tx_queue(dev, i);

		netif_tx_stop_queue(txq);
	}
}
EXPORT_SYMBOL(netif_tx_stop_all_queues);

static int netdev_do_alloc_pcpu_stats(struct net_device *dev)
{
	void __percpu *v;

	/* Drivers implementing ndo_get_peer_dev must support tstat
	 * accounting, so that skb_do_redirect() can bump the dev's
	 * RX stats upon network namespace switch.
	 */
	if (dev->netdev_ops->ndo_get_peer_dev &&
	    dev->pcpu_stat_type != NETDEV_PCPU_STAT_TSTATS)
		return -EOPNOTSUPP;

	switch (dev->pcpu_stat_type) {
	case NETDEV_PCPU_STAT_NONE:
		return 0;
	case NETDEV_PCPU_STAT_LSTATS:
		v = dev->lstats = netdev_alloc_pcpu_stats(struct pcpu_lstats);
		break;
	case NETDEV_PCPU_STAT_TSTATS:
		v = dev->tstats = netdev_alloc_pcpu_stats(struct pcpu_sw_netstats);
		break;
	case NETDEV_PCPU_STAT_DSTATS:
		v = dev->dstats = netdev_alloc_pcpu_stats(struct pcpu_dstats);
		break;
	default:
		return -EINVAL;
	}

	return v ? 0 : -ENOMEM;
}

static void netdev_do_free_pcpu_stats(struct net_device *dev)
{
	switch (dev->pcpu_stat_type) {
	case NETDEV_PCPU_STAT_NONE:
		return;
	case NETDEV_PCPU_STAT_LSTATS:
		free_percpu(dev->lstats);
		break;
	case NETDEV_PCPU_STAT_TSTATS:
		free_percpu(dev->tstats);
		break;
	case NETDEV_PCPU_STAT_DSTATS:
		free_percpu(dev->dstats);
		break;
	}
}

static void netdev_free_phy_link_topology(struct net_device *dev)
{
	struct phy_link_topology *topo = dev->link_topo;

	if (IS_ENABLED(CONFIG_PHYLIB) && topo) {
		xa_destroy(&topo->phys);
		kfree(topo);
		dev->link_topo = NULL;
	}
}

/**
 * register_netdevice() - register a network device
 * @dev: device to register
 *
 * Take a prepared network device structure and make it externally accessible.
 * A %NETDEV_REGISTER message is sent to the netdev notifier chain.
 * Callers must hold the rtnl lock - you may want register_netdev()
 * instead of this.
 */
int register_netdevice(struct net_device *dev)
{
	int ret;
	struct net *net = dev_net(dev);

	BUILD_BUG_ON(sizeof(netdev_features_t) * BITS_PER_BYTE <
		     NETDEV_FEATURE_COUNT);
	BUG_ON(dev_boot_phase);
	ASSERT_RTNL();

	might_sleep();

	/* When net_device's are persistent, this will be fatal. */
	BUG_ON(dev->reg_state != NETREG_UNINITIALIZED);
	BUG_ON(!net);

	ret = ethtool_check_ops(dev->ethtool_ops);
	if (ret)
		return ret;

	/* rss ctx ID 0 is reserved for the default context, start from 1 */
	xa_init_flags(&dev->ethtool->rss_ctx, XA_FLAGS_ALLOC1);
	mutex_init(&dev->ethtool->rss_lock);

	spin_lock_init(&dev->addr_list_lock);
	netdev_set_addr_lockdep_class(dev);

	ret = dev_get_valid_name(net, dev, dev->name);
	if (ret < 0)
		goto out;

	ret = -ENOMEM;
	dev->name_node = netdev_name_node_head_alloc(dev);
	if (!dev->name_node)
		goto out;

	/* Init, if this function is available */
	if (dev->netdev_ops->ndo_init) {
		ret = dev->netdev_ops->ndo_init(dev);
		if (ret) {
			if (ret > 0)
				ret = -EIO;
			goto err_free_name;
		}
	}

	if (((dev->hw_features | dev->features) &
	     NETIF_F_HW_VLAN_CTAG_FILTER) &&
	    (!dev->netdev_ops->ndo_vlan_rx_add_vid ||
	     !dev->netdev_ops->ndo_vlan_rx_kill_vid)) {
		netdev_WARN(dev, "Buggy VLAN acceleration in driver!\n");
		ret = -EINVAL;
		goto err_uninit;
	}

	ret = netdev_do_alloc_pcpu_stats(dev);
	if (ret)
		goto err_uninit;

	ret = dev_index_reserve(net, dev->ifindex);
	if (ret < 0)
		goto err_free_pcpu;
	dev->ifindex = ret;

	/* Transfer changeable features to wanted_features and enable
	 * software offloads (GSO and GRO).
	 */
	dev->hw_features |= (NETIF_F_SOFT_FEATURES | NETIF_F_SOFT_FEATURES_OFF);
	dev->features |= NETIF_F_SOFT_FEATURES;

	if (dev->udp_tunnel_nic_info) {
		dev->features |= NETIF_F_RX_UDP_TUNNEL_PORT;
		dev->hw_features |= NETIF_F_RX_UDP_TUNNEL_PORT;
	}

	dev->wanted_features = dev->features & dev->hw_features;

	if (!(dev->flags & IFF_LOOPBACK))
		dev->hw_features |= NETIF_F_NOCACHE_COPY;

	/* If IPv4 TCP segmentation offload is supported we should also
	 * allow the device to enable segmenting the frame with the option
	 * of ignoring a static IP ID value.  This doesn't enable the
	 * feature itself but allows the user to enable it later.
	 */
	if (dev->hw_features & NETIF_F_TSO)
		dev->hw_features |= NETIF_F_TSO_MANGLEID;
	if (dev->vlan_features & NETIF_F_TSO)
		dev->vlan_features |= NETIF_F_TSO_MANGLEID;
	if (dev->mpls_features & NETIF_F_TSO)
		dev->mpls_features |= NETIF_F_TSO_MANGLEID;
	if (dev->hw_enc_features & NETIF_F_TSO)
		dev->hw_enc_features |= NETIF_F_TSO_MANGLEID;

	/* Make NETIF_F_HIGHDMA inheritable to VLAN devices.
	 */
	dev->vlan_features |= NETIF_F_HIGHDMA;

	/* Make NETIF_F_SG inheritable to tunnel devices.
	 */
	dev->hw_enc_features |= NETIF_F_SG | NETIF_F_GSO_PARTIAL;

	/* Make NETIF_F_SG inheritable to MPLS.
	 */
	dev->mpls_features |= NETIF_F_SG;

	ret = call_netdevice_notifiers(NETDEV_POST_INIT, dev);
	ret = notifier_to_errno(ret);
	if (ret)
		goto err_ifindex_release;

	ret = netdev_register_kobject(dev);

	netdev_lock(dev);
	WRITE_ONCE(dev->reg_state, ret ? NETREG_UNREGISTERED : NETREG_REGISTERED);
	netdev_unlock(dev);

	if (ret)
		goto err_uninit_notify;

	netdev_lock_ops(dev);
	__netdev_update_features(dev);
	netdev_unlock_ops(dev);

	/*
	 *	Default initial state at registry is that the
	 *	device is present.
	 */

	set_bit(__LINK_STATE_PRESENT, &dev->state);

	linkwatch_init_dev(dev);

	dev_init_scheduler(dev);

	netdev_hold(dev, &dev->dev_registered_tracker, GFP_KERNEL);
	list_netdevice(dev);

	add_device_randomness(dev->dev_addr, dev->addr_len);

	/* If the device has permanent device address, driver should
	 * set dev_addr and also addr_assign_type should be set to
	 * NET_ADDR_PERM (default value).
	 */
	if (dev->addr_assign_type == NET_ADDR_PERM)
		memcpy(dev->perm_addr, dev->dev_addr, dev->addr_len);

	/* Notify protocols, that a new device appeared. */
	ret = call_netdevice_notifiers(NETDEV_REGISTER, dev);
	ret = notifier_to_errno(ret);
	if (ret) {
		/* Expect explicit free_netdev() on failure */
		dev->needs_free_netdev = false;
		unregister_netdevice_queue(dev, NULL);
		goto out;
	}
	/*
	 *	Prevent userspace races by waiting until the network
	 *	device is fully setup before sending notifications.
	 */
	if (!dev->rtnl_link_ops ||
	    dev->rtnl_link_state == RTNL_LINK_INITIALIZED)
		rtmsg_ifinfo(RTM_NEWLINK, dev, ~0U, GFP_KERNEL, 0, NULL);

out:
	return ret;

err_uninit_notify:
	call_netdevice_notifiers(NETDEV_PRE_UNINIT, dev);
err_ifindex_release:
	dev_index_release(net, dev->ifindex);
err_free_pcpu:
	netdev_do_free_pcpu_stats(dev);
err_uninit:
	if (dev->netdev_ops->ndo_uninit)
		dev->netdev_ops->ndo_uninit(dev);
	if (dev->priv_destructor)
		dev->priv_destructor(dev);
err_free_name:
	netdev_name_node_free(dev->name_node);
	goto out;
}
EXPORT_SYMBOL(register_netdevice);

/* Initialize the core of a dummy net device.
 * The setup steps dummy netdevs need which normal netdevs get by going
 * through register_netdevice().
 */
static void init_dummy_netdev(struct net_device *dev)
{
	/* make sure we BUG if trying to hit standard
	 * register/unregister code path
	 */
	dev->reg_state = NETREG_DUMMY;

	/* a dummy interface is started by default */
	set_bit(__LINK_STATE_PRESENT, &dev->state);
	set_bit(__LINK_STATE_START, &dev->state);

	/* Note : We dont allocate pcpu_refcnt for dummy devices,
	 * because users of this 'device' dont need to change
	 * its refcount.
	 */
}

/**
 *	register_netdev	- register a network device
 *	@dev: device to register
 *
 *	Take a completed network device structure and add it to the kernel
 *	interfaces. A %NETDEV_REGISTER message is sent to the netdev notifier
 *	chain. 0 is returned on success. A negative errno code is returned
 *	on a failure to set up the device, or if the name is a duplicate.
 *
 *	This is a wrapper around register_netdevice that takes the rtnl semaphore
 *	and expands the device name if you passed a format string to
 *	alloc_netdev.
 */
int register_netdev(struct net_device *dev)
{
	struct net *net = dev_net(dev);
	int err;

	if (rtnl_net_lock_killable(net))
		return -EINTR;

	err = register_netdevice(dev);

	rtnl_net_unlock(net);

	return err;
}
EXPORT_SYMBOL(register_netdev);

int netdev_refcnt_read(const struct net_device *dev)
{
#ifdef CONFIG_PCPU_DEV_REFCNT
	int i, refcnt = 0;

	for_each_possible_cpu(i)
		refcnt += *per_cpu_ptr(dev->pcpu_refcnt, i);
	return refcnt;
#else
	return refcount_read(&dev->dev_refcnt);
#endif
}
EXPORT_SYMBOL(netdev_refcnt_read);

int netdev_unregister_timeout_secs __read_mostly = 10;

#define WAIT_REFS_MIN_MSECS 1
#define WAIT_REFS_MAX_MSECS 250
/**
 * netdev_wait_allrefs_any - wait until all references are gone.
 * @list: list of net_devices to wait on
 *
 * This is called when unregistering network devices.
 *
 * Any protocol or device that holds a reference should register
 * for netdevice notification, and cleanup and put back the
 * reference if they receive an UNREGISTER event.
 * We can get stuck here if buggy protocols don't correctly
 * call dev_put.
 */
static struct net_device *netdev_wait_allrefs_any(struct list_head *list)
{
	unsigned long rebroadcast_time, warning_time;
	struct net_device *dev;
	int wait = 0;

	rebroadcast_time = warning_time = jiffies;

	list_for_each_entry(dev, list, todo_list)
		if (netdev_refcnt_read(dev) == 1)
			return dev;

	while (true) {
		if (time_after(jiffies, rebroadcast_time + 1 * HZ)) {
			rtnl_lock();

			/* Rebroadcast unregister notification */
			list_for_each_entry(dev, list, todo_list)
				call_netdevice_notifiers(NETDEV_UNREGISTER, dev);

			__rtnl_unlock();
			rcu_barrier();
			rtnl_lock();

			list_for_each_entry(dev, list, todo_list)
				if (test_bit(__LINK_STATE_LINKWATCH_PENDING,
					     &dev->state)) {
					/* We must not have linkwatch events
					 * pending on unregister. If this
					 * happens, we simply run the queue
					 * unscheduled, resulting in a noop
					 * for this device.
					 */
					linkwatch_run_queue();
					break;
				}

			__rtnl_unlock();

			rebroadcast_time = jiffies;
		}

		rcu_barrier();

		if (!wait) {
			wait = WAIT_REFS_MIN_MSECS;
		} else {
			msleep(wait);
			wait = min(wait << 1, WAIT_REFS_MAX_MSECS);
		}

		list_for_each_entry(dev, list, todo_list)
			if (netdev_refcnt_read(dev) == 1)
				return dev;

		if (time_after(jiffies, warning_time +
			       READ_ONCE(netdev_unregister_timeout_secs) * HZ)) {
			list_for_each_entry(dev, list, todo_list) {
				pr_emerg("unregister_netdevice: waiting for %s to become free. Usage count = %d\n",
					 dev->name, netdev_refcnt_read(dev));
				ref_tracker_dir_print(&dev->refcnt_tracker, 10);
			}

			warning_time = jiffies;
		}
	}
}

/* The sequence is:
 *
 *	rtnl_lock();
 *	...
 *	register_netdevice(x1);
 *	register_netdevice(x2);
 *	...
 *	unregister_netdevice(y1);
 *	unregister_netdevice(y2);
 *      ...
 *	rtnl_unlock();
 *	free_netdev(y1);
 *	free_netdev(y2);
 *
 * We are invoked by rtnl_unlock().
 * This allows us to deal with problems:
 * 1) We can delete sysfs objects which invoke hotplug
 *    without deadlocking with linkwatch via keventd.
 * 2) Since we run with the RTNL semaphore not held, we can sleep
 *    safely in order to wait for the netdev refcnt to drop to zero.
 *
 * We must not return until all unregister events added during
 * the interval the lock was held have been completed.
 */
void netdev_run_todo(void)
{
	struct net_device *dev, *tmp;
	struct list_head list;
	int cnt;
#ifdef CONFIG_LOCKDEP
	struct list_head unlink_list;

	list_replace_init(&net_unlink_list, &unlink_list);

	while (!list_empty(&unlink_list)) {
		dev = list_first_entry(&unlink_list, struct net_device,
				       unlink_list);
		list_del_init(&dev->unlink_list);
		dev->nested_level = dev->lower_level - 1;
	}
#endif

	/* Snapshot list, allow later requests */
	list_replace_init(&net_todo_list, &list);

	__rtnl_unlock();

	/* Wait for rcu callbacks to finish before next phase */
	if (!list_empty(&list))
		rcu_barrier();

	list_for_each_entry_safe(dev, tmp, &list, todo_list) {
		if (unlikely(dev->reg_state != NETREG_UNREGISTERING)) {
			netdev_WARN(dev, "run_todo but not unregistering\n");
			list_del(&dev->todo_list);
			continue;
		}

		netdev_lock(dev);
		WRITE_ONCE(dev->reg_state, NETREG_UNREGISTERED);
		netdev_unlock(dev);
		linkwatch_sync_dev(dev);
	}

	cnt = 0;
	while (!list_empty(&list)) {
		dev = netdev_wait_allrefs_any(&list);
		list_del(&dev->todo_list);

		/* paranoia */
		BUG_ON(netdev_refcnt_read(dev) != 1);
		BUG_ON(!list_empty(&dev->ptype_all));
		BUG_ON(!list_empty(&dev->ptype_specific));
		WARN_ON(rcu_access_pointer(dev->ip_ptr));
		WARN_ON(rcu_access_pointer(dev->ip6_ptr));

		netdev_do_free_pcpu_stats(dev);
		if (dev->priv_destructor)
			dev->priv_destructor(dev);
		if (dev->needs_free_netdev)
			free_netdev(dev);

		cnt++;

		/* Free network device */
		kobject_put(&dev->dev.kobj);
	}
	if (cnt && atomic_sub_and_test(cnt, &dev_unreg_count))
		wake_up(&netdev_unregistering_wq);
}

/* Collate per-cpu network dstats statistics
 *
 * Read per-cpu network statistics from dev->dstats and populate the related
 * fields in @s.
 */
static void dev_fetch_dstats(struct rtnl_link_stats64 *s,
			     const struct pcpu_dstats __percpu *dstats)
{
	int cpu;

	for_each_possible_cpu(cpu) {
		u64 rx_packets, rx_bytes, rx_drops;
		u64 tx_packets, tx_bytes, tx_drops;
		const struct pcpu_dstats *stats;
		unsigned int start;

		stats = per_cpu_ptr(dstats, cpu);
		do {
			start = u64_stats_fetch_begin(&stats->syncp);
			rx_packets = u64_stats_read(&stats->rx_packets);
			rx_bytes   = u64_stats_read(&stats->rx_bytes);
			rx_drops   = u64_stats_read(&stats->rx_drops);
			tx_packets = u64_stats_read(&stats->tx_packets);
			tx_bytes   = u64_stats_read(&stats->tx_bytes);
			tx_drops   = u64_stats_read(&stats->tx_drops);
		} while (u64_stats_fetch_retry(&stats->syncp, start));

		s->rx_packets += rx_packets;
		s->rx_bytes   += rx_bytes;
		s->rx_dropped += rx_drops;
		s->tx_packets += tx_packets;
		s->tx_bytes   += tx_bytes;
		s->tx_dropped += tx_drops;
	}
}

/* ndo_get_stats64 implementation for dtstats-based accounting.
 *
 * Populate @s from dev->stats and dev->dstats. This is used internally by the
 * core for NETDEV_PCPU_STAT_DSTAT-type stats collection.
 */
static void dev_get_dstats64(const struct net_device *dev,
			     struct rtnl_link_stats64 *s)
{
	netdev_stats_to_stats64(s, &dev->stats);
	dev_fetch_dstats(s, dev->dstats);
}

/* Convert net_device_stats to rtnl_link_stats64. rtnl_link_stats64 has
 * all the same fields in the same order as net_device_stats, with only
 * the type differing, but rtnl_link_stats64 may have additional fields
 * at the end for newer counters.
 */
void netdev_stats_to_stats64(struct rtnl_link_stats64 *stats64,
			     const struct net_device_stats *netdev_stats)
{
	size_t i, n = sizeof(*netdev_stats) / sizeof(atomic_long_t);
	const atomic_long_t *src = (atomic_long_t *)netdev_stats;
	u64 *dst = (u64 *)stats64;

	BUILD_BUG_ON(n > sizeof(*stats64) / sizeof(u64));
	for (i = 0; i < n; i++)
		dst[i] = (unsigned long)atomic_long_read(&src[i]);
	/* zero out counters that only exist in rtnl_link_stats64 */
	memset((char *)stats64 + n * sizeof(u64), 0,
	       sizeof(*stats64) - n * sizeof(u64));
}
EXPORT_SYMBOL(netdev_stats_to_stats64);

static __cold struct net_device_core_stats __percpu *netdev_core_stats_alloc(
		struct net_device *dev)
{
	struct net_device_core_stats __percpu *p;

	p = alloc_percpu_gfp(struct net_device_core_stats,
			     GFP_ATOMIC | __GFP_NOWARN);

	if (p && cmpxchg(&dev->core_stats, NULL, p))
		free_percpu(p);

	/* This READ_ONCE() pairs with the cmpxchg() above */
	return READ_ONCE(dev->core_stats);
}

noinline void netdev_core_stats_inc(struct net_device *dev, u32 offset)
{
	/* This READ_ONCE() pairs with the write in netdev_core_stats_alloc() */
	struct net_device_core_stats __percpu *p = READ_ONCE(dev->core_stats);
	unsigned long __percpu *field;

	if (unlikely(!p)) {
		p = netdev_core_stats_alloc(dev);
		if (!p)
			return;
	}

	field = (unsigned long __percpu *)((void __percpu *)p + offset);
	this_cpu_inc(*field);
}
EXPORT_SYMBOL_GPL(netdev_core_stats_inc);

/**
 *	dev_get_stats	- get network device statistics
 *	@dev: device to get statistics from
 *	@storage: place to store stats
 *
 *	Get network statistics from device. Return @storage.
 *	The device driver may provide its own method by setting
 *	dev->netdev_ops->get_stats64 or dev->netdev_ops->get_stats;
 *	otherwise the internal statistics structure is used.
 */
struct rtnl_link_stats64 *dev_get_stats(struct net_device *dev,
					struct rtnl_link_stats64 *storage)
{
	const struct net_device_ops *ops = dev->netdev_ops;
	const struct net_device_core_stats __percpu *p;

	/*
	 * IPv{4,6} and udp tunnels share common stat helpers and use
	 * different stat type (NETDEV_PCPU_STAT_TSTATS vs
	 * NETDEV_PCPU_STAT_DSTATS). Ensure the accounting is consistent.
	 */
	BUILD_BUG_ON(offsetof(struct pcpu_sw_netstats, rx_bytes) !=
		     offsetof(struct pcpu_dstats, rx_bytes));
	BUILD_BUG_ON(offsetof(struct pcpu_sw_netstats, rx_packets) !=
		     offsetof(struct pcpu_dstats, rx_packets));
	BUILD_BUG_ON(offsetof(struct pcpu_sw_netstats, tx_bytes) !=
		     offsetof(struct pcpu_dstats, tx_bytes));
	BUILD_BUG_ON(offsetof(struct pcpu_sw_netstats, tx_packets) !=
		     offsetof(struct pcpu_dstats, tx_packets));

	if (ops->ndo_get_stats64) {
		memset(storage, 0, sizeof(*storage));
		ops->ndo_get_stats64(dev, storage);
	} else if (ops->ndo_get_stats) {
		netdev_stats_to_stats64(storage, ops->ndo_get_stats(dev));
	} else if (dev->pcpu_stat_type == NETDEV_PCPU_STAT_TSTATS) {
		dev_get_tstats64(dev, storage);
	} else if (dev->pcpu_stat_type == NETDEV_PCPU_STAT_DSTATS) {
		dev_get_dstats64(dev, storage);
	} else {
		netdev_stats_to_stats64(storage, &dev->stats);
	}

	/* This READ_ONCE() pairs with the write in netdev_core_stats_alloc() */
	p = READ_ONCE(dev->core_stats);
	if (p) {
		const struct net_device_core_stats *core_stats;
		int i;

		for_each_possible_cpu(i) {
			core_stats = per_cpu_ptr(p, i);
			storage->rx_dropped += READ_ONCE(core_stats->rx_dropped);
			storage->tx_dropped += READ_ONCE(core_stats->tx_dropped);
			storage->rx_nohandler += READ_ONCE(core_stats->rx_nohandler);
			storage->rx_otherhost_dropped += READ_ONCE(core_stats->rx_otherhost_dropped);
		}
	}
	return storage;
}
EXPORT_SYMBOL(dev_get_stats);

/**
 *	dev_fetch_sw_netstats - get per-cpu network device statistics
 *	@s: place to store stats
 *	@netstats: per-cpu network stats to read from
 *
 *	Read per-cpu network statistics and populate the related fields in @s.
 */
void dev_fetch_sw_netstats(struct rtnl_link_stats64 *s,
			   const struct pcpu_sw_netstats __percpu *netstats)
{
	int cpu;

	for_each_possible_cpu(cpu) {
		u64 rx_packets, rx_bytes, tx_packets, tx_bytes;
		const struct pcpu_sw_netstats *stats;
		unsigned int start;

		stats = per_cpu_ptr(netstats, cpu);
		do {
			start = u64_stats_fetch_begin(&stats->syncp);
			rx_packets = u64_stats_read(&stats->rx_packets);
			rx_bytes   = u64_stats_read(&stats->rx_bytes);
			tx_packets = u64_stats_read(&stats->tx_packets);
			tx_bytes   = u64_stats_read(&stats->tx_bytes);
		} while (u64_stats_fetch_retry(&stats->syncp, start));

		s->rx_packets += rx_packets;
		s->rx_bytes   += rx_bytes;
		s->tx_packets += tx_packets;
		s->tx_bytes   += tx_bytes;
	}
}
EXPORT_SYMBOL_GPL(dev_fetch_sw_netstats);

/**
 *	dev_get_tstats64 - ndo_get_stats64 implementation
 *	@dev: device to get statistics from
 *	@s: place to store stats
 *
 *	Populate @s from dev->stats and dev->tstats. Can be used as
 *	ndo_get_stats64() callback.
 */
void dev_get_tstats64(struct net_device *dev, struct rtnl_link_stats64 *s)
{
	netdev_stats_to_stats64(s, &dev->stats);
	dev_fetch_sw_netstats(s, dev->tstats);
}
EXPORT_SYMBOL_GPL(dev_get_tstats64);

struct netdev_queue *dev_ingress_queue_create(struct net_device *dev)
{
	struct netdev_queue *queue = dev_ingress_queue(dev);

#ifdef CONFIG_NET_CLS_ACT
	if (queue)
		return queue;
	queue = kzalloc(sizeof(*queue), GFP_KERNEL);
	if (!queue)
		return NULL;
	netdev_init_one_queue(dev, queue, NULL);
	RCU_INIT_POINTER(queue->qdisc, &noop_qdisc);
	RCU_INIT_POINTER(queue->qdisc_sleeping, &noop_qdisc);
	rcu_assign_pointer(dev->ingress_queue, queue);
#endif
	return queue;
}

static const struct ethtool_ops default_ethtool_ops;

void netdev_set_default_ethtool_ops(struct net_device *dev,
				    const struct ethtool_ops *ops)
{
	if (dev->ethtool_ops == &default_ethtool_ops)
		dev->ethtool_ops = ops;
}
EXPORT_SYMBOL_GPL(netdev_set_default_ethtool_ops);

/**
 * netdev_sw_irq_coalesce_default_on() - enable SW IRQ coalescing by default
 * @dev: netdev to enable the IRQ coalescing on
 *
 * Sets a conservative default for SW IRQ coalescing. Users can use
 * sysfs attributes to override the default values.
 */
void netdev_sw_irq_coalesce_default_on(struct net_device *dev)
{
	WARN_ON(dev->reg_state == NETREG_REGISTERED);

	if (!IS_ENABLED(CONFIG_PREEMPT_RT)) {
		netdev_set_gro_flush_timeout(dev, 20000);
		netdev_set_defer_hard_irqs(dev, 1);
	}
}
EXPORT_SYMBOL_GPL(netdev_sw_irq_coalesce_default_on);

/**
 * alloc_netdev_mqs - allocate network device
 * @sizeof_priv: size of private data to allocate space for
 * @name: device name format string
 * @name_assign_type: origin of device name
 * @setup: callback to initialize device
 * @txqs: the number of TX subqueues to allocate
 * @rxqs: the number of RX subqueues to allocate
 *
 * Allocates a struct net_device with private data area for driver use
 * and performs basic initialization.  Also allocates subqueue structs
 * for each queue on the device.
 */
struct net_device *alloc_netdev_mqs(int sizeof_priv, const char *name,
		unsigned char name_assign_type,
		void (*setup)(struct net_device *),
		unsigned int txqs, unsigned int rxqs)
{
	struct net_device *dev;
	size_t napi_config_sz;
	unsigned int maxqs;

	BUG_ON(strlen(name) >= sizeof(dev->name));

	if (txqs < 1) {
		pr_err("alloc_netdev: Unable to allocate device with zero queues\n");
		return NULL;
	}

	if (rxqs < 1) {
		pr_err("alloc_netdev: Unable to allocate device with zero RX queues\n");
		return NULL;
	}

	maxqs = max(txqs, rxqs);

	dev = kvzalloc(struct_size(dev, priv, sizeof_priv),
		       GFP_KERNEL_ACCOUNT | __GFP_RETRY_MAYFAIL);
	if (!dev)
		return NULL;

	dev->priv_len = sizeof_priv;

	ref_tracker_dir_init(&dev->refcnt_tracker, 128, name);
#ifdef CONFIG_PCPU_DEV_REFCNT
	dev->pcpu_refcnt = alloc_percpu(int);
	if (!dev->pcpu_refcnt)
		goto free_dev;
	__dev_hold(dev);
#else
	refcount_set(&dev->dev_refcnt, 1);
#endif

	if (dev_addr_init(dev))
		goto free_pcpu;

	dev_mc_init(dev);
	dev_uc_init(dev);

	dev_net_set(dev, &init_net);

	dev->gso_max_size = GSO_LEGACY_MAX_SIZE;
	dev->xdp_zc_max_segs = 1;
	dev->gso_max_segs = GSO_MAX_SEGS;
	dev->gro_max_size = GRO_LEGACY_MAX_SIZE;
	dev->gso_ipv4_max_size = GSO_LEGACY_MAX_SIZE;
	dev->gro_ipv4_max_size = GRO_LEGACY_MAX_SIZE;
	dev->tso_max_size = TSO_LEGACY_MAX_SIZE;
	dev->tso_max_segs = TSO_MAX_SEGS;
	dev->upper_level = 1;
	dev->lower_level = 1;
#ifdef CONFIG_LOCKDEP
	dev->nested_level = 0;
	INIT_LIST_HEAD(&dev->unlink_list);
#endif

	INIT_LIST_HEAD(&dev->napi_list);
	INIT_LIST_HEAD(&dev->unreg_list);
	INIT_LIST_HEAD(&dev->close_list);
	INIT_LIST_HEAD(&dev->link_watch_list);
	INIT_LIST_HEAD(&dev->adj_list.upper);
	INIT_LIST_HEAD(&dev->adj_list.lower);
	INIT_LIST_HEAD(&dev->ptype_all);
	INIT_LIST_HEAD(&dev->ptype_specific);
	INIT_LIST_HEAD(&dev->net_notifier_list);
#ifdef CONFIG_NET_SCHED
	hash_init(dev->qdisc_hash);
#endif

	mutex_init(&dev->lock);

	dev->priv_flags = IFF_XMIT_DST_RELEASE | IFF_XMIT_DST_RELEASE_PERM;
	setup(dev);

	if (!dev->tx_queue_len) {
		dev->priv_flags |= IFF_NO_QUEUE;
		dev->tx_queue_len = DEFAULT_TX_QUEUE_LEN;
	}

	dev->num_tx_queues = txqs;
	dev->real_num_tx_queues = txqs;
	if (netif_alloc_netdev_queues(dev))
		goto free_all;

	dev->num_rx_queues = rxqs;
	dev->real_num_rx_queues = rxqs;
	if (netif_alloc_rx_queues(dev))
		goto free_all;
	dev->ethtool = kzalloc(sizeof(*dev->ethtool), GFP_KERNEL_ACCOUNT);
	if (!dev->ethtool)
		goto free_all;

	dev->cfg = kzalloc(sizeof(*dev->cfg), GFP_KERNEL_ACCOUNT);
	if (!dev->cfg)
		goto free_all;
	dev->cfg_pending = dev->cfg;

	napi_config_sz = array_size(maxqs, sizeof(*dev->napi_config));
	dev->napi_config = kvzalloc(napi_config_sz, GFP_KERNEL_ACCOUNT);
	if (!dev->napi_config)
		goto free_all;

	strscpy(dev->name, name);
	dev->name_assign_type = name_assign_type;
	dev->group = INIT_NETDEV_GROUP;
	if (!dev->ethtool_ops)
		dev->ethtool_ops = &default_ethtool_ops;

	nf_hook_netdev_init(dev);

	return dev;

free_all:
	free_netdev(dev);
	return NULL;

free_pcpu:
#ifdef CONFIG_PCPU_DEV_REFCNT
	free_percpu(dev->pcpu_refcnt);
free_dev:
#endif
	kvfree(dev);
	return NULL;
}
EXPORT_SYMBOL(alloc_netdev_mqs);

static void netdev_napi_exit(struct net_device *dev)
{
	if (!list_empty(&dev->napi_list)) {
		struct napi_struct *p, *n;

		netdev_lock(dev);
		list_for_each_entry_safe(p, n, &dev->napi_list, dev_list)
			__netif_napi_del_locked(p);
		netdev_unlock(dev);

		synchronize_net();
	}

	kvfree(dev->napi_config);
}

/**
 * free_netdev - free network device
 * @dev: device
 *
 * This function does the last stage of destroying an allocated device
 * interface. The reference to the device object is released. If this
 * is the last reference then it will be freed.Must be called in process
 * context.
 */
void free_netdev(struct net_device *dev)
{
	might_sleep();

	/* When called immediately after register_netdevice() failed the unwind
	 * handling may still be dismantling the device. Handle that case by
	 * deferring the free.
	 */
	if (dev->reg_state == NETREG_UNREGISTERING) {
		ASSERT_RTNL();
		dev->needs_free_netdev = true;
		return;
	}

	WARN_ON(dev->cfg != dev->cfg_pending);
	kfree(dev->cfg);
	kfree(dev->ethtool);
	netif_free_tx_queues(dev);
	netif_free_rx_queues(dev);

	kfree(rcu_dereference_protected(dev->ingress_queue, 1));

	/* Flush device addresses */
	dev_addr_flush(dev);

	netdev_napi_exit(dev);

	netif_del_cpu_rmap(dev);

	ref_tracker_dir_exit(&dev->refcnt_tracker);
#ifdef CONFIG_PCPU_DEV_REFCNT
	free_percpu(dev->pcpu_refcnt);
	dev->pcpu_refcnt = NULL;
#endif
	free_percpu(dev->core_stats);
	dev->core_stats = NULL;
	free_percpu(dev->xdp_bulkq);
	dev->xdp_bulkq = NULL;

	netdev_free_phy_link_topology(dev);

	mutex_destroy(&dev->lock);

	/*  Compatibility with error handling in drivers */
	if (dev->reg_state == NETREG_UNINITIALIZED ||
	    dev->reg_state == NETREG_DUMMY) {
		kvfree(dev);
		return;
	}

	BUG_ON(dev->reg_state != NETREG_UNREGISTERED);
	WRITE_ONCE(dev->reg_state, NETREG_RELEASED);

	/* will free via device release */
	put_device(&dev->dev);
}
EXPORT_SYMBOL(free_netdev);

/**
 * alloc_netdev_dummy - Allocate and initialize a dummy net device.
 * @sizeof_priv: size of private data to allocate space for
 *
 * Return: the allocated net_device on success, NULL otherwise
 */
struct net_device *alloc_netdev_dummy(int sizeof_priv)
{
	return alloc_netdev(sizeof_priv, "dummy#", NET_NAME_UNKNOWN,
			    init_dummy_netdev);
}
EXPORT_SYMBOL_GPL(alloc_netdev_dummy);

/**
 *	synchronize_net -  Synchronize with packet receive processing
 *
 *	Wait for packets currently being received to be done.
 *	Does not block later packets from starting.
 */
void synchronize_net(void)
{
	might_sleep();
	if (from_cleanup_net() || rtnl_is_locked())
		synchronize_rcu_expedited();
	else
		synchronize_rcu();
}
EXPORT_SYMBOL(synchronize_net);

static void netdev_rss_contexts_free(struct net_device *dev)
{
	struct ethtool_rxfh_context *ctx;
	unsigned long context;

	mutex_lock(&dev->ethtool->rss_lock);
	xa_for_each(&dev->ethtool->rss_ctx, context, ctx) {
		struct ethtool_rxfh_param rxfh;

		rxfh.indir = ethtool_rxfh_context_indir(ctx);
		rxfh.key = ethtool_rxfh_context_key(ctx);
		rxfh.hfunc = ctx->hfunc;
		rxfh.input_xfrm = ctx->input_xfrm;
		rxfh.rss_context = context;
		rxfh.rss_delete = true;

		xa_erase(&dev->ethtool->rss_ctx, context);
		if (dev->ethtool_ops->create_rxfh_context)
			dev->ethtool_ops->remove_rxfh_context(dev, ctx,
							      context, NULL);
		else
			dev->ethtool_ops->set_rxfh(dev, &rxfh, NULL);
		kfree(ctx);
	}
	xa_destroy(&dev->ethtool->rss_ctx);
	mutex_unlock(&dev->ethtool->rss_lock);
}

/**
 *	unregister_netdevice_queue - remove device from the kernel
 *	@dev: device
 *	@head: list
 *
 *	This function shuts down a device interface and removes it
 *	from the kernel tables.
 *	If head not NULL, device is queued to be unregistered later.
 *
 *	Callers must hold the rtnl semaphore.  You may want
 *	unregister_netdev() instead of this.
 */

void unregister_netdevice_queue(struct net_device *dev, struct list_head *head)
{
	ASSERT_RTNL();

	if (head) {
		list_move_tail(&dev->unreg_list, head);
	} else {
		LIST_HEAD(single);

		list_add(&dev->unreg_list, &single);
		unregister_netdevice_many(&single);
	}
}
EXPORT_SYMBOL(unregister_netdevice_queue);

static void dev_memory_provider_uninstall(struct net_device *dev)
{
	unsigned int i;

	for (i = 0; i < dev->real_num_rx_queues; i++) {
		struct netdev_rx_queue *rxq = &dev->_rx[i];
		struct pp_memory_provider_params *p = &rxq->mp_params;

		if (p->mp_ops && p->mp_ops->uninstall)
			p->mp_ops->uninstall(rxq->mp_params.mp_priv, rxq);
	}
}

void unregister_netdevice_many_notify(struct list_head *head,
				      u32 portid, const struct nlmsghdr *nlh)
{
	struct net_device *dev, *tmp;
	LIST_HEAD(close_head);
	int cnt = 0;

	BUG_ON(dev_boot_phase);
	ASSERT_RTNL();

	if (list_empty(head))
		return;

	list_for_each_entry_safe(dev, tmp, head, unreg_list) {
		/* Some devices call without registering
		 * for initialization unwind. Remove those
		 * devices and proceed with the remaining.
		 */
		if (dev->reg_state == NETREG_UNINITIALIZED) {
			pr_debug("unregister_netdevice: device %s/%p never was registered\n",
				 dev->name, dev);

			WARN_ON(1);
			list_del(&dev->unreg_list);
			continue;
		}
		dev->dismantle = true;
		BUG_ON(dev->reg_state != NETREG_REGISTERED);
	}

	/* If device is running, close it first. */
	list_for_each_entry(dev, head, unreg_list) {
		list_add_tail(&dev->close_list, &close_head);
		netdev_lock_ops(dev);
	}
	dev_close_many(&close_head, true);

	list_for_each_entry(dev, head, unreg_list) {
		netdev_unlock_ops(dev);
		/* And unlink it from device chain. */
		unlist_netdevice(dev);
		netdev_lock(dev);
		WRITE_ONCE(dev->reg_state, NETREG_UNREGISTERING);
		netdev_unlock(dev);
	}
	flush_all_backlogs();

	synchronize_net();

	list_for_each_entry(dev, head, unreg_list) {
		struct sk_buff *skb = NULL;

		/* Shutdown queueing discipline. */
		dev_shutdown(dev);
		dev_tcx_uninstall(dev);
		netdev_lock_ops(dev);
		dev_xdp_uninstall(dev);
		dev_memory_provider_uninstall(dev);
		netdev_unlock_ops(dev);
		bpf_dev_bound_netdev_unregister(dev);

		netdev_offload_xstats_disable_all(dev);

		/* Notify protocols, that we are about to destroy
		 * this device. They should clean all the things.
		 */
		call_netdevice_notifiers(NETDEV_UNREGISTER, dev);

		if (!dev->rtnl_link_ops ||
		    dev->rtnl_link_state == RTNL_LINK_INITIALIZED)
			skb = rtmsg_ifinfo_build_skb(RTM_DELLINK, dev, ~0U, 0,
						     GFP_KERNEL, NULL, 0,
						     portid, nlh);

		/*
		 *	Flush the unicast and multicast chains
		 */
		dev_uc_flush(dev);
		dev_mc_flush(dev);

		netdev_name_node_alt_flush(dev);
		netdev_name_node_free(dev->name_node);

		netdev_rss_contexts_free(dev);

		call_netdevice_notifiers(NETDEV_PRE_UNINIT, dev);

		if (dev->netdev_ops->ndo_uninit)
			dev->netdev_ops->ndo_uninit(dev);

		mutex_destroy(&dev->ethtool->rss_lock);

		net_shaper_flush_netdev(dev);

		if (skb)
			rtmsg_ifinfo_send(skb, dev, GFP_KERNEL, portid, nlh);

		/* Notifier chain MUST detach us all upper devices. */
		WARN_ON(netdev_has_any_upper_dev(dev));
		WARN_ON(netdev_has_any_lower_dev(dev));

		/* Remove entries from kobject tree */
		netdev_unregister_kobject(dev);
#ifdef CONFIG_XPS
		/* Remove XPS queueing entries */
		netif_reset_xps_queues_gt(dev, 0);
#endif
	}

	synchronize_net();

	list_for_each_entry(dev, head, unreg_list) {
		netdev_put(dev, &dev->dev_registered_tracker);
		net_set_todo(dev);
		cnt++;
	}
	atomic_add(cnt, &dev_unreg_count);

	list_del(head);
}

/**
 *	unregister_netdevice_many - unregister many devices
 *	@head: list of devices
 *
 *  Note: As most callers use a stack allocated list_head,
 *  we force a list_del() to make sure stack won't be corrupted later.
 */
void unregister_netdevice_many(struct list_head *head)
{
	unregister_netdevice_many_notify(head, 0, NULL);
}
EXPORT_SYMBOL(unregister_netdevice_many);

/**
 *	unregister_netdev - remove device from the kernel
 *	@dev: device
 *
 *	This function shuts down a device interface and removes it
 *	from the kernel tables.
 *
 *	This is just a wrapper for unregister_netdevice that takes
 *	the rtnl semaphore.  In general you want to use this and not
 *	unregister_netdevice.
 */
void unregister_netdev(struct net_device *dev)
{
	rtnl_net_dev_lock(dev);
	unregister_netdevice(dev);
	rtnl_net_dev_unlock(dev);
}
EXPORT_SYMBOL(unregister_netdev);

int netif_change_net_namespace(struct net_device *dev, struct net *net,
			       const char *pat, int new_ifindex,
			       struct netlink_ext_ack *extack)
{
	struct netdev_name_node *name_node;
	struct net *net_old = dev_net(dev);
	char new_name[IFNAMSIZ] = {};
	int err, new_nsid;

	ASSERT_RTNL();

	/* Don't allow namespace local devices to be moved. */
	err = -EINVAL;
	if (dev->netns_immutable) {
		NL_SET_ERR_MSG(extack, "The interface netns is immutable");
		goto out;
	}

	/* Ensure the device has been registered */
	if (dev->reg_state != NETREG_REGISTERED) {
		NL_SET_ERR_MSG(extack, "The interface isn't registered");
		goto out;
	}

	/* Get out if there is nothing todo */
	err = 0;
	if (net_eq(net_old, net))
		goto out;

	/* Pick the destination device name, and ensure
	 * we can use it in the destination network namespace.
	 */
	err = -EEXIST;
	if (netdev_name_in_use(net, dev->name)) {
		/* We get here if we can't use the current device name */
		if (!pat) {
			NL_SET_ERR_MSG(extack,
				       "An interface with the same name exists in the target netns");
			goto out;
		}
		err = dev_prep_valid_name(net, dev, pat, new_name, EEXIST);
		if (err < 0) {
			NL_SET_ERR_MSG_FMT(extack,
					   "Unable to use '%s' for the new interface name in the target netns",
					   pat);
			goto out;
		}
	}
	/* Check that none of the altnames conflicts. */
	err = -EEXIST;
	netdev_for_each_altname(dev, name_node) {
		if (netdev_name_in_use(net, name_node->name)) {
			NL_SET_ERR_MSG_FMT(extack,
					   "An interface with the altname %s exists in the target netns",
					   name_node->name);
			goto out;
		}
	}

	/* Check that new_ifindex isn't used yet. */
	if (new_ifindex) {
		err = dev_index_reserve(net, new_ifindex);
		if (err < 0) {
			NL_SET_ERR_MSG_FMT(extack,
					   "The ifindex %d is not available in the target netns",
					   new_ifindex);
			goto out;
		}
	} else {
		/* If there is an ifindex conflict assign a new one */
		err = dev_index_reserve(net, dev->ifindex);
		if (err == -EBUSY)
			err = dev_index_reserve(net, 0);
		if (err < 0) {
			NL_SET_ERR_MSG(extack,
				       "Unable to allocate a new ifindex in the target netns");
			goto out;
		}
		new_ifindex = err;
	}

	/*
	 * And now a mini version of register_netdevice unregister_netdevice.
	 */

	/* If device is running close it first. */
	netif_close(dev);

	/* And unlink it from device chain */
	unlist_netdevice(dev);

	synchronize_net();

	/* Shutdown queueing discipline. */
	dev_shutdown(dev);

	/* Notify protocols, that we are about to destroy
	 * this device. They should clean all the things.
	 *
	 * Note that dev->reg_state stays at NETREG_REGISTERED.
	 * This is wanted because this way 8021q and macvlan know
	 * the device is just moving and can keep their slaves up.
	 */
	call_netdevice_notifiers(NETDEV_UNREGISTER, dev);
	rcu_barrier();

	new_nsid = peernet2id_alloc(dev_net(dev), net, GFP_KERNEL);

	rtmsg_ifinfo_newnet(RTM_DELLINK, dev, ~0U, GFP_KERNEL, &new_nsid,
			    new_ifindex);

	/*
	 *	Flush the unicast and multicast chains
	 */
	dev_uc_flush(dev);
	dev_mc_flush(dev);

	/* Send a netdev-removed uevent to the old namespace */
	kobject_uevent(&dev->dev.kobj, KOBJ_REMOVE);
	netdev_adjacent_del_links(dev);

	/* Move per-net netdevice notifiers that are following the netdevice */
	move_netdevice_notifiers_dev_net(dev, net);

	/* Actually switch the network namespace */
	dev_net_set(dev, net);
	dev->ifindex = new_ifindex;

	if (new_name[0]) {
		/* Rename the netdev to prepared name */
		write_seqlock_bh(&netdev_rename_lock);
		strscpy(dev->name, new_name, IFNAMSIZ);
		write_sequnlock_bh(&netdev_rename_lock);
	}

	/* Fixup kobjects */
	dev_set_uevent_suppress(&dev->dev, 1);
	err = device_rename(&dev->dev, dev->name);
	dev_set_uevent_suppress(&dev->dev, 0);
	WARN_ON(err);

	/* Send a netdev-add uevent to the new namespace */
	kobject_uevent(&dev->dev.kobj, KOBJ_ADD);
	netdev_adjacent_add_links(dev);

	/* Adapt owner in case owning user namespace of target network
	 * namespace is different from the original one.
	 */
	err = netdev_change_owner(dev, net_old, net);
	WARN_ON(err);

	/* Add the device back in the hashes */
	list_netdevice(dev);

	/* Notify protocols, that a new device appeared. */
	call_netdevice_notifiers(NETDEV_REGISTER, dev);

	/*
	 *	Prevent userspace races by waiting until the network
	 *	device is fully setup before sending notifications.
	 */
	rtmsg_ifinfo(RTM_NEWLINK, dev, ~0U, GFP_KERNEL, 0, NULL);

	synchronize_net();
	err = 0;
out:
	return err;
}

static int dev_cpu_dead(unsigned int oldcpu)
{
	struct sk_buff **list_skb;
	struct sk_buff *skb;
	unsigned int cpu;
	struct softnet_data *sd, *oldsd, *remsd = NULL;

	local_irq_disable();
	cpu = smp_processor_id();
	sd = &per_cpu(softnet_data, cpu);
	oldsd = &per_cpu(softnet_data, oldcpu);

	/* Find end of our completion_queue. */
	list_skb = &sd->completion_queue;
	while (*list_skb)
		list_skb = &(*list_skb)->next;
	/* Append completion queue from offline CPU. */
	*list_skb = oldsd->completion_queue;
	oldsd->completion_queue = NULL;

	/* Append output queue from offline CPU. */
	if (oldsd->output_queue) {
		*sd->output_queue_tailp = oldsd->output_queue;
		sd->output_queue_tailp = oldsd->output_queue_tailp;
		oldsd->output_queue = NULL;
		oldsd->output_queue_tailp = &oldsd->output_queue;
	}
	/* Append NAPI poll list from offline CPU, with one exception :
	 * process_backlog() must be called by cpu owning percpu backlog.
	 * We properly handle process_queue & input_pkt_queue later.
	 */
	while (!list_empty(&oldsd->poll_list)) {
		struct napi_struct *napi = list_first_entry(&oldsd->poll_list,
							    struct napi_struct,
							    poll_list);

		list_del_init(&napi->poll_list);
		if (napi->poll == process_backlog)
			napi->state &= NAPIF_STATE_THREADED;
		else
			____napi_schedule(sd, napi);
	}

	raise_softirq_irqoff(NET_TX_SOFTIRQ);
	local_irq_enable();

	if (!use_backlog_threads()) {
#ifdef CONFIG_RPS
		remsd = oldsd->rps_ipi_list;
		oldsd->rps_ipi_list = NULL;
#endif
		/* send out pending IPI's on offline CPU */
		net_rps_send_ipi(remsd);
	}

	/* Process offline CPU's input_pkt_queue */
	while ((skb = __skb_dequeue(&oldsd->process_queue))) {
		netif_rx(skb);
		rps_input_queue_head_incr(oldsd);
	}
	while ((skb = skb_dequeue(&oldsd->input_pkt_queue))) {
		netif_rx(skb);
		rps_input_queue_head_incr(oldsd);
	}

	return 0;
}

/**
 *	netdev_increment_features - increment feature set by one
 *	@all: current feature set
 *	@one: new feature set
 *	@mask: mask feature set
 *
 *	Computes a new feature set after adding a device with feature set
 *	@one to the master device with current feature set @all.  Will not
 *	enable anything that is off in @mask. Returns the new feature set.
 */
netdev_features_t netdev_increment_features(netdev_features_t all,
	netdev_features_t one, netdev_features_t mask)
{
	if (mask & NETIF_F_HW_CSUM)
		mask |= NETIF_F_CSUM_MASK;
	mask |= NETIF_F_VLAN_CHALLENGED;

	all |= one & (NETIF_F_ONE_FOR_ALL | NETIF_F_CSUM_MASK) & mask;
	all &= one | ~NETIF_F_ALL_FOR_ALL;

	/* If one device supports hw checksumming, set for all. */
	if (all & NETIF_F_HW_CSUM)
		all &= ~(NETIF_F_CSUM_MASK & ~NETIF_F_HW_CSUM);

	return all;
}
EXPORT_SYMBOL(netdev_increment_features);

static struct hlist_head * __net_init netdev_create_hash(void)
{
	int i;
	struct hlist_head *hash;

	hash = kmalloc_array(NETDEV_HASHENTRIES, sizeof(*hash), GFP_KERNEL);
	if (hash != NULL)
		for (i = 0; i < NETDEV_HASHENTRIES; i++)
			INIT_HLIST_HEAD(&hash[i]);

	return hash;
}

/* Initialize per network namespace state */
static int __net_init netdev_init(struct net *net)
{
	BUILD_BUG_ON(GRO_HASH_BUCKETS >
		     BITS_PER_BYTE * sizeof_field(struct gro_node, bitmask));

	INIT_LIST_HEAD(&net->dev_base_head);

	net->dev_name_head = netdev_create_hash();
	if (net->dev_name_head == NULL)
		goto err_name;

	net->dev_index_head = netdev_create_hash();
	if (net->dev_index_head == NULL)
		goto err_idx;

	xa_init_flags(&net->dev_by_index, XA_FLAGS_ALLOC1);

	RAW_INIT_NOTIFIER_HEAD(&net->netdev_chain);

	return 0;

err_idx:
	kfree(net->dev_name_head);
err_name:
	return -ENOMEM;
}

/**
 *	netdev_drivername - network driver for the device
 *	@dev: network device
 *
 *	Determine network driver for device.
 */
const char *netdev_drivername(const struct net_device *dev)
{
	const struct device_driver *driver;
	const struct device *parent;
	const char *empty = "";

	parent = dev->dev.parent;
	if (!parent)
		return empty;

	driver = parent->driver;
	if (driver && driver->name)
		return driver->name;
	return empty;
}

static void __netdev_printk(const char *level, const struct net_device *dev,
			    struct va_format *vaf)
{
	if (dev && dev->dev.parent) {
		dev_printk_emit(level[1] - '0',
				dev->dev.parent,
				"%s %s %s%s: %pV",
				dev_driver_string(dev->dev.parent),
				dev_name(dev->dev.parent),
				netdev_name(dev), netdev_reg_state(dev),
				vaf);
	} else if (dev) {
		printk("%s%s%s: %pV",
		       level, netdev_name(dev), netdev_reg_state(dev), vaf);
	} else {
		printk("%s(NULL net_device): %pV", level, vaf);
	}
}

void netdev_printk(const char *level, const struct net_device *dev,
		   const char *format, ...)
{
	struct va_format vaf;
	va_list args;

	va_start(args, format);

	vaf.fmt = format;
	vaf.va = &args;

	__netdev_printk(level, dev, &vaf);

	va_end(args);
}
EXPORT_SYMBOL(netdev_printk);

#define define_netdev_printk_level(func, level)			\
void func(const struct net_device *dev, const char *fmt, ...)	\
{								\
	struct va_format vaf;					\
	va_list args;						\
								\
	va_start(args, fmt);					\
								\
	vaf.fmt = fmt;						\
	vaf.va = &args;						\
								\
	__netdev_printk(level, dev, &vaf);			\
								\
	va_end(args);						\
}								\
EXPORT_SYMBOL(func);

define_netdev_printk_level(netdev_emerg, KERN_EMERG);
define_netdev_printk_level(netdev_alert, KERN_ALERT);
define_netdev_printk_level(netdev_crit, KERN_CRIT);
define_netdev_printk_level(netdev_err, KERN_ERR);
define_netdev_printk_level(netdev_warn, KERN_WARNING);
define_netdev_printk_level(netdev_notice, KERN_NOTICE);
define_netdev_printk_level(netdev_info, KERN_INFO);

static void __net_exit netdev_exit(struct net *net)
{
	kfree(net->dev_name_head);
	kfree(net->dev_index_head);
	xa_destroy(&net->dev_by_index);
	if (net != &init_net)
		WARN_ON_ONCE(!list_empty(&net->dev_base_head));
}

static struct pernet_operations __net_initdata netdev_net_ops = {
	.init = netdev_init,
	.exit = netdev_exit,
};

static void __net_exit default_device_exit_net(struct net *net)
{
	struct netdev_name_node *name_node, *tmp;
	struct net_device *dev, *aux;
	/*
	 * Push all migratable network devices back to the
	 * initial network namespace
	 */
	ASSERT_RTNL();
	for_each_netdev_safe(net, dev, aux) {
		int err;
		char fb_name[IFNAMSIZ];

		/* Ignore unmoveable devices (i.e. loopback) */
		if (dev->netns_immutable)
			continue;

		/* Leave virtual devices for the generic cleanup */
		if (dev->rtnl_link_ops && !dev->rtnl_link_ops->netns_refund)
			continue;

		/* Push remaining network devices to init_net */
		snprintf(fb_name, IFNAMSIZ, "dev%d", dev->ifindex);
		if (netdev_name_in_use(&init_net, fb_name))
			snprintf(fb_name, IFNAMSIZ, "dev%%d");

		netdev_for_each_altname_safe(dev, name_node, tmp)
			if (netdev_name_in_use(&init_net, name_node->name))
				__netdev_name_node_alt_destroy(name_node);

		err = dev_change_net_namespace(dev, &init_net, fb_name);
		if (err) {
			pr_emerg("%s: failed to move %s to init_net: %d\n",
				 __func__, dev->name, err);
			BUG();
		}
	}
}

static void __net_exit default_device_exit_batch(struct list_head *net_list)
{
	/* At exit all network devices most be removed from a network
	 * namespace.  Do this in the reverse order of registration.
	 * Do this across as many network namespaces as possible to
	 * improve batching efficiency.
	 */
	struct net_device *dev;
	struct net *net;
	LIST_HEAD(dev_kill_list);

	rtnl_lock();
	list_for_each_entry(net, net_list, exit_list) {
		default_device_exit_net(net);
		cond_resched();
	}

	list_for_each_entry(net, net_list, exit_list) {
		for_each_netdev_reverse(net, dev) {
			if (dev->rtnl_link_ops && dev->rtnl_link_ops->dellink)
				dev->rtnl_link_ops->dellink(dev, &dev_kill_list);
			else
				unregister_netdevice_queue(dev, &dev_kill_list);
		}
	}
	unregister_netdevice_many(&dev_kill_list);
	rtnl_unlock();
}

static struct pernet_operations __net_initdata default_device_ops = {
	.exit_batch = default_device_exit_batch,
};

static void __init net_dev_struct_check(void)
{
	/* TX read-mostly hotpath */
	CACHELINE_ASSERT_GROUP_MEMBER(struct net_device, net_device_read_tx, priv_flags_fast);
	CACHELINE_ASSERT_GROUP_MEMBER(struct net_device, net_device_read_tx, netdev_ops);
	CACHELINE_ASSERT_GROUP_MEMBER(struct net_device, net_device_read_tx, header_ops);
	CACHELINE_ASSERT_GROUP_MEMBER(struct net_device, net_device_read_tx, _tx);
	CACHELINE_ASSERT_GROUP_MEMBER(struct net_device, net_device_read_tx, real_num_tx_queues);
	CACHELINE_ASSERT_GROUP_MEMBER(struct net_device, net_device_read_tx, gso_max_size);
	CACHELINE_ASSERT_GROUP_MEMBER(struct net_device, net_device_read_tx, gso_ipv4_max_size);
	CACHELINE_ASSERT_GROUP_MEMBER(struct net_device, net_device_read_tx, gso_max_segs);
	CACHELINE_ASSERT_GROUP_MEMBER(struct net_device, net_device_read_tx, gso_partial_features);
	CACHELINE_ASSERT_GROUP_MEMBER(struct net_device, net_device_read_tx, num_tc);
	CACHELINE_ASSERT_GROUP_MEMBER(struct net_device, net_device_read_tx, mtu);
	CACHELINE_ASSERT_GROUP_MEMBER(struct net_device, net_device_read_tx, needed_headroom);
	CACHELINE_ASSERT_GROUP_MEMBER(struct net_device, net_device_read_tx, tc_to_txq);
#ifdef CONFIG_XPS
	CACHELINE_ASSERT_GROUP_MEMBER(struct net_device, net_device_read_tx, xps_maps);
#endif
#ifdef CONFIG_NETFILTER_EGRESS
	CACHELINE_ASSERT_GROUP_MEMBER(struct net_device, net_device_read_tx, nf_hooks_egress);
#endif
#ifdef CONFIG_NET_XGRESS
	CACHELINE_ASSERT_GROUP_MEMBER(struct net_device, net_device_read_tx, tcx_egress);
#endif
	CACHELINE_ASSERT_GROUP_SIZE(struct net_device, net_device_read_tx, 160);

	/* TXRX read-mostly hotpath */
	CACHELINE_ASSERT_GROUP_MEMBER(struct net_device, net_device_read_txrx, lstats);
	CACHELINE_ASSERT_GROUP_MEMBER(struct net_device, net_device_read_txrx, state);
	CACHELINE_ASSERT_GROUP_MEMBER(struct net_device, net_device_read_txrx, flags);
	CACHELINE_ASSERT_GROUP_MEMBER(struct net_device, net_device_read_txrx, hard_header_len);
	CACHELINE_ASSERT_GROUP_MEMBER(struct net_device, net_device_read_txrx, features);
	CACHELINE_ASSERT_GROUP_MEMBER(struct net_device, net_device_read_txrx, ip6_ptr);
	CACHELINE_ASSERT_GROUP_SIZE(struct net_device, net_device_read_txrx, 46);

	/* RX read-mostly hotpath */
	CACHELINE_ASSERT_GROUP_MEMBER(struct net_device, net_device_read_rx, ptype_specific);
	CACHELINE_ASSERT_GROUP_MEMBER(struct net_device, net_device_read_rx, ifindex);
	CACHELINE_ASSERT_GROUP_MEMBER(struct net_device, net_device_read_rx, real_num_rx_queues);
	CACHELINE_ASSERT_GROUP_MEMBER(struct net_device, net_device_read_rx, _rx);
	CACHELINE_ASSERT_GROUP_MEMBER(struct net_device, net_device_read_rx, gro_max_size);
	CACHELINE_ASSERT_GROUP_MEMBER(struct net_device, net_device_read_rx, gro_ipv4_max_size);
	CACHELINE_ASSERT_GROUP_MEMBER(struct net_device, net_device_read_rx, rx_handler);
	CACHELINE_ASSERT_GROUP_MEMBER(struct net_device, net_device_read_rx, rx_handler_data);
	CACHELINE_ASSERT_GROUP_MEMBER(struct net_device, net_device_read_rx, nd_net);
#ifdef CONFIG_NETPOLL
	CACHELINE_ASSERT_GROUP_MEMBER(struct net_device, net_device_read_rx, npinfo);
#endif
#ifdef CONFIG_NET_XGRESS
	CACHELINE_ASSERT_GROUP_MEMBER(struct net_device, net_device_read_rx, tcx_ingress);
#endif
	CACHELINE_ASSERT_GROUP_SIZE(struct net_device, net_device_read_rx, 92);
}

/*
 *	Initialize the DEV module. At boot time this walks the device list and
 *	unhooks any devices that fail to initialise (normally hardware not
 *	present) and leaves us with a valid list of present and active devices.
 *
 */

/* We allocate 256 pages for each CPU if PAGE_SHIFT is 12 */
#define SYSTEM_PERCPU_PAGE_POOL_SIZE	((1 << 20) / PAGE_SIZE)

static int net_page_pool_create(int cpuid)
{
#if IS_ENABLED(CONFIG_PAGE_POOL)
	struct page_pool_params page_pool_params = {
		.pool_size = SYSTEM_PERCPU_PAGE_POOL_SIZE,
		.flags = PP_FLAG_SYSTEM_POOL,
		.nid = cpu_to_mem(cpuid),
	};
	struct page_pool *pp_ptr;
	int err;

	pp_ptr = page_pool_create_percpu(&page_pool_params, cpuid);
	if (IS_ERR(pp_ptr))
		return -ENOMEM;

	err = xdp_reg_page_pool(pp_ptr);
	if (err) {
		page_pool_destroy(pp_ptr);
		return err;
	}

	per_cpu(system_page_pool, cpuid) = pp_ptr;
#endif
	return 0;
}

static int backlog_napi_should_run(unsigned int cpu)
{
	struct softnet_data *sd = per_cpu_ptr(&softnet_data, cpu);
	struct napi_struct *napi = &sd->backlog;

	return test_bit(NAPI_STATE_SCHED_THREADED, &napi->state);
}

static void run_backlog_napi(unsigned int cpu)
{
	struct softnet_data *sd = per_cpu_ptr(&softnet_data, cpu);

	napi_threaded_poll_loop(&sd->backlog);
}

static void backlog_napi_setup(unsigned int cpu)
{
	struct softnet_data *sd = per_cpu_ptr(&softnet_data, cpu);
	struct napi_struct *napi = &sd->backlog;

	napi->thread = this_cpu_read(backlog_napi);
	set_bit(NAPI_STATE_THREADED, &napi->state);
}

static struct smp_hotplug_thread backlog_threads = {
	.store			= &backlog_napi,
	.thread_should_run	= backlog_napi_should_run,
	.thread_fn		= run_backlog_napi,
	.thread_comm		= "backlog_napi/%u",
	.setup			= backlog_napi_setup,
};

/*
 *       This is called single threaded during boot, so no need
 *       to take the rtnl semaphore.
 */
static int __init net_dev_init(void)
{
	int i, rc = -ENOMEM;

	BUG_ON(!dev_boot_phase);

	net_dev_struct_check();

	if (dev_proc_init())
		goto out;

	if (netdev_kobject_init())
		goto out;

	for (i = 0; i < PTYPE_HASH_SIZE; i++)
		INIT_LIST_HEAD(&ptype_base[i]);

	if (register_pernet_subsys(&netdev_net_ops))
		goto out;

	/*
	 *	Initialise the packet receive queues.
	 */

	flush_backlogs_fallback = flush_backlogs_alloc();
	if (!flush_backlogs_fallback)
		goto out;

	for_each_possible_cpu(i) {
		struct softnet_data *sd = &per_cpu(softnet_data, i);

		skb_queue_head_init(&sd->input_pkt_queue);
		skb_queue_head_init(&sd->process_queue);
#ifdef CONFIG_XFRM_OFFLOAD
		skb_queue_head_init(&sd->xfrm_backlog);
#endif
		INIT_LIST_HEAD(&sd->poll_list);
		sd->output_queue_tailp = &sd->output_queue;
#ifdef CONFIG_RPS
		INIT_CSD(&sd->csd, rps_trigger_softirq, sd);
		sd->cpu = i;
#endif
		INIT_CSD(&sd->defer_csd, trigger_rx_softirq, sd);
		spin_lock_init(&sd->defer_lock);

		gro_init(&sd->backlog.gro);
		sd->backlog.poll = process_backlog;
		sd->backlog.weight = weight_p;
		INIT_LIST_HEAD(&sd->backlog.poll_list);

		if (net_page_pool_create(i))
			goto out;
	}
	if (use_backlog_threads())
		smpboot_register_percpu_thread(&backlog_threads);

	dev_boot_phase = 0;

	/* The loopback device is special if any other network devices
	 * is present in a network namespace the loopback device must
	 * be present. Since we now dynamically allocate and free the
	 * loopback device ensure this invariant is maintained by
	 * keeping the loopback device as the first device on the
	 * list of network devices.  Ensuring the loopback devices
	 * is the first device that appears and the last network device
	 * that disappears.
	 */
	if (register_pernet_device(&loopback_net_ops))
		goto out;

	if (register_pernet_device(&default_device_ops))
		goto out;

	open_softirq(NET_TX_SOFTIRQ, net_tx_action);
	open_softirq(NET_RX_SOFTIRQ, net_rx_action);

	rc = cpuhp_setup_state_nocalls(CPUHP_NET_DEV_DEAD, "net/dev:dead",
				       NULL, dev_cpu_dead);
	WARN_ON(rc < 0);
	rc = 0;

	/* avoid static key IPIs to isolated CPUs */
	if (housekeeping_enabled(HK_TYPE_MISC))
		net_enable_timestamp();
out:
	if (rc < 0) {
		for_each_possible_cpu(i) {
			struct page_pool *pp_ptr;

			pp_ptr = per_cpu(system_page_pool, i);
			if (!pp_ptr)
				continue;

			xdp_unreg_page_pool(pp_ptr);
			page_pool_destroy(pp_ptr);
			per_cpu(system_page_pool, i) = NULL;
		}
	}

	return rc;
}

subsys_initcall(net_dev_init);<|MERGE_RESOLUTION|>--- conflicted
+++ resolved
@@ -573,18 +573,12 @@
 
 static inline struct list_head *ptype_head(const struct packet_type *pt)
 {
-<<<<<<< HEAD
 	struct list_head vendor_pt = { .next  = NULL, };
 
 	trace_android_vh_ptype_head(pt, &vendor_pt);
 	if (vendor_pt.next)
 		return vendor_pt.next;
 
-	if (pt->type == htons(ETH_P_ALL))
-		return pt->dev ? &pt->dev->ptype_all : &net_hotdata.ptype_all;
-	else
-		return pt->dev ? &pt->dev->ptype_specific :
-=======
 	if (pt->type == htons(ETH_P_ALL)) {
 		if (!pt->af_packet_net && !pt->dev)
 			return NULL;
@@ -597,7 +591,6 @@
 		return &pt->dev->ptype_specific;
 
 	return pt->af_packet_net ? &pt->af_packet_net->ptype_specific :
->>>>>>> 1a9239bb
 				 &ptype_base[ntohs(pt->type) & PTYPE_HASH_MASK];
 }
 
