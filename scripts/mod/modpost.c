/* Postprocess module symbol versions
 *
 * Copyright 2003       Kai Germaschewski
 * Copyright 2002-2004  Rusty Russell, IBM Corporation
 * Copyright 2006-2008  Sam Ravnborg
 * Based in part on module-init-tools/depmod.c,file2alias
 *
 * This software may be used and distributed according to the terms
 * of the GNU General Public License, incorporated herein by reference.
 *
 * Usage: modpost vmlinux module1.o module2.o ...
 */

#define _GNU_SOURCE
#include <elf.h>
#include <fnmatch.h>
#include <stdio.h>
#include <ctype.h>
#include <string.h>
#include <limits.h>
#include <stdbool.h>
#include <errno.h>

#include <hash.h>
#include <hashtable.h>
#include <list.h>
#include <xalloc.h>
#include "modpost.h"
#include "../../include/linux/license.h"

static bool module_enabled;
/* Are we using CONFIG_MODVERSIONS? */
static bool modversions;
/* Is CONFIG_MODULE_SRCVERSION_ALL set? */
static bool all_versions;
/* Is CONFIG_BASIC_MODVERSIONS set? */
static bool basic_modversions;
/* Is CONFIG_EXTENDED_MODVERSIONS set? */
static bool extended_modversions;
/* If we are modposting external module set to 1 */
static bool external_module;
#define MODULE_SCMVERSION_SIZE 64
static char module_scmversion[MODULE_SCMVERSION_SIZE];
/* Only warn about unresolved symbols */
static bool warn_unresolved;

static int sec_mismatch_count;
static bool sec_mismatch_warn_only = true;
/* Trim EXPORT_SYMBOLs that are unused by in-tree modules */
static bool trim_unused_exports;

/* ignore missing files */
static bool ignore_missing_files;
/* If set to 1, only warn (instead of error) about missing ns imports */
static bool allow_missing_ns_imports;

static bool error_occurred;

static bool extra_warn;

bool target_is_big_endian;
bool host_is_big_endian;

/*
 * Cut off the warnings when there are too many. This typically occurs when
 * vmlinux is missing. ('make modules' without building vmlinux.)
 */
#define MAX_UNRESOLVED_REPORTS	10
static unsigned int nr_unresolved;

/* In kernel, this size is defined in linux/module.h;
 * here we use Elf_Addr instead of long for covering cross-compile
 */

#define MODULE_NAME_LEN (64 - sizeof(Elf_Addr))

void modpost_log(bool is_error, const char *fmt, ...)
{
	va_list arglist;

	if (is_error) {
		fprintf(stderr, "ERROR: ");
		error_occurred = true;
	} else {
		fprintf(stderr, "WARNING: ");
	}

	fprintf(stderr, "modpost: ");

	va_start(arglist, fmt);
	vfprintf(stderr, fmt, arglist);
	va_end(arglist);
}

static inline bool strends(const char *str, const char *postfix)
{
	if (strlen(str) < strlen(postfix))
		return false;

	return strcmp(str + strlen(str) - strlen(postfix), postfix) == 0;
}

char *read_text_file(const char *filename)
{
	struct stat st;
	size_t nbytes;
	int fd;
	char *buf;

	fd = open(filename, O_RDONLY);
	if (fd < 0) {
		perror(filename);
		exit(1);
	}

	if (fstat(fd, &st) < 0) {
		perror(filename);
		exit(1);
	}

	buf = xmalloc(st.st_size + 1);

	nbytes = st.st_size;

	while (nbytes) {
		ssize_t bytes_read;

		bytes_read = read(fd, buf, nbytes);
		if (bytes_read < 0) {
			perror(filename);
			exit(1);
		}

		nbytes -= bytes_read;
	}
	buf[st.st_size] = '\0';

	close(fd);

	return buf;
}

char *get_line(char **stringp)
{
	char *orig = *stringp, *next;

	/* do not return the unwanted extra line at EOF */
	if (!orig || *orig == '\0')
		return NULL;

	/* don't use strsep here, it is not available everywhere */
	next = strchr(orig, '\n');
	if (next)
		*next++ = '\0';

	*stringp = next;

	return orig;
}

/* A list of all modules we processed */
LIST_HEAD(modules);

static struct module *find_module(const char *filename, const char *modname)
{
	struct module *mod;

	list_for_each_entry(mod, &modules, list) {
		if (!strcmp(mod->dump_file, filename) &&
		    !strcmp(mod->name, modname))
			return mod;
	}
	return NULL;
}

static struct module *new_module(const char *name, size_t namelen)
{
	struct module *mod;

	mod = xmalloc(sizeof(*mod) + namelen + 1);
	memset(mod, 0, sizeof(*mod));

	INIT_LIST_HEAD(&mod->exported_symbols);
	INIT_LIST_HEAD(&mod->unresolved_symbols);
	INIT_LIST_HEAD(&mod->missing_namespaces);
	INIT_LIST_HEAD(&mod->imported_namespaces);
	INIT_LIST_HEAD(&mod->aliases);

	memcpy(mod->name, name, namelen);
	mod->name[namelen] = '\0';
	mod->is_vmlinux = (strcmp(mod->name, "vmlinux") == 0);

	/*
	 * Set mod->is_gpl_compatible to true by default. If MODULE_LICENSE()
	 * is missing, do not check the use for EXPORT_SYMBOL_GPL() becasue
	 * modpost will exit wiht error anyway.
	 */
	mod->is_gpl_compatible = true;

	list_add_tail(&mod->list, &modules);

	return mod;
}

struct symbol {
	struct hlist_node hnode;/* link to hash table */
	struct list_head list;	/* link to module::exported_symbols or module::unresolved_symbols */
	struct module *module;
	char *namespace;
	unsigned int crc;
	bool crc_valid;
	bool weak;
	bool is_func;
	bool is_gpl_only;	/* exported by EXPORT_SYMBOL_GPL */
	bool used;		/* there exists a user of this symbol */
	char name[];
};

static HASHTABLE_DEFINE(symbol_hashtable, 1U << 10);

/**
 * Allocate a new symbols for use in the hash of exported symbols or
 * the list of unresolved symbols per module
 **/
static struct symbol *alloc_symbol(const char *name)
{
	struct symbol *s = xmalloc(sizeof(*s) + strlen(name) + 1);

	memset(s, 0, sizeof(*s));
	strcpy(s->name, name);

	return s;
}

/* For the hash of exported symbols */
static void hash_add_symbol(struct symbol *sym)
{
	hash_add(symbol_hashtable, &sym->hnode, hash_str(sym->name));
}

static void sym_add_unresolved(const char *name, struct module *mod, bool weak)
{
	struct symbol *sym;

	sym = alloc_symbol(name);
	sym->weak = weak;

	list_add_tail(&sym->list, &mod->unresolved_symbols);
}

static struct symbol *sym_find_with_module(const char *name, struct module *mod)
{
	struct symbol *s;

	/* For our purposes, .foo matches foo.  PPC64 needs this. */
	if (name[0] == '.')
		name++;

	hash_for_each_possible(symbol_hashtable, s, hnode, hash_str(name)) {
		if (strcmp(s->name, name) == 0 && (!mod || s->module == mod))
			return s;
	}
	return NULL;
}

static struct symbol *find_symbol(const char *name)
{
	return sym_find_with_module(name, NULL);
}

struct namespace_list {
	struct list_head list;
	char namespace[];
};

static bool contains_namespace(struct list_head *head, const char *namespace)
{
	struct namespace_list *list;

	/*
	 * The default namespace is null string "", which is always implicitly
	 * contained.
	 */
	if (!namespace[0])
		return true;

	list_for_each_entry(list, head, list) {
		if (!strcmp(list->namespace, namespace))
			return true;
	}

	return false;
}

static void add_namespace(struct list_head *head, const char *namespace)
{
	struct namespace_list *ns_entry;

	if (!contains_namespace(head, namespace)) {
		ns_entry = xmalloc(sizeof(*ns_entry) + strlen(namespace) + 1);
		strcpy(ns_entry->namespace, namespace);
		list_add_tail(&ns_entry->list, head);
	}
}

static void *sym_get_data_by_offset(const struct elf_info *info,
				    unsigned int secindex, unsigned long offset)
{
	Elf_Shdr *sechdr = &info->sechdrs[secindex];

	return (void *)info->hdr + sechdr->sh_offset + offset;
}

void *sym_get_data(const struct elf_info *info, const Elf_Sym *sym)
{
	return sym_get_data_by_offset(info, get_secindex(info, sym),
				      sym->st_value);
}

static const char *sech_name(const struct elf_info *info, Elf_Shdr *sechdr)
{
	return sym_get_data_by_offset(info, info->secindex_strings,
				      sechdr->sh_name);
}

static const char *sec_name(const struct elf_info *info, unsigned int secindex)
{
	/*
	 * If sym->st_shndx is a special section index, there is no
	 * corresponding section header.
	 * Return "" if the index is out of range of info->sechdrs[] array.
	 */
	if (secindex >= info->num_sections)
		return "";

	return sech_name(info, &info->sechdrs[secindex]);
}

static struct symbol *sym_add_exported(const char *name, struct module *mod,
				       bool gpl_only, const char *namespace)
{
	struct symbol *s = find_symbol(name);

	if (s && (!external_module || s->module->is_vmlinux || s->module == mod)) {
		error("%s: '%s' exported twice. Previous export was in %s%s\n",
		      mod->name, name, s->module->name,
		      s->module->is_vmlinux ? "" : ".ko");
	}

	s = alloc_symbol(name);
	s->module = mod;
	s->is_gpl_only = gpl_only;
	s->namespace = xstrdup(namespace);
	list_add_tail(&s->list, &mod->exported_symbols);
	hash_add_symbol(s);

	return s;
}

static void sym_set_crc(struct symbol *sym, unsigned int crc)
{
	sym->crc = crc;
	sym->crc_valid = true;
}

static void *grab_file(const char *filename, size_t *size)
{
	struct stat st;
	void *map = MAP_FAILED;
	int fd;

	fd = open(filename, O_RDONLY);
	if (fd < 0)
		return NULL;
	if (fstat(fd, &st))
		goto failed;

	*size = st.st_size;
	map = mmap(NULL, *size, PROT_READ|PROT_WRITE, MAP_PRIVATE, fd, 0);

failed:
	close(fd);
	if (map == MAP_FAILED)
		return NULL;
	return map;
}

static void release_file(void *file, size_t size)
{
	munmap(file, size);
}

static int parse_elf(struct elf_info *info, const char *filename)
{
	unsigned int i;
	Elf_Ehdr *hdr;
	Elf_Shdr *sechdrs;
	Elf_Sym  *sym;
	const char *secstrings;
	unsigned int symtab_idx = ~0U, symtab_shndx_idx = ~0U;

	hdr = grab_file(filename, &info->size);
	if (!hdr) {
		if (ignore_missing_files) {
			fprintf(stderr, "%s: %s (ignored)\n", filename,
				strerror(errno));
			return 0;
		}
		perror(filename);
		exit(1);
	}
	info->hdr = hdr;
	if (info->size < sizeof(*hdr)) {
		/* file too small, assume this is an empty .o file */
		return 0;
	}
	/* Is this a valid ELF file? */
	if ((hdr->e_ident[EI_MAG0] != ELFMAG0) ||
	    (hdr->e_ident[EI_MAG1] != ELFMAG1) ||
	    (hdr->e_ident[EI_MAG2] != ELFMAG2) ||
	    (hdr->e_ident[EI_MAG3] != ELFMAG3)) {
		/* Not an ELF file - silently ignore it */
		return 0;
	}

	switch (hdr->e_ident[EI_DATA]) {
	case ELFDATA2LSB:
		target_is_big_endian = false;
		break;
	case ELFDATA2MSB:
		target_is_big_endian = true;
		break;
	default:
		fatal("target endian is unknown\n");
	}

	/* Fix endianness in ELF header */
	hdr->e_type      = TO_NATIVE(hdr->e_type);
	hdr->e_machine   = TO_NATIVE(hdr->e_machine);
	hdr->e_version   = TO_NATIVE(hdr->e_version);
	hdr->e_entry     = TO_NATIVE(hdr->e_entry);
	hdr->e_phoff     = TO_NATIVE(hdr->e_phoff);
	hdr->e_shoff     = TO_NATIVE(hdr->e_shoff);
	hdr->e_flags     = TO_NATIVE(hdr->e_flags);
	hdr->e_ehsize    = TO_NATIVE(hdr->e_ehsize);
	hdr->e_phentsize = TO_NATIVE(hdr->e_phentsize);
	hdr->e_phnum     = TO_NATIVE(hdr->e_phnum);
	hdr->e_shentsize = TO_NATIVE(hdr->e_shentsize);
	hdr->e_shnum     = TO_NATIVE(hdr->e_shnum);
	hdr->e_shstrndx  = TO_NATIVE(hdr->e_shstrndx);
	sechdrs = (void *)hdr + hdr->e_shoff;
	info->sechdrs = sechdrs;

	/* modpost only works for relocatable objects */
	if (hdr->e_type != ET_REL)
		fatal("%s: not relocatable object.", filename);

	/* Check if file offset is correct */
	if (hdr->e_shoff > info->size)
		fatal("section header offset=%lu in file '%s' is bigger than filesize=%zu\n",
		      (unsigned long)hdr->e_shoff, filename, info->size);

	if (hdr->e_shnum == SHN_UNDEF) {
		/*
		 * There are more than 64k sections,
		 * read count from .sh_size.
		 */
		info->num_sections = TO_NATIVE(sechdrs[0].sh_size);
	}
	else {
		info->num_sections = hdr->e_shnum;
	}
	if (hdr->e_shstrndx == SHN_XINDEX) {
		info->secindex_strings = TO_NATIVE(sechdrs[0].sh_link);
	}
	else {
		info->secindex_strings = hdr->e_shstrndx;
	}

	/* Fix endianness in section headers */
	for (i = 0; i < info->num_sections; i++) {
		sechdrs[i].sh_name      = TO_NATIVE(sechdrs[i].sh_name);
		sechdrs[i].sh_type      = TO_NATIVE(sechdrs[i].sh_type);
		sechdrs[i].sh_flags     = TO_NATIVE(sechdrs[i].sh_flags);
		sechdrs[i].sh_addr      = TO_NATIVE(sechdrs[i].sh_addr);
		sechdrs[i].sh_offset    = TO_NATIVE(sechdrs[i].sh_offset);
		sechdrs[i].sh_size      = TO_NATIVE(sechdrs[i].sh_size);
		sechdrs[i].sh_link      = TO_NATIVE(sechdrs[i].sh_link);
		sechdrs[i].sh_info      = TO_NATIVE(sechdrs[i].sh_info);
		sechdrs[i].sh_addralign = TO_NATIVE(sechdrs[i].sh_addralign);
		sechdrs[i].sh_entsize   = TO_NATIVE(sechdrs[i].sh_entsize);
	}
	/* Find symbol table. */
	secstrings = (void *)hdr + sechdrs[info->secindex_strings].sh_offset;
	for (i = 1; i < info->num_sections; i++) {
		const char *secname;
		int nobits = sechdrs[i].sh_type == SHT_NOBITS;

		if (!nobits && sechdrs[i].sh_offset > info->size)
			fatal("%s is truncated. sechdrs[i].sh_offset=%lu > sizeof(*hrd)=%zu\n",
			      filename, (unsigned long)sechdrs[i].sh_offset,
			      sizeof(*hdr));

		secname = secstrings + sechdrs[i].sh_name;
		if (strcmp(secname, ".modinfo") == 0) {
			if (nobits)
				fatal("%s has NOBITS .modinfo\n", filename);
			info->modinfo = (void *)hdr + sechdrs[i].sh_offset;
			info->modinfo_len = sechdrs[i].sh_size;
		} else if (!strcmp(secname, ".export_symbol")) {
			info->export_symbol_secndx = i;
		}

		if (sechdrs[i].sh_type == SHT_SYMTAB) {
			unsigned int sh_link_idx;
			symtab_idx = i;
			info->symtab_start = (void *)hdr +
			    sechdrs[i].sh_offset;
			info->symtab_stop  = (void *)hdr +
			    sechdrs[i].sh_offset + sechdrs[i].sh_size;
			sh_link_idx = sechdrs[i].sh_link;
			info->strtab       = (void *)hdr +
			    sechdrs[sh_link_idx].sh_offset;
		}

		/* 32bit section no. table? ("more than 64k sections") */
		if (sechdrs[i].sh_type == SHT_SYMTAB_SHNDX) {
			symtab_shndx_idx = i;
			info->symtab_shndx_start = (void *)hdr +
			    sechdrs[i].sh_offset;
			info->symtab_shndx_stop  = (void *)hdr +
			    sechdrs[i].sh_offset + sechdrs[i].sh_size;
		}
	}
	if (!info->symtab_start)
		fatal("%s has no symtab?\n", filename);

	/* Fix endianness in symbols */
	for (sym = info->symtab_start; sym < info->symtab_stop; sym++) {
		sym->st_shndx = TO_NATIVE(sym->st_shndx);
		sym->st_name  = TO_NATIVE(sym->st_name);
		sym->st_value = TO_NATIVE(sym->st_value);
		sym->st_size  = TO_NATIVE(sym->st_size);
	}

	if (symtab_shndx_idx != ~0U) {
		Elf32_Word *p;
		if (symtab_idx != sechdrs[symtab_shndx_idx].sh_link)
			fatal("%s: SYMTAB_SHNDX has bad sh_link: %u!=%u\n",
			      filename, sechdrs[symtab_shndx_idx].sh_link,
			      symtab_idx);
		/* Fix endianness */
		for (p = info->symtab_shndx_start; p < info->symtab_shndx_stop;
		     p++)
			*p = TO_NATIVE(*p);
	}

	symsearch_init(info);

	return 1;
}

static void parse_elf_finish(struct elf_info *info)
{
	symsearch_finish(info);
	release_file(info->hdr, info->size);
}

static int ignore_undef_symbol(struct elf_info *info, const char *symname)
{
	/* ignore __this_module, it will be resolved shortly */
	if (strcmp(symname, "__this_module") == 0)
		return 1;
	/* ignore global offset table */
	if (strcmp(symname, "_GLOBAL_OFFSET_TABLE_") == 0)
		return 1;
	if (info->hdr->e_machine == EM_PPC)
		/* Special register function linked on all modules during final link of .ko */
		if (strstarts(symname, "_restgpr_") ||
		    strstarts(symname, "_savegpr_") ||
		    strstarts(symname, "_rest32gpr_") ||
		    strstarts(symname, "_save32gpr_") ||
		    strstarts(symname, "_restvr_") ||
		    strstarts(symname, "_savevr_"))
			return 1;
	if (info->hdr->e_machine == EM_PPC64)
		/* Special register function linked on all modules during final link of .ko */
		if (strstarts(symname, "_restgpr0_") ||
		    strstarts(symname, "_savegpr0_") ||
		    strstarts(symname, "_restvr_") ||
		    strstarts(symname, "_savevr_") ||
		    strcmp(symname, ".TOC.") == 0)
			return 1;
	/* Do not ignore this symbol */
	return 0;
}

static void handle_symbol(struct module *mod, struct elf_info *info,
			  const Elf_Sym *sym, const char *symname)
{
	switch (sym->st_shndx) {
	case SHN_COMMON:
		if (strstarts(symname, "__gnu_lto_")) {
			/* Should warn here, but modpost runs before the linker */
		} else
			warn("\"%s\" [%s] is COMMON symbol\n", symname, mod->name);
		break;
	case SHN_UNDEF:
		/* undefined symbol */
		if (ELF_ST_BIND(sym->st_info) != STB_GLOBAL &&
		    ELF_ST_BIND(sym->st_info) != STB_WEAK)
			break;
		if (ignore_undef_symbol(info, symname))
			break;
		if (info->hdr->e_machine == EM_SPARC ||
		    info->hdr->e_machine == EM_SPARCV9) {
			/* Ignore register directives. */
			if (ELF_ST_TYPE(sym->st_info) == STT_SPARC_REGISTER)
				break;
			if (symname[0] == '.') {
				char *munged = xstrdup(symname);
				munged[0] = '_';
				munged[1] = toupper(munged[1]);
				symname = munged;
			}
		}

		sym_add_unresolved(symname, mod,
				   ELF_ST_BIND(sym->st_info) == STB_WEAK);
		break;
	default:
		if (strcmp(symname, "init_module") == 0)
			mod->has_init = true;
		if (strcmp(symname, "cleanup_module") == 0)
			mod->has_cleanup = true;
		break;
	}
}

/**
 * Parse tag=value strings from .modinfo section
 **/
static char *next_string(char *string, unsigned long *secsize)
{
	/* Skip non-zero chars */
	while (string[0]) {
		string++;
		if ((*secsize)-- <= 1)
			return NULL;
	}

	/* Skip any zero padding. */
	while (!string[0]) {
		string++;
		if ((*secsize)-- <= 1)
			return NULL;
	}
	return string;
}

static char *get_next_modinfo(struct elf_info *info, const char *tag,
			      char *prev)
{
	char *p;
	unsigned int taglen = strlen(tag);
	char *modinfo = info->modinfo;
	unsigned long size = info->modinfo_len;

	if (prev) {
		size -= prev - modinfo;
		modinfo = next_string(prev, &size);
	}

	for (p = modinfo; p; p = next_string(p, &size)) {
		if (strncmp(p, tag, taglen) == 0 && p[taglen] == '=')
			return p + taglen + 1;
	}
	return NULL;
}

static char *get_modinfo(struct elf_info *info, const char *tag)

{
	return get_next_modinfo(info, tag, NULL);
}

static const char *sym_name(struct elf_info *elf, Elf_Sym *sym)
{
	return sym ? elf->strtab + sym->st_name : "";
}

/*
 * Check whether the 'string' argument matches one of the 'patterns',
 * an array of shell wildcard patterns (glob).
 *
 * Return true is there is a match.
 */
static bool match(const char *string, const char *const patterns[])
{
	const char *pattern;

	while ((pattern = *patterns++)) {
		if (!fnmatch(pattern, string, 0))
			return true;
	}

	return false;
}

/* useful to pass patterns to match() directly */
#define PATTERNS(...) \
	({ \
		static const char *const patterns[] = {__VA_ARGS__, NULL}; \
		patterns; \
	})

/* sections that we do not want to do full section mismatch check on */
static const char *const section_white_list[] =
{
	".comment*",
	".debug*",
	".zdebug*",		/* Compressed debug sections. */
	".GCC.command.line",	/* record-gcc-switches */
	".mdebug*",        /* alpha, score, mips etc. */
	".pdr",            /* alpha, score, mips etc. */
	".stab*",
	".note*",
	".got*",
	".toc*",
	".xt.prop",				 /* xtensa */
	".xt.lit",         /* xtensa */
	".arcextmap*",			/* arc */
	".gnu.linkonce.arcext*",	/* arc : modules */
	".cmem*",			/* EZchip */
	".fmt_slot*",			/* EZchip */
	".gnu.lto*",
	".discard.*",
	".llvm.call-graph-profile",	/* call graph */
	NULL
};

/*
 * This is used to find sections missing the SHF_ALLOC flag.
 * The cause of this is often a section specified in assembler
 * without "ax" / "aw".
 */
static void check_section(const char *modname, struct elf_info *elf,
			  Elf_Shdr *sechdr)
{
	const char *sec = sech_name(elf, sechdr);

	if (sechdr->sh_type == SHT_PROGBITS &&
	    !(sechdr->sh_flags & SHF_ALLOC) &&
	    !match(sec, section_white_list)) {
		warn("%s (%s): unexpected non-allocatable section.\n"
		     "Did you forget to use \"ax\"/\"aw\" in a .S file?\n"
		     "Note that for example <linux/init.h> contains\n"
		     "section definitions for use in .S files.\n\n",
		     modname, sec);
	}
}



#define ALL_INIT_DATA_SECTIONS \
	".init.setup", ".init.rodata", ".init.data"

#define ALL_PCI_INIT_SECTIONS	\
	".pci_fixup_early", ".pci_fixup_header", ".pci_fixup_final", \
	".pci_fixup_enable", ".pci_fixup_resume", \
	".pci_fixup_resume_early", ".pci_fixup_suspend"

#define ALL_INIT_SECTIONS ".init.*"
#define ALL_EXIT_SECTIONS ".exit.*"

#define DATA_SECTIONS ".data", ".data.rel"
#define TEXT_SECTIONS ".text", ".text.*", ".sched.text", \
		".kprobes.text", ".cpuidle.text", ".noinstr.text", \
		".ltext", ".ltext.*"
#define OTHER_TEXT_SECTIONS ".ref.text", ".head.text", ".spinlock.text", \
		".fixup", ".entry.text", ".exception.text", \
		".coldtext", ".softirqentry.text", ".irqentry.text"

#define ALL_TEXT_SECTIONS  ".init.text", ".exit.text", \
		TEXT_SECTIONS, OTHER_TEXT_SECTIONS

enum mismatch {
	TEXTDATA_TO_ANY_INIT_EXIT,
	XXXINIT_TO_SOME_INIT,
	ANY_INIT_TO_ANY_EXIT,
	ANY_EXIT_TO_ANY_INIT,
	EXTABLE_TO_NON_TEXT,
};

/**
 * Describe how to match sections on different criteria:
 *
 * @fromsec: Array of sections to be matched.
 *
 * @bad_tosec: Relocations applied to a section in @fromsec to a section in
 * this array is forbidden (black-list).  Can be empty.
 *
 * @good_tosec: Relocations applied to a section in @fromsec must be
 * targeting sections in this array (white-list).  Can be empty.
 *
 * @mismatch: Type of mismatch.
 */
struct sectioncheck {
	const char *fromsec[20];
	const char *bad_tosec[20];
	const char *good_tosec[20];
	enum mismatch mismatch;
};

static const struct sectioncheck sectioncheck[] = {
/* Do not reference init/exit code/data from
 * normal code and data
 */
{
	.fromsec = { TEXT_SECTIONS, DATA_SECTIONS, NULL },
	.bad_tosec = { ALL_INIT_SECTIONS, ALL_EXIT_SECTIONS, NULL },
	.mismatch = TEXTDATA_TO_ANY_INIT_EXIT,
},
/* Do not use exit code/data from init code */
{
	.fromsec = { ALL_INIT_SECTIONS, NULL },
	.bad_tosec = { ALL_EXIT_SECTIONS, NULL },
	.mismatch = ANY_INIT_TO_ANY_EXIT,
},
/* Do not use init code/data from exit code */
{
	.fromsec = { ALL_EXIT_SECTIONS, NULL },
	.bad_tosec = { ALL_INIT_SECTIONS, NULL },
	.mismatch = ANY_EXIT_TO_ANY_INIT,
},
{
	.fromsec = { ALL_PCI_INIT_SECTIONS, NULL },
	.bad_tosec = { ALL_INIT_SECTIONS, NULL },
	.mismatch = ANY_INIT_TO_ANY_EXIT,
},
{
	.fromsec = { "__ex_table", NULL },
	/* If you're adding any new black-listed sections in here, consider
	 * adding a special 'printer' for them in scripts/check_extable.
	 */
	.bad_tosec = { ".altinstr_replacement", NULL },
	.good_tosec = {ALL_TEXT_SECTIONS , NULL},
	.mismatch = EXTABLE_TO_NON_TEXT,
}
};

static const struct sectioncheck *section_mismatch(
		const char *fromsec, const char *tosec)
{
	int i;

	/*
	 * The target section could be the SHT_NUL section when we're
	 * handling relocations to un-resolved symbols, trying to match it
	 * doesn't make much sense and causes build failures on parisc
	 * architectures.
	 */
	if (*tosec == '\0')
		return NULL;

	for (i = 0; i < ARRAY_SIZE(sectioncheck); i++) {
		const struct sectioncheck *check = &sectioncheck[i];

		if (match(fromsec, check->fromsec)) {
			if (check->bad_tosec[0] && match(tosec, check->bad_tosec))
				return check;
			if (check->good_tosec[0] && !match(tosec, check->good_tosec))
				return check;
		}
	}
	return NULL;
}

/**
 * Whitelist to allow certain references to pass with no warning.
 *
 * Pattern 1:
 *   If a module parameter is declared __initdata and permissions=0
 *   then this is legal despite the warning generated.
 *   We cannot see value of permissions here, so just ignore
 *   this pattern.
 *   The pattern is identified by:
 *   tosec   = .init.data
 *   fromsec = .data*
 *   atsym   =__param*
 *
 * Pattern 1a:
 *   module_param_call() ops can refer to __init set function if permissions=0
 *   The pattern is identified by:
 *   tosec   = .init.text
 *   fromsec = .data*
 *   atsym   = __param_ops_*
 *
 * Pattern 3:
 *   Whitelist all references from .head.text to any init section
 *
 * Pattern 4:
 *   Some symbols belong to init section but still it is ok to reference
 *   these from non-init sections as these symbols don't have any memory
 *   allocated for them and symbol address and value are same. So even
 *   if init section is freed, its ok to reference those symbols.
 *   For ex. symbols marking the init section boundaries.
 *   This pattern is identified by
 *   refsymname = __init_begin, _sinittext, _einittext
 *
 * Pattern 5:
 *   GCC may optimize static inlines when fed constant arg(s) resulting
 *   in functions like cpumask_empty() -- generating an associated symbol
 *   cpumask_empty.constprop.3 that appears in the audit.  If the const that
 *   is passed in comes from __init, like say nmi_ipi_mask, we get a
 *   meaningless section warning.  May need to add isra symbols too...
 *   This pattern is identified by
 *   tosec   = init section
 *   fromsec = text section
 *   refsymname = *.constprop.*
 *
 **/
static int secref_whitelist(const char *fromsec, const char *fromsym,
			    const char *tosec, const char *tosym)
{
	/* Check for pattern 1 */
	if (match(tosec, PATTERNS(ALL_INIT_DATA_SECTIONS)) &&
	    match(fromsec, PATTERNS(DATA_SECTIONS)) &&
	    strstarts(fromsym, "__param"))
		return 0;

	/* Check for pattern 1a */
	if (strcmp(tosec, ".init.text") == 0 &&
	    match(fromsec, PATTERNS(DATA_SECTIONS)) &&
	    strstarts(fromsym, "__param_ops_"))
		return 0;

	/* symbols in data sections that may refer to any init/exit sections */
	if (match(fromsec, PATTERNS(DATA_SECTIONS)) &&
	    match(tosec, PATTERNS(ALL_INIT_SECTIONS, ALL_EXIT_SECTIONS)) &&
	    match(fromsym, PATTERNS("*_ops", "*_probe", "*_console")))
		return 0;

	/* Check for pattern 3 */
	if (strstarts(fromsec, ".head.text") &&
	    match(tosec, PATTERNS(ALL_INIT_SECTIONS)))
		return 0;

	/* Check for pattern 4 */
	if (match(tosym, PATTERNS("__init_begin", "_sinittext", "_einittext")))
		return 0;

	/* Check for pattern 5 */
	if (match(fromsec, PATTERNS(ALL_TEXT_SECTIONS)) &&
	    match(tosec, PATTERNS(ALL_INIT_SECTIONS)) &&
	    match(fromsym, PATTERNS("*.constprop.*")))
		return 0;

	return 1;
}

static Elf_Sym *find_fromsym(struct elf_info *elf, Elf_Addr addr,
			     unsigned int secndx)
{
	return symsearch_find_nearest(elf, addr, secndx, false, ~0);
}

static Elf_Sym *find_tosym(struct elf_info *elf, Elf_Addr addr, Elf_Sym *sym)
{
	Elf_Sym *new_sym;

	/* If the supplied symbol has a valid name, return it */
	if (is_valid_name(elf, sym))
		return sym;

	/*
	 * Strive to find a better symbol name, but the resulting name may not
	 * match the symbol referenced in the original code.
	 */
	new_sym = symsearch_find_nearest(elf, addr, get_secindex(elf, sym),
					 true, 20);
	return new_sym ? new_sym : sym;
}

static bool is_executable_section(struct elf_info *elf, unsigned int secndx)
{
	if (secndx >= elf->num_sections)
		return false;

	return (elf->sechdrs[secndx].sh_flags & SHF_EXECINSTR) != 0;
}

static void default_mismatch_handler(const char *modname, struct elf_info *elf,
				     const struct sectioncheck* const mismatch,
				     Elf_Sym *tsym,
				     unsigned int fsecndx, const char *fromsec, Elf_Addr faddr,
				     const char *tosec, Elf_Addr taddr)
{
	Elf_Sym *from;
	const char *tosym;
	const char *fromsym;
	char taddr_str[16];

	from = find_fromsym(elf, faddr, fsecndx);
	fromsym = sym_name(elf, from);

	tsym = find_tosym(elf, taddr, tsym);
	tosym = sym_name(elf, tsym);

	/* check whitelist - we may ignore it */
	if (!secref_whitelist(fromsec, fromsym, tosec, tosym))
		return;

	sec_mismatch_count++;

	if (!tosym[0])
		snprintf(taddr_str, sizeof(taddr_str), "0x%x", (unsigned int)taddr);

	/*
	 * The format for the reference source:      <symbol_name>+<offset> or <address>
	 * The format for the reference destination: <symbol_name>          or <address>
	 */
	warn("%s: section mismatch in reference: %s%s0x%x (section: %s) -> %s (section: %s)\n",
	     modname, fromsym, fromsym[0] ? "+" : "",
	     (unsigned int)(faddr - (fromsym[0] ? from->st_value : 0)),
	     fromsec, tosym[0] ? tosym : taddr_str, tosec);

	if (mismatch->mismatch == EXTABLE_TO_NON_TEXT) {
		if (match(tosec, mismatch->bad_tosec))
			fatal("The relocation at %s+0x%lx references\n"
			      "section \"%s\" which is black-listed.\n"
			      "Something is seriously wrong and should be fixed.\n"
			      "You might get more information about where this is\n"
			      "coming from by using scripts/check_extable.sh %s\n",
			      fromsec, (long)faddr, tosec, modname);
		else if (is_executable_section(elf, get_secindex(elf, tsym)))
			warn("The relocation at %s+0x%lx references\n"
			     "section \"%s\" which is not in the list of\n"
			     "authorized sections.  If you're adding a new section\n"
			     "and/or if this reference is valid, add \"%s\" to the\n"
			     "list of authorized sections to jump to on fault.\n"
			     "This can be achieved by adding \"%s\" to\n"
			     "OTHER_TEXT_SECTIONS in scripts/mod/modpost.c.\n",
			     fromsec, (long)faddr, tosec, tosec, tosec);
		else
			error("%s+0x%lx references non-executable section '%s'\n",
			      fromsec, (long)faddr, tosec);
	}
}

static void check_export_symbol(struct module *mod, struct elf_info *elf,
				Elf_Addr faddr, const char *secname,
				Elf_Sym *sym)
{
	static const char *prefix = "__export_symbol_";
	const char *label_name, *name, *data;
	Elf_Sym *label;
	struct symbol *s;
	bool is_gpl;

	label = find_fromsym(elf, faddr, elf->export_symbol_secndx);
	label_name = sym_name(elf, label);

	if (!strstarts(label_name, prefix)) {
		error("%s: .export_symbol section contains strange symbol '%s'\n",
		      mod->name, label_name);
		return;
	}

	if (ELF_ST_BIND(sym->st_info) != STB_GLOBAL &&
	    ELF_ST_BIND(sym->st_info) != STB_WEAK) {
		error("%s: local symbol '%s' was exported\n", mod->name,
		      label_name + strlen(prefix));
		return;
	}

	name = sym_name(elf, sym);
	if (strcmp(label_name + strlen(prefix), name)) {
		error("%s: .export_symbol section references '%s', but it does not seem to be an export symbol\n",
		      mod->name, name);
		return;
	}

	data = sym_get_data(elf, label);	/* license */
	if (!strcmp(data, "GPL")) {
		is_gpl = true;
	} else if (!strcmp(data, "")) {
		is_gpl = false;
	} else {
		error("%s: unknown license '%s' was specified for '%s'\n",
		      mod->name, data, name);
		return;
	}

	data += strlen(data) + 1;	/* namespace */
	s = sym_add_exported(name, mod, is_gpl, data);

	/*
	 * We need to be aware whether we are exporting a function or
	 * a data on some architectures.
	 */
	s->is_func = (ELF_ST_TYPE(sym->st_info) == STT_FUNC);

	/*
	 * For parisc64, symbols prefixed $$ from the library have the symbol type
	 * STT_LOPROC. They should be handled as functions too.
	 */
	if (elf->hdr->e_ident[EI_CLASS] == ELFCLASS64 &&
	    elf->hdr->e_machine == EM_PARISC &&
	    ELF_ST_TYPE(sym->st_info) == STT_LOPROC)
		s->is_func = true;

	if (match(secname, PATTERNS(ALL_INIT_SECTIONS)))
		warn("%s: %s: EXPORT_SYMBOL used for init symbol. Remove __init or EXPORT_SYMBOL.\n",
		     mod->name, name);
	else if (match(secname, PATTERNS(ALL_EXIT_SECTIONS)))
		warn("%s: %s: EXPORT_SYMBOL used for exit symbol. Remove __exit or EXPORT_SYMBOL.\n",
		     mod->name, name);
}

static void check_section_mismatch(struct module *mod, struct elf_info *elf,
				   Elf_Sym *sym,
				   unsigned int fsecndx, const char *fromsec,
				   Elf_Addr faddr, Elf_Addr taddr)
{
	const char *tosec = sec_name(elf, get_secindex(elf, sym));
	const struct sectioncheck *mismatch;

	if (module_enabled && elf->export_symbol_secndx == fsecndx) {
		check_export_symbol(mod, elf, faddr, tosec, sym);
		return;
	}

	mismatch = section_mismatch(fromsec, tosec);
	if (!mismatch)
		return;

	default_mismatch_handler(mod->name, elf, mismatch, sym,
				 fsecndx, fromsec, faddr,
				 tosec, taddr);
}

static Elf_Addr addend_386_rel(uint32_t *location, unsigned int r_type)
{
	switch (r_type) {
	case R_386_32:
		return get_unaligned_native(location);
	case R_386_PC32:
		return get_unaligned_native(location) + 4;
	}

	return (Elf_Addr)(-1);
}

static int32_t sign_extend32(int32_t value, int index)
{
	uint8_t shift = 31 - index;

	return (int32_t)(value << shift) >> shift;
}

static Elf_Addr addend_arm_rel(void *loc, Elf_Sym *sym, unsigned int r_type)
{
	uint32_t inst, upper, lower, sign, j1, j2;
	int32_t offset;

	switch (r_type) {
	case R_ARM_ABS32:
	case R_ARM_REL32:
		inst = get_unaligned_native((uint32_t *)loc);
		return inst + sym->st_value;
	case R_ARM_MOVW_ABS_NC:
	case R_ARM_MOVT_ABS:
		inst = get_unaligned_native((uint32_t *)loc);
		offset = sign_extend32(((inst & 0xf0000) >> 4) | (inst & 0xfff),
				       15);
		return offset + sym->st_value;
	case R_ARM_PC24:
	case R_ARM_CALL:
	case R_ARM_JUMP24:
		inst = get_unaligned_native((uint32_t *)loc);
		offset = sign_extend32((inst & 0x00ffffff) << 2, 25);
		return offset + sym->st_value + 8;
	case R_ARM_THM_MOVW_ABS_NC:
	case R_ARM_THM_MOVT_ABS:
		upper = get_unaligned_native((uint16_t *)loc);
		lower = get_unaligned_native((uint16_t *)loc + 1);
		offset = sign_extend32(((upper & 0x000f) << 12) |
				       ((upper & 0x0400) << 1) |
				       ((lower & 0x7000) >> 4) |
				       (lower & 0x00ff),
				       15);
		return offset + sym->st_value;
	case R_ARM_THM_JUMP19:
		/*
		 * Encoding T3:
		 * S     = upper[10]
		 * imm6  = upper[5:0]
		 * J1    = lower[13]
		 * J2    = lower[11]
		 * imm11 = lower[10:0]
		 * imm32 = SignExtend(S:J2:J1:imm6:imm11:'0')
		 */
		upper = get_unaligned_native((uint16_t *)loc);
		lower = get_unaligned_native((uint16_t *)loc + 1);

		sign = (upper >> 10) & 1;
		j1 = (lower >> 13) & 1;
		j2 = (lower >> 11) & 1;
		offset = sign_extend32((sign << 20) | (j2 << 19) | (j1 << 18) |
				       ((upper & 0x03f) << 12) |
				       ((lower & 0x07ff) << 1),
				       20);
		return offset + sym->st_value + 4;
	case R_ARM_THM_PC22:
	case R_ARM_THM_JUMP24:
		/*
		 * Encoding T4:
		 * S     = upper[10]
		 * imm10 = upper[9:0]
		 * J1    = lower[13]
		 * J2    = lower[11]
		 * imm11 = lower[10:0]
		 * I1    = NOT(J1 XOR S)
		 * I2    = NOT(J2 XOR S)
		 * imm32 = SignExtend(S:I1:I2:imm10:imm11:'0')
		 */
		upper = get_unaligned_native((uint16_t *)loc);
		lower = get_unaligned_native((uint16_t *)loc + 1);

		sign = (upper >> 10) & 1;
		j1 = (lower >> 13) & 1;
		j2 = (lower >> 11) & 1;
		offset = sign_extend32((sign << 24) |
				       ((~(j1 ^ sign) & 1) << 23) |
				       ((~(j2 ^ sign) & 1) << 22) |
				       ((upper & 0x03ff) << 12) |
				       ((lower & 0x07ff) << 1),
				       24);
		return offset + sym->st_value + 4;
	}

	return (Elf_Addr)(-1);
}

static Elf_Addr addend_mips_rel(uint32_t *location, unsigned int r_type)
{
	uint32_t inst;

	inst = get_unaligned_native(location);
	switch (r_type) {
	case R_MIPS_LO16:
		return inst & 0xffff;
	case R_MIPS_26:
		return (inst & 0x03ffffff) << 2;
	case R_MIPS_32:
		return inst;
	}
	return (Elf_Addr)(-1);
}

#ifndef EM_RISCV
#define EM_RISCV		243
#endif

#ifndef R_RISCV_SUB32
#define R_RISCV_SUB32		39
#endif

#ifndef EM_LOONGARCH
#define EM_LOONGARCH		258
#endif

#ifndef R_LARCH_SUB32
#define R_LARCH_SUB32		55
#endif

#ifndef R_LARCH_RELAX
#define R_LARCH_RELAX		100
#endif

#ifndef R_LARCH_ALIGN
#define R_LARCH_ALIGN		102
#endif

static void get_rel_type_and_sym(struct elf_info *elf, uint64_t r_info,
				 unsigned int *r_type, unsigned int *r_sym)
{
	typedef struct {
		Elf64_Word    r_sym;	/* Symbol index */
		unsigned char r_ssym;	/* Special symbol for 2nd relocation */
		unsigned char r_type3;	/* 3rd relocation type */
		unsigned char r_type2;	/* 2nd relocation type */
		unsigned char r_type;	/* 1st relocation type */
	} Elf64_Mips_R_Info;

	bool is_64bit = (elf->hdr->e_ident[EI_CLASS] == ELFCLASS64);

	if (elf->hdr->e_machine == EM_MIPS && is_64bit) {
		Elf64_Mips_R_Info *mips64_r_info = (void *)&r_info;

		*r_type = mips64_r_info->r_type;
		*r_sym = TO_NATIVE(mips64_r_info->r_sym);
		return;
	}

	if (is_64bit)
		r_info = TO_NATIVE((Elf64_Xword)r_info);
	else
		r_info = TO_NATIVE((Elf32_Word)r_info);

	*r_type = ELF_R_TYPE(r_info);
	*r_sym = ELF_R_SYM(r_info);
}

static void section_rela(struct module *mod, struct elf_info *elf,
			 unsigned int fsecndx, const char *fromsec,
			 const Elf_Rela *start, const Elf_Rela *stop)
{
	const Elf_Rela *rela;

	for (rela = start; rela < stop; rela++) {
		Elf_Sym *tsym;
		Elf_Addr taddr, r_offset;
		unsigned int r_type, r_sym;

		r_offset = TO_NATIVE(rela->r_offset);
		get_rel_type_and_sym(elf, rela->r_info, &r_type, &r_sym);

		tsym = elf->symtab_start + r_sym;
		taddr = tsym->st_value + TO_NATIVE(rela->r_addend);

		switch (elf->hdr->e_machine) {
		case EM_RISCV:
			if (!strcmp("__ex_table", fromsec) &&
			    r_type == R_RISCV_SUB32)
				continue;
			break;
		case EM_LOONGARCH:
			switch (r_type) {
			case R_LARCH_SUB32:
				if (!strcmp("__ex_table", fromsec))
					continue;
				break;
			case R_LARCH_RELAX:
			case R_LARCH_ALIGN:
				/* These relocs do not refer to symbols */
				continue;
			}
			break;
		}

		check_section_mismatch(mod, elf, tsym,
				       fsecndx, fromsec, r_offset, taddr);
	}
}

static void section_rel(struct module *mod, struct elf_info *elf,
			unsigned int fsecndx, const char *fromsec,
			const Elf_Rel *start, const Elf_Rel *stop)
{
	const Elf_Rel *rel;

	for (rel = start; rel < stop; rel++) {
		Elf_Sym *tsym;
		Elf_Addr taddr, r_offset;
		unsigned int r_type, r_sym;
		void *loc;

		r_offset = TO_NATIVE(rel->r_offset);
		get_rel_type_and_sym(elf, rel->r_info, &r_type, &r_sym);

		loc = sym_get_data_by_offset(elf, fsecndx, r_offset);
		tsym = elf->symtab_start + r_sym;

		switch (elf->hdr->e_machine) {
		case EM_386:
			taddr = addend_386_rel(loc, r_type);
			break;
		case EM_ARM:
			taddr = addend_arm_rel(loc, tsym, r_type);
			break;
		case EM_MIPS:
			taddr = addend_mips_rel(loc, r_type);
			break;
		default:
			fatal("Please add code to calculate addend for this architecture\n");
		}

		check_section_mismatch(mod, elf, tsym,
				       fsecndx, fromsec, r_offset, taddr);
	}
}

/**
 * A module includes a number of sections that are discarded
 * either when loaded or when used as built-in.
 * For loaded modules all functions marked __init and all data
 * marked __initdata will be discarded when the module has been initialized.
 * Likewise for modules used built-in the sections marked __exit
 * are discarded because __exit marked function are supposed to be called
 * only when a module is unloaded which never happens for built-in modules.
 * The check_sec_ref() function traverses all relocation records
 * to find all references to a section that reference a section that will
 * be discarded and warns about it.
 **/
static void check_sec_ref(struct module *mod, struct elf_info *elf)
{
	int i;

	/* Walk through all sections */
	for (i = 0; i < elf->num_sections; i++) {
		Elf_Shdr *sechdr = &elf->sechdrs[i];

		check_section(mod->name, elf, sechdr);
		/* We want to process only relocation sections and not .init */
		if (sechdr->sh_type == SHT_REL || sechdr->sh_type == SHT_RELA) {
			/* section to which the relocation applies */
			unsigned int secndx = sechdr->sh_info;
			const char *secname = sec_name(elf, secndx);
			const void *start, *stop;

			/* If the section is known good, skip it */
			if (match(secname, section_white_list))
				continue;

			start = sym_get_data_by_offset(elf, i, 0);
			stop = start + sechdr->sh_size;

			if (sechdr->sh_type == SHT_RELA)
				section_rela(mod, elf, secndx, secname,
					     start, stop);
			else
				section_rel(mod, elf, secndx, secname,
					    start, stop);
		}
	}
}

static char *remove_dot(char *s)
{
	size_t n = strcspn(s, ".");

	if (n && s[n]) {
		size_t m = strspn(s + n + 1, "0123456789");
		if (m && (s[n + m + 1] == '.' || s[n + m + 1] == 0))
			s[n] = 0;
	}
	return s;
}

/*
 * The CRCs are recorded in .*.cmd files in the form of:
 * #SYMVER <name> <crc>
 */
static void extract_crcs_for_object(const char *object, struct module *mod)
{
	char cmd_file[PATH_MAX];
	char *buf, *p;
	const char *base;
	int dirlen, ret;

	base = strrchr(object, '/');
	if (base) {
		base++;
		dirlen = base - object;
	} else {
		dirlen = 0;
		base = object;
	}

	ret = snprintf(cmd_file, sizeof(cmd_file), "%.*s.%s.cmd",
		       dirlen, object, base);
	if (ret >= sizeof(cmd_file)) {
		error("%s: too long path was truncated\n", cmd_file);
		return;
	}

	buf = read_text_file(cmd_file);
	p = buf;

	while ((p = strstr(p, "\n#SYMVER "))) {
		char *name;
		size_t namelen;
		unsigned int crc;
		struct symbol *sym;

		name = p + strlen("\n#SYMVER ");

		p = strchr(name, ' ');
		if (!p)
			break;

		namelen = p - name;
		p++;

		if (!isdigit(*p))
			continue;	/* skip this line */

		crc = strtoul(p, &p, 0);
		if (*p != '\n')
			continue;	/* skip this line */

		name[namelen] = '\0';

		/*
		 * sym_find_with_module() may return NULL here.
		 * It typically occurs when CONFIG_TRIM_UNUSED_KSYMS=y.
		 * Since commit e1327a127703, genksyms calculates CRCs of all
		 * symbols, including trimmed ones. Ignore orphan CRCs.
		 */
		sym = sym_find_with_module(name, mod);
		if (sym)
			sym_set_crc(sym, crc);
	}

	free(buf);
}

/*
 * The symbol versions (CRC) are recorded in the .*.cmd files.
 * Parse them to retrieve CRCs for the current module.
 */
static void mod_set_crcs(struct module *mod)
{
	char objlist[PATH_MAX];
	char *buf, *p, *obj;
	int ret;

	if (mod->is_vmlinux) {
		strcpy(objlist, ".vmlinux.objs");
	} else {
		/* objects for a module are listed in the *.mod file. */
		ret = snprintf(objlist, sizeof(objlist), "%s.mod", mod->name);
		if (ret >= sizeof(objlist)) {
			error("%s: too long path was truncated\n", objlist);
			return;
		}
	}

	buf = read_text_file(objlist);
	p = buf;

	while ((obj = strsep(&p, "\n")) && obj[0])
		extract_crcs_for_object(obj, mod);

	free(buf);
}

static void read_symbols(const char *modname)
{
	const char *symname;
	char *version;
	char *license;
	char *namespace;
	struct module *mod;
	struct elf_info info = { };
	Elf_Sym *sym;

	if (!parse_elf(&info, modname))
		return;

	if (!strends(modname, ".o")) {
		error("%s: filename must be suffixed with .o\n", modname);
		return;
	}

	/* strip trailing .o */
	mod = new_module(modname, strlen(modname) - strlen(".o"));

	if (!mod->is_vmlinux) {
		license = get_modinfo(&info, "license");
		if (!license)
			error("missing MODULE_LICENSE() in %s\n", modname);
		while (license) {
			if (!license_is_gpl_compatible(license)) {
				mod->is_gpl_compatible = false;
				break;
			}
			license = get_next_modinfo(&info, "license", license);
		}

		namespace = get_modinfo(&info, "import_ns");
		while (namespace) {
			add_namespace(&mod->imported_namespaces, namespace);
			namespace = get_next_modinfo(&info, "import_ns",
						     namespace);
		}

		if (extra_warn && !get_modinfo(&info, "description"))
			warn("missing MODULE_DESCRIPTION() in %s\n", modname);
	}

	for (sym = info.symtab_start; sym < info.symtab_stop; sym++) {
		symname = remove_dot(info.strtab + sym->st_name);

		handle_symbol(mod, &info, sym, symname);
		handle_moddevtable(mod, &info, sym, symname);
	}

	check_sec_ref(mod, &info);

	if (!mod->is_vmlinux) {
		version = get_modinfo(&info, "version");
		if (version || all_versions)
			get_src_version(mod->name, mod->srcversion,
					sizeof(mod->srcversion) - 1);
	}

	parse_elf_finish(&info);

	if (modversions) {
		/*
		 * Our trick to get versioning for module struct etc. - it's
		 * never passed as an argument to an exported function, so
		 * the automatic versioning doesn't pick it up, but it's really
		 * important anyhow.
		 */
		sym_add_unresolved("module_layout", mod, false);

		mod_set_crcs(mod);
	}
}

static void read_symbols_from_files(const char *filename)
{
	FILE *in = stdin;
	char fname[PATH_MAX];

	in = fopen(filename, "r");
	if (!in)
		fatal("Can't open filenames file %s: %m", filename);

	while (fgets(fname, PATH_MAX, in) != NULL) {
		if (strends(fname, "\n"))
			fname[strlen(fname)-1] = '\0';
		read_symbols(fname);
	}

	fclose(in);
}

#define SZ 500

/* We first write the generated file into memory using the
 * following helper, then compare to the file on disk and
 * only update the later if anything changed */

void __attribute__((format(printf, 2, 3))) buf_printf(struct buffer *buf,
						      const char *fmt, ...)
{
	char tmp[SZ];
	int len;
	va_list ap;

	va_start(ap, fmt);
	len = vsnprintf(tmp, SZ, fmt, ap);
	buf_write(buf, tmp, len);
	va_end(ap);
}

void buf_write(struct buffer *buf, const char *s, int len)
{
	if (buf->size - buf->pos < len) {
		buf->size += len + SZ;
		buf->p = xrealloc(buf->p, buf->size);
	}
	strncpy(buf->p + buf->pos, s, len);
	buf->pos += len;
}

static void check_exports(struct module *mod)
{
	struct symbol *s, *exp;

	list_for_each_entry(s, &mod->unresolved_symbols, list) {
		const char *basename;
		exp = find_symbol(s->name);
		if (!exp) {
			if (!s->weak && nr_unresolved++ < MAX_UNRESOLVED_REPORTS)
				modpost_log(!warn_unresolved,
					    "\"%s\" [%s.ko] undefined!\n",
					    s->name, mod->name);
			continue;
		}
		if (exp->module == mod) {
			error("\"%s\" [%s.ko] was exported without definition\n",
			      s->name, mod->name);
			continue;
		}

		exp->used = true;
		s->module = exp->module;
		s->crc_valid = exp->crc_valid;
		s->crc = exp->crc;

		basename = strrchr(mod->name, '/');
		if (basename)
			basename++;
		else
			basename = mod->name;

		if (!contains_namespace(&mod->imported_namespaces, exp->namespace)) {
			modpost_log(!allow_missing_ns_imports,
				    "module %s uses symbol %s from namespace %s, but does not import it.\n",
				    basename, exp->name, exp->namespace);
			add_namespace(&mod->missing_namespaces, exp->namespace);
		}

		if (!mod->is_gpl_compatible && exp->is_gpl_only)
			error("GPL-incompatible module %s.ko uses GPL-only symbol '%s'\n",
			      basename, exp->name);
	}
}

static void handle_white_list_exports(const char *white_list)
{
	char *buf, *p, *name;

	buf = read_text_file(white_list);
	p = buf;

	while ((name = strsep(&p, "\n"))) {
		struct symbol *sym = find_symbol(name);

		if (sym)
			sym->used = true;
	}

	free(buf);
}

static void check_modname_len(struct module *mod)
{
	const char *mod_name;

	mod_name = strrchr(mod->name, '/');
	if (mod_name == NULL)
		mod_name = mod->name;
	else
		mod_name++;
	if (strlen(mod_name) >= MODULE_NAME_LEN)
		error("module name is too long [%s.ko]\n", mod->name);
}

/**
 * Header for the generated file
 **/
static void add_header(struct buffer *b, struct module *mod)
{
	buf_printf(b, "#include <linux/module.h>\n");
	buf_printf(b, "#include <linux/export-internal.h>\n");
	buf_printf(b, "#include <linux/compiler.h>\n");
	buf_printf(b, "\n");
	buf_printf(b, "MODULE_INFO(name, KBUILD_MODNAME);\n");
	buf_printf(b, "\n");
	buf_printf(b, "__visible struct module __this_module\n");
	buf_printf(b, "__section(\".gnu.linkonce.this_module\") = {\n");
	buf_printf(b, "\t.name = KBUILD_MODNAME,\n");
	if (mod->has_init)
		buf_printf(b, "\t.init = init_module,\n");
	if (mod->has_cleanup)
		buf_printf(b, "#ifdef CONFIG_MODULE_UNLOAD\n"
			      "\t.exit = cleanup_module,\n"
			      "#endif\n");
	buf_printf(b, "\t.arch = MODULE_ARCH_INIT,\n");
	buf_printf(b, "};\n");

	if (!external_module)
		buf_printf(b, "\nMODULE_INFO(intree, \"Y\");\n");

	if (module_scmversion[0] != '\0')
		buf_printf(b, "\nMODULE_INFO(scmversion, \"%s\");\n", module_scmversion);

	if (strstarts(mod->name, "drivers/staging"))
		buf_printf(b, "\nMODULE_INFO(staging, \"Y\");\n");

	if (strstarts(mod->name, "tools/testing"))
		buf_printf(b, "\nMODULE_INFO(test, \"Y\");\n");
}

static void add_exported_symbols(struct buffer *buf, struct module *mod)
{
	struct symbol *sym;

	/* generate struct for exported symbols */
	buf_printf(buf, "\n");
	list_for_each_entry(sym, &mod->exported_symbols, list) {
		if (trim_unused_exports && !sym->used)
			continue;

		buf_printf(buf, "KSYMTAB_%s(%s, \"%s\", \"%s\");\n",
			   sym->is_func ? "FUNC" : "DATA", sym->name,
			   sym->is_gpl_only ? "_gpl" : "", sym->namespace);
	}

	if (!modversions)
		return;

	/* record CRCs for exported symbols */
	buf_printf(buf, "\n");
	list_for_each_entry(sym, &mod->exported_symbols, list) {
		if (trim_unused_exports && !sym->used)
			continue;

		if (!sym->crc_valid)
			warn("EXPORT symbol \"%s\" [%s%s] version generation failed, symbol will not be versioned.\n"
			     "Is \"%s\" prototyped in <asm/asm-prototypes.h>?\n",
			     sym->name, mod->name, mod->is_vmlinux ? "" : ".ko",
			     sym->name);

		buf_printf(buf, "SYMBOL_CRC(%s, 0x%08x, \"%s\");\n",
			   sym->name, sym->crc, sym->is_gpl_only ? "_gpl" : "");
	}
}

/**
 * Record CRCs for unresolved symbols, supporting long names
 */
static void add_extended_versions(struct buffer *b, struct module *mod)
{
	struct symbol *s;

	if (!extended_modversions)
		return;

	buf_printf(b, "\n");
	buf_printf(b, "static const u32 ____version_ext_crcs[]\n");
	buf_printf(b, "__used __section(\"__version_ext_crcs\") = {\n");
	list_for_each_entry(s, &mod->unresolved_symbols, list) {
		if (!s->module)
			continue;
		if (!s->crc_valid) {
			warn("\"%s\" [%s.ko] has no CRC!\n",
				s->name, mod->name);
			continue;
		}
		buf_printf(b, "\t0x%08x,\n", s->crc);
	}
	buf_printf(b, "};\n");

	buf_printf(b, "static const char ____version_ext_names[]\n");
	buf_printf(b, "__used __section(\"__version_ext_names\") =\n");
	list_for_each_entry(s, &mod->unresolved_symbols, list) {
		if (!s->module)
			continue;
		if (!s->crc_valid)
			/*
			 * We already warned on this when producing the crc
			 * table.
			 * We need to skip its name too, as the indexes in
			 * both tables need to align.
			 */
			continue;
		buf_printf(b, "\t\"%s\\0\"\n", s->name);
	}
	buf_printf(b, ";\n");
}

/**
 * Record CRCs for unresolved symbols
 **/
static void add_versions(struct buffer *b, struct module *mod)
{
	struct symbol *s;

	if (!basic_modversions)
		return;

	buf_printf(b, "\n");
	buf_printf(b, "static const struct modversion_info ____versions[]\n");
	buf_printf(b, "__used __section(\"__versions\") = {\n");

	list_for_each_entry(s, &mod->unresolved_symbols, list) {
		if (!s->module)
			continue;
		if (!s->crc_valid) {
			warn("\"%s\" [%s.ko] has no CRC!\n",
				s->name, mod->name);
			continue;
		}
		if (strlen(s->name) >= MODULE_NAME_LEN) {
			if (extended_modversions) {
				/* this symbol will only be in the extended info */
				continue;
			} else {
				error("too long symbol \"%s\" [%s.ko]\n",
				      s->name, mod->name);
				break;
			}
		}
		buf_printf(b, "\t{ 0x%08x, \"%s\" },\n",
			   s->crc, s->name);
	}

	buf_printf(b, "};\n");
}

static void add_depends(struct buffer *b, struct module *mod)
{
	struct symbol *s;
	int first = 1;

	/* Clear ->seen flag of modules that own symbols needed by this. */
	list_for_each_entry(s, &mod->unresolved_symbols, list) {
		if (s->module)
			s->module->seen = s->module->is_vmlinux;
	}

	buf_printf(b, "\n");
	buf_printf(b, "MODULE_INFO(depends, \"");
	list_for_each_entry(s, &mod->unresolved_symbols, list) {
		const char *p;
		if (!s->module)
			continue;

		if (s->module->seen)
			continue;

		s->module->seen = true;
		p = strrchr(s->module->name, '/');
		if (p)
			p++;
		else
			p = s->module->name;
		buf_printf(b, "%s%s", first ? "" : ",", p);
		first = 0;
	}
	buf_printf(b, "\");\n");
}

static void add_srcversion(struct buffer *b, struct module *mod)
{
	if (mod->srcversion[0]) {
		buf_printf(b, "\n");
		buf_printf(b, "MODULE_INFO(srcversion, \"%s\");\n",
			   mod->srcversion);
	}
}

static void write_buf(struct buffer *b, const char *fname)
{
	FILE *file;

	if (error_occurred)
		return;

	file = fopen(fname, "w");
	if (!file) {
		perror(fname);
		exit(1);
	}
	if (fwrite(b->p, 1, b->pos, file) != b->pos) {
		perror(fname);
		exit(1);
	}
	if (fclose(file) != 0) {
		perror(fname);
		exit(1);
	}
}

static void write_if_changed(struct buffer *b, const char *fname)
{
	char *tmp;
	FILE *file;
	struct stat st;

	file = fopen(fname, "r");
	if (!file)
		goto write;

	if (fstat(fileno(file), &st) < 0)
		goto close_write;

	if (st.st_size != b->pos)
		goto close_write;

	tmp = xmalloc(b->pos);
	if (fread(tmp, 1, b->pos, file) != b->pos)
		goto free_write;

	if (memcmp(tmp, b->p, b->pos) != 0)
		goto free_write;

	free(tmp);
	fclose(file);
	return;

 free_write:
	free(tmp);
 close_write:
	fclose(file);
 write:
	write_buf(b, fname);
}

static void write_vmlinux_export_c_file(struct module *mod)
{
	struct buffer buf = { };

	buf_printf(&buf,
		   "#include <linux/export-internal.h>\n");

	add_exported_symbols(&buf, mod);
	write_if_changed(&buf, ".vmlinux.export.c");
	free(buf.p);
}

/* do sanity checks, and generate *.mod.c file */
static void write_mod_c_file(struct module *mod)
{
	struct buffer buf = { };
	struct module_alias *alias, *next;
	char fname[PATH_MAX];
	int ret;

	add_header(&buf, mod);
	add_exported_symbols(&buf, mod);
	add_versions(&buf, mod);
	add_extended_versions(&buf, mod);
	add_depends(&buf, mod);

	buf_printf(&buf, "\n");
	list_for_each_entry_safe(alias, next, &mod->aliases, node) {
		buf_printf(&buf, "MODULE_ALIAS(\"%s\");\n", alias->str);
		list_del(&alias->node);
		free(alias);
	}

	add_srcversion(&buf, mod);

	ret = snprintf(fname, sizeof(fname), "%s.mod.c", mod->name);
	if (ret >= sizeof(fname)) {
		error("%s: too long path was truncated\n", fname);
		goto free;
	}

	write_if_changed(&buf, fname);

free:
	free(buf.p);
}

/* parse Module.symvers file. line format:
 * 0x12345678<tab>symbol<tab>module<tab>export<tab>namespace
 **/
static void read_dump(const char *fname)
{
	char *buf, *pos, *line;

	buf = read_text_file(fname);
	if (!buf)
		/* No symbol versions, silently ignore */
		return;

	pos = buf;

	while ((line = get_line(&pos))) {
		char *symname, *namespace, *modname, *d, *export;
		unsigned int crc;
		struct module *mod;
		struct symbol *s;
		bool gpl_only;

		if (!(symname = strchr(line, '\t')))
			goto fail;
		*symname++ = '\0';
		if (!(modname = strchr(symname, '\t')))
			goto fail;
		*modname++ = '\0';
		if (!(export = strchr(modname, '\t')))
			goto fail;
		*export++ = '\0';
		if (!(namespace = strchr(export, '\t')))
			goto fail;
		*namespace++ = '\0';

		crc = strtoul(line, &d, 16);
		if (*symname == '\0' || *modname == '\0' || *d != '\0')
			goto fail;

		if (!strcmp(export, "EXPORT_SYMBOL_GPL")) {
			gpl_only = true;
		} else if (!strcmp(export, "EXPORT_SYMBOL")) {
			gpl_only = false;
		} else {
			error("%s: unknown license %s. skip", symname, export);
			continue;
		}

		mod = find_module(fname, modname);
		if (!mod) {
			mod = new_module(modname, strlen(modname));
			mod->dump_file = fname;
		}
		s = sym_add_exported(symname, mod, gpl_only, namespace);
		sym_set_crc(s, crc);
	}
	free(buf);
	return;
fail:
	free(buf);
	fatal("parse error in symbol dump file\n");
}

static void write_dump(const char *fname)
{
	struct buffer buf = { };
	struct module *mod;
	struct symbol *sym;

	list_for_each_entry(mod, &modules, list) {
		if (mod->dump_file)
			continue;
		list_for_each_entry(sym, &mod->exported_symbols, list) {
			if (trim_unused_exports && !sym->used)
				continue;

			buf_printf(&buf, "0x%08x\t%s\t%s\tEXPORT_SYMBOL%s\t%s\n",
				   sym->crc, sym->name, mod->name,
				   sym->is_gpl_only ? "_GPL" : "",
				   sym->namespace);
		}
	}
	write_buf(&buf, fname);
	free(buf.p);
}

static void write_namespace_deps_files(const char *fname)
{
	struct module *mod;
	struct namespace_list *ns;
	struct buffer ns_deps_buf = {};

	list_for_each_entry(mod, &modules, list) {

		if (mod->dump_file || list_empty(&mod->missing_namespaces))
			continue;

		buf_printf(&ns_deps_buf, "%s.ko:", mod->name);

		list_for_each_entry(ns, &mod->missing_namespaces, list)
			buf_printf(&ns_deps_buf, " %s", ns->namespace);

		buf_printf(&ns_deps_buf, "\n");
	}

	write_if_changed(&ns_deps_buf, fname);
	free(ns_deps_buf.p);
}

struct dump_list {
	struct list_head list;
	const char *file;
};

static void check_host_endian(void)
{
	static const union {
		short s;
		char c[2];
	} endian_test = { .c = {0x01, 0x02} };

	switch (endian_test.s) {
	case 0x0102:
		host_is_big_endian = true;
		break;
	case 0x0201:
		host_is_big_endian = false;
		break;
	default:
		fatal("Unknown host endian\n");
	}
}

int main(int argc, char **argv)
{
	struct module *mod;
	char *missing_namespace_deps = NULL;
	char *unused_exports_white_list = NULL;
	char *dump_write = NULL, *files_source = NULL;
	int opt;
	LIST_HEAD(dump_lists);
	struct dump_list *dl, *dl2;

<<<<<<< HEAD
	while ((opt = getopt(argc, argv, "ei:MmnT:to:au:WwENd:v:")) != -1) {
=======
	while ((opt = getopt(argc, argv, "ei:MmnT:to:au:WwENd:xb")) != -1) {
>>>>>>> fd8c09ad
		switch (opt) {
		case 'e':
			external_module = true;
			break;
		case 'i':
			dl = xmalloc(sizeof(*dl));
			dl->file = optarg;
			list_add_tail(&dl->list, &dump_lists);
			break;
		case 'M':
			module_enabled = true;
			break;
		case 'm':
			modversions = true;
			break;
		case 'n':
			ignore_missing_files = true;
			break;
		case 'o':
			dump_write = optarg;
			break;
		case 'a':
			all_versions = true;
			break;
		case 'T':
			files_source = optarg;
			break;
		case 't':
			trim_unused_exports = true;
			break;
		case 'u':
			unused_exports_white_list = optarg;
			break;
		case 'W':
			extra_warn = true;
			break;
		case 'w':
			warn_unresolved = true;
			break;
		case 'E':
			sec_mismatch_warn_only = false;
			break;
		case 'N':
			allow_missing_ns_imports = true;
			break;
		case 'd':
			missing_namespace_deps = optarg;
			break;
<<<<<<< HEAD
		case 'v':
			strncpy(module_scmversion, optarg, sizeof(module_scmversion) - 1);
=======
		case 'b':
			basic_modversions = true;
			break;
		case 'x':
			extended_modversions = true;
>>>>>>> fd8c09ad
			break;
		default:
			exit(1);
		}
	}

	check_host_endian();

	list_for_each_entry_safe(dl, dl2, &dump_lists, list) {
		read_dump(dl->file);
		list_del(&dl->list);
		free(dl);
	}

	while (optind < argc)
		read_symbols(argv[optind++]);

	if (files_source)
		read_symbols_from_files(files_source);

	list_for_each_entry(mod, &modules, list) {
		if (mod->dump_file || mod->is_vmlinux)
			continue;

		check_modname_len(mod);
		check_exports(mod);
	}

	if (unused_exports_white_list)
		handle_white_list_exports(unused_exports_white_list);

	list_for_each_entry(mod, &modules, list) {
		if (mod->dump_file)
			continue;

		if (mod->is_vmlinux)
			write_vmlinux_export_c_file(mod);
		else
			write_mod_c_file(mod);
	}

	if (missing_namespace_deps)
		write_namespace_deps_files(missing_namespace_deps);

	if (dump_write)
		write_dump(dump_write);
	if (sec_mismatch_count && !sec_mismatch_warn_only)
		error("Section mismatches detected.\n"
		      "Set CONFIG_SECTION_MISMATCH_WARN_ONLY=y to allow them.\n");

	if (nr_unresolved > MAX_UNRESOLVED_REPORTS)
		warn("suppressed %u unresolved symbol warnings because there were too many)\n",
		     nr_unresolved - MAX_UNRESOLVED_REPORTS);

	return error_occurred ? 1 : 0;
}<|MERGE_RESOLUTION|>--- conflicted
+++ resolved
@@ -2184,11 +2184,7 @@
 	LIST_HEAD(dump_lists);
 	struct dump_list *dl, *dl2;
 
-<<<<<<< HEAD
-	while ((opt = getopt(argc, argv, "ei:MmnT:to:au:WwENd:v:")) != -1) {
-=======
-	while ((opt = getopt(argc, argv, "ei:MmnT:to:au:WwENd:xb")) != -1) {
->>>>>>> fd8c09ad
+	while ((opt = getopt(argc, argv, "ei:MmnT:to:au:WwENd:xbv:")) != -1) {
 		switch (opt) {
 		case 'e':
 			external_module = true;
@@ -2237,16 +2233,14 @@
 		case 'd':
 			missing_namespace_deps = optarg;
 			break;
-<<<<<<< HEAD
+		case 'b':
+			basic_modversions = true;
+			break;
+		case 'x':
+			extended_modversions = true;
+			break;
 		case 'v':
 			strncpy(module_scmversion, optarg, sizeof(module_scmversion) - 1);
-=======
-		case 'b':
-			basic_modversions = true;
-			break;
-		case 'x':
-			extended_modversions = true;
->>>>>>> fd8c09ad
 			break;
 		default:
 			exit(1);
