--- conflicted
+++ resolved
@@ -9,15 +9,10 @@
 fi
 
 KERNELRELEASE=$1
-KBUILD_MIXED_TREE=$2
 
 : ${DEPMOD:=depmod}
 
-<<<<<<< HEAD
-if ! test -r ${KBUILD_MIXED_TREE}System.map ; then
-=======
 if ! test -r "${objtree}/System.map" ; then
->>>>>>> 6a34dfa1
 	echo "Warning: modules_install: missing 'System.map' file. Skipping depmod." >&2
 	exit 0
 fi
@@ -30,11 +25,7 @@
 	exit 0
 fi
 
-<<<<<<< HEAD
-set -- -ae -F ${KBUILD_MIXED_TREE}System.map
-=======
 set -- -ae -F "${objtree}/System.map"
->>>>>>> 6a34dfa1
 if test -n "$INSTALL_MOD_PATH"; then
 	set -- "$@" -b "$INSTALL_MOD_PATH"
 fi
