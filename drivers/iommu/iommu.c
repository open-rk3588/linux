--- conflicted
+++ resolved
@@ -2012,12 +2012,6 @@
 				  struct device *dev)
 {
 	if (iommu_is_attach_deferred(dev))
-<<<<<<< HEAD
-		return;
-
-	if (unlikely(domain->ops->detach_dev == NULL))
-=======
->>>>>>> 88084a3d
 		return;
 
 	domain->ops->detach_dev(domain, dev);
