--- conflicted
+++ resolved
@@ -91,15 +91,9 @@
 	if (nfca_poll->sel_res_len != 0)
 		nfca_poll->sel_res = *data++;
 
-<<<<<<< HEAD
-	nfc_dbg("sel_res_len %d, sel_res 0x%x",
-		nfca_poll->sel_res_len,
-		nfca_poll->sel_res);
-=======
 	pr_debug("sel_res_len %d, sel_res 0x%x\n",
 		 nfca_poll->sel_res_len,
 		 nfca_poll->sel_res);
->>>>>>> d7a4858c
 
 	return data;
 }
@@ -121,13 +115,8 @@
 		break;
 
 	default:
-<<<<<<< HEAD
-		nfc_err("unsupported activation_rf_tech_and_mode 0x%x",
-			ntf->activation_rf_tech_and_mode);
-=======
 		pr_err("unsupported activation_rf_tech_and_mode 0x%x\n",
 		       ntf->activation_rf_tech_and_mode);
->>>>>>> d7a4858c
 		return -EPROTO;
 	}
 
@@ -178,15 +167,6 @@
 	ntf.activation_rf_tech_and_mode = *data++;
 	ntf.rf_tech_specific_params_len = *data++;
 
-<<<<<<< HEAD
-	nfc_dbg("rf_discovery_id %d", ntf.rf_discovery_id);
-	nfc_dbg("rf_interface_type 0x%x", ntf.rf_interface_type);
-	nfc_dbg("rf_protocol 0x%x", ntf.rf_protocol);
-	nfc_dbg("activation_rf_tech_and_mode 0x%x",
-		ntf.activation_rf_tech_and_mode);
-	nfc_dbg("rf_tech_specific_params_len %d",
-		ntf.rf_tech_specific_params_len);
-=======
 	pr_debug("rf_discovery_id %d\n", ntf.rf_discovery_id);
 	pr_debug("rf_interface_type 0x%x\n", ntf.rf_interface_type);
 	pr_debug("rf_protocol 0x%x\n", ntf.rf_protocol);
@@ -194,7 +174,6 @@
 		 ntf.activation_rf_tech_and_mode);
 	pr_debug("rf_tech_specific_params_len %d\n",
 		 ntf.rf_tech_specific_params_len);
->>>>>>> d7a4858c
 
 	if (ntf.rf_tech_specific_params_len > 0) {
 		switch (ntf.activation_rf_tech_and_mode) {
@@ -204,13 +183,8 @@
 			break;
 
 		default:
-<<<<<<< HEAD
-			nfc_err("unsupported activation_rf_tech_and_mode 0x%x",
-				ntf.activation_rf_tech_and_mode);
-=======
 			pr_err("unsupported activation_rf_tech_and_mode 0x%x\n",
 			       ntf.activation_rf_tech_and_mode);
->>>>>>> d7a4858c
 			return;
 		}
 	}
@@ -220,16 +194,6 @@
 	ntf.data_exch_rx_bit_rate = *data++;
 	ntf.activation_params_len = *data++;
 
-<<<<<<< HEAD
-	nfc_dbg("data_exch_rf_tech_and_mode 0x%x",
-		ntf.data_exch_rf_tech_and_mode);
-	nfc_dbg("data_exch_tx_bit_rate 0x%x",
-		ntf.data_exch_tx_bit_rate);
-	nfc_dbg("data_exch_rx_bit_rate 0x%x",
-		ntf.data_exch_rx_bit_rate);
-	nfc_dbg("activation_params_len %d",
-		ntf.activation_params_len);
-=======
 	pr_debug("data_exch_rf_tech_and_mode 0x%x\n",
 		 ntf.data_exch_rf_tech_and_mode);
 	pr_debug("data_exch_tx_bit_rate 0x%x\n",
@@ -238,7 +202,6 @@
 		 ntf.data_exch_rx_bit_rate);
 	pr_debug("activation_params_len %d\n",
 		 ntf.activation_params_len);
->>>>>>> d7a4858c
 
 	if (ntf.activation_params_len > 0) {
 		switch (ntf.rf_interface_type) {
@@ -252,13 +215,8 @@
 			break;
 
 		default:
-<<<<<<< HEAD
-			nfc_err("unsupported rf_interface_type 0x%x",
-				ntf.rf_interface_type);
-=======
 			pr_err("unsupported rf_interface_type 0x%x\n",
 			       ntf.rf_interface_type);
->>>>>>> d7a4858c
 			return;
 		}
 	}
@@ -272,11 +230,7 @@
 {
 	struct nci_rf_deactivate_ntf *ntf = (void *) skb->data;
 
-<<<<<<< HEAD
-	nfc_dbg("entry, type 0x%x, reason 0x%x", ntf->type, ntf->reason);
-=======
 	pr_debug("entry, type 0x%x, reason 0x%x\n", ntf->type, ntf->reason);
->>>>>>> d7a4858c
 
 	clear_bit(NCI_POLL_ACTIVE, &ndev->flags);
 	ndev->target_active_prot = 0;
