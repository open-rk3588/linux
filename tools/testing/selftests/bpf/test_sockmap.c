--- conflicted
+++ resolved
@@ -518,14 +518,6 @@
 	return -ENOMEM;
 }
 
-<<<<<<< HEAD
-/* TODO: Add verification logic for push, pull and pop data */
-static int msg_verify_data(struct msghdr *msg, int size, int chunk_sz,
-				 unsigned char *k_p, int *bytes_cnt_p)
-{
-	int i, j, bytes_cnt = *bytes_cnt_p;
-	unsigned char k = *k_p;
-=======
 /* In push or pop test, we need to do some calculations for msg_verify_data */
 static void msg_verify_date_prep(void)
 {
@@ -561,7 +553,6 @@
 	int bytes_cnt = *bytes_cnt_p, check_cnt = *check_cnt_p, push = *push_p;
 	unsigned char k = *k_p;
 	int i, j;
->>>>>>> fcc79e17
 
 	for (i = 0, j = 0; i < msg->msg_iovlen && size; i++, j = 0) {
 		unsigned char *d = msg->msg_iov[i].iov_base;
@@ -630,11 +621,8 @@
 	}
 	*k_p = k;
 	*bytes_cnt_p = bytes_cnt;
-<<<<<<< HEAD
-=======
 	*check_cnt_p = check_cnt;
 	*push_p = push;
->>>>>>> fcc79e17
 	return 0;
 }
 
@@ -693,11 +681,8 @@
 		struct timeval timeout;
 		unsigned char k = 0;
 		int bytes_cnt = 0;
-<<<<<<< HEAD
-=======
 		int check_cnt = 0;
 		int push = 0;
->>>>>>> fcc79e17
 		fd_set w;
 
 		fcntl(fd, fd_flags);
@@ -802,12 +787,8 @@
 						iov_length :
 						iov_length * iov_count;
 
-<<<<<<< HEAD
-				errno = msg_verify_data(&msg, recv, chunk_sz, &k, &bytes_cnt);
-=======
 				errno = msg_verify_data(&msg, recv, chunk_sz, &k, &bytes_cnt,
 							&check_cnt, &push);
->>>>>>> fcc79e17
 				if (errno) {
 					perror("data verify msg failed");
 					goto out_errno;
@@ -817,13 +798,9 @@
 								recvp,
 								chunk_sz,
 								&k,
-<<<<<<< HEAD
-								&bytes_cnt);
-=======
 								&bytes_cnt,
 								&check_cnt,
 								&push);
->>>>>>> fcc79e17
 					if (errno) {
 						perror("data verify msg_peek failed");
 						goto out_errno;
