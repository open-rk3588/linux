--- conflicted
+++ resolved
@@ -258,10 +258,6 @@
 	return lockdep_rtnl_is_held() && lockdep_is_held(&net->rtnl_mutex);
 }
 EXPORT_SYMBOL(lockdep_rtnl_net_is_held);
-<<<<<<< HEAD
-#endif
-
-=======
 #else
 static int rtnl_net_cmp_locks(const struct net *net_a, const struct net *net_b)
 {
@@ -343,7 +339,6 @@
 	rtnl_unlock();
 }
 
->>>>>>> fcc79e17
 static struct rtnl_link __rcu *__rcu *rtnl_msg_handlers[RTNL_FAMILY_MAX + 1];
 
 static inline int rtm_msgindex(int msgtype)
@@ -556,22 +551,15 @@
 static struct rtnl_link_ops *rtnl_link_ops_get(const char *kind, int *srcu_index)
 {
 	struct rtnl_link_ops *ops;
-<<<<<<< HEAD
 
 	rcu_read_lock();
 
-=======
-
-	rcu_read_lock();
-
->>>>>>> fcc79e17
 	list_for_each_entry_rcu(ops, &link_ops, list) {
 		if (!strcmp(ops->kind, kind)) {
 			*srcu_index = srcu_read_lock(&ops->srcu);
 			goto unlock;
 		}
 	}
-<<<<<<< HEAD
 
 	ops = NULL;
 unlock:
@@ -583,53 +571,6 @@
 static void rtnl_link_ops_put(struct rtnl_link_ops *ops, int srcu_index)
 {
 	srcu_read_unlock(&ops->srcu, srcu_index);
-}
-
-/**
- * __rtnl_link_register - Register rtnl_link_ops with rtnetlink.
- * @ops: struct rtnl_link_ops * to register
- *
- * The caller must hold the rtnl_mutex. This function should be used
- * by drivers that create devices during module initialization. It
- * must be called before registering the devices.
- *
- * Returns 0 on success or a negative error code.
- */
-int __rtnl_link_register(struct rtnl_link_ops *ops)
-{
-	struct rtnl_link_ops *tmp;
-	int err;
-
-	/* When RTNL is removed, add lock for link_ops. */
-	ASSERT_RTNL();
-
-	list_for_each_entry(tmp, &link_ops, list) {
-		if (!strcmp(ops->kind, tmp->kind))
-			return -EEXIST;
-	}
-=======
-
-	ops = NULL;
-unlock:
-	rcu_read_unlock();
->>>>>>> fcc79e17
-
-	return ops;
-}
-
-<<<<<<< HEAD
-	err = init_srcu_struct(&ops->srcu);
-	if (err)
-		return err;
-
-	list_add_tail_rcu(&ops->list, &link_ops);
-
-	return 0;
-=======
-static void rtnl_link_ops_put(struct rtnl_link_ops *ops, int srcu_index)
-{
-	srcu_read_unlock(&ops->srcu, srcu_index);
->>>>>>> fcc79e17
 }
 
 /**
@@ -689,30 +630,6 @@
 	unregister_netdevice_many(&list_kill);
 }
 
-<<<<<<< HEAD
-/**
- * __rtnl_link_unregister - Unregister rtnl_link_ops from rtnetlink.
- * @ops: struct rtnl_link_ops * to unregister
- *
- * The caller must hold the rtnl_mutex and guarantee net_namespace_list
- * integrity (hold pernet_ops_rwsem for writing to close the race
- * with setup_net() and cleanup_net()).
- */
-void __rtnl_link_unregister(struct rtnl_link_ops *ops)
-{
-	struct net *net;
-
-	list_del_rcu(&ops->list);
-	synchronize_srcu(&ops->srcu);
-	cleanup_srcu_struct(&ops->srcu);
-
-	for_each_net(net)
-		__rtnl_kill_links(net, ops);
-}
-EXPORT_SYMBOL_GPL(__rtnl_link_unregister);
-
-=======
->>>>>>> fcc79e17
 /* Return with the rtnl_lock held when there are no network
  * devices unregistering in any network namespace.
  */
@@ -3086,14 +3003,7 @@
 		const char *pat = ifname[0] ? ifname : NULL;
 		int new_ifindex;
 
-<<<<<<< HEAD
-		if (tb[IFLA_NEW_IFINDEX])
-			new_ifindex = nla_get_s32(tb[IFLA_NEW_IFINDEX]);
-		else
-			new_ifindex = 0;
-=======
 		new_ifindex = nla_get_s32_default(tb[IFLA_NEW_IFINDEX], 0);
->>>>>>> fcc79e17
 
 		err = __dev_change_net_namespace(dev, tgt_net, pat, new_ifindex);
 		if (err)
@@ -3469,10 +3379,7 @@
 	struct net *net = sock_net(skb->sk);
 	struct nlattr *tb[IFLA_MAX+1];
 	struct net_device *dev = NULL;
-<<<<<<< HEAD
-=======
 	struct rtnl_nets rtnl_nets;
->>>>>>> fcc79e17
 	struct net *tgt_net;
 	int err;
 
@@ -3491,15 +3398,12 @@
 		goto errout;
 	}
 
-<<<<<<< HEAD
-=======
 	rtnl_nets_init(&rtnl_nets);
 	rtnl_nets_add(&rtnl_nets, get_net(net));
 	rtnl_nets_add(&rtnl_nets, tgt_net);
 
 	rtnl_nets_lock(&rtnl_nets);
 
->>>>>>> fcc79e17
 	if (ifm->ifi_index > 0)
 		dev = __dev_get_by_index(net, ifm->ifi_index);
 	else if (tb[IFLA_IFNAME] || tb[IFLA_ALT_IFNAME])
@@ -3512,11 +3416,7 @@
 	else if (!err)
 		err = -ENODEV;
 
-<<<<<<< HEAD
-	put_net(tgt_net);
-=======
 	rtnl_nets_unlock(&rtnl_nets);
->>>>>>> fcc79e17
 errout:
 	return err;
 }
@@ -3601,11 +3501,8 @@
 			return PTR_ERR(tgt_net);
 	}
 
-<<<<<<< HEAD
-=======
 	rtnl_net_lock(tgt_net);
 
->>>>>>> fcc79e17
 	if (ifm->ifi_index > 0)
 		dev = __dev_get_by_index(tgt_net, ifm->ifi_index);
 	else if (tb[IFLA_IFNAME] || tb[IFLA_ALT_IFNAME])
@@ -3619,11 +3516,8 @@
 		err = rtnl_group_dellink(tgt_net, nla_get_u32(tb[IFLA_GROUP]));
 	else
 		err = -EINVAL;
-<<<<<<< HEAD
-=======
 
 	rtnl_net_unlock(tgt_net);
->>>>>>> fcc79e17
 
 	if (netnsid >= 0)
 		put_net(tgt_net);
@@ -3912,8 +3806,6 @@
 	goto out;
 }
 
-<<<<<<< HEAD
-=======
 static int rtnl_add_peer_net(struct rtnl_nets *rtnl_nets,
 			     const struct rtnl_link_ops *ops,
 			     struct nlattr *data[],
@@ -3945,7 +3837,6 @@
 	return 0;
 }
 
->>>>>>> fcc79e17
 static int __rtnl_newlink(struct sk_buff *skb, struct nlmsghdr *nlh,
 			  const struct rtnl_link_ops *ops,
 			  struct net *tgt_net, struct net *link_net,
@@ -3987,7 +3878,6 @@
 		return rtnl_group_changelink(skb, net, tgt_net,
 					     nla_get_u32(tb[IFLA_GROUP]),
 					     ifm, extack, tb);
-<<<<<<< HEAD
 	}
 
 	if (tb[IFLA_MAP] || tb[IFLA_PROTINFO])
@@ -3998,18 +3888,6 @@
 		return -EOPNOTSUPP;
 	}
 
-=======
-	}
-
-	if (tb[IFLA_MAP] || tb[IFLA_PROTINFO])
-		return -EOPNOTSUPP;
-
-	if (!ops) {
-		NL_SET_ERR_MSG(extack, "Unknown device type");
-		return -EOPNOTSUPP;
-	}
-
->>>>>>> fcc79e17
 	return rtnl_newlink_create(skb, ifm, ops, tgt_net, link_net, nlh, tb, data, extack);
 }
 
@@ -4020,10 +3898,7 @@
 	struct net *tgt_net, *link_net = NULL;
 	struct rtnl_link_ops *ops = NULL;
 	struct rtnl_newlink_tbs *tbs;
-<<<<<<< HEAD
-=======
 	struct rtnl_nets rtnl_nets;
->>>>>>> fcc79e17
 	int ops_srcu_index;
 	int ret;
 
@@ -4059,23 +3934,14 @@
 		ops = rtnl_link_ops_get(kind, &ops_srcu_index);
 #ifdef CONFIG_MODULES
 		if (!ops) {
-<<<<<<< HEAD
-			__rtnl_unlock();
 			request_module("rtnl-link-%s", kind);
-			rtnl_lock();
-=======
-			request_module("rtnl-link-%s", kind);
->>>>>>> fcc79e17
 			ops = rtnl_link_ops_get(kind, &ops_srcu_index);
 		}
 #endif
 	}
 
-<<<<<<< HEAD
-=======
 	rtnl_nets_init(&rtnl_nets);
 
->>>>>>> fcc79e17
 	if (ops) {
 		if (ops->maxtype > RTNL_MAX_TYPE) {
 			ret = -EINVAL;
@@ -4097,16 +3963,6 @@
 			if (ret < 0)
 				goto put_ops;
 		}
-<<<<<<< HEAD
-	}
-
-	tgt_net = rtnl_link_get_net_capable(skb, sock_net(skb->sk), tb, CAP_NET_ADMIN);
-	if (IS_ERR(tgt_net)) {
-		ret = PTR_ERR(tgt_net);
-		goto put_ops;
-	}
-
-=======
 
 		if (ops->peer_type) {
 			ret = rtnl_add_peer_net(&rtnl_nets, ops, data, extack);
@@ -4123,7 +3979,6 @@
 
 	rtnl_nets_add(&rtnl_nets, tgt_net);
 
->>>>>>> fcc79e17
 	if (tb[IFLA_LINK_NETNSID]) {
 		int id = nla_get_s32(tb[IFLA_LINK_NETNSID]);
 
@@ -4134,32 +3989,20 @@
 			goto put_net;
 		}
 
-<<<<<<< HEAD
-=======
 		rtnl_nets_add(&rtnl_nets, link_net);
 
->>>>>>> fcc79e17
 		if (!netlink_ns_capable(skb, link_net->user_ns, CAP_NET_ADMIN)) {
 			ret = -EPERM;
 			goto put_net;
 		}
 	}
 
-<<<<<<< HEAD
-	ret = __rtnl_newlink(skb, nlh, ops, tgt_net, link_net, tbs, data, extack);
-
-put_net:
-	if (link_net)
-		put_net(link_net);
-	put_net(tgt_net);
-=======
 	rtnl_nets_lock(&rtnl_nets);
 	ret = __rtnl_newlink(skb, nlh, ops, tgt_net, link_net, tbs, data, extack);
 	rtnl_nets_unlock(&rtnl_nets);
 
 put_net:
 	rtnl_nets_destroy(&rtnl_nets);
->>>>>>> fcc79e17
 put_ops:
 	if (ops)
 		rtnl_link_ops_put(ops, ops_srcu_index);
@@ -7168,13 +7011,6 @@
 };
 
 static const struct rtnl_msg_handler rtnetlink_rtnl_msg_handlers[] __initconst = {
-<<<<<<< HEAD
-	{.msgtype = RTM_NEWLINK, .doit = rtnl_newlink},
-	{.msgtype = RTM_DELLINK, .doit = rtnl_dellink},
-	{.msgtype = RTM_GETLINK, .doit = rtnl_getlink,
-	 .dumpit = rtnl_dump_ifinfo, .flags = RTNL_FLAG_DUMP_SPLIT_NLM_DONE},
-	{.msgtype = RTM_SETLINK, .doit = rtnl_setlink},
-=======
 	{.msgtype = RTM_NEWLINK, .doit = rtnl_newlink,
 	 .flags = RTNL_FLAG_DOIT_PERNET},
 	{.msgtype = RTM_DELLINK, .doit = rtnl_dellink,
@@ -7183,7 +7019,6 @@
 	 .dumpit = rtnl_dump_ifinfo, .flags = RTNL_FLAG_DUMP_SPLIT_NLM_DONE},
 	{.msgtype = RTM_SETLINK, .doit = rtnl_setlink,
 	 .flags = RTNL_FLAG_DOIT_PERNET_WIP},
->>>>>>> fcc79e17
 	{.msgtype = RTM_GETADDR, .dumpit = rtnl_dump_all},
 	{.msgtype = RTM_GETROUTE, .dumpit = rtnl_dump_all},
 	{.msgtype = RTM_GETNETCONF, .dumpit = rtnl_dump_all},
