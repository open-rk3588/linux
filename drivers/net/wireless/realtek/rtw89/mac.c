// SPDX-License-Identifier: GPL-2.0 OR BSD-3-Clause
/* Copyright(c) 2019-2020  Realtek Corporation
 */

#include "cam.h"
#include "chan.h"
#include "debug.h"
#include "efuse.h"
#include "fw.h"
#include "mac.h"
#include "pci.h"
#include "ps.h"
#include "reg.h"
#include "util.h"

static const u32 rtw89_mac_mem_base_addrs_ax[RTW89_MAC_MEM_NUM] = {
	[RTW89_MAC_MEM_AXIDMA]	        = AXIDMA_BASE_ADDR,
	[RTW89_MAC_MEM_SHARED_BUF]	= SHARED_BUF_BASE_ADDR,
	[RTW89_MAC_MEM_DMAC_TBL]	= DMAC_TBL_BASE_ADDR,
	[RTW89_MAC_MEM_SHCUT_MACHDR]	= SHCUT_MACHDR_BASE_ADDR,
	[RTW89_MAC_MEM_STA_SCHED]	= STA_SCHED_BASE_ADDR,
	[RTW89_MAC_MEM_RXPLD_FLTR_CAM]	= RXPLD_FLTR_CAM_BASE_ADDR,
	[RTW89_MAC_MEM_SECURITY_CAM]	= SECURITY_CAM_BASE_ADDR,
	[RTW89_MAC_MEM_WOW_CAM]		= WOW_CAM_BASE_ADDR,
	[RTW89_MAC_MEM_CMAC_TBL]	= CMAC_TBL_BASE_ADDR,
	[RTW89_MAC_MEM_ADDR_CAM]	= ADDR_CAM_BASE_ADDR,
	[RTW89_MAC_MEM_BA_CAM]		= BA_CAM_BASE_ADDR,
	[RTW89_MAC_MEM_BCN_IE_CAM0]	= BCN_IE_CAM0_BASE_ADDR,
	[RTW89_MAC_MEM_BCN_IE_CAM1]	= BCN_IE_CAM1_BASE_ADDR,
	[RTW89_MAC_MEM_TXD_FIFO_0]	= TXD_FIFO_0_BASE_ADDR,
	[RTW89_MAC_MEM_TXD_FIFO_1]	= TXD_FIFO_1_BASE_ADDR,
	[RTW89_MAC_MEM_TXDATA_FIFO_0]	= TXDATA_FIFO_0_BASE_ADDR,
	[RTW89_MAC_MEM_TXDATA_FIFO_1]	= TXDATA_FIFO_1_BASE_ADDR,
	[RTW89_MAC_MEM_CPU_LOCAL]	= CPU_LOCAL_BASE_ADDR,
	[RTW89_MAC_MEM_BSSID_CAM]	= BSSID_CAM_BASE_ADDR,
	[RTW89_MAC_MEM_TXD_FIFO_0_V1]	= TXD_FIFO_0_BASE_ADDR_V1,
	[RTW89_MAC_MEM_TXD_FIFO_1_V1]	= TXD_FIFO_1_BASE_ADDR_V1,
};

static void rtw89_mac_mem_write(struct rtw89_dev *rtwdev, u32 offset,
				u32 val, enum rtw89_mac_mem_sel sel)
{
	const struct rtw89_mac_gen_def *mac = rtwdev->chip->mac_def;
	u32 addr = mac->mem_base_addrs[sel] + offset;

	rtw89_write32(rtwdev, mac->filter_model_addr, addr);
	rtw89_write32(rtwdev, mac->indir_access_addr, val);
}

static u32 rtw89_mac_mem_read(struct rtw89_dev *rtwdev, u32 offset,
			      enum rtw89_mac_mem_sel sel)
{
	const struct rtw89_mac_gen_def *mac = rtwdev->chip->mac_def;
	u32 addr = mac->mem_base_addrs[sel] + offset;

	rtw89_write32(rtwdev, mac->filter_model_addr, addr);
	return rtw89_read32(rtwdev, mac->indir_access_addr);
}

static int rtw89_mac_check_mac_en_ax(struct rtw89_dev *rtwdev, u8 mac_idx,
				     enum rtw89_mac_hwmod_sel sel)
{
	u32 val, r_val;

	if (sel == RTW89_DMAC_SEL) {
		r_val = rtw89_read32(rtwdev, R_AX_DMAC_FUNC_EN);
		val = (B_AX_MAC_FUNC_EN | B_AX_DMAC_FUNC_EN);
	} else if (sel == RTW89_CMAC_SEL && mac_idx == 0) {
		r_val = rtw89_read32(rtwdev, R_AX_CMAC_FUNC_EN);
		val = B_AX_CMAC_EN;
	} else if (sel == RTW89_CMAC_SEL && mac_idx == 1) {
		r_val = rtw89_read32(rtwdev, R_AX_SYS_ISO_CTRL_EXTEND);
		val = B_AX_CMAC1_FEN;
	} else {
		return -EINVAL;
	}
	if (r_val == RTW89_R32_EA || r_val == RTW89_R32_DEAD ||
	    (val & r_val) != val)
		return -EFAULT;

	return 0;
}

int rtw89_mac_write_lte(struct rtw89_dev *rtwdev, const u32 offset, u32 val)
{
	u8 lte_ctrl;
	int ret;

	ret = read_poll_timeout(rtw89_read8, lte_ctrl, (lte_ctrl & BIT(5)) != 0,
				50, 50000, false, rtwdev, R_AX_LTE_CTRL + 3);
	if (ret)
		rtw89_err(rtwdev, "[ERR]lte not ready(W)\n");

	rtw89_write32(rtwdev, R_AX_LTE_WDATA, val);
	rtw89_write32(rtwdev, R_AX_LTE_CTRL, 0xC00F0000 | offset);

	return ret;
}

int rtw89_mac_read_lte(struct rtw89_dev *rtwdev, const u32 offset, u32 *val)
{
	u8 lte_ctrl;
	int ret;

	ret = read_poll_timeout(rtw89_read8, lte_ctrl, (lte_ctrl & BIT(5)) != 0,
				50, 50000, false, rtwdev, R_AX_LTE_CTRL + 3);
	if (ret)
		rtw89_err(rtwdev, "[ERR]lte not ready(W)\n");

	rtw89_write32(rtwdev, R_AX_LTE_CTRL, 0x800F0000 | offset);
	*val = rtw89_read32(rtwdev, R_AX_LTE_RDATA);

	return ret;
}

int rtw89_mac_dle_dfi_cfg(struct rtw89_dev *rtwdev, struct rtw89_mac_dle_dfi_ctrl *ctrl)
{
	u32 ctrl_reg, data_reg, ctrl_data;
	u32 val;
	int ret;

	switch (ctrl->type) {
	case DLE_CTRL_TYPE_WDE:
		ctrl_reg = R_AX_WDE_DBG_FUN_INTF_CTL;
		data_reg = R_AX_WDE_DBG_FUN_INTF_DATA;
		ctrl_data = FIELD_PREP(B_AX_WDE_DFI_TRGSEL_MASK, ctrl->target) |
			    FIELD_PREP(B_AX_WDE_DFI_ADDR_MASK, ctrl->addr) |
			    B_AX_WDE_DFI_ACTIVE;
		break;
	case DLE_CTRL_TYPE_PLE:
		ctrl_reg = R_AX_PLE_DBG_FUN_INTF_CTL;
		data_reg = R_AX_PLE_DBG_FUN_INTF_DATA;
		ctrl_data = FIELD_PREP(B_AX_PLE_DFI_TRGSEL_MASK, ctrl->target) |
			    FIELD_PREP(B_AX_PLE_DFI_ADDR_MASK, ctrl->addr) |
			    B_AX_PLE_DFI_ACTIVE;
		break;
	default:
		rtw89_warn(rtwdev, "[ERR] dfi ctrl type %d\n", ctrl->type);
		return -EINVAL;
	}

	rtw89_write32(rtwdev, ctrl_reg, ctrl_data);

	ret = read_poll_timeout_atomic(rtw89_read32, val, !(val & B_AX_WDE_DFI_ACTIVE),
				       1, 1000, false, rtwdev, ctrl_reg);
	if (ret) {
		rtw89_warn(rtwdev, "[ERR] dle dfi ctrl 0x%X set 0x%X timeout\n",
			   ctrl_reg, ctrl_data);
		return ret;
	}

	ctrl->out_data = rtw89_read32(rtwdev, data_reg);
	return 0;
}

int rtw89_mac_dle_dfi_quota_cfg(struct rtw89_dev *rtwdev,
				struct rtw89_mac_dle_dfi_quota *quota)
{
	struct rtw89_mac_dle_dfi_ctrl ctrl;
	int ret;

	ctrl.type = quota->dle_type;
	ctrl.target = DLE_DFI_TYPE_QUOTA;
	ctrl.addr = quota->qtaid;
	ret = rtw89_mac_dle_dfi_cfg(rtwdev, &ctrl);
	if (ret) {
		rtw89_warn(rtwdev, "[ERR] dle dfi quota %d\n", ret);
		return ret;
	}

	quota->rsv_pgnum = FIELD_GET(B_AX_DLE_RSV_PGNUM, ctrl.out_data);
	quota->use_pgnum = FIELD_GET(B_AX_DLE_USE_PGNUM, ctrl.out_data);
	return 0;
}

int rtw89_mac_dle_dfi_qempty_cfg(struct rtw89_dev *rtwdev,
				 struct rtw89_mac_dle_dfi_qempty *qempty)
{
	struct rtw89_mac_dle_dfi_ctrl ctrl;
	u32 ret;

	ctrl.type = qempty->dle_type;
	ctrl.target = DLE_DFI_TYPE_QEMPTY;
	ctrl.addr = qempty->grpsel;
	ret = rtw89_mac_dle_dfi_cfg(rtwdev, &ctrl);
	if (ret) {
		rtw89_warn(rtwdev, "[ERR] dle dfi qempty %d\n", ret);
		return ret;
	}

	qempty->qempty = FIELD_GET(B_AX_DLE_QEMPTY_GRP, ctrl.out_data);
	return 0;
}

static void dump_err_status_dispatcher_ax(struct rtw89_dev *rtwdev)
{
	rtw89_info(rtwdev, "R_AX_HOST_DISPATCHER_ALWAYS_IMR=0x%08x ",
		   rtw89_read32(rtwdev, R_AX_HOST_DISPATCHER_ERR_IMR));
	rtw89_info(rtwdev, "R_AX_HOST_DISPATCHER_ALWAYS_ISR=0x%08x\n",
		   rtw89_read32(rtwdev, R_AX_HOST_DISPATCHER_ERR_ISR));
	rtw89_info(rtwdev, "R_AX_CPU_DISPATCHER_ALWAYS_IMR=0x%08x ",
		   rtw89_read32(rtwdev, R_AX_CPU_DISPATCHER_ERR_IMR));
	rtw89_info(rtwdev, "R_AX_CPU_DISPATCHER_ALWAYS_ISR=0x%08x\n",
		   rtw89_read32(rtwdev, R_AX_CPU_DISPATCHER_ERR_ISR));
	rtw89_info(rtwdev, "R_AX_OTHER_DISPATCHER_ALWAYS_IMR=0x%08x ",
		   rtw89_read32(rtwdev, R_AX_OTHER_DISPATCHER_ERR_IMR));
	rtw89_info(rtwdev, "R_AX_OTHER_DISPATCHER_ALWAYS_ISR=0x%08x\n",
		   rtw89_read32(rtwdev, R_AX_OTHER_DISPATCHER_ERR_ISR));
}

static void rtw89_mac_dump_qta_lost_ax(struct rtw89_dev *rtwdev)
{
	struct rtw89_mac_dle_dfi_qempty qempty;
	struct rtw89_mac_dle_dfi_quota quota;
	struct rtw89_mac_dle_dfi_ctrl ctrl;
	u32 val, not_empty, i;
	int ret;

	qempty.dle_type = DLE_CTRL_TYPE_PLE;
	qempty.grpsel = 0;
	qempty.qempty = ~(u32)0;
	ret = rtw89_mac_dle_dfi_qempty_cfg(rtwdev, &qempty);
	if (ret)
		rtw89_warn(rtwdev, "%s: query DLE fail\n", __func__);
	else
		rtw89_info(rtwdev, "DLE group0 empty: 0x%x\n", qempty.qempty);

	for (not_empty = ~qempty.qempty, i = 0; not_empty != 0; not_empty >>= 1, i++) {
		if (!(not_empty & BIT(0)))
			continue;
		ctrl.type = DLE_CTRL_TYPE_PLE;
		ctrl.target = DLE_DFI_TYPE_QLNKTBL;
		ctrl.addr = (QLNKTBL_ADDR_INFO_SEL_0 ? QLNKTBL_ADDR_INFO_SEL : 0) |
			    u32_encode_bits(i, QLNKTBL_ADDR_TBL_IDX_MASK);
		ret = rtw89_mac_dle_dfi_cfg(rtwdev, &ctrl);
		if (ret)
			rtw89_warn(rtwdev, "%s: query DLE fail\n", __func__);
		else
			rtw89_info(rtwdev, "qidx%d pktcnt = %d\n", i,
				   u32_get_bits(ctrl.out_data,
						QLNKTBL_DATA_SEL1_PKT_CNT_MASK));
	}

	quota.dle_type = DLE_CTRL_TYPE_PLE;
	quota.qtaid = 6;
	ret = rtw89_mac_dle_dfi_quota_cfg(rtwdev, &quota);
	if (ret)
		rtw89_warn(rtwdev, "%s: query DLE fail\n", __func__);
	else
		rtw89_info(rtwdev, "quota6 rsv/use: 0x%x/0x%x\n",
			   quota.rsv_pgnum, quota.use_pgnum);

	val = rtw89_read32(rtwdev, R_AX_PLE_QTA6_CFG);
	rtw89_info(rtwdev, "[PLE][CMAC0_RX]min_pgnum=0x%x\n",
		   u32_get_bits(val, B_AX_PLE_Q6_MIN_SIZE_MASK));
	rtw89_info(rtwdev, "[PLE][CMAC0_RX]max_pgnum=0x%x\n",
		   u32_get_bits(val, B_AX_PLE_Q6_MAX_SIZE_MASK));
	val = rtw89_read32(rtwdev, R_AX_RX_FLTR_OPT);
	rtw89_info(rtwdev, "[PLE][CMAC0_RX]B_AX_RX_MPDU_MAX_LEN=0x%x\n",
		   u32_get_bits(val, B_AX_RX_MPDU_MAX_LEN_MASK));
	rtw89_info(rtwdev, "R_AX_RSP_CHK_SIG=0x%08x\n",
		   rtw89_read32(rtwdev, R_AX_RSP_CHK_SIG));
	rtw89_info(rtwdev, "R_AX_TRXPTCL_RESP_0=0x%08x\n",
		   rtw89_read32(rtwdev, R_AX_TRXPTCL_RESP_0));
	rtw89_info(rtwdev, "R_AX_CCA_CONTROL=0x%08x\n",
		   rtw89_read32(rtwdev, R_AX_CCA_CONTROL));

	if (!rtw89_mac_check_mac_en(rtwdev, RTW89_MAC_1, RTW89_CMAC_SEL)) {
		quota.dle_type = DLE_CTRL_TYPE_PLE;
		quota.qtaid = 7;
		ret = rtw89_mac_dle_dfi_quota_cfg(rtwdev, &quota);
		if (ret)
			rtw89_warn(rtwdev, "%s: query DLE fail\n", __func__);
		else
			rtw89_info(rtwdev, "quota7 rsv/use: 0x%x/0x%x\n",
				   quota.rsv_pgnum, quota.use_pgnum);

		val = rtw89_read32(rtwdev, R_AX_PLE_QTA7_CFG);
		rtw89_info(rtwdev, "[PLE][CMAC1_RX]min_pgnum=0x%x\n",
			   u32_get_bits(val, B_AX_PLE_Q7_MIN_SIZE_MASK));
		rtw89_info(rtwdev, "[PLE][CMAC1_RX]max_pgnum=0x%x\n",
			   u32_get_bits(val, B_AX_PLE_Q7_MAX_SIZE_MASK));
		val = rtw89_read32(rtwdev, R_AX_RX_FLTR_OPT_C1);
		rtw89_info(rtwdev, "[PLE][CMAC1_RX]B_AX_RX_MPDU_MAX_LEN=0x%x\n",
			   u32_get_bits(val, B_AX_RX_MPDU_MAX_LEN_MASK));
		rtw89_info(rtwdev, "R_AX_RSP_CHK_SIG_C1=0x%08x\n",
			   rtw89_read32(rtwdev, R_AX_RSP_CHK_SIG_C1));
		rtw89_info(rtwdev, "R_AX_TRXPTCL_RESP_0_C1=0x%08x\n",
			   rtw89_read32(rtwdev, R_AX_TRXPTCL_RESP_0_C1));
		rtw89_info(rtwdev, "R_AX_CCA_CONTROL_C1=0x%08x\n",
			   rtw89_read32(rtwdev, R_AX_CCA_CONTROL_C1));
	}

	rtw89_info(rtwdev, "R_AX_DLE_EMPTY0=0x%08x\n",
		   rtw89_read32(rtwdev, R_AX_DLE_EMPTY0));
	rtw89_info(rtwdev, "R_AX_DLE_EMPTY1=0x%08x\n",
		   rtw89_read32(rtwdev, R_AX_DLE_EMPTY1));

	dump_err_status_dispatcher_ax(rtwdev);
}

void rtw89_mac_dump_l0_to_l1(struct rtw89_dev *rtwdev,
			     enum mac_ax_err_info err)
{
	const struct rtw89_mac_gen_def *mac = rtwdev->chip->mac_def;
	u32 dbg, event;

	dbg = rtw89_read32(rtwdev, R_AX_SER_DBG_INFO);
	event = u32_get_bits(dbg, B_AX_L0_TO_L1_EVENT_MASK);

	switch (event) {
	case MAC_AX_L0_TO_L1_RX_QTA_LOST:
		rtw89_info(rtwdev, "quota lost!\n");
		mac->dump_qta_lost(rtwdev);
		break;
	default:
		break;
	}
}

void rtw89_mac_dump_dmac_err_status(struct rtw89_dev *rtwdev)
{
	const struct rtw89_chip_info *chip = rtwdev->chip;
	u32 dmac_err;
	int i, ret;

	ret = rtw89_mac_check_mac_en(rtwdev, 0, RTW89_DMAC_SEL);
	if (ret) {
		rtw89_warn(rtwdev, "[DMAC] : DMAC not enabled\n");
		return;
	}

	dmac_err = rtw89_read32(rtwdev, R_AX_DMAC_ERR_ISR);
	rtw89_info(rtwdev, "R_AX_DMAC_ERR_ISR=0x%08x\n", dmac_err);
	rtw89_info(rtwdev, "R_AX_DMAC_ERR_IMR=0x%08x\n",
		   rtw89_read32(rtwdev, R_AX_DMAC_ERR_IMR));

	if (dmac_err) {
		rtw89_info(rtwdev, "R_AX_WDE_ERR_FLAG_CFG=0x%08x\n",
			   rtw89_read32(rtwdev, R_AX_WDE_ERR_FLAG_CFG_NUM1));
		rtw89_info(rtwdev, "R_AX_PLE_ERR_FLAG_CFG=0x%08x\n",
			   rtw89_read32(rtwdev, R_AX_PLE_ERR_FLAG_CFG_NUM1));
		if (chip->chip_id == RTL8852C) {
			rtw89_info(rtwdev, "R_AX_PLE_ERRFLAG_MSG=0x%08x\n",
				   rtw89_read32(rtwdev, R_AX_PLE_ERRFLAG_MSG));
			rtw89_info(rtwdev, "R_AX_WDE_ERRFLAG_MSG=0x%08x\n",
				   rtw89_read32(rtwdev, R_AX_WDE_ERRFLAG_MSG));
			rtw89_info(rtwdev, "R_AX_PLE_DBGERR_LOCKEN=0x%08x\n",
				   rtw89_read32(rtwdev, R_AX_PLE_DBGERR_LOCKEN));
			rtw89_info(rtwdev, "R_AX_PLE_DBGERR_STS=0x%08x\n",
				   rtw89_read32(rtwdev, R_AX_PLE_DBGERR_STS));
		}
	}

	if (dmac_err & B_AX_WDRLS_ERR_FLAG) {
		rtw89_info(rtwdev, "R_AX_WDRLS_ERR_IMR=0x%08x\n",
			   rtw89_read32(rtwdev, R_AX_WDRLS_ERR_IMR));
		rtw89_info(rtwdev, "R_AX_WDRLS_ERR_ISR=0x%08x\n",
			   rtw89_read32(rtwdev, R_AX_WDRLS_ERR_ISR));
		if (chip->chip_id == RTL8852C)
			rtw89_info(rtwdev, "R_AX_RPQ_RXBD_IDX=0x%08x\n",
				   rtw89_read32(rtwdev, R_AX_RPQ_RXBD_IDX_V1));
		else
			rtw89_info(rtwdev, "R_AX_RPQ_RXBD_IDX=0x%08x\n",
				   rtw89_read32(rtwdev, R_AX_RPQ_RXBD_IDX));
	}

	if (dmac_err & B_AX_WSEC_ERR_FLAG) {
		if (chip->chip_id == RTL8852C) {
			rtw89_info(rtwdev, "R_AX_SEC_ERR_IMR=0x%08x\n",
				   rtw89_read32(rtwdev, R_AX_SEC_ERROR_FLAG_IMR));
			rtw89_info(rtwdev, "R_AX_SEC_ERR_ISR=0x%08x\n",
				   rtw89_read32(rtwdev, R_AX_SEC_ERROR_FLAG));
			rtw89_info(rtwdev, "R_AX_SEC_ENG_CTRL=0x%08x\n",
				   rtw89_read32(rtwdev, R_AX_SEC_ENG_CTRL));
			rtw89_info(rtwdev, "R_AX_SEC_MPDU_PROC=0x%08x\n",
				   rtw89_read32(rtwdev, R_AX_SEC_MPDU_PROC));
			rtw89_info(rtwdev, "R_AX_SEC_CAM_ACCESS=0x%08x\n",
				   rtw89_read32(rtwdev, R_AX_SEC_CAM_ACCESS));
			rtw89_info(rtwdev, "R_AX_SEC_CAM_RDATA=0x%08x\n",
				   rtw89_read32(rtwdev, R_AX_SEC_CAM_RDATA));
			rtw89_info(rtwdev, "R_AX_SEC_DEBUG1=0x%08x\n",
				   rtw89_read32(rtwdev, R_AX_SEC_DEBUG1));
			rtw89_info(rtwdev, "R_AX_SEC_TX_DEBUG=0x%08x\n",
				   rtw89_read32(rtwdev, R_AX_SEC_TX_DEBUG));
			rtw89_info(rtwdev, "R_AX_SEC_RX_DEBUG=0x%08x\n",
				   rtw89_read32(rtwdev, R_AX_SEC_RX_DEBUG));

			rtw89_write32_mask(rtwdev, R_AX_DBG_CTRL,
					   B_AX_DBG_SEL0, 0x8B);
			rtw89_write32_mask(rtwdev, R_AX_DBG_CTRL,
					   B_AX_DBG_SEL1, 0x8B);
			rtw89_write32_mask(rtwdev, R_AX_SYS_STATUS1,
					   B_AX_SEL_0XC0_MASK, 1);
			for (i = 0; i < 0x10; i++) {
				rtw89_write32_mask(rtwdev, R_AX_SEC_ENG_CTRL,
						   B_AX_SEC_DBG_PORT_FIELD_MASK, i);
				rtw89_info(rtwdev, "sel=%x,R_AX_SEC_DEBUG2=0x%08x\n",
					   i, rtw89_read32(rtwdev, R_AX_SEC_DEBUG2));
			}
		} else if (chip->chip_id == RTL8922A) {
			rtw89_info(rtwdev, "R_BE_SEC_ERROR_FLAG=0x%08x\n",
				   rtw89_read32(rtwdev, R_BE_SEC_ERROR_FLAG));
			rtw89_info(rtwdev, "R_BE_SEC_ERROR_IMR=0x%08x\n",
				   rtw89_read32(rtwdev, R_BE_SEC_ERROR_IMR));
			rtw89_info(rtwdev, "R_BE_SEC_ENG_CTRL=0x%08x\n",
				   rtw89_read32(rtwdev, R_BE_SEC_ENG_CTRL));
			rtw89_info(rtwdev, "R_BE_SEC_MPDU_PROC=0x%08x\n",
				   rtw89_read32(rtwdev, R_BE_SEC_MPDU_PROC));
			rtw89_info(rtwdev, "R_BE_SEC_CAM_ACCESS=0x%08x\n",
				   rtw89_read32(rtwdev, R_BE_SEC_CAM_ACCESS));
			rtw89_info(rtwdev, "R_BE_SEC_CAM_RDATA=0x%08x\n",
				   rtw89_read32(rtwdev, R_BE_SEC_CAM_RDATA));
			rtw89_info(rtwdev, "R_BE_SEC_DEBUG2=0x%08x\n",
				   rtw89_read32(rtwdev, R_BE_SEC_DEBUG2));
		} else {
			rtw89_info(rtwdev, "R_AX_SEC_ERR_IMR_ISR=0x%08x\n",
				   rtw89_read32(rtwdev, R_AX_SEC_DEBUG));
			rtw89_info(rtwdev, "R_AX_SEC_ENG_CTRL=0x%08x\n",
				   rtw89_read32(rtwdev, R_AX_SEC_ENG_CTRL));
			rtw89_info(rtwdev, "R_AX_SEC_MPDU_PROC=0x%08x\n",
				   rtw89_read32(rtwdev, R_AX_SEC_MPDU_PROC));
			rtw89_info(rtwdev, "R_AX_SEC_CAM_ACCESS=0x%08x\n",
				   rtw89_read32(rtwdev, R_AX_SEC_CAM_ACCESS));
			rtw89_info(rtwdev, "R_AX_SEC_CAM_RDATA=0x%08x\n",
				   rtw89_read32(rtwdev, R_AX_SEC_CAM_RDATA));
			rtw89_info(rtwdev, "R_AX_SEC_CAM_WDATA=0x%08x\n",
				   rtw89_read32(rtwdev, R_AX_SEC_CAM_WDATA));
			rtw89_info(rtwdev, "R_AX_SEC_TX_DEBUG=0x%08x\n",
				   rtw89_read32(rtwdev, R_AX_SEC_TX_DEBUG));
			rtw89_info(rtwdev, "R_AX_SEC_RX_DEBUG=0x%08x\n",
				   rtw89_read32(rtwdev, R_AX_SEC_RX_DEBUG));
			rtw89_info(rtwdev, "R_AX_SEC_TRX_PKT_CNT=0x%08x\n",
				   rtw89_read32(rtwdev, R_AX_SEC_TRX_PKT_CNT));
			rtw89_info(rtwdev, "R_AX_SEC_TRX_BLK_CNT=0x%08x\n",
				   rtw89_read32(rtwdev, R_AX_SEC_TRX_BLK_CNT));
		}
	}

	if (dmac_err & B_AX_MPDU_ERR_FLAG) {
		rtw89_info(rtwdev, "R_AX_MPDU_TX_ERR_IMR=0x%08x\n",
			   rtw89_read32(rtwdev, R_AX_MPDU_TX_ERR_IMR));
		rtw89_info(rtwdev, "R_AX_MPDU_TX_ERR_ISR=0x%08x\n",
			   rtw89_read32(rtwdev, R_AX_MPDU_TX_ERR_ISR));
		rtw89_info(rtwdev, "R_AX_MPDU_RX_ERR_IMR=0x%08x\n",
			   rtw89_read32(rtwdev, R_AX_MPDU_RX_ERR_IMR));
		rtw89_info(rtwdev, "R_AX_MPDU_RX_ERR_ISR=0x%08x\n",
			   rtw89_read32(rtwdev, R_AX_MPDU_RX_ERR_ISR));
	}

	if (dmac_err & B_AX_STA_SCHEDULER_ERR_FLAG) {
		if (chip->chip_id == RTL8922A) {
			rtw89_info(rtwdev, "R_BE_INTERRUPT_MASK_REG=0x%08x\n",
				   rtw89_read32(rtwdev, R_BE_INTERRUPT_MASK_REG));
			rtw89_info(rtwdev, "R_BE_INTERRUPT_STS_REG=0x%08x\n",
				   rtw89_read32(rtwdev, R_BE_INTERRUPT_STS_REG));
		} else {
			rtw89_info(rtwdev, "R_AX_STA_SCHEDULER_ERR_IMR=0x%08x\n",
				   rtw89_read32(rtwdev, R_AX_STA_SCHEDULER_ERR_IMR));
			rtw89_info(rtwdev, "R_AX_STA_SCHEDULER_ERR_ISR=0x%08x\n",
				   rtw89_read32(rtwdev, R_AX_STA_SCHEDULER_ERR_ISR));
		}
	}

	if (dmac_err & B_AX_WDE_DLE_ERR_FLAG) {
		rtw89_info(rtwdev, "R_AX_WDE_ERR_IMR=0x%08x\n",
			   rtw89_read32(rtwdev, R_AX_WDE_ERR_IMR));
		rtw89_info(rtwdev, "R_AX_WDE_ERR_ISR=0x%08x\n",
			   rtw89_read32(rtwdev, R_AX_WDE_ERR_ISR));
		rtw89_info(rtwdev, "R_AX_PLE_ERR_IMR=0x%08x\n",
			   rtw89_read32(rtwdev, R_AX_PLE_ERR_IMR));
		rtw89_info(rtwdev, "R_AX_PLE_ERR_FLAG_ISR=0x%08x\n",
			   rtw89_read32(rtwdev, R_AX_PLE_ERR_FLAG_ISR));
	}

	if (dmac_err & B_AX_TXPKTCTRL_ERR_FLAG) {
		if (chip->chip_id == RTL8852C || chip->chip_id == RTL8922A) {
			rtw89_info(rtwdev, "R_AX_TXPKTCTL_B0_ERRFLAG_IMR=0x%08x\n",
				   rtw89_read32(rtwdev, R_AX_TXPKTCTL_B0_ERRFLAG_IMR));
			rtw89_info(rtwdev, "R_AX_TXPKTCTL_B0_ERRFLAG_ISR=0x%08x\n",
				   rtw89_read32(rtwdev, R_AX_TXPKTCTL_B0_ERRFLAG_ISR));
			rtw89_info(rtwdev, "R_AX_TXPKTCTL_B1_ERRFLAG_IMR=0x%08x\n",
				   rtw89_read32(rtwdev, R_AX_TXPKTCTL_B1_ERRFLAG_IMR));
			rtw89_info(rtwdev, "R_AX_TXPKTCTL_B1_ERRFLAG_ISR=0x%08x\n",
				   rtw89_read32(rtwdev, R_AX_TXPKTCTL_B1_ERRFLAG_ISR));
		} else {
			rtw89_info(rtwdev, "R_AX_TXPKTCTL_ERR_IMR_ISR=0x%08x\n",
				   rtw89_read32(rtwdev, R_AX_TXPKTCTL_ERR_IMR_ISR));
			rtw89_info(rtwdev, "R_AX_TXPKTCTL_ERR_IMR_ISR_B1=0x%08x\n",
				   rtw89_read32(rtwdev, R_AX_TXPKTCTL_ERR_IMR_ISR_B1));
		}
	}

	if (dmac_err & B_AX_PLE_DLE_ERR_FLAG) {
		rtw89_info(rtwdev, "R_AX_WDE_ERR_IMR=0x%08x\n",
			   rtw89_read32(rtwdev, R_AX_WDE_ERR_IMR));
		rtw89_info(rtwdev, "R_AX_WDE_ERR_ISR=0x%08x\n",
			   rtw89_read32(rtwdev, R_AX_WDE_ERR_ISR));
		rtw89_info(rtwdev, "R_AX_PLE_ERR_IMR=0x%08x\n",
			   rtw89_read32(rtwdev, R_AX_PLE_ERR_IMR));
		rtw89_info(rtwdev, "R_AX_PLE_ERR_FLAG_ISR=0x%08x\n",
			   rtw89_read32(rtwdev, R_AX_PLE_ERR_FLAG_ISR));
		rtw89_info(rtwdev, "R_AX_WD_CPUQ_OP_0=0x%08x\n",
			   rtw89_read32(rtwdev, R_AX_WD_CPUQ_OP_0));
		rtw89_info(rtwdev, "R_AX_WD_CPUQ_OP_1=0x%08x\n",
			   rtw89_read32(rtwdev, R_AX_WD_CPUQ_OP_1));
		rtw89_info(rtwdev, "R_AX_WD_CPUQ_OP_2=0x%08x\n",
			   rtw89_read32(rtwdev, R_AX_WD_CPUQ_OP_2));
		rtw89_info(rtwdev, "R_AX_PL_CPUQ_OP_0=0x%08x\n",
			   rtw89_read32(rtwdev, R_AX_PL_CPUQ_OP_0));
		rtw89_info(rtwdev, "R_AX_PL_CPUQ_OP_1=0x%08x\n",
			   rtw89_read32(rtwdev, R_AX_PL_CPUQ_OP_1));
		rtw89_info(rtwdev, "R_AX_PL_CPUQ_OP_2=0x%08x\n",
			   rtw89_read32(rtwdev, R_AX_PL_CPUQ_OP_2));
		if (chip->chip_id == RTL8922A) {
			rtw89_info(rtwdev, "R_BE_WD_CPUQ_OP_3=0x%08x\n",
				   rtw89_read32(rtwdev, R_BE_WD_CPUQ_OP_3));
			rtw89_info(rtwdev, "R_BE_WD_CPUQ_OP_STATUS=0x%08x\n",
				   rtw89_read32(rtwdev, R_BE_WD_CPUQ_OP_STATUS));
			rtw89_info(rtwdev, "R_BE_PLE_CPUQ_OP_3=0x%08x\n",
				   rtw89_read32(rtwdev, R_BE_PL_CPUQ_OP_3));
			rtw89_info(rtwdev, "R_BE_PL_CPUQ_OP_STATUS=0x%08x\n",
				   rtw89_read32(rtwdev, R_BE_PL_CPUQ_OP_STATUS));
		} else {
			rtw89_info(rtwdev, "R_AX_WD_CPUQ_OP_STATUS=0x%08x\n",
				   rtw89_read32(rtwdev, R_AX_WD_CPUQ_OP_STATUS));
			rtw89_info(rtwdev, "R_AX_PL_CPUQ_OP_STATUS=0x%08x\n",
				   rtw89_read32(rtwdev, R_AX_PL_CPUQ_OP_STATUS));
			if (chip->chip_id == RTL8852C) {
				rtw89_info(rtwdev, "R_AX_RX_CTRL0=0x%08x\n",
					   rtw89_read32(rtwdev, R_AX_RX_CTRL0));
				rtw89_info(rtwdev, "R_AX_RX_CTRL1=0x%08x\n",
					   rtw89_read32(rtwdev, R_AX_RX_CTRL1));
				rtw89_info(rtwdev, "R_AX_RX_CTRL2=0x%08x\n",
					   rtw89_read32(rtwdev, R_AX_RX_CTRL2));
			} else {
				rtw89_info(rtwdev, "R_AX_RXDMA_PKT_INFO_0=0x%08x\n",
					   rtw89_read32(rtwdev, R_AX_RXDMA_PKT_INFO_0));
				rtw89_info(rtwdev, "R_AX_RXDMA_PKT_INFO_1=0x%08x\n",
					   rtw89_read32(rtwdev, R_AX_RXDMA_PKT_INFO_1));
				rtw89_info(rtwdev, "R_AX_RXDMA_PKT_INFO_2=0x%08x\n",
					   rtw89_read32(rtwdev, R_AX_RXDMA_PKT_INFO_2));
			}
		}
	}

	if (dmac_err & B_AX_PKTIN_ERR_FLAG) {
		rtw89_info(rtwdev, "R_AX_PKTIN_ERR_IMR=0x%08x\n",
			   rtw89_read32(rtwdev, R_AX_PKTIN_ERR_IMR));
		rtw89_info(rtwdev, "R_AX_PKTIN_ERR_ISR=0x%08x\n",
			   rtw89_read32(rtwdev, R_AX_PKTIN_ERR_ISR));
	}

	if (dmac_err & B_AX_DISPATCH_ERR_FLAG) {
		if (chip->chip_id == RTL8922A) {
			rtw89_info(rtwdev, "R_BE_DISP_HOST_IMR=0x%08x\n",
				   rtw89_read32(rtwdev, R_BE_DISP_HOST_IMR));
			rtw89_info(rtwdev, "R_BE_DISP_ERROR_ISR1=0x%08x\n",
				   rtw89_read32(rtwdev, R_BE_DISP_ERROR_ISR1));
			rtw89_info(rtwdev, "R_BE_DISP_CPU_IMR=0x%08x\n",
				   rtw89_read32(rtwdev, R_BE_DISP_CPU_IMR));
			rtw89_info(rtwdev, "R_BE_DISP_ERROR_ISR2=0x%08x\n",
				   rtw89_read32(rtwdev, R_BE_DISP_ERROR_ISR2));
			rtw89_info(rtwdev, "R_BE_DISP_OTHER_IMR=0x%08x\n",
				   rtw89_read32(rtwdev, R_BE_DISP_OTHER_IMR));
			rtw89_info(rtwdev, "R_BE_DISP_ERROR_ISR0=0x%08x\n",
				   rtw89_read32(rtwdev, R_BE_DISP_ERROR_ISR0));
		} else {
			rtw89_info(rtwdev, "R_AX_HOST_DISPATCHER_ERR_IMR=0x%08x\n",
				   rtw89_read32(rtwdev, R_AX_HOST_DISPATCHER_ERR_IMR));
			rtw89_info(rtwdev, "R_AX_HOST_DISPATCHER_ERR_ISR=0x%08x\n",
				   rtw89_read32(rtwdev, R_AX_HOST_DISPATCHER_ERR_ISR));
			rtw89_info(rtwdev, "R_AX_CPU_DISPATCHER_ERR_IMR=0x%08x\n",
				   rtw89_read32(rtwdev, R_AX_CPU_DISPATCHER_ERR_IMR));
			rtw89_info(rtwdev, "R_AX_CPU_DISPATCHER_ERR_ISR=0x%08x\n",
				   rtw89_read32(rtwdev, R_AX_CPU_DISPATCHER_ERR_ISR));
			rtw89_info(rtwdev, "R_AX_OTHER_DISPATCHER_ERR_IMR=0x%08x\n",
				   rtw89_read32(rtwdev, R_AX_OTHER_DISPATCHER_ERR_IMR));
			rtw89_info(rtwdev, "R_AX_OTHER_DISPATCHER_ERR_ISR=0x%08x\n",
				   rtw89_read32(rtwdev, R_AX_OTHER_DISPATCHER_ERR_ISR));
		}
	}

	if (dmac_err & B_AX_BBRPT_ERR_FLAG) {
		if (chip->chip_id == RTL8852C || chip->chip_id == RTL8922A) {
			rtw89_info(rtwdev, "R_AX_BBRPT_COM_ERR_IMR=0x%08x\n",
				   rtw89_read32(rtwdev, R_AX_BBRPT_COM_ERR_IMR));
			rtw89_info(rtwdev, "R_AX_BBRPT_COM_ERR_ISR=0x%08x\n",
				   rtw89_read32(rtwdev, R_AX_BBRPT_COM_ERR_ISR));
			rtw89_info(rtwdev, "R_AX_BBRPT_CHINFO_ERR_ISR=0x%08x\n",
				   rtw89_read32(rtwdev, R_AX_BBRPT_CHINFO_ERR_ISR));
			rtw89_info(rtwdev, "R_AX_BBRPT_CHINFO_ERR_IMR=0x%08x\n",
				   rtw89_read32(rtwdev, R_AX_BBRPT_CHINFO_ERR_IMR));
			rtw89_info(rtwdev, "R_AX_BBRPT_DFS_ERR_IMR=0x%08x\n",
				   rtw89_read32(rtwdev, R_AX_BBRPT_DFS_ERR_IMR));
			rtw89_info(rtwdev, "R_AX_BBRPT_DFS_ERR_ISR=0x%08x\n",
				   rtw89_read32(rtwdev, R_AX_BBRPT_DFS_ERR_ISR));
		} else {
			rtw89_info(rtwdev, "R_AX_BBRPT_COM_ERR_IMR_ISR=0x%08x\n",
				   rtw89_read32(rtwdev, R_AX_BBRPT_COM_ERR_IMR_ISR));
			rtw89_info(rtwdev, "R_AX_BBRPT_CHINFO_ERR_ISR=0x%08x\n",
				   rtw89_read32(rtwdev, R_AX_BBRPT_CHINFO_ERR_ISR));
			rtw89_info(rtwdev, "R_AX_BBRPT_CHINFO_ERR_IMR=0x%08x\n",
				   rtw89_read32(rtwdev, R_AX_BBRPT_CHINFO_ERR_IMR));
			rtw89_info(rtwdev, "R_AX_BBRPT_DFS_ERR_IMR=0x%08x\n",
				   rtw89_read32(rtwdev, R_AX_BBRPT_DFS_ERR_IMR));
			rtw89_info(rtwdev, "R_AX_BBRPT_DFS_ERR_ISR=0x%08x\n",
				   rtw89_read32(rtwdev, R_AX_BBRPT_DFS_ERR_ISR));
		}
		if (chip->chip_id == RTL8922A) {
			rtw89_info(rtwdev, "R_BE_LA_ERRFLAG_IMR=0x%08x\n",
				   rtw89_read32(rtwdev, R_BE_LA_ERRFLAG_IMR));
			rtw89_info(rtwdev, "R_BE_LA_ERRFLAG_ISR=0x%08x\n",
				   rtw89_read32(rtwdev, R_BE_LA_ERRFLAG_ISR));
		}
	}

	if (dmac_err & B_AX_HAXIDMA_ERR_FLAG) {
		if (chip->chip_id == RTL8922A) {
			rtw89_info(rtwdev, "R_BE_HAXI_IDCT_MSK=0x%08x\n",
				   rtw89_read32(rtwdev, R_BE_HAXI_IDCT_MSK));
			rtw89_info(rtwdev, "R_BE_HAXI_IDCT=0x%08x\n",
				   rtw89_read32(rtwdev, R_BE_HAXI_IDCT));
		} else if (chip->chip_id == RTL8852C) {
			rtw89_info(rtwdev, "R_AX_HAXIDMA_ERR_IMR=0x%08x\n",
				   rtw89_read32(rtwdev, R_AX_HAXI_IDCT_MSK));
			rtw89_info(rtwdev, "R_AX_HAXIDMA_ERR_ISR=0x%08x\n",
				   rtw89_read32(rtwdev, R_AX_HAXI_IDCT));
		}
	}

	if (dmac_err & B_BE_P_AXIDMA_ERR_INT) {
		rtw89_info(rtwdev, "R_BE_PL_AXIDMA_IDCT_MSK=0x%08x\n",
			   rtw89_mac_mem_read(rtwdev, R_BE_PL_AXIDMA_IDCT_MSK,
					      RTW89_MAC_MEM_AXIDMA));
		rtw89_info(rtwdev, "R_BE_PL_AXIDMA_IDCT=0x%08x\n",
			   rtw89_mac_mem_read(rtwdev, R_BE_PL_AXIDMA_IDCT,
					      RTW89_MAC_MEM_AXIDMA));
	}

	if (dmac_err & B_BE_MLO_ERR_INT) {
		rtw89_info(rtwdev, "R_BE_MLO_ERR_IDCT_IMR=0x%08x\n",
			   rtw89_read32(rtwdev, R_BE_MLO_ERR_IDCT_IMR));
		rtw89_info(rtwdev, "R_BE_PKTIN_ERR_ISR=0x%08x\n",
			   rtw89_read32(rtwdev, R_BE_MLO_ERR_IDCT_ISR));
	}

	if (dmac_err & B_BE_PLRLS_ERR_INT) {
		rtw89_info(rtwdev, "R_BE_PLRLS_ERR_IMR=0x%08x\n",
			   rtw89_read32(rtwdev, R_BE_PLRLS_ERR_IMR));
		rtw89_info(rtwdev, "R_BE_PLRLS_ERR_ISR=0x%08x\n",
			   rtw89_read32(rtwdev, R_BE_PLRLS_ERR_ISR));
	}
}

static void rtw89_mac_dump_cmac_err_status_ax(struct rtw89_dev *rtwdev,
					      u8 band)
{
	const struct rtw89_chip_info *chip = rtwdev->chip;
	u32 offset = 0;
	u32 cmac_err;
	int ret;

	ret = rtw89_mac_check_mac_en(rtwdev, band, RTW89_CMAC_SEL);
	if (ret) {
		if (band)
			rtw89_warn(rtwdev, "[CMAC] : CMAC1 not enabled\n");
		else
			rtw89_warn(rtwdev, "[CMAC] : CMAC0 not enabled\n");
		return;
	}

	if (band)
		offset = RTW89_MAC_AX_BAND_REG_OFFSET;

	cmac_err = rtw89_read32(rtwdev, R_AX_CMAC_ERR_ISR + offset);
	rtw89_info(rtwdev, "R_AX_CMAC_ERR_ISR [%d]=0x%08x\n", band,
		   rtw89_read32(rtwdev, R_AX_CMAC_ERR_ISR + offset));
	rtw89_info(rtwdev, "R_AX_CMAC_FUNC_EN [%d]=0x%08x\n", band,
		   rtw89_read32(rtwdev, R_AX_CMAC_FUNC_EN + offset));
	rtw89_info(rtwdev, "R_AX_CK_EN [%d]=0x%08x\n", band,
		   rtw89_read32(rtwdev, R_AX_CK_EN + offset));

	if (cmac_err & B_AX_SCHEDULE_TOP_ERR_IND) {
		rtw89_info(rtwdev, "R_AX_SCHEDULE_ERR_IMR [%d]=0x%08x\n", band,
			   rtw89_read32(rtwdev, R_AX_SCHEDULE_ERR_IMR + offset));
		rtw89_info(rtwdev, "R_AX_SCHEDULE_ERR_ISR [%d]=0x%08x\n", band,
			   rtw89_read32(rtwdev, R_AX_SCHEDULE_ERR_ISR + offset));
	}

	if (cmac_err & B_AX_PTCL_TOP_ERR_IND) {
		rtw89_info(rtwdev, "R_AX_PTCL_IMR0 [%d]=0x%08x\n", band,
			   rtw89_read32(rtwdev, R_AX_PTCL_IMR0 + offset));
		rtw89_info(rtwdev, "R_AX_PTCL_ISR0 [%d]=0x%08x\n", band,
			   rtw89_read32(rtwdev, R_AX_PTCL_ISR0 + offset));
	}

	if (cmac_err & B_AX_DMA_TOP_ERR_IND) {
		if (chip->chip_id == RTL8852C) {
			rtw89_info(rtwdev, "R_AX_RX_ERR_FLAG [%d]=0x%08x\n", band,
				   rtw89_read32(rtwdev, R_AX_RX_ERR_FLAG + offset));
			rtw89_info(rtwdev, "R_AX_RX_ERR_FLAG_IMR [%d]=0x%08x\n", band,
				   rtw89_read32(rtwdev, R_AX_RX_ERR_FLAG_IMR + offset));
		} else {
			rtw89_info(rtwdev, "R_AX_DLE_CTRL [%d]=0x%08x\n", band,
				   rtw89_read32(rtwdev, R_AX_DLE_CTRL + offset));
		}
	}

	if (cmac_err & B_AX_DMA_TOP_ERR_IND || cmac_err & B_AX_WMAC_RX_ERR_IND) {
		if (chip->chip_id == RTL8852C) {
			rtw89_info(rtwdev, "R_AX_PHYINFO_ERR_ISR [%d]=0x%08x\n", band,
				   rtw89_read32(rtwdev, R_AX_PHYINFO_ERR_ISR + offset));
			rtw89_info(rtwdev, "R_AX_PHYINFO_ERR_IMR [%d]=0x%08x\n", band,
				   rtw89_read32(rtwdev, R_AX_PHYINFO_ERR_IMR + offset));
		} else {
			rtw89_info(rtwdev, "R_AX_PHYINFO_ERR_IMR [%d]=0x%08x\n", band,
				   rtw89_read32(rtwdev, R_AX_PHYINFO_ERR_IMR + offset));
		}
	}

	if (cmac_err & B_AX_TXPWR_CTRL_ERR_IND) {
		rtw89_info(rtwdev, "R_AX_TXPWR_IMR [%d]=0x%08x\n", band,
			   rtw89_read32(rtwdev, R_AX_TXPWR_IMR + offset));
		rtw89_info(rtwdev, "R_AX_TXPWR_ISR [%d]=0x%08x\n", band,
			   rtw89_read32(rtwdev, R_AX_TXPWR_ISR + offset));
	}

	if (cmac_err & B_AX_WMAC_TX_ERR_IND) {
		if (chip->chip_id == RTL8852C) {
			rtw89_info(rtwdev, "R_AX_TRXPTCL_ERROR_INDICA [%d]=0x%08x\n", band,
				   rtw89_read32(rtwdev, R_AX_TRXPTCL_ERROR_INDICA + offset));
			rtw89_info(rtwdev, "R_AX_TRXPTCL_ERROR_INDICA_MASK [%d]=0x%08x\n", band,
				   rtw89_read32(rtwdev, R_AX_TRXPTCL_ERROR_INDICA_MASK + offset));
		} else {
			rtw89_info(rtwdev, "R_AX_TMAC_ERR_IMR_ISR [%d]=0x%08x\n", band,
				   rtw89_read32(rtwdev, R_AX_TMAC_ERR_IMR_ISR + offset));
		}
		rtw89_info(rtwdev, "R_AX_DBGSEL_TRXPTCL [%d]=0x%08x\n", band,
			   rtw89_read32(rtwdev, R_AX_DBGSEL_TRXPTCL + offset));
	}

	rtw89_info(rtwdev, "R_AX_CMAC_ERR_IMR [%d]=0x%08x\n", band,
		   rtw89_read32(rtwdev, R_AX_CMAC_ERR_IMR + offset));
}

static void rtw89_mac_dump_err_status_ax(struct rtw89_dev *rtwdev,
					 enum mac_ax_err_info err)
{
	if (err != MAC_AX_ERR_L1_ERR_DMAC &&
	    err != MAC_AX_ERR_L0_PROMOTE_TO_L1 &&
	    err != MAC_AX_ERR_L0_ERR_CMAC0 &&
	    err != MAC_AX_ERR_L0_ERR_CMAC1 &&
	    err != MAC_AX_ERR_RXI300)
		return;

	rtw89_info(rtwdev, "--->\nerr=0x%x\n", err);
	rtw89_info(rtwdev, "R_AX_SER_DBG_INFO =0x%08x\n",
		   rtw89_read32(rtwdev, R_AX_SER_DBG_INFO));
	rtw89_info(rtwdev, "R_AX_SER_DBG_INFO =0x%08x\n",
		   rtw89_read32(rtwdev, R_AX_SER_DBG_INFO));
	rtw89_info(rtwdev, "DBG Counter 1 (R_AX_DRV_FW_HSK_4)=0x%08x\n",
		   rtw89_read32(rtwdev, R_AX_DRV_FW_HSK_4));
	rtw89_info(rtwdev, "DBG Counter 2 (R_AX_DRV_FW_HSK_5)=0x%08x\n",
		   rtw89_read32(rtwdev, R_AX_DRV_FW_HSK_5));

	rtw89_mac_dump_dmac_err_status(rtwdev);
	rtw89_mac_dump_cmac_err_status_ax(rtwdev, RTW89_MAC_0);
	rtw89_mac_dump_cmac_err_status_ax(rtwdev, RTW89_MAC_1);

	rtwdev->hci.ops->dump_err_status(rtwdev);

	if (err == MAC_AX_ERR_L0_PROMOTE_TO_L1)
		rtw89_mac_dump_l0_to_l1(rtwdev, err);

	rtw89_info(rtwdev, "<---\n");
}

static bool rtw89_mac_suppress_log(struct rtw89_dev *rtwdev, u32 err)
{
	struct rtw89_ser *ser = &rtwdev->ser;
	u32 dmac_err, imr, isr;
	int ret;

	if (rtwdev->chip->chip_id == RTL8852C) {
		ret = rtw89_mac_check_mac_en(rtwdev, 0, RTW89_DMAC_SEL);
		if (ret)
			return true;

		if (err == MAC_AX_ERR_L1_ERR_DMAC) {
			dmac_err = rtw89_read32(rtwdev, R_AX_DMAC_ERR_ISR);
			imr = rtw89_read32(rtwdev, R_AX_TXPKTCTL_B0_ERRFLAG_IMR);
			isr = rtw89_read32(rtwdev, R_AX_TXPKTCTL_B0_ERRFLAG_ISR);

			if ((dmac_err & B_AX_TXPKTCTRL_ERR_FLAG) &&
			    ((isr & imr) & B_AX_B0_ISR_ERR_CMDPSR_FRZTO)) {
				set_bit(RTW89_SER_SUPPRESS_LOG, ser->flags);
				return true;
			}
		} else if (err == MAC_AX_ERR_L1_RESET_DISABLE_DMAC_DONE) {
			if (test_bit(RTW89_SER_SUPPRESS_LOG, ser->flags))
				return true;
		} else if (err == MAC_AX_ERR_L1_RESET_RECOVERY_DONE) {
			if (test_and_clear_bit(RTW89_SER_SUPPRESS_LOG, ser->flags))
				return true;
		}
	}

	return false;
}

u32 rtw89_mac_get_err_status(struct rtw89_dev *rtwdev)
{
	const struct rtw89_mac_gen_def *mac = rtwdev->chip->mac_def;
	u32 err, err_scnr;
	int ret;

	ret = read_poll_timeout(rtw89_read32, err, (err != 0), 1000, 100000,
				false, rtwdev, R_AX_HALT_C2H_CTRL);
	if (ret) {
		rtw89_warn(rtwdev, "Polling FW err status fail\n");
		return ret;
	}

	err = rtw89_read32(rtwdev, R_AX_HALT_C2H);
	rtw89_write32(rtwdev, R_AX_HALT_C2H_CTRL, 0);

	err_scnr = RTW89_ERROR_SCENARIO(err);
	if (err_scnr == RTW89_WCPU_CPU_EXCEPTION)
		err = MAC_AX_ERR_CPU_EXCEPTION;
	else if (err_scnr == RTW89_WCPU_ASSERTION)
		err = MAC_AX_ERR_ASSERTION;
	else if (err_scnr == RTW89_RXI300_ERROR)
		err = MAC_AX_ERR_RXI300;

	if (rtw89_mac_suppress_log(rtwdev, err))
		return err;

	rtw89_fw_st_dbg_dump(rtwdev);
	mac->dump_err_status(rtwdev, err);

	return err;
}
EXPORT_SYMBOL(rtw89_mac_get_err_status);

int rtw89_mac_set_err_status(struct rtw89_dev *rtwdev, u32 err)
{
	struct rtw89_ser *ser = &rtwdev->ser;
	u32 halt;
	int ret = 0;

	if (err > MAC_AX_SET_ERR_MAX) {
		rtw89_err(rtwdev, "Bad set-err-status value 0x%08x\n", err);
		return -EINVAL;
	}

	ret = read_poll_timeout(rtw89_read32, halt, (halt == 0x0), 1000,
				100000, false, rtwdev, R_AX_HALT_H2C_CTRL);
	if (ret) {
		rtw89_err(rtwdev, "FW doesn't receive previous msg\n");
		return -EFAULT;
	}

	rtw89_write32(rtwdev, R_AX_HALT_H2C, err);

	if (ser->prehandle_l1 &&
	    (err == MAC_AX_ERR_L1_DISABLE_EN || err == MAC_AX_ERR_L1_RCVY_EN))
		return 0;

	rtw89_write32(rtwdev, R_AX_HALT_H2C_CTRL, B_AX_HALT_H2C_TRIGGER);

	return 0;
}
EXPORT_SYMBOL(rtw89_mac_set_err_status);

static int hfc_reset_param(struct rtw89_dev *rtwdev)
{
	struct rtw89_hfc_param *param = &rtwdev->mac.hfc_param;
	struct rtw89_hfc_param_ini param_ini = {NULL};
	u8 qta_mode = rtwdev->mac.dle_info.qta_mode;

	switch (rtwdev->hci.type) {
	case RTW89_HCI_TYPE_PCIE:
		param_ini = rtwdev->chip->hfc_param_ini[qta_mode];
		param->en = 0;
		break;
	default:
		return -EINVAL;
	}

	if (param_ini.pub_cfg)
		param->pub_cfg = *param_ini.pub_cfg;

	if (param_ini.prec_cfg)
		param->prec_cfg = *param_ini.prec_cfg;

	if (param_ini.ch_cfg)
		param->ch_cfg = param_ini.ch_cfg;

	memset(&param->ch_info, 0, sizeof(param->ch_info));
	memset(&param->pub_info, 0, sizeof(param->pub_info));
	param->mode = param_ini.mode;

	return 0;
}

static int hfc_ch_cfg_chk(struct rtw89_dev *rtwdev, u8 ch)
{
	struct rtw89_hfc_param *param = &rtwdev->mac.hfc_param;
	const struct rtw89_hfc_ch_cfg *ch_cfg = param->ch_cfg;
	const struct rtw89_hfc_pub_cfg *pub_cfg = &param->pub_cfg;
	const struct rtw89_hfc_prec_cfg *prec_cfg = &param->prec_cfg;

	if (ch >= RTW89_DMA_CH_NUM)
		return -EINVAL;

	if ((ch_cfg[ch].min && ch_cfg[ch].min < prec_cfg->ch011_prec) ||
	    ch_cfg[ch].max > pub_cfg->pub_max)
		return -EINVAL;
	if (ch_cfg[ch].grp >= grp_num)
		return -EINVAL;

	return 0;
}

static int hfc_pub_info_chk(struct rtw89_dev *rtwdev)
{
	struct rtw89_hfc_param *param = &rtwdev->mac.hfc_param;
	const struct rtw89_hfc_pub_cfg *cfg = &param->pub_cfg;
	struct rtw89_hfc_pub_info *info = &param->pub_info;

	if (info->g0_used + info->g1_used + info->pub_aval != cfg->pub_max) {
		if (rtwdev->chip->chip_id == RTL8852A)
			return 0;
		else
			return -EFAULT;
	}

	return 0;
}

static int hfc_pub_cfg_chk(struct rtw89_dev *rtwdev)
{
	struct rtw89_hfc_param *param = &rtwdev->mac.hfc_param;
	const struct rtw89_hfc_pub_cfg *pub_cfg = &param->pub_cfg;

	if (pub_cfg->grp0 + pub_cfg->grp1 != pub_cfg->pub_max)
		return -EFAULT;

	return 0;
}

static int hfc_ch_ctrl(struct rtw89_dev *rtwdev, u8 ch)
{
	const struct rtw89_chip_info *chip = rtwdev->chip;
	const struct rtw89_page_regs *regs = chip->page_regs;
	struct rtw89_hfc_param *param = &rtwdev->mac.hfc_param;
	const struct rtw89_hfc_ch_cfg *cfg = param->ch_cfg;
	int ret = 0;
	u32 val = 0;

	ret = rtw89_mac_check_mac_en(rtwdev, RTW89_MAC_0, RTW89_DMAC_SEL);
	if (ret)
		return ret;

	ret = hfc_ch_cfg_chk(rtwdev, ch);
	if (ret)
		return ret;

	if (ch > RTW89_DMA_B1HI)
		return -EINVAL;

	val = u32_encode_bits(cfg[ch].min, B_AX_MIN_PG_MASK) |
	      u32_encode_bits(cfg[ch].max, B_AX_MAX_PG_MASK) |
	      (cfg[ch].grp ? B_AX_GRP : 0);
	rtw89_write32(rtwdev, regs->ach_page_ctrl + ch * 4, val);

	return 0;
}

static int hfc_upd_ch_info(struct rtw89_dev *rtwdev, u8 ch)
{
	const struct rtw89_chip_info *chip = rtwdev->chip;
	const struct rtw89_page_regs *regs = chip->page_regs;
	struct rtw89_hfc_param *param = &rtwdev->mac.hfc_param;
	struct rtw89_hfc_ch_info *info = param->ch_info;
	const struct rtw89_hfc_ch_cfg *cfg = param->ch_cfg;
	u32 val;
	u32 ret;

	ret = rtw89_mac_check_mac_en(rtwdev, RTW89_MAC_0, RTW89_DMAC_SEL);
	if (ret)
		return ret;

	if (ch > RTW89_DMA_H2C)
		return -EINVAL;

	val = rtw89_read32(rtwdev, regs->ach_page_info + ch * 4);
	info[ch].aval = u32_get_bits(val, B_AX_AVAL_PG_MASK);
	if (ch < RTW89_DMA_H2C)
		info[ch].used = u32_get_bits(val, B_AX_USE_PG_MASK);
	else
		info[ch].used = cfg[ch].min - info[ch].aval;

	return 0;
}

static int hfc_pub_ctrl(struct rtw89_dev *rtwdev)
{
	const struct rtw89_chip_info *chip = rtwdev->chip;
	const struct rtw89_page_regs *regs = chip->page_regs;
	const struct rtw89_hfc_pub_cfg *cfg = &rtwdev->mac.hfc_param.pub_cfg;
	u32 val;
	int ret;

	ret = rtw89_mac_check_mac_en(rtwdev, RTW89_MAC_0, RTW89_DMAC_SEL);
	if (ret)
		return ret;

	ret = hfc_pub_cfg_chk(rtwdev);
	if (ret)
		return ret;

	val = u32_encode_bits(cfg->grp0, B_AX_PUBPG_G0_MASK) |
	      u32_encode_bits(cfg->grp1, B_AX_PUBPG_G1_MASK);
	rtw89_write32(rtwdev, regs->pub_page_ctrl1, val);

	val = u32_encode_bits(cfg->wp_thrd, B_AX_WP_THRD_MASK);
	rtw89_write32(rtwdev, regs->wp_page_ctrl2, val);

	return 0;
}

static void hfc_get_mix_info_ax(struct rtw89_dev *rtwdev)
{
	const struct rtw89_chip_info *chip = rtwdev->chip;
	const struct rtw89_page_regs *regs = chip->page_regs;
	struct rtw89_hfc_param *param = &rtwdev->mac.hfc_param;
	struct rtw89_hfc_pub_cfg *pub_cfg = &param->pub_cfg;
	struct rtw89_hfc_prec_cfg *prec_cfg = &param->prec_cfg;
	struct rtw89_hfc_pub_info *info = &param->pub_info;
	u32 val;

	val = rtw89_read32(rtwdev, regs->pub_page_info1);
	info->g0_used = u32_get_bits(val, B_AX_G0_USE_PG_MASK);
	info->g1_used = u32_get_bits(val, B_AX_G1_USE_PG_MASK);
	val = rtw89_read32(rtwdev, regs->pub_page_info3);
	info->g0_aval = u32_get_bits(val, B_AX_G0_AVAL_PG_MASK);
	info->g1_aval = u32_get_bits(val, B_AX_G1_AVAL_PG_MASK);
	info->pub_aval =
		u32_get_bits(rtw89_read32(rtwdev, regs->pub_page_info2),
			     B_AX_PUB_AVAL_PG_MASK);
	info->wp_aval =
		u32_get_bits(rtw89_read32(rtwdev, regs->wp_page_info1),
			     B_AX_WP_AVAL_PG_MASK);

	val = rtw89_read32(rtwdev, regs->hci_fc_ctrl);
	param->en = val & B_AX_HCI_FC_EN ? 1 : 0;
	param->h2c_en = val & B_AX_HCI_FC_CH12_EN ? 1 : 0;
	param->mode = u32_get_bits(val, B_AX_HCI_FC_MODE_MASK);
	prec_cfg->ch011_full_cond =
		u32_get_bits(val, B_AX_HCI_FC_WD_FULL_COND_MASK);
	prec_cfg->h2c_full_cond =
		u32_get_bits(val, B_AX_HCI_FC_CH12_FULL_COND_MASK);
	prec_cfg->wp_ch07_full_cond =
		u32_get_bits(val, B_AX_HCI_FC_WP_CH07_FULL_COND_MASK);
	prec_cfg->wp_ch811_full_cond =
		u32_get_bits(val, B_AX_HCI_FC_WP_CH811_FULL_COND_MASK);

	val = rtw89_read32(rtwdev, regs->ch_page_ctrl);
	prec_cfg->ch011_prec = u32_get_bits(val, B_AX_PREC_PAGE_CH011_MASK);
	prec_cfg->h2c_prec = u32_get_bits(val, B_AX_PREC_PAGE_CH12_MASK);

	val = rtw89_read32(rtwdev, regs->pub_page_ctrl2);
	pub_cfg->pub_max = u32_get_bits(val, B_AX_PUBPG_ALL_MASK);

	val = rtw89_read32(rtwdev, regs->wp_page_ctrl1);
	prec_cfg->wp_ch07_prec = u32_get_bits(val, B_AX_PREC_PAGE_WP_CH07_MASK);
	prec_cfg->wp_ch811_prec = u32_get_bits(val, B_AX_PREC_PAGE_WP_CH811_MASK);

	val = rtw89_read32(rtwdev, regs->wp_page_ctrl2);
	pub_cfg->wp_thrd = u32_get_bits(val, B_AX_WP_THRD_MASK);

	val = rtw89_read32(rtwdev, regs->pub_page_ctrl1);
	pub_cfg->grp0 = u32_get_bits(val, B_AX_PUBPG_G0_MASK);
	pub_cfg->grp1 = u32_get_bits(val, B_AX_PUBPG_G1_MASK);
}

static int hfc_upd_mix_info(struct rtw89_dev *rtwdev)
{
	const struct rtw89_mac_gen_def *mac = rtwdev->chip->mac_def;
	struct rtw89_hfc_param *param = &rtwdev->mac.hfc_param;
	int ret;

	ret = rtw89_mac_check_mac_en(rtwdev, RTW89_MAC_0, RTW89_DMAC_SEL);
	if (ret)
		return ret;

	mac->hfc_get_mix_info(rtwdev);

	ret = hfc_pub_info_chk(rtwdev);
	if (param->en && ret)
		return ret;

	return 0;
}

static void hfc_h2c_cfg_ax(struct rtw89_dev *rtwdev)
{
	const struct rtw89_chip_info *chip = rtwdev->chip;
	const struct rtw89_page_regs *regs = chip->page_regs;
	struct rtw89_hfc_param *param = &rtwdev->mac.hfc_param;
	const struct rtw89_hfc_prec_cfg *prec_cfg = &param->prec_cfg;
	u32 val;

	val = u32_encode_bits(prec_cfg->h2c_prec, B_AX_PREC_PAGE_CH12_MASK);
	rtw89_write32(rtwdev, regs->ch_page_ctrl, val);

	rtw89_write32_mask(rtwdev, regs->hci_fc_ctrl,
			   B_AX_HCI_FC_CH12_FULL_COND_MASK,
			   prec_cfg->h2c_full_cond);
}

static void hfc_mix_cfg_ax(struct rtw89_dev *rtwdev)
{
	const struct rtw89_chip_info *chip = rtwdev->chip;
	const struct rtw89_page_regs *regs = chip->page_regs;
	struct rtw89_hfc_param *param = &rtwdev->mac.hfc_param;
	const struct rtw89_hfc_pub_cfg *pub_cfg = &param->pub_cfg;
	const struct rtw89_hfc_prec_cfg *prec_cfg = &param->prec_cfg;
	u32 val;

	val = u32_encode_bits(prec_cfg->ch011_prec, B_AX_PREC_PAGE_CH011_MASK) |
	      u32_encode_bits(prec_cfg->h2c_prec, B_AX_PREC_PAGE_CH12_MASK);
	rtw89_write32(rtwdev, regs->ch_page_ctrl, val);

	val = u32_encode_bits(pub_cfg->pub_max, B_AX_PUBPG_ALL_MASK);
	rtw89_write32(rtwdev, regs->pub_page_ctrl2, val);

	val = u32_encode_bits(prec_cfg->wp_ch07_prec,
			      B_AX_PREC_PAGE_WP_CH07_MASK) |
	      u32_encode_bits(prec_cfg->wp_ch811_prec,
			      B_AX_PREC_PAGE_WP_CH811_MASK);
	rtw89_write32(rtwdev, regs->wp_page_ctrl1, val);

	val = u32_replace_bits(rtw89_read32(rtwdev, regs->hci_fc_ctrl),
			       param->mode, B_AX_HCI_FC_MODE_MASK);
	val = u32_replace_bits(val, prec_cfg->ch011_full_cond,
			       B_AX_HCI_FC_WD_FULL_COND_MASK);
	val = u32_replace_bits(val, prec_cfg->h2c_full_cond,
			       B_AX_HCI_FC_CH12_FULL_COND_MASK);
	val = u32_replace_bits(val, prec_cfg->wp_ch07_full_cond,
			       B_AX_HCI_FC_WP_CH07_FULL_COND_MASK);
	val = u32_replace_bits(val, prec_cfg->wp_ch811_full_cond,
			       B_AX_HCI_FC_WP_CH811_FULL_COND_MASK);
	rtw89_write32(rtwdev, regs->hci_fc_ctrl, val);
}

static void hfc_func_en_ax(struct rtw89_dev *rtwdev, bool en, bool h2c_en)
{
	const struct rtw89_chip_info *chip = rtwdev->chip;
	const struct rtw89_page_regs *regs = chip->page_regs;
	struct rtw89_hfc_param *param = &rtwdev->mac.hfc_param;
	u32 val;

	val = rtw89_read32(rtwdev, regs->hci_fc_ctrl);
	param->en = en;
	param->h2c_en = h2c_en;
	val = en ? (val | B_AX_HCI_FC_EN) : (val & ~B_AX_HCI_FC_EN);
	val = h2c_en ? (val | B_AX_HCI_FC_CH12_EN) :
			 (val & ~B_AX_HCI_FC_CH12_EN);
	rtw89_write32(rtwdev, regs->hci_fc_ctrl, val);
}

int rtw89_mac_hfc_init(struct rtw89_dev *rtwdev, bool reset, bool en, bool h2c_en)
{
	const struct rtw89_mac_gen_def *mac = rtwdev->chip->mac_def;
	const struct rtw89_chip_info *chip = rtwdev->chip;
	u32 dma_ch_mask = chip->dma_ch_mask;
	u8 ch;
	u32 ret = 0;

	if (reset)
		ret = hfc_reset_param(rtwdev);
	if (ret)
		return ret;

	ret = rtw89_mac_check_mac_en(rtwdev, RTW89_MAC_0, RTW89_DMAC_SEL);
	if (ret)
		return ret;

	mac->hfc_func_en(rtwdev, false, false);

	if (!en && h2c_en) {
		mac->hfc_h2c_cfg(rtwdev);
		mac->hfc_func_en(rtwdev, en, h2c_en);
		return ret;
	}

	for (ch = RTW89_DMA_ACH0; ch < RTW89_DMA_H2C; ch++) {
		if (dma_ch_mask & BIT(ch))
			continue;
		ret = hfc_ch_ctrl(rtwdev, ch);
		if (ret)
			return ret;
	}

	ret = hfc_pub_ctrl(rtwdev);
	if (ret)
		return ret;

	mac->hfc_mix_cfg(rtwdev);
	if (en || h2c_en) {
		mac->hfc_func_en(rtwdev, en, h2c_en);
		udelay(10);
	}
	for (ch = RTW89_DMA_ACH0; ch < RTW89_DMA_H2C; ch++) {
		if (dma_ch_mask & BIT(ch))
			continue;
		ret = hfc_upd_ch_info(rtwdev, ch);
		if (ret)
			return ret;
	}
	ret = hfc_upd_mix_info(rtwdev);

	return ret;
}

#define PWR_POLL_CNT	2000
static int pwr_cmd_poll(struct rtw89_dev *rtwdev,
			const struct rtw89_pwr_cfg *cfg)
{
	u8 val = 0;
	int ret;
	u32 addr = cfg->base == PWR_INTF_MSK_SDIO ?
		   cfg->addr | SDIO_LOCAL_BASE_ADDR : cfg->addr;

	ret = read_poll_timeout(rtw89_read8, val, !((val ^ cfg->val) & cfg->msk),
				1000, 1000 * PWR_POLL_CNT, false, rtwdev, addr);

	if (!ret)
		return 0;

	rtw89_warn(rtwdev, "[ERR] Polling timeout\n");
	rtw89_warn(rtwdev, "[ERR] addr: %X, %X\n", addr, cfg->addr);
	rtw89_warn(rtwdev, "[ERR] val: %X, %X\n", val, cfg->val);

	return -EBUSY;
}

static int rtw89_mac_sub_pwr_seq(struct rtw89_dev *rtwdev, u8 cv_msk,
				 u8 intf_msk, const struct rtw89_pwr_cfg *cfg)
{
	const struct rtw89_pwr_cfg *cur_cfg;
	u32 addr;
	u8 val;

	for (cur_cfg = cfg; cur_cfg->cmd != PWR_CMD_END; cur_cfg++) {
		if (!(cur_cfg->intf_msk & intf_msk) ||
		    !(cur_cfg->cv_msk & cv_msk))
			continue;

		switch (cur_cfg->cmd) {
		case PWR_CMD_WRITE:
			addr = cur_cfg->addr;

			if (cur_cfg->base == PWR_BASE_SDIO)
				addr |= SDIO_LOCAL_BASE_ADDR;

			val = rtw89_read8(rtwdev, addr);
			val &= ~(cur_cfg->msk);
			val |= (cur_cfg->val & cur_cfg->msk);

			rtw89_write8(rtwdev, addr, val);
			break;
		case PWR_CMD_POLL:
			if (pwr_cmd_poll(rtwdev, cur_cfg))
				return -EBUSY;
			break;
		case PWR_CMD_DELAY:
			if (cur_cfg->val == PWR_DELAY_US)
				udelay(cur_cfg->addr);
			else
				fsleep(cur_cfg->addr * 1000);
			break;
		default:
			return -EINVAL;
		}
	}

	return 0;
}

static int rtw89_mac_pwr_seq(struct rtw89_dev *rtwdev,
			     const struct rtw89_pwr_cfg * const *cfg_seq)
{
	int ret;

	for (; *cfg_seq; cfg_seq++) {
		ret = rtw89_mac_sub_pwr_seq(rtwdev, BIT(rtwdev->hal.cv),
					    PWR_INTF_MSK_PCIE, *cfg_seq);
		if (ret)
			return -EBUSY;
	}

	return 0;
}

static enum rtw89_rpwm_req_pwr_state
rtw89_mac_get_req_pwr_state(struct rtw89_dev *rtwdev)
{
	enum rtw89_rpwm_req_pwr_state state;

	switch (rtwdev->ps_mode) {
	case RTW89_PS_MODE_RFOFF:
		state = RTW89_MAC_RPWM_REQ_PWR_STATE_BAND0_RFOFF;
		break;
	case RTW89_PS_MODE_CLK_GATED:
		state = RTW89_MAC_RPWM_REQ_PWR_STATE_CLK_GATED;
		break;
	case RTW89_PS_MODE_PWR_GATED:
		state = RTW89_MAC_RPWM_REQ_PWR_STATE_PWR_GATED;
		break;
	default:
		state = RTW89_MAC_RPWM_REQ_PWR_STATE_ACTIVE;
		break;
	}
	return state;
}

static void rtw89_mac_send_rpwm(struct rtw89_dev *rtwdev,
				enum rtw89_rpwm_req_pwr_state req_pwr_state,
				bool notify_wake)
{
	u16 request;

	spin_lock_bh(&rtwdev->rpwm_lock);

	request = rtw89_read16(rtwdev, R_AX_RPWM);
	request ^= request | PS_RPWM_TOGGLE;
	request |= req_pwr_state;

	if (notify_wake) {
		request |= PS_RPWM_NOTIFY_WAKE;
	} else {
		rtwdev->mac.rpwm_seq_num = (rtwdev->mac.rpwm_seq_num + 1) &
					    RPWM_SEQ_NUM_MAX;
		request |= FIELD_PREP(PS_RPWM_SEQ_NUM,
				      rtwdev->mac.rpwm_seq_num);

		if (req_pwr_state < RTW89_MAC_RPWM_REQ_PWR_STATE_CLK_GATED)
			request |= PS_RPWM_ACK;
	}
	rtw89_write16(rtwdev, rtwdev->hci.rpwm_addr, request);

	spin_unlock_bh(&rtwdev->rpwm_lock);
}

static int rtw89_mac_check_cpwm_state(struct rtw89_dev *rtwdev,
				      enum rtw89_rpwm_req_pwr_state req_pwr_state)
{
	bool request_deep_mode;
	bool in_deep_mode;
	u8 rpwm_req_num;
	u8 cpwm_rsp_seq;
	u8 cpwm_seq;
	u8 cpwm_status;

	if (req_pwr_state >= RTW89_MAC_RPWM_REQ_PWR_STATE_CLK_GATED)
		request_deep_mode = true;
	else
		request_deep_mode = false;

	if (rtw89_read32_mask(rtwdev, R_AX_LDM, B_AX_EN_32K))
		in_deep_mode = true;
	else
		in_deep_mode = false;

	if (request_deep_mode != in_deep_mode)
		return -EPERM;

	if (request_deep_mode)
		return 0;

	rpwm_req_num = rtwdev->mac.rpwm_seq_num;
	cpwm_rsp_seq = rtw89_read16_mask(rtwdev, rtwdev->hci.cpwm_addr,
					 PS_CPWM_RSP_SEQ_NUM);

	if (rpwm_req_num != cpwm_rsp_seq)
		return -EPERM;

	rtwdev->mac.cpwm_seq_num = (rtwdev->mac.cpwm_seq_num + 1) &
				    CPWM_SEQ_NUM_MAX;

	cpwm_seq = rtw89_read16_mask(rtwdev, rtwdev->hci.cpwm_addr, PS_CPWM_SEQ_NUM);
	if (cpwm_seq != rtwdev->mac.cpwm_seq_num)
		return -EPERM;

	cpwm_status = rtw89_read16_mask(rtwdev, rtwdev->hci.cpwm_addr, PS_CPWM_STATE);
	if (cpwm_status != req_pwr_state)
		return -EPERM;

	return 0;
}

void rtw89_mac_power_mode_change(struct rtw89_dev *rtwdev, bool enter)
{
	enum rtw89_rpwm_req_pwr_state state;
	unsigned long delay = enter ? 10 : 150;
	int ret;
	int i;

	if (enter)
		state = rtw89_mac_get_req_pwr_state(rtwdev);
	else
		state = RTW89_MAC_RPWM_REQ_PWR_STATE_ACTIVE;

	for (i = 0; i < RPWM_TRY_CNT; i++) {
		rtw89_mac_send_rpwm(rtwdev, state, false);
		ret = read_poll_timeout_atomic(rtw89_mac_check_cpwm_state, ret,
					       !ret, delay, 15000, false,
					       rtwdev, state);
		if (!ret)
			break;

		if (i == RPWM_TRY_CNT - 1)
			rtw89_err(rtwdev, "firmware failed to ack for %s ps mode\n",
				  enter ? "entering" : "leaving");
		else
			rtw89_debug(rtwdev, RTW89_DBG_UNEXP,
				    "%d time firmware failed to ack for %s ps mode\n",
				    i + 1, enter ? "entering" : "leaving");
	}
}

void rtw89_mac_notify_wake(struct rtw89_dev *rtwdev)
{
	enum rtw89_rpwm_req_pwr_state state;

	state = rtw89_mac_get_req_pwr_state(rtwdev);
	rtw89_mac_send_rpwm(rtwdev, state, true);
}

static int rtw89_mac_power_switch(struct rtw89_dev *rtwdev, bool on)
{
#define PWR_ACT 1
	const struct rtw89_mac_gen_def *mac = rtwdev->chip->mac_def;
	const struct rtw89_chip_info *chip = rtwdev->chip;
	const struct rtw89_pwr_cfg * const *cfg_seq;
	int (*cfg_func)(struct rtw89_dev *rtwdev);
	int ret;
	u8 val;

	if (on) {
		cfg_seq = chip->pwr_on_seq;
		cfg_func = chip->ops->pwr_on_func;
	} else {
		cfg_seq = chip->pwr_off_seq;
		cfg_func = chip->ops->pwr_off_func;
	}

	if (test_bit(RTW89_FLAG_FW_RDY, rtwdev->flags))
		__rtw89_leave_ps_mode(rtwdev);

	val = rtw89_read32_mask(rtwdev, R_AX_IC_PWR_STATE, B_AX_WLMAC_PWR_STE_MASK);
	if (on && val == PWR_ACT) {
		rtw89_err(rtwdev, "MAC has already powered on\n");
		return -EBUSY;
	}

	ret = cfg_func ? cfg_func(rtwdev) : rtw89_mac_pwr_seq(rtwdev, cfg_seq);
	if (ret)
		return ret;

	if (on) {
		if (!test_bit(RTW89_FLAG_PROBE_DONE, rtwdev->flags))
			mac->efuse_read_fw_secure(rtwdev);

		set_bit(RTW89_FLAG_POWERON, rtwdev->flags);
		set_bit(RTW89_FLAG_DMAC_FUNC, rtwdev->flags);
		set_bit(RTW89_FLAG_CMAC0_FUNC, rtwdev->flags);
		rtw89_write8(rtwdev, R_AX_SCOREBOARD + 3, MAC_AX_NOTIFY_TP_MAJOR);
	} else {
		clear_bit(RTW89_FLAG_POWERON, rtwdev->flags);
		clear_bit(RTW89_FLAG_DMAC_FUNC, rtwdev->flags);
		clear_bit(RTW89_FLAG_CMAC0_FUNC, rtwdev->flags);
		clear_bit(RTW89_FLAG_CMAC1_FUNC, rtwdev->flags);
		clear_bit(RTW89_FLAG_FW_RDY, rtwdev->flags);
		rtw89_write8(rtwdev, R_AX_SCOREBOARD + 3, MAC_AX_NOTIFY_PWR_MAJOR);
		rtw89_set_entity_state(rtwdev, RTW89_PHY_0, false);
		rtw89_set_entity_state(rtwdev, RTW89_PHY_1, false);
	}

	return 0;
#undef PWR_ACT
}

void rtw89_mac_pwr_off(struct rtw89_dev *rtwdev)
{
	rtw89_mac_power_switch(rtwdev, false);
}

static int cmac_func_en_ax(struct rtw89_dev *rtwdev, u8 mac_idx, bool en)
{
	u32 func_en = 0;
	u32 ck_en = 0;
	u32 c1pc_en = 0;
	u32 addrl_func_en[] = {R_AX_CMAC_FUNC_EN, R_AX_CMAC_FUNC_EN_C1};
	u32 addrl_ck_en[] = {R_AX_CK_EN, R_AX_CK_EN_C1};

	func_en = B_AX_CMAC_EN | B_AX_CMAC_TXEN | B_AX_CMAC_RXEN |
			B_AX_PHYINTF_EN | B_AX_CMAC_DMA_EN | B_AX_PTCLTOP_EN |
			B_AX_SCHEDULER_EN | B_AX_TMAC_EN | B_AX_RMAC_EN |
			B_AX_CMAC_CRPRT;
	ck_en = B_AX_CMAC_CKEN | B_AX_PHYINTF_CKEN | B_AX_CMAC_DMA_CKEN |
		      B_AX_PTCLTOP_CKEN | B_AX_SCHEDULER_CKEN | B_AX_TMAC_CKEN |
		      B_AX_RMAC_CKEN;
	c1pc_en = B_AX_R_SYM_WLCMAC1_PC_EN |
			B_AX_R_SYM_WLCMAC1_P1_PC_EN |
			B_AX_R_SYM_WLCMAC1_P2_PC_EN |
			B_AX_R_SYM_WLCMAC1_P3_PC_EN |
			B_AX_R_SYM_WLCMAC1_P4_PC_EN;

	if (en) {
		if (mac_idx == RTW89_MAC_1) {
			rtw89_write32_set(rtwdev, R_AX_AFE_CTRL1, c1pc_en);
			rtw89_write32_clr(rtwdev, R_AX_SYS_ISO_CTRL_EXTEND,
					  B_AX_R_SYM_ISO_CMAC12PP);
			rtw89_write32_set(rtwdev, R_AX_SYS_ISO_CTRL_EXTEND,
					  B_AX_CMAC1_FEN);
		}
		rtw89_write32_set(rtwdev, addrl_ck_en[mac_idx], ck_en);
		rtw89_write32_set(rtwdev, addrl_func_en[mac_idx], func_en);
	} else {
		rtw89_write32_clr(rtwdev, addrl_func_en[mac_idx], func_en);
		rtw89_write32_clr(rtwdev, addrl_ck_en[mac_idx], ck_en);
		if (mac_idx == RTW89_MAC_1) {
			rtw89_write32_clr(rtwdev, R_AX_SYS_ISO_CTRL_EXTEND,
					  B_AX_CMAC1_FEN);
			rtw89_write32_set(rtwdev, R_AX_SYS_ISO_CTRL_EXTEND,
					  B_AX_R_SYM_ISO_CMAC12PP);
			rtw89_write32_clr(rtwdev, R_AX_AFE_CTRL1, c1pc_en);
		}
	}

	return 0;
}

static int dmac_func_en_ax(struct rtw89_dev *rtwdev)
{
	enum rtw89_core_chip_id chip_id = rtwdev->chip->chip_id;
	u32 val32;

	if (chip_id == RTL8852C)
		val32 = (B_AX_MAC_FUNC_EN | B_AX_DMAC_FUNC_EN |
			 B_AX_MAC_SEC_EN | B_AX_DISPATCHER_EN |
			 B_AX_DLE_CPUIO_EN | B_AX_PKT_IN_EN |
			 B_AX_DMAC_TBL_EN | B_AX_PKT_BUF_EN |
			 B_AX_STA_SCH_EN | B_AX_TXPKT_CTRL_EN |
			 B_AX_WD_RLS_EN | B_AX_MPDU_PROC_EN |
			 B_AX_DMAC_CRPRT | B_AX_H_AXIDMA_EN);
	else
		val32 = (B_AX_MAC_FUNC_EN | B_AX_DMAC_FUNC_EN |
			 B_AX_MAC_SEC_EN | B_AX_DISPATCHER_EN |
			 B_AX_DLE_CPUIO_EN | B_AX_PKT_IN_EN |
			 B_AX_DMAC_TBL_EN | B_AX_PKT_BUF_EN |
			 B_AX_STA_SCH_EN | B_AX_TXPKT_CTRL_EN |
			 B_AX_WD_RLS_EN | B_AX_MPDU_PROC_EN |
			 B_AX_DMAC_CRPRT);
	rtw89_write32(rtwdev, R_AX_DMAC_FUNC_EN, val32);

	val32 = (B_AX_MAC_SEC_CLK_EN | B_AX_DISPATCHER_CLK_EN |
		 B_AX_DLE_CPUIO_CLK_EN | B_AX_PKT_IN_CLK_EN |
		 B_AX_STA_SCH_CLK_EN | B_AX_TXPKT_CTRL_CLK_EN |
		 B_AX_WD_RLS_CLK_EN | B_AX_BBRPT_CLK_EN);
	if (chip_id == RTL8852BT)
		val32 |= B_AX_AXIDMA_CLK_EN;
	rtw89_write32(rtwdev, R_AX_DMAC_CLK_EN, val32);

	return 0;
}

static int chip_func_en_ax(struct rtw89_dev *rtwdev)
{
	enum rtw89_core_chip_id chip_id = rtwdev->chip->chip_id;

	if (chip_id == RTL8852A || rtw89_is_rtl885xb(rtwdev))
		rtw89_write32_set(rtwdev, R_AX_SPS_DIG_ON_CTRL0,
				  B_AX_OCP_L1_MASK);

	return 0;
}

static int sys_init_ax(struct rtw89_dev *rtwdev)
{
	int ret;

	ret = dmac_func_en_ax(rtwdev);
	if (ret)
		return ret;

	ret = cmac_func_en_ax(rtwdev, 0, true);
	if (ret)
		return ret;

	ret = chip_func_en_ax(rtwdev);
	if (ret)
		return ret;

	return ret;
}

const struct rtw89_mac_size_set rtw89_mac_size = {
	.hfc_preccfg_pcie = {2, 40, 0, 0, 1, 0, 0, 0},
	.hfc_prec_cfg_c0 = {2, 32, 0, 0, 0, 0, 0, 0},
	.hfc_prec_cfg_c2 = {0, 256, 0, 0, 0, 0, 0, 0},
	/* PCIE 64 */
	.wde_size0 = {RTW89_WDE_PG_64, 4095, 1,},
	.wde_size0_v1 = {RTW89_WDE_PG_64, 3328, 0, 0,},
	/* DLFW */
	.wde_size4 = {RTW89_WDE_PG_64, 0, 4096,},
	.wde_size4_v1 = {RTW89_WDE_PG_64, 0, 3328, 0,},
	/* PCIE 64 */
	.wde_size6 = {RTW89_WDE_PG_64, 512, 0,},
	/* 8852B PCIE SCC */
	.wde_size7 = {RTW89_WDE_PG_64, 510, 2,},
	/* DLFW */
	.wde_size9 = {RTW89_WDE_PG_64, 0, 1024,},
	/* 8852C DLFW */
	.wde_size18 = {RTW89_WDE_PG_64, 0, 2048,},
	/* 8852C PCIE SCC */
	.wde_size19 = {RTW89_WDE_PG_64, 3328, 0,},
	.wde_size23 = {RTW89_WDE_PG_64, 1022, 2,},
	/* PCIE */
	.ple_size0 = {RTW89_PLE_PG_128, 1520, 16,},
	.ple_size0_v1 = {RTW89_PLE_PG_128, 2688, 240, 212992,},
	.ple_size3_v1 = {RTW89_PLE_PG_128, 2928, 0, 212992,},
	/* DLFW */
	.ple_size4 = {RTW89_PLE_PG_128, 64, 1472,},
	/* PCIE 64 */
	.ple_size6 = {RTW89_PLE_PG_128, 496, 16,},
	/* DLFW */
	.ple_size8 = {RTW89_PLE_PG_128, 64, 960,},
	.ple_size9 = {RTW89_PLE_PG_128, 2288, 16,},
	/* 8852C DLFW */
	.ple_size18 = {RTW89_PLE_PG_128, 2544, 16,},
	/* 8852C PCIE SCC */
	.ple_size19 = {RTW89_PLE_PG_128, 1904, 16,},
	/* PCIE 64 */
	.wde_qt0 = {3792, 196, 0, 107,},
	.wde_qt0_v1 = {3302, 6, 0, 20,},
	/* DLFW */
	.wde_qt4 = {0, 0, 0, 0,},
	/* PCIE 64 */
	.wde_qt6 = {448, 48, 0, 16,},
	/* 8852B PCIE SCC */
	.wde_qt7 = {446, 48, 0, 16,},
	/* 8852C DLFW */
	.wde_qt17 = {0, 0, 0,  0,},
	/* 8852C PCIE SCC */
	.wde_qt18 = {3228, 60, 0, 40,},
	.wde_qt23 = {958, 48, 0, 16,},
	.ple_qt0 = {320, 320, 32, 16, 13, 13, 292, 292, 64, 18, 1, 4, 0,},
	.ple_qt1 = {320, 320, 32, 16, 1316, 1316, 1595, 1595, 1367, 1321, 1, 1307, 0,},
	/* PCIE SCC */
	.ple_qt4 = {264, 0, 16, 20, 26, 13, 356, 0, 32, 40, 8,},
	/* PCIE SCC */
	.ple_qt5 = {264, 0, 32, 20, 64, 13, 1101, 0, 64, 128, 120,},
	.ple_qt9 = {0, 0, 32, 256, 0, 0, 0, 0, 0, 0, 1, 0, 0,},
	/* DLFW */
	.ple_qt13 = {0, 0, 16, 48, 0, 0, 0, 0, 0, 0, 0,},
	/* PCIE 64 */
	.ple_qt18 = {147, 0, 16, 20, 17, 13, 89, 0, 32, 14, 8, 0,},
	/* DLFW 52C */
	.ple_qt44 = {0, 0, 16, 256, 0, 0, 0, 0, 0, 0, 0, 0,},
	/* DLFW 52C */
	.ple_qt45 = {0, 0, 32, 256, 0, 0, 0, 0, 0, 0, 0, 0,},
	/* 8852C PCIE SCC */
	.ple_qt46 = {525, 0, 16, 20, 13, 13, 178, 0, 32, 62, 8, 16,},
	/* 8852C PCIE SCC */
	.ple_qt47 = {525, 0, 32, 20, 1034, 13, 1199, 0, 1053, 62, 160, 1037,},
	.ple_qt57 = {147, 0, 16, 20, 13, 13, 178, 0, 32, 14, 8, 0,},
	/* PCIE 64 */
	.ple_qt58 = {147, 0, 16, 20, 157, 13, 229, 0, 172, 14, 24, 0,},
	.ple_qt59 = {147, 0, 32, 20, 1860, 13, 2025, 0, 1879, 14, 24, 0,},
	/* 8852A PCIE WOW */
	.ple_qt_52a_wow = {264, 0, 32, 20, 64, 13, 1005, 0, 64, 128, 120,},
	/* 8852B PCIE WOW */
	.ple_qt_52b_wow = {147, 0, 16, 20, 157, 13, 133, 0, 172, 14, 24, 0,},
	/* 8852BT PCIE WOW */
	.ple_qt_52bt_wow = {147, 0, 32, 20, 1860, 13, 1929, 0, 1879, 14, 24, 0,},
	/* 8851B PCIE WOW */
	.ple_qt_51b_wow = {147, 0, 16, 20, 157, 13, 133, 0, 172, 14, 24, 0,},
	.ple_rsvd_qt0 = {2, 107, 107, 6, 6, 6, 6, 0, 0, 0,},
	.ple_rsvd_qt1 = {0, 0, 0, 0, 0, 0, 0, 0, 0, 0,},
	.rsvd0_size0 = {212992, 0,},
	.rsvd1_size0 = {587776, 2048,},
};
EXPORT_SYMBOL(rtw89_mac_size);

static const struct rtw89_dle_mem *get_dle_mem_cfg(struct rtw89_dev *rtwdev,
						   enum rtw89_qta_mode mode)
{
	struct rtw89_mac_info *mac = &rtwdev->mac;
	const struct rtw89_dle_mem *cfg;

	cfg = &rtwdev->chip->dle_mem[mode];
	if (!cfg)
		return NULL;

	if (cfg->mode != mode) {
		rtw89_warn(rtwdev, "qta mode unmatch!\n");
		return NULL;
	}

	mac->dle_info.rsvd_qt = cfg->rsvd_qt;
	mac->dle_info.ple_pg_size = cfg->ple_size->pge_size;
	mac->dle_info.ple_free_pg = cfg->ple_size->lnk_pge_num;
	mac->dle_info.qta_mode = mode;
	mac->dle_info.c0_rx_qta = cfg->ple_min_qt->cma0_dma;
	mac->dle_info.c1_rx_qta = cfg->ple_min_qt->cma1_dma;

	return cfg;
}

int rtw89_mac_get_dle_rsvd_qt_cfg(struct rtw89_dev *rtwdev,
				  enum rtw89_mac_dle_rsvd_qt_type type,
				  struct rtw89_mac_dle_rsvd_qt_cfg *cfg)
{
	struct rtw89_dle_info *dle_info = &rtwdev->mac.dle_info;
	const struct rtw89_rsvd_quota *rsvd_qt = dle_info->rsvd_qt;

	switch (type) {
	case DLE_RSVD_QT_MPDU_INFO:
		cfg->pktid = dle_info->ple_free_pg;
		cfg->pg_num = rsvd_qt->mpdu_info_tbl;
		break;
	case DLE_RSVD_QT_B0_CSI:
		cfg->pktid = dle_info->ple_free_pg + rsvd_qt->mpdu_info_tbl;
		cfg->pg_num = rsvd_qt->b0_csi;
		break;
	case DLE_RSVD_QT_B1_CSI:
		cfg->pktid = dle_info->ple_free_pg +
			     rsvd_qt->mpdu_info_tbl + rsvd_qt->b0_csi;
		cfg->pg_num = rsvd_qt->b1_csi;
		break;
	case DLE_RSVD_QT_B0_LMR:
		cfg->pktid = dle_info->ple_free_pg +
			     rsvd_qt->mpdu_info_tbl + rsvd_qt->b0_csi + rsvd_qt->b1_csi;
		cfg->pg_num = rsvd_qt->b0_lmr;
		break;
	case DLE_RSVD_QT_B1_LMR:
		cfg->pktid = dle_info->ple_free_pg +
			     rsvd_qt->mpdu_info_tbl + rsvd_qt->b0_csi + rsvd_qt->b1_csi +
			     rsvd_qt->b0_lmr;
		cfg->pg_num = rsvd_qt->b1_lmr;
		break;
	case DLE_RSVD_QT_B0_FTM:
		cfg->pktid = dle_info->ple_free_pg +
			     rsvd_qt->mpdu_info_tbl + rsvd_qt->b0_csi + rsvd_qt->b1_csi +
			     rsvd_qt->b0_lmr + rsvd_qt->b1_lmr;
		cfg->pg_num = rsvd_qt->b0_ftm;
		break;
	case DLE_RSVD_QT_B1_FTM:
		cfg->pktid = dle_info->ple_free_pg +
			     rsvd_qt->mpdu_info_tbl + rsvd_qt->b0_csi + rsvd_qt->b1_csi +
			     rsvd_qt->b0_lmr + rsvd_qt->b1_lmr + rsvd_qt->b0_ftm;
		cfg->pg_num = rsvd_qt->b1_ftm;
		break;
	default:
		return -EINVAL;
	}

	cfg->size = (u32)cfg->pg_num * dle_info->ple_pg_size;

	return 0;
}

static bool mac_is_txq_empty_ax(struct rtw89_dev *rtwdev)
{
	struct rtw89_mac_dle_dfi_qempty qempty;
	u32 grpnum, qtmp, val32, msk32;
	int i, j, ret;

	grpnum = rtwdev->chip->wde_qempty_acq_grpnum;
	qempty.dle_type = DLE_CTRL_TYPE_WDE;

	for (i = 0; i < grpnum; i++) {
		qempty.grpsel = i;
		ret = rtw89_mac_dle_dfi_qempty_cfg(rtwdev, &qempty);
		if (ret) {
			rtw89_warn(rtwdev, "dle dfi acq empty %d\n", ret);
			return false;
		}
		qtmp = qempty.qempty;
		for (j = 0 ; j < QEMP_ACQ_GRP_MACID_NUM; j++) {
			val32 = u32_get_bits(qtmp, QEMP_ACQ_GRP_QSEL_MASK);
			if (val32 != QEMP_ACQ_GRP_QSEL_MASK)
				return false;
			qtmp >>= QEMP_ACQ_GRP_QSEL_SH;
		}
	}

	qempty.grpsel = rtwdev->chip->wde_qempty_mgq_grpsel;
	ret = rtw89_mac_dle_dfi_qempty_cfg(rtwdev, &qempty);
	if (ret) {
		rtw89_warn(rtwdev, "dle dfi mgq empty %d\n", ret);
		return false;
	}
	msk32 = B_CMAC0_MGQ_NORMAL | B_CMAC0_MGQ_NO_PWRSAV | B_CMAC0_CPUMGQ;
	if ((qempty.qempty & msk32) != msk32)
		return false;

	if (rtwdev->dbcc_en) {
		msk32 |= B_CMAC1_MGQ_NORMAL | B_CMAC1_MGQ_NO_PWRSAV | B_CMAC1_CPUMGQ;
		if ((qempty.qempty & msk32) != msk32)
			return false;
	}

	msk32 = B_AX_WDE_EMPTY_QTA_DMAC_WLAN_CPU | B_AX_WDE_EMPTY_QTA_DMAC_DATA_CPU |
		B_AX_PLE_EMPTY_QTA_DMAC_WLAN_CPU | B_AX_PLE_EMPTY_QTA_DMAC_H2C |
		B_AX_WDE_EMPTY_QUE_OTHERS | B_AX_PLE_EMPTY_QUE_DMAC_MPDU_TX |
		B_AX_WDE_EMPTY_QTA_DMAC_CPUIO | B_AX_PLE_EMPTY_QTA_DMAC_CPUIO |
		B_AX_WDE_EMPTY_QUE_DMAC_PKTIN | B_AX_WDE_EMPTY_QTA_DMAC_HIF |
		B_AX_PLE_EMPTY_QUE_DMAC_SEC_TX | B_AX_WDE_EMPTY_QTA_DMAC_PKTIN |
		B_AX_PLE_EMPTY_QTA_DMAC_B0_TXPL | B_AX_PLE_EMPTY_QTA_DMAC_B1_TXPL |
		B_AX_PLE_EMPTY_QTA_DMAC_MPDU_TX;
	val32 = rtw89_read32(rtwdev, R_AX_DLE_EMPTY0);

	return (val32 & msk32) == msk32;
}

static inline u32 dle_used_size(const struct rtw89_dle_mem *cfg)
{
	const struct rtw89_dle_size *wde = cfg->wde_size;
	const struct rtw89_dle_size *ple = cfg->ple_size;
	u32 used;

	used = wde->pge_size * (wde->lnk_pge_num + wde->unlnk_pge_num) +
	       ple->pge_size * (ple->lnk_pge_num + ple->unlnk_pge_num);

	if (cfg->rsvd0_size && cfg->rsvd1_size) {
		used += cfg->rsvd0_size->size;
		used += cfg->rsvd1_size->size;
	}

	return used;
}

static u32 dle_expected_used_size(struct rtw89_dev *rtwdev,
				  enum rtw89_qta_mode mode)
{
	u32 size = rtwdev->chip->fifo_size;

	if (mode == RTW89_QTA_SCC)
		size -= rtwdev->chip->dle_scc_rsvd_size;

	return size;
}

static void dle_func_en_ax(struct rtw89_dev *rtwdev, bool enable)
{
	if (enable)
		rtw89_write32_set(rtwdev, R_AX_DMAC_FUNC_EN,
				  B_AX_DLE_WDE_EN | B_AX_DLE_PLE_EN);
	else
		rtw89_write32_clr(rtwdev, R_AX_DMAC_FUNC_EN,
				  B_AX_DLE_WDE_EN | B_AX_DLE_PLE_EN);
}

static void dle_clk_en_ax(struct rtw89_dev *rtwdev, bool enable)
{
	u32 val = B_AX_DLE_WDE_CLK_EN | B_AX_DLE_PLE_CLK_EN;

	if (enable) {
		if (rtwdev->chip->chip_id == RTL8851B)
			val |= B_AX_AXIDMA_CLK_EN;
		rtw89_write32_set(rtwdev, R_AX_DMAC_CLK_EN, val);
	} else {
		rtw89_write32_clr(rtwdev, R_AX_DMAC_CLK_EN, val);
	}
}

static int dle_mix_cfg_ax(struct rtw89_dev *rtwdev, const struct rtw89_dle_mem *cfg)
{
	const struct rtw89_dle_size *size_cfg;
	u32 val;
	u8 bound = 0;

	val = rtw89_read32(rtwdev, R_AX_WDE_PKTBUF_CFG);
	size_cfg = cfg->wde_size;

	switch (size_cfg->pge_size) {
	default:
	case RTW89_WDE_PG_64:
		val = u32_replace_bits(val, S_AX_WDE_PAGE_SEL_64,
				       B_AX_WDE_PAGE_SEL_MASK);
		break;
	case RTW89_WDE_PG_128:
		val = u32_replace_bits(val, S_AX_WDE_PAGE_SEL_128,
				       B_AX_WDE_PAGE_SEL_MASK);
		break;
	case RTW89_WDE_PG_256:
		rtw89_err(rtwdev, "[ERR]WDE DLE doesn't support 256 byte!\n");
		return -EINVAL;
	}

	val = u32_replace_bits(val, bound, B_AX_WDE_START_BOUND_MASK);
	val = u32_replace_bits(val, size_cfg->lnk_pge_num,
			       B_AX_WDE_FREE_PAGE_NUM_MASK);
	rtw89_write32(rtwdev, R_AX_WDE_PKTBUF_CFG, val);

	val = rtw89_read32(rtwdev, R_AX_PLE_PKTBUF_CFG);
	bound = (size_cfg->lnk_pge_num + size_cfg->unlnk_pge_num)
				* size_cfg->pge_size / DLE_BOUND_UNIT;
	size_cfg = cfg->ple_size;

	switch (size_cfg->pge_size) {
	default:
	case RTW89_PLE_PG_64:
		rtw89_err(rtwdev, "[ERR]PLE DLE doesn't support 64 byte!\n");
		return -EINVAL;
	case RTW89_PLE_PG_128:
		val = u32_replace_bits(val, S_AX_PLE_PAGE_SEL_128,
				       B_AX_PLE_PAGE_SEL_MASK);
		break;
	case RTW89_PLE_PG_256:
		val = u32_replace_bits(val, S_AX_PLE_PAGE_SEL_256,
				       B_AX_PLE_PAGE_SEL_MASK);
		break;
	}

	val = u32_replace_bits(val, bound, B_AX_PLE_START_BOUND_MASK);
	val = u32_replace_bits(val, size_cfg->lnk_pge_num,
			       B_AX_PLE_FREE_PAGE_NUM_MASK);
	rtw89_write32(rtwdev, R_AX_PLE_PKTBUF_CFG, val);

	return 0;
}

static int chk_dle_rdy_ax(struct rtw89_dev *rtwdev, bool wde_or_ple)
{
	u32 reg, mask;
	u32 ini;

	if (wde_or_ple) {
		reg = R_AX_WDE_INI_STATUS;
		mask = WDE_MGN_INI_RDY;
	} else {
		reg = R_AX_PLE_INI_STATUS;
		mask = PLE_MGN_INI_RDY;
	}

	return read_poll_timeout(rtw89_read32, ini, (ini & mask) == mask, 1,
				2000, false, rtwdev, reg);
}

#define INVALID_QT_WCPU U16_MAX
#define SET_QUOTA_VAL(_min_x, _max_x, _module, _idx)			\
	do {								\
		val = u32_encode_bits(_min_x, B_AX_ ## _module ## _MIN_SIZE_MASK) | \
		      u32_encode_bits(_max_x, B_AX_ ## _module ## _MAX_SIZE_MASK);  \
		rtw89_write32(rtwdev,					\
			      R_AX_ ## _module ## _QTA ## _idx ## _CFG,	\
			      val);					\
	} while (0)
#define SET_QUOTA(_x, _module, _idx)					\
	SET_QUOTA_VAL(min_cfg->_x, max_cfg->_x, _module, _idx)

static void wde_quota_cfg_ax(struct rtw89_dev *rtwdev,
			     const struct rtw89_wde_quota *min_cfg,
			     const struct rtw89_wde_quota *max_cfg,
			     u16 ext_wde_min_qt_wcpu)
{
	u16 min_qt_wcpu = ext_wde_min_qt_wcpu != INVALID_QT_WCPU ?
			  ext_wde_min_qt_wcpu : min_cfg->wcpu;
	u32 val;

	SET_QUOTA(hif, WDE, 0);
	SET_QUOTA_VAL(min_qt_wcpu, max_cfg->wcpu, WDE, 1);
	SET_QUOTA(pkt_in, WDE, 3);
	SET_QUOTA(cpu_io, WDE, 4);
}

static void ple_quota_cfg_ax(struct rtw89_dev *rtwdev,
			     const struct rtw89_ple_quota *min_cfg,
			     const struct rtw89_ple_quota *max_cfg)
{
	u32 val;

	SET_QUOTA(cma0_tx, PLE, 0);
	SET_QUOTA(cma1_tx, PLE, 1);
	SET_QUOTA(c2h, PLE, 2);
	SET_QUOTA(h2c, PLE, 3);
	SET_QUOTA(wcpu, PLE, 4);
	SET_QUOTA(mpdu_proc, PLE, 5);
	SET_QUOTA(cma0_dma, PLE, 6);
	SET_QUOTA(cma1_dma, PLE, 7);
	SET_QUOTA(bb_rpt, PLE, 8);
	SET_QUOTA(wd_rel, PLE, 9);
	SET_QUOTA(cpu_io, PLE, 10);
	if (rtwdev->chip->chip_id == RTL8852C)
		SET_QUOTA(tx_rpt, PLE, 11);
}

int rtw89_mac_resize_ple_rx_quota(struct rtw89_dev *rtwdev, bool wow)
{
	const struct rtw89_ple_quota *min_cfg, *max_cfg;
	const struct rtw89_dle_mem *cfg;
	u32 val;

	if (rtwdev->chip->chip_id == RTL8852C)
		return 0;

	if (rtwdev->mac.qta_mode != RTW89_QTA_SCC) {
		rtw89_err(rtwdev, "[ERR]support SCC mode only\n");
		return -EINVAL;
	}

	if (wow)
		cfg = get_dle_mem_cfg(rtwdev, RTW89_QTA_WOW);
	else
		cfg = get_dle_mem_cfg(rtwdev, RTW89_QTA_SCC);
	if (!cfg) {
		rtw89_err(rtwdev, "[ERR]get_dle_mem_cfg\n");
		return -EINVAL;
	}

	min_cfg = cfg->ple_min_qt;
	max_cfg = cfg->ple_max_qt;
	SET_QUOTA(cma0_dma, PLE, 6);
	SET_QUOTA(cma1_dma, PLE, 7);

	return 0;
}
#undef SET_QUOTA

void rtw89_mac_hw_mgnt_sec(struct rtw89_dev *rtwdev, bool enable)
{
	const struct rtw89_chip_info *chip = rtwdev->chip;
	u32 msk32 = B_AX_UC_MGNT_DEC | B_AX_BMC_MGNT_DEC;

	if (rtwdev->chip->chip_gen != RTW89_CHIP_AX)
		return;

	/* 8852C enable B_AX_UC_MGNT_DEC by default */
	if (chip->chip_id == RTL8852C)
		msk32 = B_AX_BMC_MGNT_DEC;

	if (enable)
		rtw89_write32_set(rtwdev, R_AX_SEC_ENG_CTRL, msk32);
	else
		rtw89_write32_clr(rtwdev, R_AX_SEC_ENG_CTRL, msk32);
}

static void dle_quota_cfg(struct rtw89_dev *rtwdev,
			  const struct rtw89_dle_mem *cfg,
			  u16 ext_wde_min_qt_wcpu)
{
	const struct rtw89_mac_gen_def *mac = rtwdev->chip->mac_def;

	mac->wde_quota_cfg(rtwdev, cfg->wde_min_qt, cfg->wde_max_qt, ext_wde_min_qt_wcpu);
	mac->ple_quota_cfg(rtwdev, cfg->ple_min_qt, cfg->ple_max_qt);
}

int rtw89_mac_dle_init(struct rtw89_dev *rtwdev, enum rtw89_qta_mode mode,
		       enum rtw89_qta_mode ext_mode)
{
	const struct rtw89_mac_gen_def *mac = rtwdev->chip->mac_def;
	const struct rtw89_dle_mem *cfg, *ext_cfg;
	u16 ext_wde_min_qt_wcpu = INVALID_QT_WCPU;
	int ret;

	ret = rtw89_mac_check_mac_en(rtwdev, RTW89_MAC_0, RTW89_DMAC_SEL);
	if (ret)
		return ret;

	cfg = get_dle_mem_cfg(rtwdev, mode);
	if (!cfg) {
		rtw89_err(rtwdev, "[ERR]get_dle_mem_cfg\n");
		ret = -EINVAL;
		goto error;
	}

	if (mode == RTW89_QTA_DLFW) {
		ext_cfg = get_dle_mem_cfg(rtwdev, ext_mode);
		if (!ext_cfg) {
			rtw89_err(rtwdev, "[ERR]get_dle_ext_mem_cfg %d\n",
				  ext_mode);
			ret = -EINVAL;
			goto error;
		}
		ext_wde_min_qt_wcpu = ext_cfg->wde_min_qt->wcpu;
	}

	if (dle_used_size(cfg) != dle_expected_used_size(rtwdev, mode)) {
		rtw89_err(rtwdev, "[ERR]wd/dle mem cfg\n");
		ret = -EINVAL;
		goto error;
	}

	mac->dle_func_en(rtwdev, false);
	mac->dle_clk_en(rtwdev, true);

	ret = mac->dle_mix_cfg(rtwdev, cfg);
	if (ret) {
		rtw89_err(rtwdev, "[ERR] dle mix cfg\n");
		goto error;
	}
	dle_quota_cfg(rtwdev, cfg, ext_wde_min_qt_wcpu);

	mac->dle_func_en(rtwdev, true);

	ret = mac->chk_dle_rdy(rtwdev, true);
	if (ret) {
		rtw89_err(rtwdev, "[ERR]WDE cfg ready\n");
		return ret;
	}

	ret = mac->chk_dle_rdy(rtwdev, false);
	if (ret) {
		rtw89_err(rtwdev, "[ERR]PLE cfg ready\n");
		return ret;
	}

	return 0;
error:
	mac->dle_func_en(rtwdev, false);
	rtw89_err(rtwdev, "[ERR]trxcfg wde 0x8900 = %x\n",
		  rtw89_read32(rtwdev, R_AX_WDE_INI_STATUS));
	rtw89_err(rtwdev, "[ERR]trxcfg ple 0x8D00 = %x\n",
		  rtw89_read32(rtwdev, R_AX_PLE_INI_STATUS));

	return ret;
}

static int preload_init_set(struct rtw89_dev *rtwdev, enum rtw89_mac_idx mac_idx,
			    enum rtw89_qta_mode mode)
{
	u32 reg, max_preld_size, min_rsvd_size;

	max_preld_size = (mac_idx == RTW89_MAC_0 ?
			  PRELD_B0_ENT_NUM : PRELD_B1_ENT_NUM) * PRELD_AMSDU_SIZE;
	reg = mac_idx == RTW89_MAC_0 ?
	      R_AX_TXPKTCTL_B0_PRELD_CFG0 : R_AX_TXPKTCTL_B1_PRELD_CFG0;
	rtw89_write32_mask(rtwdev, reg, B_AX_B0_PRELD_USEMAXSZ_MASK, max_preld_size);
	rtw89_write32_set(rtwdev, reg, B_AX_B0_PRELD_FEN);

	min_rsvd_size = PRELD_AMSDU_SIZE;
	reg = mac_idx == RTW89_MAC_0 ?
	      R_AX_TXPKTCTL_B0_PRELD_CFG1 : R_AX_TXPKTCTL_B1_PRELD_CFG1;
	rtw89_write32_mask(rtwdev, reg, B_AX_B0_PRELD_NXT_TXENDWIN_MASK, PRELD_NEXT_WND);
	rtw89_write32_mask(rtwdev, reg, B_AX_B0_PRELD_NXT_RSVMINSZ_MASK, min_rsvd_size);

	return 0;
}

static bool is_qta_poh(struct rtw89_dev *rtwdev)
{
	return rtwdev->hci.type == RTW89_HCI_TYPE_PCIE;
}

int rtw89_mac_preload_init(struct rtw89_dev *rtwdev, enum rtw89_mac_idx mac_idx,
			   enum rtw89_qta_mode mode)
{
	const struct rtw89_chip_info *chip = rtwdev->chip;

	if (chip->chip_id == RTL8852A || rtw89_is_rtl885xb(rtwdev) ||
	    !is_qta_poh(rtwdev))
		return 0;

	return preload_init_set(rtwdev, mac_idx, mode);
}

static bool dle_is_txq_empty(struct rtw89_dev *rtwdev)
{
	u32 msk32;
	u32 val32;

	msk32 = B_AX_WDE_EMPTY_QUE_CMAC0_ALL_AC | B_AX_WDE_EMPTY_QUE_CMAC0_MBH |
		B_AX_WDE_EMPTY_QUE_CMAC1_MBH | B_AX_WDE_EMPTY_QUE_CMAC0_WMM0 |
		B_AX_WDE_EMPTY_QUE_CMAC0_WMM1 | B_AX_WDE_EMPTY_QUE_OTHERS |
		B_AX_PLE_EMPTY_QUE_DMAC_MPDU_TX | B_AX_PLE_EMPTY_QTA_DMAC_H2C |
		B_AX_PLE_EMPTY_QUE_DMAC_SEC_TX | B_AX_WDE_EMPTY_QUE_DMAC_PKTIN |
		B_AX_WDE_EMPTY_QTA_DMAC_HIF | B_AX_WDE_EMPTY_QTA_DMAC_WLAN_CPU |
		B_AX_WDE_EMPTY_QTA_DMAC_PKTIN | B_AX_WDE_EMPTY_QTA_DMAC_CPUIO |
		B_AX_PLE_EMPTY_QTA_DMAC_B0_TXPL |
		B_AX_PLE_EMPTY_QTA_DMAC_B1_TXPL |
		B_AX_PLE_EMPTY_QTA_DMAC_MPDU_TX |
		B_AX_PLE_EMPTY_QTA_DMAC_CPUIO |
		B_AX_WDE_EMPTY_QTA_DMAC_DATA_CPU |
		B_AX_PLE_EMPTY_QTA_DMAC_WLAN_CPU;
	val32 = rtw89_read32(rtwdev, R_AX_DLE_EMPTY0);

	if ((val32 & msk32) == msk32)
		return true;

	return false;
}

static void _patch_ss2f_path(struct rtw89_dev *rtwdev)
{
	const struct rtw89_chip_info *chip = rtwdev->chip;

	if (chip->chip_id == RTL8852A || rtw89_is_rtl885xb(rtwdev))
		return;

	rtw89_write32_mask(rtwdev, R_AX_SS2FINFO_PATH, B_AX_SS_DEST_QUEUE_MASK,
			   SS2F_PATH_WLCPU);
}

static int sta_sch_init_ax(struct rtw89_dev *rtwdev)
{
	u32 p_val;
	u8 val;
	int ret;

	ret = rtw89_mac_check_mac_en(rtwdev, RTW89_MAC_0, RTW89_DMAC_SEL);
	if (ret)
		return ret;

	val = rtw89_read8(rtwdev, R_AX_SS_CTRL);
	val |= B_AX_SS_EN;
	rtw89_write8(rtwdev, R_AX_SS_CTRL, val);

	ret = read_poll_timeout(rtw89_read32, p_val, p_val & B_AX_SS_INIT_DONE_1,
				1, TRXCFG_WAIT_CNT, false, rtwdev, R_AX_SS_CTRL);
	if (ret) {
		rtw89_err(rtwdev, "[ERR]STA scheduler init\n");
		return ret;
	}

	rtw89_write32_set(rtwdev, R_AX_SS_CTRL, B_AX_SS_WARM_INIT_FLG);
	rtw89_write32_clr(rtwdev, R_AX_SS_CTRL, B_AX_SS_NONEMPTY_SS2FINFO_EN);

	_patch_ss2f_path(rtwdev);

	return 0;
}

static int mpdu_proc_init_ax(struct rtw89_dev *rtwdev)
{
	int ret;

	ret = rtw89_mac_check_mac_en(rtwdev, RTW89_MAC_0, RTW89_DMAC_SEL);
	if (ret)
		return ret;

	rtw89_write32(rtwdev, R_AX_ACTION_FWD0, TRXCFG_MPDU_PROC_ACT_FRWD);
	rtw89_write32(rtwdev, R_AX_TF_FWD, TRXCFG_MPDU_PROC_TF_FRWD);
	rtw89_write32_set(rtwdev, R_AX_MPDU_PROC,
			  B_AX_APPEND_FCS | B_AX_A_ICV_ERR);
	rtw89_write32(rtwdev, R_AX_CUT_AMSDU_CTRL, TRXCFG_MPDU_PROC_CUT_CTRL);

	return 0;
}

static int sec_eng_init_ax(struct rtw89_dev *rtwdev)
{
	const struct rtw89_chip_info *chip = rtwdev->chip;
	u32 val = 0;
	int ret;

	ret = rtw89_mac_check_mac_en(rtwdev, RTW89_MAC_0, RTW89_DMAC_SEL);
	if (ret)
		return ret;

	val = rtw89_read32(rtwdev, R_AX_SEC_ENG_CTRL);
	/* init clock */
	val |= (B_AX_CLK_EN_CGCMP | B_AX_CLK_EN_WAPI | B_AX_CLK_EN_WEP_TKIP);
	/* init TX encryption */
	val |= (B_AX_SEC_TX_ENC | B_AX_SEC_RX_DEC);
	val |= (B_AX_MC_DEC | B_AX_BC_DEC);
	if (chip->chip_id == RTL8852C)
		val |= B_AX_UC_MGNT_DEC;
	if (chip->chip_id == RTL8852A || chip->chip_id == RTL8852B ||
	    chip->chip_id == RTL8851B)
		val &= ~B_AX_TX_PARTIAL_MODE;
	rtw89_write32(rtwdev, R_AX_SEC_ENG_CTRL, val);

	/* init MIC ICV append */
	val = rtw89_read32(rtwdev, R_AX_SEC_MPDU_PROC);
	val |= (B_AX_APPEND_ICV | B_AX_APPEND_MIC);

	/* option init */
	rtw89_write32(rtwdev, R_AX_SEC_MPDU_PROC, val);

	if (chip->chip_id == RTL8852C)
		rtw89_write32_mask(rtwdev, R_AX_SEC_DEBUG1,
				   B_AX_TX_TIMEOUT_SEL_MASK, AX_TX_TO_VAL);

	return 0;
}

static int dmac_init_ax(struct rtw89_dev *rtwdev, u8 mac_idx)
{
	int ret;

	ret = rtw89_mac_dle_init(rtwdev, rtwdev->mac.qta_mode, RTW89_QTA_INVALID);
	if (ret) {
		rtw89_err(rtwdev, "[ERR]DLE init %d\n", ret);
		return ret;
	}

	ret = rtw89_mac_preload_init(rtwdev, RTW89_MAC_0, rtwdev->mac.qta_mode);
	if (ret) {
		rtw89_err(rtwdev, "[ERR]preload init %d\n", ret);
		return ret;
	}

	ret = rtw89_mac_hfc_init(rtwdev, true, true, true);
	if (ret) {
		rtw89_err(rtwdev, "[ERR]HCI FC init %d\n", ret);
		return ret;
	}

	ret = sta_sch_init_ax(rtwdev);
	if (ret) {
		rtw89_err(rtwdev, "[ERR]STA SCH init %d\n", ret);
		return ret;
	}

	ret = mpdu_proc_init_ax(rtwdev);
	if (ret) {
		rtw89_err(rtwdev, "[ERR]MPDU Proc init %d\n", ret);
		return ret;
	}

	ret = sec_eng_init_ax(rtwdev);
	if (ret) {
		rtw89_err(rtwdev, "[ERR]Security Engine init %d\n", ret);
		return ret;
	}

	return ret;
}

static int addr_cam_init_ax(struct rtw89_dev *rtwdev, u8 mac_idx)
{
	u32 val, reg;
	u16 p_val;
	int ret;

	ret = rtw89_mac_check_mac_en(rtwdev, mac_idx, RTW89_CMAC_SEL);
	if (ret)
		return ret;

	reg = rtw89_mac_reg_by_idx(rtwdev, R_AX_ADDR_CAM_CTRL, mac_idx);

	val = rtw89_read32(rtwdev, reg);
	val |= u32_encode_bits(0x7f, B_AX_ADDR_CAM_RANGE_MASK) |
	       B_AX_ADDR_CAM_CLR | B_AX_ADDR_CAM_EN;
	rtw89_write32(rtwdev, reg, val);

	ret = read_poll_timeout(rtw89_read16, p_val, !(p_val & B_AX_ADDR_CAM_CLR),
				1, TRXCFG_WAIT_CNT, false, rtwdev, reg);
	if (ret) {
		rtw89_err(rtwdev, "[ERR]ADDR_CAM reset\n");
		return ret;
	}

	return 0;
}

static int scheduler_init_ax(struct rtw89_dev *rtwdev, u8 mac_idx)
{
	u32 ret;
	u32 reg;
	u32 val;

	ret = rtw89_mac_check_mac_en(rtwdev, mac_idx, RTW89_CMAC_SEL);
	if (ret)
		return ret;

	reg = rtw89_mac_reg_by_idx(rtwdev, R_AX_PREBKF_CFG_1, mac_idx);
	if (rtwdev->chip->chip_id == RTL8852C)
		rtw89_write32_mask(rtwdev, reg, B_AX_SIFS_MACTXEN_T1_MASK,
				   SIFS_MACTXEN_T1_V1);
	else
		rtw89_write32_mask(rtwdev, reg, B_AX_SIFS_MACTXEN_T1_MASK,
				   SIFS_MACTXEN_T1);

	if (rtw89_is_rtl885xb(rtwdev)) {
		reg = rtw89_mac_reg_by_idx(rtwdev, R_AX_SCH_EXT_CTRL, mac_idx);
		rtw89_write32_set(rtwdev, reg, B_AX_PORT_RST_TSF_ADV);
	}

	reg = rtw89_mac_reg_by_idx(rtwdev, R_AX_CCA_CFG_0, mac_idx);
	rtw89_write32_clr(rtwdev, reg, B_AX_BTCCA_EN);

	reg = rtw89_mac_reg_by_idx(rtwdev, R_AX_PREBKF_CFG_0, mac_idx);
	if (rtwdev->chip->chip_id == RTL8852C) {
		val = rtw89_read32_mask(rtwdev, R_AX_SEC_ENG_CTRL,
					B_AX_TX_PARTIAL_MODE);
		if (!val)
			rtw89_write32_mask(rtwdev, reg, B_AX_PREBKF_TIME_MASK,
					   SCH_PREBKF_24US);
	} else {
		rtw89_write32_mask(rtwdev, reg, B_AX_PREBKF_TIME_MASK,
				   SCH_PREBKF_24US);
	}

	return 0;
}

static int rtw89_mac_typ_fltr_opt_ax(struct rtw89_dev *rtwdev,
				     enum rtw89_machdr_frame_type type,
				     enum rtw89_mac_fwd_target fwd_target,
				     u8 mac_idx)
{
	u32 reg;
	u32 val;

	switch (fwd_target) {
	case RTW89_FWD_DONT_CARE:
		val = RX_FLTR_FRAME_DROP;
		break;
	case RTW89_FWD_TO_HOST:
		val = RX_FLTR_FRAME_TO_HOST;
		break;
	case RTW89_FWD_TO_WLAN_CPU:
		val = RX_FLTR_FRAME_TO_WLCPU;
		break;
	default:
		rtw89_err(rtwdev, "[ERR]set rx filter fwd target err\n");
		return -EINVAL;
	}

	switch (type) {
	case RTW89_MGNT:
		reg = rtw89_mac_reg_by_idx(rtwdev, R_AX_MGNT_FLTR, mac_idx);
		break;
	case RTW89_CTRL:
		reg = rtw89_mac_reg_by_idx(rtwdev, R_AX_CTRL_FLTR, mac_idx);
		break;
	case RTW89_DATA:
		reg = rtw89_mac_reg_by_idx(rtwdev, R_AX_DATA_FLTR, mac_idx);
		break;
	default:
		rtw89_err(rtwdev, "[ERR]set rx filter type err\n");
		return -EINVAL;
	}
	rtw89_write32(rtwdev, reg, val);

	return 0;
}

static int rx_fltr_init_ax(struct rtw89_dev *rtwdev, u8 mac_idx)
{
	int ret, i;
	u32 mac_ftlr, plcp_ftlr;

	ret = rtw89_mac_check_mac_en(rtwdev, mac_idx, RTW89_CMAC_SEL);
	if (ret)
		return ret;

	for (i = RTW89_MGNT; i <= RTW89_DATA; i++) {
		ret = rtw89_mac_typ_fltr_opt_ax(rtwdev, i, RTW89_FWD_TO_HOST,
						mac_idx);
		if (ret)
			return ret;
	}
	mac_ftlr = rtwdev->hal.rx_fltr;
	plcp_ftlr = B_AX_CCK_CRC_CHK | B_AX_CCK_SIG_CHK |
		    B_AX_LSIG_PARITY_CHK_EN | B_AX_SIGA_CRC_CHK |
		    B_AX_VHT_SU_SIGB_CRC_CHK | B_AX_VHT_MU_SIGB_CRC_CHK |
		    B_AX_HE_SIGB_CRC_CHK;
	rtw89_write32(rtwdev, rtw89_mac_reg_by_idx(rtwdev, R_AX_RX_FLTR_OPT, mac_idx),
		      mac_ftlr);
	rtw89_write16(rtwdev, rtw89_mac_reg_by_idx(rtwdev, R_AX_PLCP_HDR_FLTR, mac_idx),
		      plcp_ftlr);

	return 0;
}

static void _patch_dis_resp_chk(struct rtw89_dev *rtwdev, u8 mac_idx)
{
	u32 reg, val32;
	u32 b_rsp_chk_nav, b_rsp_chk_cca;

	b_rsp_chk_nav = B_AX_RSP_CHK_TXNAV | B_AX_RSP_CHK_INTRA_NAV |
			B_AX_RSP_CHK_BASIC_NAV;
	b_rsp_chk_cca = B_AX_RSP_CHK_SEC_CCA_80 | B_AX_RSP_CHK_SEC_CCA_40 |
			B_AX_RSP_CHK_SEC_CCA_20 | B_AX_RSP_CHK_BTCCA |
			B_AX_RSP_CHK_EDCCA | B_AX_RSP_CHK_CCA;

	switch (rtwdev->chip->chip_id) {
	case RTL8852A:
	case RTL8852B:
		reg = rtw89_mac_reg_by_idx(rtwdev, R_AX_RSP_CHK_SIG, mac_idx);
		val32 = rtw89_read32(rtwdev, reg) & ~b_rsp_chk_nav;
		rtw89_write32(rtwdev, reg, val32);

		reg = rtw89_mac_reg_by_idx(rtwdev, R_AX_TRXPTCL_RESP_0, mac_idx);
		val32 = rtw89_read32(rtwdev, reg) & ~b_rsp_chk_cca;
		rtw89_write32(rtwdev, reg, val32);
		break;
	default:
		reg = rtw89_mac_reg_by_idx(rtwdev, R_AX_RSP_CHK_SIG, mac_idx);
		val32 = rtw89_read32(rtwdev, reg) | b_rsp_chk_nav;
		rtw89_write32(rtwdev, reg, val32);

		reg = rtw89_mac_reg_by_idx(rtwdev, R_AX_TRXPTCL_RESP_0, mac_idx);
		val32 = rtw89_read32(rtwdev, reg) | b_rsp_chk_cca;
		rtw89_write32(rtwdev, reg, val32);
		break;
	}
}

static int cca_ctrl_init_ax(struct rtw89_dev *rtwdev, u8 mac_idx)
{
	u32 val, reg;
	int ret;

	ret = rtw89_mac_check_mac_en(rtwdev, mac_idx, RTW89_CMAC_SEL);
	if (ret)
		return ret;

	reg = rtw89_mac_reg_by_idx(rtwdev, R_AX_CCA_CONTROL, mac_idx);
	val = rtw89_read32(rtwdev, reg);
	val |= (B_AX_TB_CHK_BASIC_NAV | B_AX_TB_CHK_BTCCA |
		B_AX_TB_CHK_EDCCA | B_AX_TB_CHK_CCA_P20 |
		B_AX_SIFS_CHK_BTCCA | B_AX_SIFS_CHK_CCA_P20 |
		B_AX_CTN_CHK_INTRA_NAV |
		B_AX_CTN_CHK_BASIC_NAV | B_AX_CTN_CHK_BTCCA |
		B_AX_CTN_CHK_EDCCA | B_AX_CTN_CHK_CCA_S80 |
		B_AX_CTN_CHK_CCA_S40 | B_AX_CTN_CHK_CCA_S20 |
		B_AX_CTN_CHK_CCA_P20);
	val &= ~(B_AX_TB_CHK_TX_NAV | B_AX_TB_CHK_CCA_S80 |
		 B_AX_TB_CHK_CCA_S40 | B_AX_TB_CHK_CCA_S20 |
		 B_AX_SIFS_CHK_CCA_S80 | B_AX_SIFS_CHK_CCA_S40 |
		 B_AX_SIFS_CHK_CCA_S20 | B_AX_CTN_CHK_TXNAV |
		 B_AX_SIFS_CHK_EDCCA);

	rtw89_write32(rtwdev, reg, val);

	_patch_dis_resp_chk(rtwdev, mac_idx);

	return 0;
}

static int nav_ctrl_init_ax(struct rtw89_dev *rtwdev)
{
	rtw89_write32_set(rtwdev, R_AX_WMAC_NAV_CTL, B_AX_WMAC_PLCP_UP_NAV_EN |
						     B_AX_WMAC_TF_UP_NAV_EN |
						     B_AX_WMAC_NAV_UPPER_EN);
	rtw89_write32_mask(rtwdev, R_AX_WMAC_NAV_CTL, B_AX_WMAC_NAV_UPPER_MASK, NAV_25MS);

	return 0;
}

static int spatial_reuse_init_ax(struct rtw89_dev *rtwdev, u8 mac_idx)
{
	u32 reg;
	int ret;

	ret = rtw89_mac_check_mac_en(rtwdev, mac_idx, RTW89_CMAC_SEL);
	if (ret)
		return ret;
	reg = rtw89_mac_reg_by_idx(rtwdev, R_AX_RX_SR_CTRL, mac_idx);
	rtw89_write8_clr(rtwdev, reg, B_AX_SR_EN);

	reg = rtw89_mac_reg_by_idx(rtwdev, R_AX_BSSID_SRC_CTRL, mac_idx);
	rtw89_write8_set(rtwdev, reg, B_AX_PLCP_SRC_EN);

	return 0;
}

static int tmac_init_ax(struct rtw89_dev *rtwdev, u8 mac_idx)
{
	u32 reg;
	int ret;

	ret = rtw89_mac_check_mac_en(rtwdev, mac_idx, RTW89_CMAC_SEL);
	if (ret)
		return ret;

	reg = rtw89_mac_reg_by_idx(rtwdev, R_AX_MAC_LOOPBACK, mac_idx);
	rtw89_write32_clr(rtwdev, reg, B_AX_MACLBK_EN);

	reg = rtw89_mac_reg_by_idx(rtwdev, R_AX_TCR0, mac_idx);
	rtw89_write32_mask(rtwdev, reg, B_AX_TCR_UDF_THSD_MASK, TCR_UDF_THSD);

	reg = rtw89_mac_reg_by_idx(rtwdev, R_AX_TXD_FIFO_CTRL, mac_idx);
	rtw89_write32_mask(rtwdev, reg, B_AX_TXDFIFO_HIGH_MCS_THRE_MASK, TXDFIFO_HIGH_MCS_THRE);
	rtw89_write32_mask(rtwdev, reg, B_AX_TXDFIFO_LOW_MCS_THRE_MASK, TXDFIFO_LOW_MCS_THRE);

	return 0;
}

static int trxptcl_init_ax(struct rtw89_dev *rtwdev, u8 mac_idx)
{
	const struct rtw89_chip_info *chip = rtwdev->chip;
	const struct rtw89_rrsr_cfgs *rrsr = chip->rrsr_cfgs;
	u32 reg, val, sifs;
	int ret;

	ret = rtw89_mac_check_mac_en(rtwdev, mac_idx, RTW89_CMAC_SEL);
	if (ret)
		return ret;

	reg = rtw89_mac_reg_by_idx(rtwdev, R_AX_TRXPTCL_RESP_0, mac_idx);
	val = rtw89_read32(rtwdev, reg);
	val &= ~B_AX_WMAC_SPEC_SIFS_CCK_MASK;
	val |= FIELD_PREP(B_AX_WMAC_SPEC_SIFS_CCK_MASK, WMAC_SPEC_SIFS_CCK);

	switch (rtwdev->chip->chip_id) {
	case RTL8852A:
		sifs = WMAC_SPEC_SIFS_OFDM_52A;
		break;
	case RTL8851B:
	case RTL8852B:
	case RTL8852BT:
		sifs = WMAC_SPEC_SIFS_OFDM_52B;
		break;
	default:
		sifs = WMAC_SPEC_SIFS_OFDM_52C;
		break;
	}
	val &= ~B_AX_WMAC_SPEC_SIFS_OFDM_MASK;
	val |= FIELD_PREP(B_AX_WMAC_SPEC_SIFS_OFDM_MASK, sifs);
	rtw89_write32(rtwdev, reg, val);

	reg = rtw89_mac_reg_by_idx(rtwdev, R_AX_RXTRIG_TEST_USER_2, mac_idx);
	rtw89_write32_set(rtwdev, reg, B_AX_RXTRIG_FCSCHK_EN);

	reg = rtw89_mac_reg_by_idx(rtwdev, rrsr->ref_rate.addr, mac_idx);
	rtw89_write32_mask(rtwdev, reg, rrsr->ref_rate.mask, rrsr->ref_rate.data);
	reg = rtw89_mac_reg_by_idx(rtwdev, rrsr->rsc.addr, mac_idx);
	rtw89_write32_mask(rtwdev, reg, rrsr->rsc.mask, rrsr->rsc.data);

	return 0;
}

static void rst_bacam(struct rtw89_dev *rtwdev)
{
	u32 val32;
	int ret;

	rtw89_write32_mask(rtwdev, R_AX_RESPBA_CAM_CTRL, B_AX_BACAM_RST_MASK,
			   S_AX_BACAM_RST_ALL);

	ret = read_poll_timeout_atomic(rtw89_read32_mask, val32, val32 == 0,
				       1, 1000, false,
				       rtwdev, R_AX_RESPBA_CAM_CTRL, B_AX_BACAM_RST_MASK);
	if (ret)
		rtw89_warn(rtwdev, "failed to reset BA CAM\n");
}

static int rmac_init_ax(struct rtw89_dev *rtwdev, u8 mac_idx)
{
#define TRXCFG_RMAC_CCA_TO	32
#define TRXCFG_RMAC_DATA_TO	15
#define RX_MAX_LEN_UNIT 512
#define PLD_RLS_MAX_PG 127
#define RX_SPEC_MAX_LEN (11454 + RX_MAX_LEN_UNIT)
	enum rtw89_core_chip_id chip_id = rtwdev->chip->chip_id;
	int ret;
	u32 reg, rx_max_len, rx_qta;
	u16 val;

	ret = rtw89_mac_check_mac_en(rtwdev, mac_idx, RTW89_CMAC_SEL);
	if (ret)
		return ret;

	if (mac_idx == RTW89_MAC_0)
		rst_bacam(rtwdev);

	reg = rtw89_mac_reg_by_idx(rtwdev, R_AX_RESPBA_CAM_CTRL, mac_idx);
	rtw89_write8_set(rtwdev, reg, B_AX_SSN_SEL);

	reg = rtw89_mac_reg_by_idx(rtwdev, R_AX_DLK_PROTECT_CTL, mac_idx);
	val = rtw89_read16(rtwdev, reg);
	val = u16_replace_bits(val, TRXCFG_RMAC_DATA_TO,
			       B_AX_RX_DLK_DATA_TIME_MASK);
	val = u16_replace_bits(val, TRXCFG_RMAC_CCA_TO,
			       B_AX_RX_DLK_CCA_TIME_MASK);
	if (chip_id == RTL8852BT)
		val |= B_AX_RX_DLK_RST_EN;
	rtw89_write16(rtwdev, reg, val);

	reg = rtw89_mac_reg_by_idx(rtwdev, R_AX_RCR, mac_idx);
	rtw89_write8_mask(rtwdev, reg, B_AX_CH_EN_MASK, 0x1);

	reg = rtw89_mac_reg_by_idx(rtwdev, R_AX_RX_FLTR_OPT, mac_idx);
	if (mac_idx == RTW89_MAC_0)
		rx_qta = rtwdev->mac.dle_info.c0_rx_qta;
	else
		rx_qta = rtwdev->mac.dle_info.c1_rx_qta;
	rx_qta = min_t(u32, rx_qta, PLD_RLS_MAX_PG);
	rx_max_len = rx_qta * rtwdev->mac.dle_info.ple_pg_size;
	rx_max_len = min_t(u32, rx_max_len, RX_SPEC_MAX_LEN);
	rx_max_len /= RX_MAX_LEN_UNIT;
	rtw89_write32_mask(rtwdev, reg, B_AX_RX_MPDU_MAX_LEN_MASK, rx_max_len);

	if (chip_id == RTL8852A && rtwdev->hal.cv == CHIP_CBV) {
		rtw89_write16_mask(rtwdev,
				   rtw89_mac_reg_by_idx(rtwdev, R_AX_DLK_PROTECT_CTL, mac_idx),
				   B_AX_RX_DLK_CCA_TIME_MASK, 0);
		rtw89_write16_set(rtwdev, rtw89_mac_reg_by_idx(rtwdev, R_AX_RCR, mac_idx),
				  BIT(12));
	}

	reg = rtw89_mac_reg_by_idx(rtwdev, R_AX_PLCP_HDR_FLTR, mac_idx);
	rtw89_write8_clr(rtwdev, reg, B_AX_VHT_SU_SIGB_CRC_CHK);

	return ret;
}

static int cmac_com_init_ax(struct rtw89_dev *rtwdev, u8 mac_idx)
{
	enum rtw89_core_chip_id chip_id = rtwdev->chip->chip_id;
	u32 val, reg;
	int ret;

	ret = rtw89_mac_check_mac_en(rtwdev, mac_idx, RTW89_CMAC_SEL);
	if (ret)
		return ret;

	reg = rtw89_mac_reg_by_idx(rtwdev, R_AX_TX_SUB_CARRIER_VALUE, mac_idx);
	val = rtw89_read32(rtwdev, reg);
	val = u32_replace_bits(val, 0, B_AX_TXSC_20M_MASK);
	val = u32_replace_bits(val, 0, B_AX_TXSC_40M_MASK);
	val = u32_replace_bits(val, 0, B_AX_TXSC_80M_MASK);
	rtw89_write32(rtwdev, reg, val);

	if (chip_id == RTL8852A || rtw89_is_rtl885xb(rtwdev)) {
		reg = rtw89_mac_reg_by_idx(rtwdev, R_AX_PTCL_RRSR1, mac_idx);
		rtw89_write32_mask(rtwdev, reg, B_AX_RRSR_RATE_EN_MASK, RRSR_OFDM_CCK_EN);
	}

	return 0;
}

bool rtw89_mac_is_qta_dbcc(struct rtw89_dev *rtwdev, enum rtw89_qta_mode mode)
{
	const struct rtw89_dle_mem *cfg;

	cfg = get_dle_mem_cfg(rtwdev, mode);
	if (!cfg) {
		rtw89_err(rtwdev, "[ERR]get_dle_mem_cfg\n");
		return false;
	}

	return (cfg->ple_min_qt->cma1_dma && cfg->ple_max_qt->cma1_dma);
}

static int ptcl_init_ax(struct rtw89_dev *rtwdev, u8 mac_idx)
{
	enum rtw89_core_chip_id chip_id = rtwdev->chip->chip_id;
	u32 val, reg;
	int ret;

	ret = rtw89_mac_check_mac_en(rtwdev, mac_idx, RTW89_CMAC_SEL);
	if (ret)
		return ret;

	if (rtwdev->hci.type == RTW89_HCI_TYPE_PCIE) {
		reg = rtw89_mac_reg_by_idx(rtwdev, R_AX_SIFS_SETTING, mac_idx);
		val = rtw89_read32(rtwdev, reg);
		val = u32_replace_bits(val, S_AX_CTS2S_TH_1K,
				       B_AX_HW_CTS2SELF_PKT_LEN_TH_MASK);
		val = u32_replace_bits(val, S_AX_CTS2S_TH_SEC_256B,
				       B_AX_HW_CTS2SELF_PKT_LEN_TH_TWW_MASK);
		val |= B_AX_HW_CTS2SELF_EN;
		rtw89_write32(rtwdev, reg, val);

		reg = rtw89_mac_reg_by_idx(rtwdev, R_AX_PTCL_FSM_MON, mac_idx);
		val = rtw89_read32(rtwdev, reg);
		val = u32_replace_bits(val, S_AX_PTCL_TO_2MS, B_AX_PTCL_TX_ARB_TO_THR_MASK);
		val &= ~B_AX_PTCL_TX_ARB_TO_MODE;
		rtw89_write32(rtwdev, reg, val);
	}

	if (mac_idx == RTW89_MAC_0) {
		rtw89_write8_set(rtwdev, R_AX_PTCL_COMMON_SETTING_0,
				 B_AX_CMAC_TX_MODE_0 | B_AX_CMAC_TX_MODE_1);
		rtw89_write8_clr(rtwdev, R_AX_PTCL_COMMON_SETTING_0,
				 B_AX_PTCL_TRIGGER_SS_EN_0 |
				 B_AX_PTCL_TRIGGER_SS_EN_1 |
				 B_AX_PTCL_TRIGGER_SS_EN_UL);
		rtw89_write8_mask(rtwdev, R_AX_PTCLRPT_FULL_HDL,
				  B_AX_SPE_RPT_PATH_MASK, FWD_TO_WLCPU);
	} else if (mac_idx == RTW89_MAC_1) {
		rtw89_write8_mask(rtwdev, R_AX_PTCLRPT_FULL_HDL_C1,
				  B_AX_SPE_RPT_PATH_MASK, FWD_TO_WLCPU);
	}

	if (chip_id == RTL8852A || rtw89_is_rtl885xb(rtwdev)) {
		reg = rtw89_mac_reg_by_idx(rtwdev, R_AX_AGG_LEN_VHT_0, mac_idx);
		rtw89_write32_mask(rtwdev, reg,
				   B_AX_AMPDU_MAX_LEN_VHT_MASK, 0x3FF80);
	}

	return 0;
}

static int cmac_dma_init_ax(struct rtw89_dev *rtwdev, u8 mac_idx)
{
	u32 reg;
	int ret;

	if (!rtw89_is_rtl885xb(rtwdev))
		return 0;

	ret = rtw89_mac_check_mac_en(rtwdev, mac_idx, RTW89_CMAC_SEL);
	if (ret)
		return ret;

	reg = rtw89_mac_reg_by_idx(rtwdev, R_AX_RXDMA_CTRL_0, mac_idx);
	rtw89_write8_clr(rtwdev, reg, RX_FULL_MODE);

	return 0;
}

static int cmac_init_ax(struct rtw89_dev *rtwdev, u8 mac_idx)
{
	int ret;

	ret = scheduler_init_ax(rtwdev, mac_idx);
	if (ret) {
		rtw89_err(rtwdev, "[ERR]CMAC%d SCH init %d\n", mac_idx, ret);
		return ret;
	}

	ret = addr_cam_init_ax(rtwdev, mac_idx);
	if (ret) {
		rtw89_err(rtwdev, "[ERR]CMAC%d ADDR_CAM reset %d\n", mac_idx,
			  ret);
		return ret;
	}

	ret = rx_fltr_init_ax(rtwdev, mac_idx);
	if (ret) {
		rtw89_err(rtwdev, "[ERR]CMAC%d RX filter init %d\n", mac_idx,
			  ret);
		return ret;
	}

	ret = cca_ctrl_init_ax(rtwdev, mac_idx);
	if (ret) {
		rtw89_err(rtwdev, "[ERR]CMAC%d CCA CTRL init %d\n", mac_idx,
			  ret);
		return ret;
	}

	ret = nav_ctrl_init_ax(rtwdev);
	if (ret) {
		rtw89_err(rtwdev, "[ERR]CMAC%d NAV CTRL init %d\n", mac_idx,
			  ret);
		return ret;
	}

	ret = spatial_reuse_init_ax(rtwdev, mac_idx);
	if (ret) {
		rtw89_err(rtwdev, "[ERR]CMAC%d Spatial Reuse init %d\n",
			  mac_idx, ret);
		return ret;
	}

	ret = tmac_init_ax(rtwdev, mac_idx);
	if (ret) {
		rtw89_err(rtwdev, "[ERR]CMAC%d TMAC init %d\n", mac_idx, ret);
		return ret;
	}

	ret = trxptcl_init_ax(rtwdev, mac_idx);
	if (ret) {
		rtw89_err(rtwdev, "[ERR]CMAC%d TRXPTCL init %d\n", mac_idx, ret);
		return ret;
	}

	ret = rmac_init_ax(rtwdev, mac_idx);
	if (ret) {
		rtw89_err(rtwdev, "[ERR]CMAC%d RMAC init %d\n", mac_idx, ret);
		return ret;
	}

	ret = cmac_com_init_ax(rtwdev, mac_idx);
	if (ret) {
		rtw89_err(rtwdev, "[ERR]CMAC%d Com init %d\n", mac_idx, ret);
		return ret;
	}

	ret = ptcl_init_ax(rtwdev, mac_idx);
	if (ret) {
		rtw89_err(rtwdev, "[ERR]CMAC%d PTCL init %d\n", mac_idx, ret);
		return ret;
	}

	ret = cmac_dma_init_ax(rtwdev, mac_idx);
	if (ret) {
		rtw89_err(rtwdev, "[ERR]CMAC%d DMA init %d\n", mac_idx, ret);
		return ret;
	}

	return ret;
}

static int rtw89_mac_read_phycap(struct rtw89_dev *rtwdev,
				 struct rtw89_mac_c2h_info *c2h_info)
{
	const struct rtw89_mac_gen_def *mac = rtwdev->chip->mac_def;
	struct rtw89_mac_h2c_info h2c_info = {0};
	u32 ret;

	mac->cnv_efuse_state(rtwdev, false);

	h2c_info.id = RTW89_FWCMD_H2CREG_FUNC_GET_FEATURE;
	h2c_info.content_len = 0;

	ret = rtw89_fw_msg_reg(rtwdev, &h2c_info, c2h_info);
	if (ret)
		goto out;

	if (c2h_info->id != RTW89_FWCMD_C2HREG_FUNC_PHY_CAP)
		ret = -EINVAL;

out:
	mac->cnv_efuse_state(rtwdev, true);

	return ret;
}

int rtw89_mac_setup_phycap(struct rtw89_dev *rtwdev)
{
	struct rtw89_efuse *efuse = &rtwdev->efuse;
	struct rtw89_hal *hal = &rtwdev->hal;
	const struct rtw89_chip_info *chip = rtwdev->chip;
	struct rtw89_mac_c2h_info c2h_info = {0};
	const struct rtw89_c2hreg_phycap *phycap;
	u8 tx_nss;
	u8 rx_nss;
	u8 tx_ant;
	u8 rx_ant;
	u32 ret;

	ret = rtw89_mac_read_phycap(rtwdev, &c2h_info);
	if (ret)
		return ret;

	phycap = &c2h_info.u.phycap;

	tx_nss = u32_get_bits(phycap->w1, RTW89_C2HREG_PHYCAP_W1_TX_NSS);
	rx_nss = u32_get_bits(phycap->w0, RTW89_C2HREG_PHYCAP_W0_RX_NSS);
	tx_ant = u32_get_bits(phycap->w3, RTW89_C2HREG_PHYCAP_W3_ANT_TX_NUM);
	rx_ant = u32_get_bits(phycap->w3, RTW89_C2HREG_PHYCAP_W3_ANT_RX_NUM);

	hal->tx_nss = tx_nss ? min_t(u8, tx_nss, chip->tx_nss) : chip->tx_nss;
	hal->rx_nss = rx_nss ? min_t(u8, rx_nss, chip->rx_nss) : chip->rx_nss;

	if (tx_ant == 1)
		hal->antenna_tx = RF_B;
	if (rx_ant == 1)
		hal->antenna_rx = RF_B;

	if (tx_nss == 1 && tx_ant == 2 && rx_ant == 2) {
		hal->antenna_tx = RF_B;
		hal->tx_path_diversity = true;
	}

	if (chip->rf_path_num == 1) {
		hal->antenna_tx = RF_A;
		hal->antenna_rx = RF_A;
		if ((efuse->rfe_type % 3) == 2)
			hal->ant_diversity = true;
	}

	rtw89_debug(rtwdev, RTW89_DBG_FW,
		    "phycap hal/phy/chip: tx_nss=0x%x/0x%x/0x%x rx_nss=0x%x/0x%x/0x%x\n",
		    hal->tx_nss, tx_nss, chip->tx_nss,
		    hal->rx_nss, rx_nss, chip->rx_nss);
	rtw89_debug(rtwdev, RTW89_DBG_FW,
		    "ant num/bitmap: tx=%d/0x%x rx=%d/0x%x\n",
		    tx_ant, hal->antenna_tx, rx_ant, hal->antenna_rx);
	rtw89_debug(rtwdev, RTW89_DBG_FW, "TX path diversity=%d\n", hal->tx_path_diversity);
	rtw89_debug(rtwdev, RTW89_DBG_FW, "Antenna diversity=%d\n", hal->ant_diversity);

	return 0;
}

static int rtw89_hw_sch_tx_en_h2c(struct rtw89_dev *rtwdev, u8 band,
				  u16 tx_en_u16, u16 mask_u16)
{
	u32 ret;
	struct rtw89_mac_c2h_info c2h_info = {0};
	struct rtw89_mac_h2c_info h2c_info = {0};
	struct rtw89_h2creg_sch_tx_en *sch_tx_en = &h2c_info.u.sch_tx_en;

	h2c_info.id = RTW89_FWCMD_H2CREG_FUNC_SCH_TX_EN;
	h2c_info.content_len = sizeof(*sch_tx_en) - RTW89_H2CREG_HDR_LEN;

	u32p_replace_bits(&sch_tx_en->w0, tx_en_u16, RTW89_H2CREG_SCH_TX_EN_W0_EN);
	u32p_replace_bits(&sch_tx_en->w1, mask_u16, RTW89_H2CREG_SCH_TX_EN_W1_MASK);
	u32p_replace_bits(&sch_tx_en->w1, band, RTW89_H2CREG_SCH_TX_EN_W1_BAND);

	ret = rtw89_fw_msg_reg(rtwdev, &h2c_info, &c2h_info);
	if (ret)
		return ret;

	if (c2h_info.id != RTW89_FWCMD_C2HREG_FUNC_TX_PAUSE_RPT)
		return -EINVAL;

	return 0;
}

static int rtw89_set_hw_sch_tx_en(struct rtw89_dev *rtwdev, u8 mac_idx,
				  u16 tx_en, u16 tx_en_mask)
{
	u32 reg = rtw89_mac_reg_by_idx(rtwdev, R_AX_CTN_TXEN, mac_idx);
	u16 val;
	int ret;

	ret = rtw89_mac_check_mac_en(rtwdev, mac_idx, RTW89_CMAC_SEL);
	if (ret)
		return ret;

	if (test_bit(RTW89_FLAG_FW_RDY, rtwdev->flags))
		return rtw89_hw_sch_tx_en_h2c(rtwdev, mac_idx,
					      tx_en, tx_en_mask);

	val = rtw89_read16(rtwdev, reg);
	val = (val & ~tx_en_mask) | (tx_en & tx_en_mask);
	rtw89_write16(rtwdev, reg, val);

	return 0;
}

static int rtw89_set_hw_sch_tx_en_v1(struct rtw89_dev *rtwdev, u8 mac_idx,
				     u32 tx_en, u32 tx_en_mask)
{
	u32 reg = rtw89_mac_reg_by_idx(rtwdev, R_AX_CTN_DRV_TXEN, mac_idx);
	u32 val;
	int ret;

	ret = rtw89_mac_check_mac_en(rtwdev, mac_idx, RTW89_CMAC_SEL);
	if (ret)
		return ret;

	val = rtw89_read32(rtwdev, reg);
	val = (val & ~tx_en_mask) | (tx_en & tx_en_mask);
	rtw89_write32(rtwdev, reg, val);

	return 0;
}

int rtw89_mac_stop_sch_tx(struct rtw89_dev *rtwdev, u8 mac_idx,
			  u32 *tx_en, enum rtw89_sch_tx_sel sel)
{
	int ret;

	*tx_en = rtw89_read16(rtwdev,
			      rtw89_mac_reg_by_idx(rtwdev, R_AX_CTN_TXEN, mac_idx));

	switch (sel) {
	case RTW89_SCH_TX_SEL_ALL:
		ret = rtw89_set_hw_sch_tx_en(rtwdev, mac_idx, 0,
					     B_AX_CTN_TXEN_ALL_MASK);
		if (ret)
			return ret;
		break;
	case RTW89_SCH_TX_SEL_HIQ:
		ret = rtw89_set_hw_sch_tx_en(rtwdev, mac_idx,
					     0, B_AX_CTN_TXEN_HGQ);
		if (ret)
			return ret;
		break;
	case RTW89_SCH_TX_SEL_MG0:
		ret = rtw89_set_hw_sch_tx_en(rtwdev, mac_idx,
					     0, B_AX_CTN_TXEN_MGQ);
		if (ret)
			return ret;
		break;
	case RTW89_SCH_TX_SEL_MACID:
		ret = rtw89_set_hw_sch_tx_en(rtwdev, mac_idx, 0,
					     B_AX_CTN_TXEN_ALL_MASK);
		if (ret)
			return ret;
		break;
	default:
		return 0;
	}

	return 0;
}
EXPORT_SYMBOL(rtw89_mac_stop_sch_tx);

int rtw89_mac_stop_sch_tx_v1(struct rtw89_dev *rtwdev, u8 mac_idx,
			     u32 *tx_en, enum rtw89_sch_tx_sel sel)
{
	int ret;

	*tx_en = rtw89_read32(rtwdev,
			      rtw89_mac_reg_by_idx(rtwdev, R_AX_CTN_DRV_TXEN, mac_idx));

	switch (sel) {
	case RTW89_SCH_TX_SEL_ALL:
		ret = rtw89_set_hw_sch_tx_en_v1(rtwdev, mac_idx, 0,
						B_AX_CTN_TXEN_ALL_MASK_V1);
		if (ret)
			return ret;
		break;
	case RTW89_SCH_TX_SEL_HIQ:
		ret = rtw89_set_hw_sch_tx_en_v1(rtwdev, mac_idx,
						0, B_AX_CTN_TXEN_HGQ);
		if (ret)
			return ret;
		break;
	case RTW89_SCH_TX_SEL_MG0:
		ret = rtw89_set_hw_sch_tx_en_v1(rtwdev, mac_idx,
						0, B_AX_CTN_TXEN_MGQ);
		if (ret)
			return ret;
		break;
	case RTW89_SCH_TX_SEL_MACID:
		ret = rtw89_set_hw_sch_tx_en_v1(rtwdev, mac_idx, 0,
						B_AX_CTN_TXEN_ALL_MASK_V1);
		if (ret)
			return ret;
		break;
	default:
		return 0;
	}

	return 0;
}
EXPORT_SYMBOL(rtw89_mac_stop_sch_tx_v1);

int rtw89_mac_resume_sch_tx(struct rtw89_dev *rtwdev, u8 mac_idx, u32 tx_en)
{
	int ret;

	ret = rtw89_set_hw_sch_tx_en(rtwdev, mac_idx, tx_en, B_AX_CTN_TXEN_ALL_MASK);
	if (ret)
		return ret;

	return 0;
}
EXPORT_SYMBOL(rtw89_mac_resume_sch_tx);

int rtw89_mac_resume_sch_tx_v1(struct rtw89_dev *rtwdev, u8 mac_idx, u32 tx_en)
{
	int ret;

	ret = rtw89_set_hw_sch_tx_en_v1(rtwdev, mac_idx, tx_en,
					B_AX_CTN_TXEN_ALL_MASK_V1);
	if (ret)
		return ret;

	return 0;
}
EXPORT_SYMBOL(rtw89_mac_resume_sch_tx_v1);

static int dle_buf_req_ax(struct rtw89_dev *rtwdev, u16 buf_len, bool wd, u16 *pkt_id)
{
	u32 val, reg;
	int ret;

	reg = wd ? R_AX_WD_BUF_REQ : R_AX_PL_BUF_REQ;
	val = buf_len;
	val |= B_AX_WD_BUF_REQ_EXEC;
	rtw89_write32(rtwdev, reg, val);

	reg = wd ? R_AX_WD_BUF_STATUS : R_AX_PL_BUF_STATUS;

	ret = read_poll_timeout(rtw89_read32, val, val & B_AX_WD_BUF_STAT_DONE,
				1, 2000, false, rtwdev, reg);
	if (ret)
		return ret;

	*pkt_id = FIELD_GET(B_AX_WD_BUF_STAT_PKTID_MASK, val);
	if (*pkt_id == S_WD_BUF_STAT_PKTID_INVALID)
		return -ENOENT;

	return 0;
}

static int set_cpuio_ax(struct rtw89_dev *rtwdev,
			struct rtw89_cpuio_ctrl *ctrl_para, bool wd)
{
	u32 val, cmd_type, reg;
	int ret;

	cmd_type = ctrl_para->cmd_type;

	reg = wd ? R_AX_WD_CPUQ_OP_2 : R_AX_PL_CPUQ_OP_2;
	val = 0;
	val = u32_replace_bits(val, ctrl_para->start_pktid,
			       B_AX_WD_CPUQ_OP_STRT_PKTID_MASK);
	val = u32_replace_bits(val, ctrl_para->end_pktid,
			       B_AX_WD_CPUQ_OP_END_PKTID_MASK);
	rtw89_write32(rtwdev, reg, val);

	reg = wd ? R_AX_WD_CPUQ_OP_1 : R_AX_PL_CPUQ_OP_1;
	val = 0;
	val = u32_replace_bits(val, ctrl_para->src_pid,
			       B_AX_CPUQ_OP_SRC_PID_MASK);
	val = u32_replace_bits(val, ctrl_para->src_qid,
			       B_AX_CPUQ_OP_SRC_QID_MASK);
	val = u32_replace_bits(val, ctrl_para->dst_pid,
			       B_AX_CPUQ_OP_DST_PID_MASK);
	val = u32_replace_bits(val, ctrl_para->dst_qid,
			       B_AX_CPUQ_OP_DST_QID_MASK);
	rtw89_write32(rtwdev, reg, val);

	reg = wd ? R_AX_WD_CPUQ_OP_0 : R_AX_PL_CPUQ_OP_0;
	val = 0;
	val = u32_replace_bits(val, cmd_type,
			       B_AX_CPUQ_OP_CMD_TYPE_MASK);
	val = u32_replace_bits(val, ctrl_para->macid,
			       B_AX_CPUQ_OP_MACID_MASK);
	val = u32_replace_bits(val, ctrl_para->pkt_num,
			       B_AX_CPUQ_OP_PKTNUM_MASK);
	val |= B_AX_WD_CPUQ_OP_EXEC;
	rtw89_write32(rtwdev, reg, val);

	reg = wd ? R_AX_WD_CPUQ_OP_STATUS : R_AX_PL_CPUQ_OP_STATUS;

	ret = read_poll_timeout(rtw89_read32, val, val & B_AX_WD_CPUQ_OP_STAT_DONE,
				1, 2000, false, rtwdev, reg);
	if (ret)
		return ret;

	if (cmd_type == CPUIO_OP_CMD_GET_1ST_PID ||
	    cmd_type == CPUIO_OP_CMD_GET_NEXT_PID)
		ctrl_para->pktid = FIELD_GET(B_AX_WD_CPUQ_OP_PKTID_MASK, val);

	return 0;
}

int rtw89_mac_dle_quota_change(struct rtw89_dev *rtwdev, enum rtw89_qta_mode mode,
			       bool band1_en)
{
	const struct rtw89_mac_gen_def *mac = rtwdev->chip->mac_def;
	const struct rtw89_dle_mem *cfg;

	cfg = get_dle_mem_cfg(rtwdev, mode);
	if (!cfg) {
		rtw89_err(rtwdev, "[ERR]wd/dle mem cfg\n");
		return -EINVAL;
	}

	if (dle_used_size(cfg) != dle_expected_used_size(rtwdev, mode)) {
		rtw89_err(rtwdev, "[ERR]wd/dle mem cfg\n");
		return -EINVAL;
	}

	dle_quota_cfg(rtwdev, cfg, INVALID_QT_WCPU);

	return mac->dle_quota_change(rtwdev, band1_en);
}

static int dle_quota_change_ax(struct rtw89_dev *rtwdev, bool band1_en)
{
	const struct rtw89_mac_gen_def *mac = rtwdev->chip->mac_def;
	struct rtw89_cpuio_ctrl ctrl_para = {0};
	u16 pkt_id;
	int ret;

	ret = mac->dle_buf_req(rtwdev, 0x20, true, &pkt_id);
	if (ret) {
		rtw89_err(rtwdev, "[ERR]WDE DLE buf req\n");
		return ret;
	}

	ctrl_para.cmd_type = CPUIO_OP_CMD_ENQ_TO_HEAD;
	ctrl_para.start_pktid = pkt_id;
	ctrl_para.end_pktid = pkt_id;
	ctrl_para.pkt_num = 0;
	ctrl_para.dst_pid = WDE_DLE_PORT_ID_WDRLS;
	ctrl_para.dst_qid = WDE_DLE_QUEID_NO_REPORT;
	ret = mac->set_cpuio(rtwdev, &ctrl_para, true);
	if (ret) {
		rtw89_err(rtwdev, "[ERR]WDE DLE enqueue to head\n");
		return -EFAULT;
	}

	ret = mac->dle_buf_req(rtwdev, 0x20, false, &pkt_id);
	if (ret) {
		rtw89_err(rtwdev, "[ERR]PLE DLE buf req\n");
		return ret;
	}

	ctrl_para.cmd_type = CPUIO_OP_CMD_ENQ_TO_HEAD;
	ctrl_para.start_pktid = pkt_id;
	ctrl_para.end_pktid = pkt_id;
	ctrl_para.pkt_num = 0;
	ctrl_para.dst_pid = PLE_DLE_PORT_ID_PLRLS;
	ctrl_para.dst_qid = PLE_DLE_QUEID_NO_REPORT;
	ret = mac->set_cpuio(rtwdev, &ctrl_para, false);
	if (ret) {
		rtw89_err(rtwdev, "[ERR]PLE DLE enqueue to head\n");
		return -EFAULT;
	}

	return 0;
}

static int band_idle_ck_b(struct rtw89_dev *rtwdev, u8 mac_idx)
{
	int ret;
	u32 reg;
	u8 val;

	ret = rtw89_mac_check_mac_en(rtwdev, mac_idx, RTW89_CMAC_SEL);
	if (ret)
		return ret;

	reg = rtw89_mac_reg_by_idx(rtwdev, R_AX_PTCL_TX_CTN_SEL, mac_idx);

	ret = read_poll_timeout(rtw89_read8, val,
				(val & B_AX_PTCL_TX_ON_STAT) == 0,
				SW_CVR_DUR_US,
				SW_CVR_DUR_US * PTCL_IDLE_POLL_CNT,
				false, rtwdev, reg);
	if (ret)
		return ret;

	return 0;
}

static int band1_enable_ax(struct rtw89_dev *rtwdev)
{
	int ret, i;
	u32 sleep_bak[4] = {0};
	u32 pause_bak[4] = {0};
	u32 tx_en;

	ret = rtw89_chip_stop_sch_tx(rtwdev, 0, &tx_en, RTW89_SCH_TX_SEL_ALL);
	if (ret) {
		rtw89_err(rtwdev, "[ERR]stop sch tx %d\n", ret);
		return ret;
	}

	for (i = 0; i < 4; i++) {
		sleep_bak[i] = rtw89_read32(rtwdev, R_AX_MACID_SLEEP_0 + i * 4);
		pause_bak[i] = rtw89_read32(rtwdev, R_AX_SS_MACID_PAUSE_0 + i * 4);
		rtw89_write32(rtwdev, R_AX_MACID_SLEEP_0 + i * 4, U32_MAX);
		rtw89_write32(rtwdev, R_AX_SS_MACID_PAUSE_0 + i * 4, U32_MAX);
	}

	ret = band_idle_ck_b(rtwdev, 0);
	if (ret) {
		rtw89_err(rtwdev, "[ERR]tx idle poll %d\n", ret);
		return ret;
	}

	ret = rtw89_mac_dle_quota_change(rtwdev, rtwdev->mac.qta_mode, true);
	if (ret) {
		rtw89_err(rtwdev, "[ERR]DLE quota change %d\n", ret);
		return ret;
	}

	for (i = 0; i < 4; i++) {
		rtw89_write32(rtwdev, R_AX_MACID_SLEEP_0 + i * 4, sleep_bak[i]);
		rtw89_write32(rtwdev, R_AX_SS_MACID_PAUSE_0 + i * 4, pause_bak[i]);
	}

	ret = rtw89_chip_resume_sch_tx(rtwdev, 0, tx_en);
	if (ret) {
		rtw89_err(rtwdev, "[ERR]CMAC1 resume sch tx %d\n", ret);
		return ret;
	}

	ret = cmac_func_en_ax(rtwdev, 1, true);
	if (ret) {
		rtw89_err(rtwdev, "[ERR]CMAC1 func en %d\n", ret);
		return ret;
	}

	ret = cmac_init_ax(rtwdev, 1);
	if (ret) {
		rtw89_err(rtwdev, "[ERR]CMAC1 init %d\n", ret);
		return ret;
	}

	rtw89_write32_set(rtwdev, R_AX_SYS_ISO_CTRL_EXTEND,
			  B_AX_R_SYM_FEN_WLBBFUN_1 | B_AX_R_SYM_FEN_WLBBGLB_1);

	return 0;
}

static void rtw89_wdrls_imr_enable(struct rtw89_dev *rtwdev)
{
	const struct rtw89_imr_info *imr = rtwdev->chip->imr_info;

	rtw89_write32_clr(rtwdev, R_AX_WDRLS_ERR_IMR, B_AX_WDRLS_IMR_EN_CLR);
	rtw89_write32_set(rtwdev, R_AX_WDRLS_ERR_IMR, imr->wdrls_imr_set);
}

static void rtw89_wsec_imr_enable(struct rtw89_dev *rtwdev)
{
	const struct rtw89_imr_info *imr = rtwdev->chip->imr_info;

	rtw89_write32_set(rtwdev, imr->wsec_imr_reg, imr->wsec_imr_set);
}

static void rtw89_mpdu_trx_imr_enable(struct rtw89_dev *rtwdev)
{
	enum rtw89_core_chip_id chip_id = rtwdev->chip->chip_id;
	const struct rtw89_imr_info *imr = rtwdev->chip->imr_info;

	rtw89_write32_clr(rtwdev, R_AX_MPDU_TX_ERR_IMR,
			  B_AX_TX_GET_ERRPKTID_INT_EN |
			  B_AX_TX_NXT_ERRPKTID_INT_EN |
			  B_AX_TX_MPDU_SIZE_ZERO_INT_EN |
			  B_AX_TX_OFFSET_ERR_INT_EN |
			  B_AX_TX_HDR3_SIZE_ERR_INT_EN);
	if (chip_id == RTL8852C)
		rtw89_write32_clr(rtwdev, R_AX_MPDU_TX_ERR_IMR,
				  B_AX_TX_ETH_TYPE_ERR_EN |
				  B_AX_TX_LLC_PRE_ERR_EN |
				  B_AX_TX_NW_TYPE_ERR_EN |
				  B_AX_TX_KSRCH_ERR_EN);
	rtw89_write32_set(rtwdev, R_AX_MPDU_TX_ERR_IMR,
			  imr->mpdu_tx_imr_set);

	rtw89_write32_clr(rtwdev, R_AX_MPDU_RX_ERR_IMR,
			  B_AX_GETPKTID_ERR_INT_EN |
			  B_AX_MHDRLEN_ERR_INT_EN |
			  B_AX_RPT_ERR_INT_EN);
	rtw89_write32_set(rtwdev, R_AX_MPDU_RX_ERR_IMR,
			  imr->mpdu_rx_imr_set);
}

static void rtw89_sta_sch_imr_enable(struct rtw89_dev *rtwdev)
{
	const struct rtw89_imr_info *imr = rtwdev->chip->imr_info;

	rtw89_write32_clr(rtwdev, R_AX_STA_SCHEDULER_ERR_IMR,
			  B_AX_SEARCH_HANG_TIMEOUT_INT_EN |
			  B_AX_RPT_HANG_TIMEOUT_INT_EN |
			  B_AX_PLE_B_PKTID_ERR_INT_EN);
	rtw89_write32_set(rtwdev, R_AX_STA_SCHEDULER_ERR_IMR,
			  imr->sta_sch_imr_set);
}

static void rtw89_txpktctl_imr_enable(struct rtw89_dev *rtwdev)
{
	const struct rtw89_imr_info *imr = rtwdev->chip->imr_info;

	rtw89_write32_clr(rtwdev, imr->txpktctl_imr_b0_reg,
			  imr->txpktctl_imr_b0_clr);
	rtw89_write32_set(rtwdev, imr->txpktctl_imr_b0_reg,
			  imr->txpktctl_imr_b0_set);
	rtw89_write32_clr(rtwdev, imr->txpktctl_imr_b1_reg,
			  imr->txpktctl_imr_b1_clr);
	rtw89_write32_set(rtwdev, imr->txpktctl_imr_b1_reg,
			  imr->txpktctl_imr_b1_set);
}

static void rtw89_wde_imr_enable(struct rtw89_dev *rtwdev)
{
	const struct rtw89_imr_info *imr = rtwdev->chip->imr_info;

	rtw89_write32_clr(rtwdev, R_AX_WDE_ERR_IMR, imr->wde_imr_clr);
	rtw89_write32_set(rtwdev, R_AX_WDE_ERR_IMR, imr->wde_imr_set);
}

static void rtw89_ple_imr_enable(struct rtw89_dev *rtwdev)
{
	const struct rtw89_imr_info *imr = rtwdev->chip->imr_info;

	rtw89_write32_clr(rtwdev, R_AX_PLE_ERR_IMR, imr->ple_imr_clr);
	rtw89_write32_set(rtwdev, R_AX_PLE_ERR_IMR, imr->ple_imr_set);
}

static void rtw89_pktin_imr_enable(struct rtw89_dev *rtwdev)
{
	rtw89_write32_set(rtwdev, R_AX_PKTIN_ERR_IMR,
			  B_AX_PKTIN_GETPKTID_ERR_INT_EN);
}

static void rtw89_dispatcher_imr_enable(struct rtw89_dev *rtwdev)
{
	const struct rtw89_imr_info *imr = rtwdev->chip->imr_info;

	rtw89_write32_clr(rtwdev, R_AX_HOST_DISPATCHER_ERR_IMR,
			  imr->host_disp_imr_clr);
	rtw89_write32_set(rtwdev, R_AX_HOST_DISPATCHER_ERR_IMR,
			  imr->host_disp_imr_set);
	rtw89_write32_clr(rtwdev, R_AX_CPU_DISPATCHER_ERR_IMR,
			  imr->cpu_disp_imr_clr);
	rtw89_write32_set(rtwdev, R_AX_CPU_DISPATCHER_ERR_IMR,
			  imr->cpu_disp_imr_set);
	rtw89_write32_clr(rtwdev, R_AX_OTHER_DISPATCHER_ERR_IMR,
			  imr->other_disp_imr_clr);
	rtw89_write32_set(rtwdev, R_AX_OTHER_DISPATCHER_ERR_IMR,
			  imr->other_disp_imr_set);
}

static void rtw89_cpuio_imr_enable(struct rtw89_dev *rtwdev)
{
	rtw89_write32_clr(rtwdev, R_AX_CPUIO_ERR_IMR, B_AX_CPUIO_IMR_CLR);
	rtw89_write32_set(rtwdev, R_AX_CPUIO_ERR_IMR, B_AX_CPUIO_IMR_SET);
}

static void rtw89_bbrpt_imr_enable(struct rtw89_dev *rtwdev)
{
	const struct rtw89_imr_info *imr = rtwdev->chip->imr_info;

	rtw89_write32_set(rtwdev, imr->bbrpt_com_err_imr_reg,
			  B_AX_BBRPT_COM_NULL_PLPKTID_ERR_INT_EN);
	rtw89_write32_clr(rtwdev, imr->bbrpt_chinfo_err_imr_reg,
			  B_AX_BBRPT_CHINFO_IMR_CLR);
	rtw89_write32_set(rtwdev, imr->bbrpt_chinfo_err_imr_reg,
			  imr->bbrpt_err_imr_set);
	rtw89_write32_set(rtwdev, imr->bbrpt_dfs_err_imr_reg,
			  B_AX_BBRPT_DFS_TO_ERR_INT_EN);
	rtw89_write32_set(rtwdev, R_AX_LA_ERRFLAG, B_AX_LA_IMR_DATA_LOSS_ERR);
}

static void rtw89_scheduler_imr_enable(struct rtw89_dev *rtwdev, u8 mac_idx)
{
	u32 reg;

	reg = rtw89_mac_reg_by_idx(rtwdev, R_AX_SCHEDULE_ERR_IMR, mac_idx);
	rtw89_write32_clr(rtwdev, reg, B_AX_SORT_NON_IDLE_ERR_INT_EN |
				       B_AX_FSM_TIMEOUT_ERR_INT_EN);
	rtw89_write32_set(rtwdev, reg, B_AX_FSM_TIMEOUT_ERR_INT_EN);
}

static void rtw89_ptcl_imr_enable(struct rtw89_dev *rtwdev, u8 mac_idx)
{
	const struct rtw89_imr_info *imr = rtwdev->chip->imr_info;
	u32 reg;

	reg = rtw89_mac_reg_by_idx(rtwdev, R_AX_PTCL_IMR0, mac_idx);
	rtw89_write32_clr(rtwdev, reg, imr->ptcl_imr_clr);
	rtw89_write32_set(rtwdev, reg, imr->ptcl_imr_set);
}

static void rtw89_cdma_imr_enable(struct rtw89_dev *rtwdev, u8 mac_idx)
{
	const struct rtw89_imr_info *imr = rtwdev->chip->imr_info;
	enum rtw89_core_chip_id chip_id = rtwdev->chip->chip_id;
	u32 reg;

	reg = rtw89_mac_reg_by_idx(rtwdev, imr->cdma_imr_0_reg, mac_idx);
	rtw89_write32_clr(rtwdev, reg, imr->cdma_imr_0_clr);
	rtw89_write32_set(rtwdev, reg, imr->cdma_imr_0_set);

	if (chip_id == RTL8852C) {
		reg = rtw89_mac_reg_by_idx(rtwdev, imr->cdma_imr_1_reg, mac_idx);
		rtw89_write32_clr(rtwdev, reg, imr->cdma_imr_1_clr);
		rtw89_write32_set(rtwdev, reg, imr->cdma_imr_1_set);
	}
}

static void rtw89_phy_intf_imr_enable(struct rtw89_dev *rtwdev, u8 mac_idx)
{
	const struct rtw89_imr_info *imr = rtwdev->chip->imr_info;
	u32 reg;

	reg = rtw89_mac_reg_by_idx(rtwdev, imr->phy_intf_imr_reg, mac_idx);
	rtw89_write32_clr(rtwdev, reg, imr->phy_intf_imr_clr);
	rtw89_write32_set(rtwdev, reg, imr->phy_intf_imr_set);
}

static void rtw89_rmac_imr_enable(struct rtw89_dev *rtwdev, u8 mac_idx)
{
	const struct rtw89_imr_info *imr = rtwdev->chip->imr_info;
	u32 reg;

	reg = rtw89_mac_reg_by_idx(rtwdev, imr->rmac_imr_reg, mac_idx);
	rtw89_write32_clr(rtwdev, reg, imr->rmac_imr_clr);
	rtw89_write32_set(rtwdev, reg, imr->rmac_imr_set);
}

static void rtw89_tmac_imr_enable(struct rtw89_dev *rtwdev, u8 mac_idx)
{
	const struct rtw89_imr_info *imr = rtwdev->chip->imr_info;
	u32 reg;

	reg = rtw89_mac_reg_by_idx(rtwdev, imr->tmac_imr_reg, mac_idx);
	rtw89_write32_clr(rtwdev, reg, imr->tmac_imr_clr);
	rtw89_write32_set(rtwdev, reg, imr->tmac_imr_set);
}

static int enable_imr_ax(struct rtw89_dev *rtwdev, u8 mac_idx,
			 enum rtw89_mac_hwmod_sel sel)
{
	int ret;

	ret = rtw89_mac_check_mac_en(rtwdev, mac_idx, sel);
	if (ret) {
		rtw89_err(rtwdev, "MAC%d mac_idx%d is not ready\n",
			  sel, mac_idx);
		return ret;
	}

	if (sel == RTW89_DMAC_SEL) {
		rtw89_wdrls_imr_enable(rtwdev);
		rtw89_wsec_imr_enable(rtwdev);
		rtw89_mpdu_trx_imr_enable(rtwdev);
		rtw89_sta_sch_imr_enable(rtwdev);
		rtw89_txpktctl_imr_enable(rtwdev);
		rtw89_wde_imr_enable(rtwdev);
		rtw89_ple_imr_enable(rtwdev);
		rtw89_pktin_imr_enable(rtwdev);
		rtw89_dispatcher_imr_enable(rtwdev);
		rtw89_cpuio_imr_enable(rtwdev);
		rtw89_bbrpt_imr_enable(rtwdev);
	} else if (sel == RTW89_CMAC_SEL) {
		rtw89_scheduler_imr_enable(rtwdev, mac_idx);
		rtw89_ptcl_imr_enable(rtwdev, mac_idx);
		rtw89_cdma_imr_enable(rtwdev, mac_idx);
		rtw89_phy_intf_imr_enable(rtwdev, mac_idx);
		rtw89_rmac_imr_enable(rtwdev, mac_idx);
		rtw89_tmac_imr_enable(rtwdev, mac_idx);
	} else {
		return -EINVAL;
	}

	return 0;
}

static void err_imr_ctrl_ax(struct rtw89_dev *rtwdev, bool en)
{
	rtw89_write32(rtwdev, R_AX_DMAC_ERR_IMR,
		      en ? DMAC_ERR_IMR_EN : DMAC_ERR_IMR_DIS);
	rtw89_write32(rtwdev, R_AX_CMAC_ERR_IMR,
		      en ? CMAC0_ERR_IMR_EN : CMAC0_ERR_IMR_DIS);
	if (!rtw89_is_rtl885xb(rtwdev) && rtwdev->mac.dle_info.c1_rx_qta)
		rtw89_write32(rtwdev, R_AX_CMAC_ERR_IMR_C1,
			      en ? CMAC1_ERR_IMR_EN : CMAC1_ERR_IMR_DIS);
}

static int dbcc_enable_ax(struct rtw89_dev *rtwdev, bool enable)
{
	int ret = 0;

	if (enable) {
		ret = band1_enable_ax(rtwdev);
		if (ret) {
			rtw89_err(rtwdev, "[ERR] band1_enable %d\n", ret);
			return ret;
		}

		ret = enable_imr_ax(rtwdev, RTW89_MAC_1, RTW89_CMAC_SEL);
		if (ret) {
			rtw89_err(rtwdev, "[ERR] enable CMAC1 IMR %d\n", ret);
			return ret;
		}
	} else {
		rtw89_err(rtwdev, "[ERR] disable dbcc is not implemented not\n");
		return -EINVAL;
	}

	return 0;
}

static int set_host_rpr_ax(struct rtw89_dev *rtwdev)
{
	if (rtwdev->hci.type == RTW89_HCI_TYPE_PCIE) {
		rtw89_write32_mask(rtwdev, R_AX_WDRLS_CFG,
				   B_AX_WDRLS_MODE_MASK, RTW89_RPR_MODE_POH);
		rtw89_write32_set(rtwdev, R_AX_RLSRPT0_CFG0,
				  B_AX_RLSRPT0_FLTR_MAP_MASK);
	} else {
		rtw89_write32_mask(rtwdev, R_AX_WDRLS_CFG,
				   B_AX_WDRLS_MODE_MASK, RTW89_RPR_MODE_STF);
		rtw89_write32_clr(rtwdev, R_AX_RLSRPT0_CFG0,
				  B_AX_RLSRPT0_FLTR_MAP_MASK);
	}

	rtw89_write32_mask(rtwdev, R_AX_RLSRPT0_CFG1, B_AX_RLSRPT0_AGGNUM_MASK, 30);
	rtw89_write32_mask(rtwdev, R_AX_RLSRPT0_CFG1, B_AX_RLSRPT0_TO_MASK, 255);

	return 0;
}

static int trx_init_ax(struct rtw89_dev *rtwdev)
{
	enum rtw89_core_chip_id chip_id = rtwdev->chip->chip_id;
	enum rtw89_qta_mode qta_mode = rtwdev->mac.qta_mode;
	int ret;

	ret = dmac_init_ax(rtwdev, 0);
	if (ret) {
		rtw89_err(rtwdev, "[ERR]DMAC init %d\n", ret);
		return ret;
	}

	ret = cmac_init_ax(rtwdev, 0);
	if (ret) {
		rtw89_err(rtwdev, "[ERR]CMAC%d init %d\n", 0, ret);
		return ret;
	}

	if (rtw89_mac_is_qta_dbcc(rtwdev, qta_mode)) {
		ret = dbcc_enable_ax(rtwdev, true);
		if (ret) {
			rtw89_err(rtwdev, "[ERR]dbcc_enable init %d\n", ret);
			return ret;
		}
	}

	ret = enable_imr_ax(rtwdev, RTW89_MAC_0, RTW89_DMAC_SEL);
	if (ret) {
		rtw89_err(rtwdev, "[ERR] enable DMAC IMR %d\n", ret);
		return ret;
	}

	ret = enable_imr_ax(rtwdev, RTW89_MAC_0, RTW89_CMAC_SEL);
	if (ret) {
		rtw89_err(rtwdev, "[ERR] to enable CMAC0 IMR %d\n", ret);
		return ret;
	}

	err_imr_ctrl_ax(rtwdev, true);

	ret = set_host_rpr_ax(rtwdev);
	if (ret) {
		rtw89_err(rtwdev, "[ERR] set host rpr %d\n", ret);
		return ret;
	}

	if (chip_id == RTL8852C)
		rtw89_write32_clr(rtwdev, R_AX_RSP_CHK_SIG,
				  B_AX_RSP_STATIC_RTS_CHK_SERV_BW_EN);

	return 0;
}

static int rtw89_mac_feat_init(struct rtw89_dev *rtwdev)
{
#define BACAM_1024BMP_OCC_ENTRY 4
#define BACAM_MAX_RU_SUPPORT_B0_STA 1
#define BACAM_MAX_RU_SUPPORT_B1_STA 1
	const struct rtw89_chip_info *chip = rtwdev->chip;
	u8 users, offset;

	if (chip->bacam_ver != RTW89_BACAM_V1)
		return 0;

	offset = 0;
	users = BACAM_MAX_RU_SUPPORT_B0_STA;
	rtw89_fw_h2c_init_ba_cam_users(rtwdev, users, offset, RTW89_MAC_0);

	offset += users * BACAM_1024BMP_OCC_ENTRY;
	users = BACAM_MAX_RU_SUPPORT_B1_STA;
	rtw89_fw_h2c_init_ba_cam_users(rtwdev, users, offset, RTW89_MAC_1);

	return 0;
}

static void rtw89_disable_fw_watchdog(struct rtw89_dev *rtwdev)
{
	u32 val32;

	if (rtw89_is_rtl885xb(rtwdev)) {
		rtw89_write32_clr(rtwdev, R_AX_PLATFORM_ENABLE, B_AX_APB_WRAP_EN);
		rtw89_write32_set(rtwdev, R_AX_PLATFORM_ENABLE, B_AX_APB_WRAP_EN);
		return;
	}

	rtw89_mac_mem_write(rtwdev, R_AX_WDT_CTRL,
			    WDT_CTRL_ALL_DIS, RTW89_MAC_MEM_CPU_LOCAL);

	val32 = rtw89_mac_mem_read(rtwdev, R_AX_WDT_STATUS, RTW89_MAC_MEM_CPU_LOCAL);
	val32 |= B_AX_FS_WDT_INT;
	val32 &= ~B_AX_FS_WDT_INT_MSK;
	rtw89_mac_mem_write(rtwdev, R_AX_WDT_STATUS, val32, RTW89_MAC_MEM_CPU_LOCAL);
}

static void rtw89_mac_disable_cpu_ax(struct rtw89_dev *rtwdev)
{
	clear_bit(RTW89_FLAG_FW_RDY, rtwdev->flags);

	rtw89_write32_clr(rtwdev, R_AX_PLATFORM_ENABLE, B_AX_WCPU_EN);
	rtw89_write32_clr(rtwdev, R_AX_WCPU_FW_CTRL, B_AX_WCPU_FWDL_EN |
			  B_AX_H2C_PATH_RDY | B_AX_FWDL_PATH_RDY);
	rtw89_write32_clr(rtwdev, R_AX_SYS_CLK_CTRL, B_AX_CPU_CLK_EN);

	rtw89_disable_fw_watchdog(rtwdev);

	rtw89_write32_clr(rtwdev, R_AX_PLATFORM_ENABLE, B_AX_PLATFORM_EN);
	rtw89_write32_set(rtwdev, R_AX_PLATFORM_ENABLE, B_AX_PLATFORM_EN);
}

static int rtw89_mac_enable_cpu_ax(struct rtw89_dev *rtwdev, u8 boot_reason,
				   bool dlfw, bool include_bb)
{
	u32 val;
	int ret;

	if (rtw89_read32(rtwdev, R_AX_PLATFORM_ENABLE) & B_AX_WCPU_EN)
		return -EFAULT;

	rtw89_write32(rtwdev, R_AX_UDM1, 0);
	rtw89_write32(rtwdev, R_AX_UDM2, 0);
	rtw89_write32(rtwdev, R_AX_HALT_H2C_CTRL, 0);
	rtw89_write32(rtwdev, R_AX_HALT_C2H_CTRL, 0);
	rtw89_write32(rtwdev, R_AX_HALT_H2C, 0);
	rtw89_write32(rtwdev, R_AX_HALT_C2H, 0);

	rtw89_write32_set(rtwdev, R_AX_SYS_CLK_CTRL, B_AX_CPU_CLK_EN);

	val = rtw89_read32(rtwdev, R_AX_WCPU_FW_CTRL);
	val &= ~(B_AX_WCPU_FWDL_EN | B_AX_H2C_PATH_RDY | B_AX_FWDL_PATH_RDY);
	val = u32_replace_bits(val, RTW89_FWDL_INITIAL_STATE,
			       B_AX_WCPU_FWDL_STS_MASK);

	if (dlfw)
		val |= B_AX_WCPU_FWDL_EN;

	rtw89_write32(rtwdev, R_AX_WCPU_FW_CTRL, val);

	if (rtw89_is_rtl885xb(rtwdev))
		rtw89_write32_mask(rtwdev, R_AX_SEC_CTRL,
				   B_AX_SEC_IDMEM_SIZE_CONFIG_MASK, 0x2);

	rtw89_write16_mask(rtwdev, R_AX_BOOT_REASON, B_AX_BOOT_REASON_MASK,
			   boot_reason);
	rtw89_write32_set(rtwdev, R_AX_PLATFORM_ENABLE, B_AX_WCPU_EN);

	if (!dlfw) {
		mdelay(5);

		ret = rtw89_fw_check_rdy(rtwdev, RTW89_FWDL_CHECK_FREERTOS_DONE);
		if (ret)
			return ret;
	}

	return 0;
}

static void rtw89_mac_hci_func_en_ax(struct rtw89_dev *rtwdev)
{
	enum rtw89_core_chip_id chip_id = rtwdev->chip->chip_id;
	u32 val;

	if (chip_id == RTL8852C)
		val = B_AX_MAC_FUNC_EN | B_AX_DMAC_FUNC_EN | B_AX_DISPATCHER_EN |
		      B_AX_PKT_BUF_EN | B_AX_H_AXIDMA_EN;
	else
		val = B_AX_MAC_FUNC_EN | B_AX_DMAC_FUNC_EN | B_AX_DISPATCHER_EN |
		      B_AX_PKT_BUF_EN;
	rtw89_write32(rtwdev, R_AX_DMAC_FUNC_EN, val);
}

static void rtw89_mac_dmac_func_pre_en_ax(struct rtw89_dev *rtwdev)
{
	enum rtw89_core_chip_id chip_id = rtwdev->chip->chip_id;
	u32 val;

	if (chip_id == RTL8851B || chip_id == RTL8852BT)
		val = B_AX_DISPATCHER_CLK_EN | B_AX_AXIDMA_CLK_EN;
	else
		val = B_AX_DISPATCHER_CLK_EN;
	rtw89_write32(rtwdev, R_AX_DMAC_CLK_EN, val);

	if (chip_id != RTL8852C)
		return;

	val = rtw89_read32(rtwdev, R_AX_HAXI_INIT_CFG1);
	val &= ~(B_AX_DMA_MODE_MASK | B_AX_STOP_AXI_MST);
	val |= FIELD_PREP(B_AX_DMA_MODE_MASK, DMA_MOD_PCIE_1B) |
	       B_AX_TXHCI_EN_V1 | B_AX_RXHCI_EN_V1;
	rtw89_write32(rtwdev, R_AX_HAXI_INIT_CFG1, val);

	rtw89_write32_clr(rtwdev, R_AX_HAXI_DMA_STOP1,
			  B_AX_STOP_ACH0 | B_AX_STOP_ACH1 | B_AX_STOP_ACH3 |
			  B_AX_STOP_ACH4 | B_AX_STOP_ACH5 | B_AX_STOP_ACH6 |
			  B_AX_STOP_ACH7 | B_AX_STOP_CH8 | B_AX_STOP_CH9 |
			  B_AX_STOP_CH12 | B_AX_STOP_ACH2);
	rtw89_write32_clr(rtwdev, R_AX_HAXI_DMA_STOP2, B_AX_STOP_CH10 | B_AX_STOP_CH11);
	rtw89_write32_set(rtwdev, R_AX_PLATFORM_ENABLE, B_AX_AXIDMA_EN);
}

static int rtw89_mac_dmac_pre_init(struct rtw89_dev *rtwdev)
{
	const struct rtw89_mac_gen_def *mac = rtwdev->chip->mac_def;
	int ret;

	mac->hci_func_en(rtwdev);
	mac->dmac_func_pre_en(rtwdev);

	ret = rtw89_mac_dle_init(rtwdev, RTW89_QTA_DLFW, rtwdev->mac.qta_mode);
	if (ret) {
		rtw89_err(rtwdev, "[ERR]DLE pre init %d\n", ret);
		return ret;
	}

	ret = rtw89_mac_hfc_init(rtwdev, true, false, true);
	if (ret) {
		rtw89_err(rtwdev, "[ERR]HCI FC pre init %d\n", ret);
		return ret;
	}

	return ret;
}

int rtw89_mac_enable_bb_rf(struct rtw89_dev *rtwdev)
{
	rtw89_write8_set(rtwdev, R_AX_SYS_FUNC_EN,
			 B_AX_FEN_BBRSTB | B_AX_FEN_BB_GLB_RSTN);
	rtw89_write32_set(rtwdev, R_AX_WLRF_CTRL,
			  B_AX_WLRF1_CTRL_7 | B_AX_WLRF1_CTRL_1 |
			  B_AX_WLRF_CTRL_7 | B_AX_WLRF_CTRL_1);
	rtw89_write8_set(rtwdev, R_AX_PHYREG_SET, PHYREG_SET_ALL_CYCLE);

	return 0;
}
EXPORT_SYMBOL(rtw89_mac_enable_bb_rf);

int rtw89_mac_disable_bb_rf(struct rtw89_dev *rtwdev)
{
	rtw89_write8_clr(rtwdev, R_AX_SYS_FUNC_EN,
			 B_AX_FEN_BBRSTB | B_AX_FEN_BB_GLB_RSTN);
	rtw89_write32_clr(rtwdev, R_AX_WLRF_CTRL,
			  B_AX_WLRF1_CTRL_7 | B_AX_WLRF1_CTRL_1 |
			  B_AX_WLRF_CTRL_7 | B_AX_WLRF_CTRL_1);
	rtw89_write8_clr(rtwdev, R_AX_PHYREG_SET, PHYREG_SET_ALL_CYCLE);

	return 0;
}
EXPORT_SYMBOL(rtw89_mac_disable_bb_rf);

int rtw89_mac_partial_init(struct rtw89_dev *rtwdev, bool include_bb)
{
	int ret;

	ret = rtw89_mac_power_switch(rtwdev, true);
	if (ret) {
		rtw89_mac_power_switch(rtwdev, false);
		ret = rtw89_mac_power_switch(rtwdev, true);
		if (ret)
			return ret;
	}

	rtw89_mac_ctrl_hci_dma_trx(rtwdev, true);

	if (include_bb) {
		rtw89_chip_bb_preinit(rtwdev, RTW89_PHY_0);
		if (rtwdev->dbcc_en)
			rtw89_chip_bb_preinit(rtwdev, RTW89_PHY_1);
	}

	ret = rtw89_mac_dmac_pre_init(rtwdev);
	if (ret)
		return ret;

	if (rtwdev->hci.ops->mac_pre_init) {
		ret = rtwdev->hci.ops->mac_pre_init(rtwdev);
		if (ret)
			return ret;
	}

	ret = rtw89_fw_download(rtwdev, RTW89_FW_NORMAL, include_bb);
	if (ret)
		return ret;

	return 0;
}

int rtw89_mac_init(struct rtw89_dev *rtwdev)
{
	const struct rtw89_mac_gen_def *mac = rtwdev->chip->mac_def;
	const struct rtw89_chip_info *chip = rtwdev->chip;
	bool include_bb = !!chip->bbmcu_nr;
	int ret;

	ret = rtw89_mac_partial_init(rtwdev, include_bb);
	if (ret)
		goto fail;

	ret = rtw89_chip_enable_bb_rf(rtwdev);
	if (ret)
		goto fail;

	ret = mac->sys_init(rtwdev);
	if (ret)
		goto fail;

	ret = mac->trx_init(rtwdev);
	if (ret)
		goto fail;

	ret = rtw89_mac_feat_init(rtwdev);
	if (ret)
		goto fail;

	if (rtwdev->hci.ops->mac_post_init) {
		ret = rtwdev->hci.ops->mac_post_init(rtwdev);
		if (ret)
			goto fail;
	}

	rtw89_fw_send_all_early_h2c(rtwdev);
	rtw89_fw_h2c_set_ofld_cfg(rtwdev);

	return ret;
fail:
	rtw89_mac_power_switch(rtwdev, false);

	return ret;
}

static void rtw89_mac_dmac_tbl_init(struct rtw89_dev *rtwdev, u8 macid)
{
	struct rtw89_fw_secure *sec = &rtwdev->fw.sec;
	u8 i;

	if (rtwdev->chip->chip_gen != RTW89_CHIP_AX || sec->secure_boot)
		return;

	for (i = 0; i < 4; i++) {
		rtw89_write32(rtwdev, R_AX_FILTER_MODEL_ADDR,
			      DMAC_TBL_BASE_ADDR + (macid << 4) + (i << 2));
		rtw89_write32(rtwdev, R_AX_INDIR_ACCESS_ENTRY, 0);
	}
}

static void rtw89_mac_cmac_tbl_init(struct rtw89_dev *rtwdev, u8 macid)
{
	struct rtw89_fw_secure *sec = &rtwdev->fw.sec;

	if (rtwdev->chip->chip_gen != RTW89_CHIP_AX || sec->secure_boot)
		return;

	rtw89_write32(rtwdev, R_AX_FILTER_MODEL_ADDR,
		      CMAC_TBL_BASE_ADDR + macid * CCTL_INFO_SIZE);
	rtw89_write32(rtwdev, R_AX_INDIR_ACCESS_ENTRY, 0x4);
	rtw89_write32(rtwdev, R_AX_INDIR_ACCESS_ENTRY + 4, 0x400A0004);
	rtw89_write32(rtwdev, R_AX_INDIR_ACCESS_ENTRY + 8, 0);
	rtw89_write32(rtwdev, R_AX_INDIR_ACCESS_ENTRY + 12, 0);
	rtw89_write32(rtwdev, R_AX_INDIR_ACCESS_ENTRY + 16, 0);
	rtw89_write32(rtwdev, R_AX_INDIR_ACCESS_ENTRY + 20, 0xE43000B);
	rtw89_write32(rtwdev, R_AX_INDIR_ACCESS_ENTRY + 24, 0);
	rtw89_write32(rtwdev, R_AX_INDIR_ACCESS_ENTRY + 28, 0xB8109);
}

int rtw89_mac_set_macid_pause(struct rtw89_dev *rtwdev, u8 macid, bool pause)
{
	u8 sh =  FIELD_GET(GENMASK(4, 0), macid);
	u8 grp = macid >> 5;
	int ret;

	/* If this is called by change_interface() in the case of P2P, it could
	 * be power-off, so ignore this operation.
	 */
	if (test_bit(RTW89_FLAG_CHANGING_INTERFACE, rtwdev->flags) &&
	    !test_bit(RTW89_FLAG_POWERON, rtwdev->flags))
		return 0;

	ret = rtw89_mac_check_mac_en(rtwdev, RTW89_MAC_0, RTW89_CMAC_SEL);
	if (ret)
		return ret;

	rtw89_fw_h2c_macid_pause(rtwdev, sh, grp, pause);

	return 0;
}

static const struct rtw89_port_reg rtw89_port_base_ax = {
	.port_cfg = R_AX_PORT_CFG_P0,
	.tbtt_prohib = R_AX_TBTT_PROHIB_P0,
	.bcn_area = R_AX_BCN_AREA_P0,
	.bcn_early = R_AX_BCNERLYINT_CFG_P0,
	.tbtt_early = R_AX_TBTTERLYINT_CFG_P0,
	.tbtt_agg = R_AX_TBTT_AGG_P0,
	.bcn_space = R_AX_BCN_SPACE_CFG_P0,
	.bcn_forcetx = R_AX_BCN_FORCETX_P0,
	.bcn_err_cnt = R_AX_BCN_ERR_CNT_P0,
	.bcn_err_flag = R_AX_BCN_ERR_FLAG_P0,
	.dtim_ctrl = R_AX_DTIM_CTRL_P0,
	.tbtt_shift = R_AX_TBTT_SHIFT_P0,
	.bcn_cnt_tmr = R_AX_BCN_CNT_TMR_P0,
	.tsftr_l = R_AX_TSFTR_LOW_P0,
	.tsftr_h = R_AX_TSFTR_HIGH_P0,
	.md_tsft = R_AX_MD_TSFT_STMP_CTL,
	.bss_color = R_AX_PTCL_BSS_COLOR_0,
	.mbssid = R_AX_MBSSID_CTRL,
	.mbssid_drop = R_AX_MBSSID_DROP_0,
	.tsf_sync = R_AX_PORT0_TSF_SYNC,
	.ptcl_dbg = R_AX_PTCL_DBG,
	.ptcl_dbg_info = R_AX_PTCL_DBG_INFO,
	.bcn_drop_all = R_AX_BCN_DROP_ALL0,
	.hiq_win = {R_AX_P0MB_HGQ_WINDOW_CFG_0, R_AX_PORT_HGQ_WINDOW_CFG,
		    R_AX_PORT_HGQ_WINDOW_CFG + 1, R_AX_PORT_HGQ_WINDOW_CFG + 2,
		    R_AX_PORT_HGQ_WINDOW_CFG + 3},
};

static void rtw89_mac_check_packet_ctrl(struct rtw89_dev *rtwdev,
					struct rtw89_vif_link *rtwvif_link, u8 type)
{
	const struct rtw89_mac_gen_def *mac = rtwdev->chip->mac_def;
	const struct rtw89_port_reg *p = mac->port_base;
	u8 mask = B_AX_PTCL_DBG_INFO_MASK_BY_PORT(rtwvif_link->port);
	u32 reg_info, reg_ctrl;
	u32 val;
	int ret;

	reg_info = rtw89_mac_reg_by_idx(rtwdev, p->ptcl_dbg_info, rtwvif_link->mac_idx);
	reg_ctrl = rtw89_mac_reg_by_idx(rtwdev, p->ptcl_dbg, rtwvif_link->mac_idx);

	rtw89_write32_mask(rtwdev, reg_ctrl, B_AX_PTCL_DBG_SEL_MASK, type);
	rtw89_write32_set(rtwdev, reg_ctrl, B_AX_PTCL_DBG_EN);
	fsleep(100);

	ret = read_poll_timeout(rtw89_read32_mask, val, val == 0, 1000, 100000,
				true, rtwdev, reg_info, mask);
	if (ret)
		rtw89_warn(rtwdev, "Polling beacon packet empty fail\n");
}

static void rtw89_mac_bcn_drop(struct rtw89_dev *rtwdev,
			       struct rtw89_vif_link *rtwvif_link)
{
	const struct rtw89_mac_gen_def *mac = rtwdev->chip->mac_def;
	const struct rtw89_port_reg *p = mac->port_base;

	rtw89_write32_set(rtwdev, p->bcn_drop_all, BIT(rtwvif_link->port));
	rtw89_write32_port_mask(rtwdev, rtwvif_link, p->tbtt_prohib, B_AX_TBTT_SETUP_MASK,
				1);
	rtw89_write32_port_mask(rtwdev, rtwvif_link, p->bcn_area, B_AX_BCN_MSK_AREA_MASK,
				0);
	rtw89_write32_port_mask(rtwdev, rtwvif_link, p->tbtt_prohib, B_AX_TBTT_HOLD_MASK,
				0);
	rtw89_write32_port_mask(rtwdev, rtwvif_link, p->bcn_early, B_AX_BCNERLY_MASK, 2);
	rtw89_write16_port_mask(rtwdev, rtwvif_link, p->tbtt_early,
				B_AX_TBTTERLY_MASK, 1);
	rtw89_write32_port_mask(rtwdev, rtwvif_link, p->bcn_space,
				B_AX_BCN_SPACE_MASK, 1);
	rtw89_write32_port_set(rtwdev, rtwvif_link, p->port_cfg, B_AX_BCNTX_EN);

	rtw89_mac_check_packet_ctrl(rtwdev, rtwvif_link, AX_PTCL_DBG_BCNQ_NUM0);
	if (rtwvif_link->port == RTW89_PORT_0)
		rtw89_mac_check_packet_ctrl(rtwdev, rtwvif_link, AX_PTCL_DBG_BCNQ_NUM1);

	rtw89_write32_clr(rtwdev, p->bcn_drop_all, BIT(rtwvif_link->port));
	rtw89_write32_port_clr(rtwdev, rtwvif_link, p->port_cfg, B_AX_TBTT_PROHIB_EN);
	fsleep(2000);
}

#define BCN_INTERVAL 100
#define BCN_ERLY_DEF 160
#define BCN_SETUP_DEF 2
#define BCN_HOLD_DEF 200
#define BCN_MASK_DEF 0
#define TBTT_ERLY_DEF 5
#define BCN_SET_UNIT 32
#define BCN_ERLY_SET_DLY (10 * 2)

static void rtw89_mac_port_cfg_func_sw(struct rtw89_dev *rtwdev,
				       struct rtw89_vif_link *rtwvif_link)
{
	const struct rtw89_mac_gen_def *mac = rtwdev->chip->mac_def;
	const struct rtw89_port_reg *p = mac->port_base;
	const struct rtw89_chip_info *chip = rtwdev->chip;
	struct ieee80211_bss_conf *bss_conf;
	bool need_backup = false;
	u32 backup_val;
	u16 beacon_int;

	if (!rtw89_read32_port_mask(rtwdev, rtwvif_link, p->port_cfg, B_AX_PORT_FUNC_EN))
		return;

	if (chip->chip_id == RTL8852A && rtwvif_link->port != RTW89_PORT_0) {
		need_backup = true;
		backup_val = rtw89_read32_port(rtwdev, rtwvif_link, p->tbtt_prohib);
	}

	if (rtwvif_link->net_type == RTW89_NET_TYPE_AP_MODE)
		rtw89_mac_bcn_drop(rtwdev, rtwvif_link);

	if (chip->chip_id == RTL8852A) {
		rtw89_write32_port_clr(rtwdev, rtwvif_link, p->tbtt_prohib,
				       B_AX_TBTT_SETUP_MASK);
		rtw89_write32_port_mask(rtwdev, rtwvif_link, p->tbtt_prohib,
					B_AX_TBTT_HOLD_MASK, 1);
		rtw89_write16_port_clr(rtwdev, rtwvif_link, p->tbtt_early,
				       B_AX_TBTTERLY_MASK);
		rtw89_write16_port_clr(rtwdev, rtwvif_link, p->bcn_early,
				       B_AX_BCNERLY_MASK);
	}

	rcu_read_lock();

	bss_conf = rtw89_vif_rcu_dereference_link(rtwvif_link, true);
	beacon_int = bss_conf->beacon_int;

	rcu_read_unlock();

	msleep(beacon_int + 1);
	rtw89_write32_port_clr(rtwdev, rtwvif_link, p->port_cfg, B_AX_PORT_FUNC_EN |
							    B_AX_BRK_SETUP);
	rtw89_write32_port_set(rtwdev, rtwvif_link, p->port_cfg, B_AX_TSFTR_RST);
	rtw89_write32_port(rtwdev, rtwvif_link, p->bcn_cnt_tmr, 0);

	if (need_backup)
		rtw89_write32_port(rtwdev, rtwvif_link, p->tbtt_prohib, backup_val);
}

static void rtw89_mac_port_cfg_tx_rpt(struct rtw89_dev *rtwdev,
				      struct rtw89_vif_link *rtwvif_link, bool en)
{
	const struct rtw89_mac_gen_def *mac = rtwdev->chip->mac_def;
	const struct rtw89_port_reg *p = mac->port_base;

	if (en)
		rtw89_write32_port_set(rtwdev, rtwvif_link, p->port_cfg,
				       B_AX_TXBCN_RPT_EN);
	else
		rtw89_write32_port_clr(rtwdev, rtwvif_link, p->port_cfg,
				       B_AX_TXBCN_RPT_EN);
}

static void rtw89_mac_port_cfg_rx_rpt(struct rtw89_dev *rtwdev,
				      struct rtw89_vif_link *rtwvif_link, bool en)
{
	const struct rtw89_mac_gen_def *mac = rtwdev->chip->mac_def;
	const struct rtw89_port_reg *p = mac->port_base;

	if (en)
		rtw89_write32_port_set(rtwdev, rtwvif_link, p->port_cfg,
				       B_AX_RXBCN_RPT_EN);
	else
		rtw89_write32_port_clr(rtwdev, rtwvif_link, p->port_cfg,
				       B_AX_RXBCN_RPT_EN);
}

static void rtw89_mac_port_cfg_net_type(struct rtw89_dev *rtwdev,
					struct rtw89_vif_link *rtwvif_link)
{
	const struct rtw89_mac_gen_def *mac = rtwdev->chip->mac_def;
	const struct rtw89_port_reg *p = mac->port_base;

	rtw89_write32_port_mask(rtwdev, rtwvif_link, p->port_cfg, B_AX_NET_TYPE_MASK,
				rtwvif_link->net_type);
}

static void rtw89_mac_port_cfg_bcn_prct(struct rtw89_dev *rtwdev,
					struct rtw89_vif_link *rtwvif_link)
{
	const struct rtw89_mac_gen_def *mac = rtwdev->chip->mac_def;
	const struct rtw89_port_reg *p = mac->port_base;
	bool en = rtwvif_link->net_type != RTW89_NET_TYPE_NO_LINK;
	u32 bits = B_AX_TBTT_PROHIB_EN | B_AX_BRK_SETUP;

	if (en)
		rtw89_write32_port_set(rtwdev, rtwvif_link, p->port_cfg, bits);
	else
		rtw89_write32_port_clr(rtwdev, rtwvif_link, p->port_cfg, bits);
}

static void rtw89_mac_port_cfg_rx_sw(struct rtw89_dev *rtwdev,
				     struct rtw89_vif_link *rtwvif_link)
{
	const struct rtw89_mac_gen_def *mac = rtwdev->chip->mac_def;
	const struct rtw89_port_reg *p = mac->port_base;
	bool en = rtwvif_link->net_type == RTW89_NET_TYPE_INFRA ||
		  rtwvif_link->net_type == RTW89_NET_TYPE_AD_HOC;
	u32 bit = B_AX_RX_BSSID_FIT_EN;

	if (en)
		rtw89_write32_port_set(rtwdev, rtwvif_link, p->port_cfg, bit);
	else
		rtw89_write32_port_clr(rtwdev, rtwvif_link, p->port_cfg, bit);
}

void rtw89_mac_port_cfg_rx_sync(struct rtw89_dev *rtwdev,
				struct rtw89_vif_link *rtwvif_link, bool en)
{
	const struct rtw89_mac_gen_def *mac = rtwdev->chip->mac_def;
	const struct rtw89_port_reg *p = mac->port_base;

	if (en)
		rtw89_write32_port_set(rtwdev, rtwvif_link, p->port_cfg, B_AX_TSF_UDT_EN);
	else
		rtw89_write32_port_clr(rtwdev, rtwvif_link, p->port_cfg, B_AX_TSF_UDT_EN);
}

static void rtw89_mac_port_cfg_rx_sync_by_nettype(struct rtw89_dev *rtwdev,
						  struct rtw89_vif_link *rtwvif_link)
{
	bool en = rtwvif_link->net_type == RTW89_NET_TYPE_INFRA ||
		  rtwvif_link->net_type == RTW89_NET_TYPE_AD_HOC;

	rtw89_mac_port_cfg_rx_sync(rtwdev, rtwvif_link, en);
}

static void rtw89_mac_port_cfg_tx_sw(struct rtw89_dev *rtwdev,
				     struct rtw89_vif_link *rtwvif_link, bool en)
{
	const struct rtw89_mac_gen_def *mac = rtwdev->chip->mac_def;
	const struct rtw89_port_reg *p = mac->port_base;

	if (en)
		rtw89_write32_port_set(rtwdev, rtwvif_link, p->port_cfg, B_AX_BCNTX_EN);
	else
		rtw89_write32_port_clr(rtwdev, rtwvif_link, p->port_cfg, B_AX_BCNTX_EN);
}

static void rtw89_mac_port_cfg_tx_sw_by_nettype(struct rtw89_dev *rtwdev,
						struct rtw89_vif_link *rtwvif_link)
{
	bool en = rtwvif_link->net_type == RTW89_NET_TYPE_AP_MODE ||
		  rtwvif_link->net_type == RTW89_NET_TYPE_AD_HOC;

	rtw89_mac_port_cfg_tx_sw(rtwdev, rtwvif_link, en);
}

void rtw89_mac_enable_beacon_for_ap_vifs(struct rtw89_dev *rtwdev, bool en)
{
	struct rtw89_vif_link *rtwvif_link;
	struct rtw89_vif *rtwvif;
	unsigned int link_id;

	rtw89_for_each_rtwvif(rtwdev, rtwvif)
		rtw89_vif_for_each_link(rtwvif, rtwvif_link, link_id)
			if (rtwvif_link->net_type == RTW89_NET_TYPE_AP_MODE)
				rtw89_mac_port_cfg_tx_sw(rtwdev, rtwvif_link, en);
}

static void rtw89_mac_port_cfg_bcn_intv(struct rtw89_dev *rtwdev,
					struct rtw89_vif_link *rtwvif_link)
{
	const struct rtw89_mac_gen_def *mac = rtwdev->chip->mac_def;
	const struct rtw89_port_reg *p = mac->port_base;
	struct ieee80211_bss_conf *bss_conf;
	u16 bcn_int;

	rcu_read_lock();

	bss_conf = rtw89_vif_rcu_dereference_link(rtwvif_link, true);
	if (bss_conf->beacon_int)
		bcn_int = bss_conf->beacon_int;
	else
		bcn_int = BCN_INTERVAL;
<<<<<<< HEAD

	rcu_read_unlock();

=======

	rcu_read_unlock();

>>>>>>> fcc79e17
	rtw89_write32_port_mask(rtwdev, rtwvif_link, p->bcn_space, B_AX_BCN_SPACE_MASK,
				bcn_int);
}

static void rtw89_mac_port_cfg_hiq_win(struct rtw89_dev *rtwdev,
				       struct rtw89_vif_link *rtwvif_link)
{
	u8 win = rtwvif_link->net_type == RTW89_NET_TYPE_AP_MODE ? 16 : 0;
	const struct rtw89_mac_gen_def *mac = rtwdev->chip->mac_def;
	const struct rtw89_port_reg *p = mac->port_base;
	u8 port = rtwvif_link->port;
	u32 reg;

	reg = rtw89_mac_reg_by_idx(rtwdev, p->hiq_win[port], rtwvif_link->mac_idx);
	rtw89_write8(rtwdev, reg, win);
}

static void rtw89_mac_port_cfg_hiq_dtim(struct rtw89_dev *rtwdev,
					struct rtw89_vif_link *rtwvif_link)
{
	const struct rtw89_mac_gen_def *mac = rtwdev->chip->mac_def;
	const struct rtw89_port_reg *p = mac->port_base;
	struct ieee80211_bss_conf *bss_conf;
	u8 dtim_period;
	u32 addr;

	rcu_read_lock();

	bss_conf = rtw89_vif_rcu_dereference_link(rtwvif_link, true);
	dtim_period = bss_conf->dtim_period;

	rcu_read_unlock();

	addr = rtw89_mac_reg_by_idx(rtwdev, p->md_tsft, rtwvif_link->mac_idx);
	rtw89_write8_set(rtwdev, addr, B_AX_UPD_HGQMD | B_AX_UPD_TIMIE);

	rtw89_write16_port_mask(rtwdev, rtwvif_link, p->dtim_ctrl, B_AX_DTIM_NUM_MASK,
				dtim_period);
}

static void rtw89_mac_port_cfg_bcn_setup_time(struct rtw89_dev *rtwdev,
					      struct rtw89_vif_link *rtwvif_link)
{
	const struct rtw89_mac_gen_def *mac = rtwdev->chip->mac_def;
	const struct rtw89_port_reg *p = mac->port_base;

	rtw89_write32_port_mask(rtwdev, rtwvif_link, p->tbtt_prohib,
				B_AX_TBTT_SETUP_MASK, BCN_SETUP_DEF);
}

static void rtw89_mac_port_cfg_bcn_hold_time(struct rtw89_dev *rtwdev,
					     struct rtw89_vif_link *rtwvif_link)
{
	const struct rtw89_mac_gen_def *mac = rtwdev->chip->mac_def;
	const struct rtw89_port_reg *p = mac->port_base;

	rtw89_write32_port_mask(rtwdev, rtwvif_link, p->tbtt_prohib,
				B_AX_TBTT_HOLD_MASK, BCN_HOLD_DEF);
}

static void rtw89_mac_port_cfg_bcn_mask_area(struct rtw89_dev *rtwdev,
					     struct rtw89_vif_link *rtwvif_link)
{
	const struct rtw89_mac_gen_def *mac = rtwdev->chip->mac_def;
	const struct rtw89_port_reg *p = mac->port_base;

	rtw89_write32_port_mask(rtwdev, rtwvif_link, p->bcn_area,
				B_AX_BCN_MSK_AREA_MASK, BCN_MASK_DEF);
}

static void rtw89_mac_port_cfg_tbtt_early(struct rtw89_dev *rtwdev,
					  struct rtw89_vif_link *rtwvif_link)
{
	const struct rtw89_mac_gen_def *mac = rtwdev->chip->mac_def;
	const struct rtw89_port_reg *p = mac->port_base;

	rtw89_write16_port_mask(rtwdev, rtwvif_link, p->tbtt_early,
				B_AX_TBTTERLY_MASK, TBTT_ERLY_DEF);
}

static void rtw89_mac_port_cfg_bss_color(struct rtw89_dev *rtwdev,
					 struct rtw89_vif_link *rtwvif_link)
{
	const struct rtw89_mac_gen_def *mac = rtwdev->chip->mac_def;
	const struct rtw89_port_reg *p = mac->port_base;
	static const u32 masks[RTW89_PORT_NUM] = {
		B_AX_BSS_COLOB_AX_PORT_0_MASK, B_AX_BSS_COLOB_AX_PORT_1_MASK,
		B_AX_BSS_COLOB_AX_PORT_2_MASK, B_AX_BSS_COLOB_AX_PORT_3_MASK,
		B_AX_BSS_COLOB_AX_PORT_4_MASK,
	};
	struct ieee80211_bss_conf *bss_conf;
	u8 port = rtwvif_link->port;
	u32 reg_base;
	u32 reg;
	u8 bss_color;

	rcu_read_lock();

	bss_conf = rtw89_vif_rcu_dereference_link(rtwvif_link, true);
	bss_color = bss_conf->he_bss_color.color;

	rcu_read_unlock();

	reg_base = port >= 4 ? p->bss_color + 4 : p->bss_color;
	reg = rtw89_mac_reg_by_idx(rtwdev, reg_base, rtwvif_link->mac_idx);
	rtw89_write32_mask(rtwdev, reg, masks[port], bss_color);
}

static void rtw89_mac_port_cfg_mbssid(struct rtw89_dev *rtwdev,
				      struct rtw89_vif_link *rtwvif_link)
{
	const struct rtw89_mac_gen_def *mac = rtwdev->chip->mac_def;
	const struct rtw89_port_reg *p = mac->port_base;
	u8 port = rtwvif_link->port;
	u32 reg;

	if (rtwvif_link->net_type == RTW89_NET_TYPE_AP_MODE)
		return;

	if (port == 0) {
		reg = rtw89_mac_reg_by_idx(rtwdev, p->mbssid, rtwvif_link->mac_idx);
		rtw89_write32_clr(rtwdev, reg, B_AX_P0MB_ALL_MASK);
	}
}

static void rtw89_mac_port_cfg_hiq_drop(struct rtw89_dev *rtwdev,
					struct rtw89_vif_link *rtwvif_link)
{
	const struct rtw89_mac_gen_def *mac = rtwdev->chip->mac_def;
	const struct rtw89_port_reg *p = mac->port_base;
	u8 port = rtwvif_link->port;
	u32 reg;
	u32 val;

	reg = rtw89_mac_reg_by_idx(rtwdev, p->mbssid_drop, rtwvif_link->mac_idx);
	val = rtw89_read32(rtwdev, reg);
	val &= ~FIELD_PREP(B_AX_PORT_DROP_4_0_MASK, BIT(port));
	if (port == 0)
		val &= ~BIT(0);
	rtw89_write32(rtwdev, reg, val);
}

static void rtw89_mac_port_cfg_func_en(struct rtw89_dev *rtwdev,
				       struct rtw89_vif_link *rtwvif_link, bool enable)
{
	const struct rtw89_mac_gen_def *mac = rtwdev->chip->mac_def;
	const struct rtw89_port_reg *p = mac->port_base;

	if (enable)
		rtw89_write32_port_set(rtwdev, rtwvif_link, p->port_cfg,
				       B_AX_PORT_FUNC_EN);
	else
		rtw89_write32_port_clr(rtwdev, rtwvif_link, p->port_cfg,
				       B_AX_PORT_FUNC_EN);
}

static void rtw89_mac_port_cfg_bcn_early(struct rtw89_dev *rtwdev,
					 struct rtw89_vif_link *rtwvif_link)
{
	const struct rtw89_mac_gen_def *mac = rtwdev->chip->mac_def;
	const struct rtw89_port_reg *p = mac->port_base;

	rtw89_write32_port_mask(rtwdev, rtwvif_link, p->bcn_early, B_AX_BCNERLY_MASK,
				BCN_ERLY_DEF);
}

static void rtw89_mac_port_cfg_tbtt_shift(struct rtw89_dev *rtwdev,
					  struct rtw89_vif_link *rtwvif_link)
{
	const struct rtw89_mac_gen_def *mac = rtwdev->chip->mac_def;
	const struct rtw89_port_reg *p = mac->port_base;
	u16 val;

	if (rtwdev->chip->chip_id != RTL8852C)
		return;

	if (rtwvif_link->wifi_role != RTW89_WIFI_ROLE_P2P_CLIENT &&
	    rtwvif_link->wifi_role != RTW89_WIFI_ROLE_STATION)
		return;

	val = FIELD_PREP(B_AX_TBTT_SHIFT_OFST_MAG, 1) |
			 B_AX_TBTT_SHIFT_OFST_SIGN;

	rtw89_write16_port_mask(rtwdev, rtwvif_link, p->tbtt_shift,
				B_AX_TBTT_SHIFT_OFST_MASK, val);
}

void rtw89_mac_port_tsf_sync(struct rtw89_dev *rtwdev,
			     struct rtw89_vif_link *rtwvif_link,
			     struct rtw89_vif_link *rtwvif_src,
			     u16 offset_tu)
{
	const struct rtw89_mac_gen_def *mac = rtwdev->chip->mac_def;
	const struct rtw89_port_reg *p = mac->port_base;
	u32 val, reg;

	val = RTW89_PORT_OFFSET_TU_TO_32US(offset_tu);
	reg = rtw89_mac_reg_by_idx(rtwdev, p->tsf_sync + rtwvif_link->port * 4,
				   rtwvif_link->mac_idx);

	rtw89_write32_mask(rtwdev, reg, B_AX_SYNC_PORT_SRC, rtwvif_src->port);
	rtw89_write32_mask(rtwdev, reg, B_AX_SYNC_PORT_OFFSET_VAL, val);
	rtw89_write32_set(rtwdev, reg, B_AX_SYNC_NOW);
}

static void rtw89_mac_port_tsf_sync_rand(struct rtw89_dev *rtwdev,
					 struct rtw89_vif_link *rtwvif_link,
					 struct rtw89_vif_link *rtwvif_src,
					 u8 offset, int *n_offset)
{
	if (rtwvif_link->net_type != RTW89_NET_TYPE_AP_MODE || rtwvif_link == rtwvif_src)
		return;

	/* adjust offset randomly to avoid beacon conflict */
	offset = offset - offset / 4 + get_random_u32() % (offset / 2);
	rtw89_mac_port_tsf_sync(rtwdev, rtwvif_link, rtwvif_src,
				(*n_offset) * offset);

	(*n_offset)++;
}

static void rtw89_mac_port_tsf_resync_all(struct rtw89_dev *rtwdev)
{
	struct rtw89_vif_link *src = NULL, *tmp;
	u8 offset = 100, vif_aps = 0;
	struct rtw89_vif *rtwvif;
	unsigned int link_id;
	int n_offset = 1;

	rtw89_for_each_rtwvif(rtwdev, rtwvif) {
		rtw89_vif_for_each_link(rtwvif, tmp, link_id) {
			if (!src || tmp->net_type == RTW89_NET_TYPE_INFRA)
				src = tmp;
			if (tmp->net_type == RTW89_NET_TYPE_AP_MODE)
				vif_aps++;
		}
	}

	if (vif_aps == 0)
		return;

	offset /= (vif_aps + 1);

	rtw89_for_each_rtwvif(rtwdev, rtwvif)
		rtw89_vif_for_each_link(rtwvif, tmp, link_id)
			rtw89_mac_port_tsf_sync_rand(rtwdev, tmp, src, offset,
						     &n_offset);
}

int rtw89_mac_vif_init(struct rtw89_dev *rtwdev, struct rtw89_vif_link *rtwvif_link)
{
	int ret;

	ret = rtw89_mac_port_update(rtwdev, rtwvif_link);
	if (ret)
		return ret;

	rtw89_mac_dmac_tbl_init(rtwdev, rtwvif_link->mac_id);
	rtw89_mac_cmac_tbl_init(rtwdev, rtwvif_link->mac_id);

	ret = rtw89_mac_set_macid_pause(rtwdev, rtwvif_link->mac_id, false);
	if (ret)
		return ret;

	ret = rtw89_fw_h2c_role_maintain(rtwdev, rtwvif_link, NULL, RTW89_ROLE_CREATE);
	if (ret)
		return ret;

	ret = rtw89_fw_h2c_join_info(rtwdev, rtwvif_link, NULL, true);
	if (ret)
		return ret;

	ret = rtw89_cam_init(rtwdev, rtwvif_link);
	if (ret)
		return ret;

	ret = rtw89_fw_h2c_cam(rtwdev, rtwvif_link, NULL, NULL);
	if (ret)
		return ret;

	ret = rtw89_chip_h2c_default_cmac_tbl(rtwdev, rtwvif_link, NULL);
	if (ret)
		return ret;

	ret = rtw89_chip_h2c_default_dmac_tbl(rtwdev, rtwvif_link, NULL);
	if (ret)
		return ret;

	return 0;
}

int rtw89_mac_vif_deinit(struct rtw89_dev *rtwdev, struct rtw89_vif_link *rtwvif_link)
{
	int ret;

	ret = rtw89_fw_h2c_role_maintain(rtwdev, rtwvif_link, NULL, RTW89_ROLE_REMOVE);
	if (ret)
		return ret;

	rtw89_cam_deinit(rtwdev, rtwvif_link);

	ret = rtw89_fw_h2c_cam(rtwdev, rtwvif_link, NULL, NULL);
	if (ret)
		return ret;

	return 0;
}

int rtw89_mac_port_update(struct rtw89_dev *rtwdev, struct rtw89_vif_link *rtwvif_link)
{
	u8 port = rtwvif_link->port;

	if (port >= RTW89_PORT_NUM)
		return -EINVAL;

	rtw89_mac_port_cfg_func_sw(rtwdev, rtwvif_link);
	rtw89_mac_port_cfg_tx_rpt(rtwdev, rtwvif_link, false);
	rtw89_mac_port_cfg_rx_rpt(rtwdev, rtwvif_link, false);
	rtw89_mac_port_cfg_net_type(rtwdev, rtwvif_link);
	rtw89_mac_port_cfg_bcn_prct(rtwdev, rtwvif_link);
	rtw89_mac_port_cfg_rx_sw(rtwdev, rtwvif_link);
	rtw89_mac_port_cfg_rx_sync_by_nettype(rtwdev, rtwvif_link);
	rtw89_mac_port_cfg_tx_sw_by_nettype(rtwdev, rtwvif_link);
	rtw89_mac_port_cfg_bcn_intv(rtwdev, rtwvif_link);
	rtw89_mac_port_cfg_hiq_win(rtwdev, rtwvif_link);
	rtw89_mac_port_cfg_hiq_dtim(rtwdev, rtwvif_link);
	rtw89_mac_port_cfg_hiq_drop(rtwdev, rtwvif_link);
	rtw89_mac_port_cfg_bcn_setup_time(rtwdev, rtwvif_link);
	rtw89_mac_port_cfg_bcn_hold_time(rtwdev, rtwvif_link);
	rtw89_mac_port_cfg_bcn_mask_area(rtwdev, rtwvif_link);
	rtw89_mac_port_cfg_tbtt_early(rtwdev, rtwvif_link);
	rtw89_mac_port_cfg_tbtt_shift(rtwdev, rtwvif_link);
	rtw89_mac_port_cfg_bss_color(rtwdev, rtwvif_link);
	rtw89_mac_port_cfg_mbssid(rtwdev, rtwvif_link);
	rtw89_mac_port_cfg_func_en(rtwdev, rtwvif_link, true);
	rtw89_mac_port_tsf_resync_all(rtwdev);
	fsleep(BCN_ERLY_SET_DLY);
	rtw89_mac_port_cfg_bcn_early(rtwdev, rtwvif_link);

	return 0;
}

int rtw89_mac_port_get_tsf(struct rtw89_dev *rtwdev, struct rtw89_vif_link *rtwvif_link,
			   u64 *tsf)
{
	const struct rtw89_mac_gen_def *mac = rtwdev->chip->mac_def;
	const struct rtw89_port_reg *p = mac->port_base;
	u32 tsf_low, tsf_high;
	int ret;

	ret = rtw89_mac_check_mac_en(rtwdev, rtwvif_link->mac_idx, RTW89_CMAC_SEL);
	if (ret)
		return ret;

	tsf_low = rtw89_read32_port(rtwdev, rtwvif_link, p->tsftr_l);
	tsf_high = rtw89_read32_port(rtwdev, rtwvif_link, p->tsftr_h);
	*tsf = (u64)tsf_high << 32 | tsf_low;

	return 0;
}

static void rtw89_mac_check_he_obss_narrow_bw_ru_iter(struct wiphy *wiphy,
						      struct cfg80211_bss *bss,
						      void *data)
{
	const struct cfg80211_bss_ies *ies;
	const struct element *elem;
	bool *tolerated = data;

	rcu_read_lock();
	ies = rcu_dereference(bss->ies);
	elem = cfg80211_find_elem(WLAN_EID_EXT_CAPABILITY, ies->data,
				  ies->len);

	if (!elem || elem->datalen < 10 ||
	    !(elem->data[10] & WLAN_EXT_CAPA10_OBSS_NARROW_BW_RU_TOLERANCE_SUPPORT))
		*tolerated = false;
	rcu_read_unlock();
}

void rtw89_mac_set_he_obss_narrow_bw_ru(struct rtw89_dev *rtwdev,
					struct rtw89_vif_link *rtwvif_link)
{
	struct ieee80211_vif *vif = rtwvif_link_to_vif(rtwvif_link);
	const struct rtw89_mac_gen_def *mac = rtwdev->chip->mac_def;
	struct ieee80211_hw *hw = rtwdev->hw;
	struct ieee80211_bss_conf *bss_conf;
	struct cfg80211_chan_def oper;
	bool tolerated = true;
	u32 reg;

	rcu_read_lock();

	bss_conf = rtw89_vif_rcu_dereference_link(rtwvif_link, true);
	if (!bss_conf->he_support || vif->type != NL80211_IFTYPE_STATION) {
		rcu_read_unlock();
		return;
	}

	oper = bss_conf->chanreq.oper;
	if (!(oper.chan->flags & IEEE80211_CHAN_RADAR)) {
		rcu_read_unlock();
		return;
	}

	rcu_read_unlock();

	cfg80211_bss_iter(hw->wiphy, &oper,
			  rtw89_mac_check_he_obss_narrow_bw_ru_iter,
			  &tolerated);

	reg = rtw89_mac_reg_by_idx(rtwdev, mac->narrow_bw_ru_dis.addr,
				   rtwvif_link->mac_idx);
	if (tolerated)
		rtw89_write32_clr(rtwdev, reg, mac->narrow_bw_ru_dis.mask);
	else
		rtw89_write32_set(rtwdev, reg, mac->narrow_bw_ru_dis.mask);
}

void rtw89_mac_stop_ap(struct rtw89_dev *rtwdev, struct rtw89_vif_link *rtwvif_link)
{
	rtw89_mac_port_cfg_func_sw(rtwdev, rtwvif_link);
}

int rtw89_mac_add_vif(struct rtw89_dev *rtwdev, struct rtw89_vif_link *rtwvif_link)
{
	return rtw89_mac_vif_init(rtwdev, rtwvif_link);
}

int rtw89_mac_remove_vif(struct rtw89_dev *rtwdev, struct rtw89_vif_link *rtwvif_link)
{
	return rtw89_mac_vif_deinit(rtwdev, rtwvif_link);
}

static void
rtw89_mac_c2h_macid_pause(struct rtw89_dev *rtwdev, struct sk_buff *c2h, u32 len)
{
}

static bool rtw89_is_op_chan(struct rtw89_dev *rtwdev, u8 band, u8 channel)
{
	const struct rtw89_chan *op = &rtwdev->scan_info.op_chan;

	return band == op->band_type && channel == op->primary_channel;
}

static void
rtw89_mac_c2h_scanofld_rsp(struct rtw89_dev *rtwdev, struct sk_buff *skb,
			   u32 len)
{
	const struct rtw89_c2h_scanofld *c2h =
		(const struct rtw89_c2h_scanofld *)skb->data;
	struct rtw89_vif_link *rtwvif_link = rtwdev->scan_info.scanning_vif;
	struct rtw89_vif *rtwvif;
	struct rtw89_chan new;
	u8 reason, status, tx_fail, band, actual_period, expect_period;
	u32 last_chan = rtwdev->scan_info.last_chan_idx, report_tsf;
	u8 mac_idx, sw_def, fw_def;
	u16 chan;
	int ret;

	if (!rtwvif_link)
		return;

	rtwvif = rtwvif_link->rtwvif;

	tx_fail = le32_get_bits(c2h->w5, RTW89_C2H_SCANOFLD_W5_TX_FAIL);
	status = le32_get_bits(c2h->w2, RTW89_C2H_SCANOFLD_W2_STATUS);
	chan = le32_get_bits(c2h->w2, RTW89_C2H_SCANOFLD_W2_PRI_CH);
	reason = le32_get_bits(c2h->w2, RTW89_C2H_SCANOFLD_W2_RSN);
	band = le32_get_bits(c2h->w5, RTW89_C2H_SCANOFLD_W5_BAND);
	actual_period = le32_get_bits(c2h->w2, RTW89_C2H_SCANOFLD_W2_PERIOD);
	mac_idx = le32_get_bits(c2h->w5, RTW89_C2H_SCANOFLD_W5_MAC_IDX);


	if (!(rtwdev->chip->support_bands & BIT(NL80211_BAND_6GHZ)))
		band = chan > 14 ? RTW89_BAND_5G : RTW89_BAND_2G;

	rtw89_debug(rtwdev, RTW89_DBG_HW_SCAN,
		    "mac_idx[%d] band: %d, chan: %d, reason: %d, status: %d, tx_fail: %d, actual: %d\n",
		    mac_idx, band, chan, reason, status, tx_fail, actual_period);

	if (rtwdev->chip->chip_gen == RTW89_CHIP_BE) {
		sw_def = le32_get_bits(c2h->w6, RTW89_C2H_SCANOFLD_W6_SW_DEF);
		expect_period = le32_get_bits(c2h->w6, RTW89_C2H_SCANOFLD_W6_EXPECT_PERIOD);
		fw_def = le32_get_bits(c2h->w6, RTW89_C2H_SCANOFLD_W6_FW_DEF);
		report_tsf = le32_get_bits(c2h->w7, RTW89_C2H_SCANOFLD_W7_REPORT_TSF);

		rtw89_debug(rtwdev, RTW89_DBG_HW_SCAN,
			    "sw_def: %d, fw_def: %d, tsf: %x, expect: %d\n",
			    sw_def, fw_def, report_tsf, expect_period);
	}

	switch (reason) {
	case RTW89_SCAN_LEAVE_OP_NOTIFY:
	case RTW89_SCAN_LEAVE_CH_NOTIFY:
		if (rtw89_is_op_chan(rtwdev, band, chan)) {
			rtw89_mac_enable_beacon_for_ap_vifs(rtwdev, false);
			ieee80211_stop_queues(rtwdev->hw);
		}
		return;
	case RTW89_SCAN_END_SCAN_NOTIFY:
		if (rtwdev->scan_info.abort)
			return;

		if (rtwvif_link && rtwvif->scan_req &&
		    last_chan < rtwvif->scan_req->n_channels) {
			ret = rtw89_hw_scan_offload(rtwdev, rtwvif_link, true);
			if (ret) {
				rtw89_hw_scan_abort(rtwdev, rtwvif_link);
				rtw89_warn(rtwdev, "HW scan failed: %d\n", ret);
			}
		} else {
			rtw89_hw_scan_complete(rtwdev, rtwvif_link, false);
		}
		break;
	case RTW89_SCAN_ENTER_OP_NOTIFY:
	case RTW89_SCAN_ENTER_CH_NOTIFY:
		if (rtw89_is_op_chan(rtwdev, band, chan)) {
			rtw89_assign_entity_chan(rtwdev, rtwvif_link->chanctx_idx,
						 &rtwdev->scan_info.op_chan);
			rtw89_mac_enable_beacon_for_ap_vifs(rtwdev, true);
			ieee80211_wake_queues(rtwdev->hw);
		} else {
			rtw89_chan_create(&new, chan, chan, band,
					  RTW89_CHANNEL_WIDTH_20);
			rtw89_assign_entity_chan(rtwdev, rtwvif_link->chanctx_idx,
						 &new);
		}
		break;
	default:
		return;
	}
}

static void
rtw89_mac_bcn_fltr_rpt(struct rtw89_dev *rtwdev, struct rtw89_vif_link *rtwvif_link,
		       struct sk_buff *skb)
{
	struct ieee80211_vif *vif = rtwvif_link_to_vif(rtwvif_link);
	struct rtw89_vif *rtwvif = rtwvif_link->rtwvif;
	enum nl80211_cqm_rssi_threshold_event nl_event;
	const struct rtw89_c2h_mac_bcnfltr_rpt *c2h =
		(const struct rtw89_c2h_mac_bcnfltr_rpt *)skb->data;
	u8 type, event, mac_id;
	s8 sig;

	type = le32_get_bits(c2h->w2, RTW89_C2H_MAC_BCNFLTR_RPT_W2_TYPE);
	sig = le32_get_bits(c2h->w2, RTW89_C2H_MAC_BCNFLTR_RPT_W2_MA) - MAX_RSSI;
	event = le32_get_bits(c2h->w2, RTW89_C2H_MAC_BCNFLTR_RPT_W2_EVENT);
	mac_id = le32_get_bits(c2h->w2, RTW89_C2H_MAC_BCNFLTR_RPT_W2_MACID);

	if (mac_id != rtwvif_link->mac_id)
		return;

	rtw89_debug(rtwdev, RTW89_DBG_FW,
		    "C2H bcnfltr rpt macid: %d, type: %d, ma: %d, event: %d\n",
		    mac_id, type, sig, event);

	switch (type) {
	case RTW89_BCN_FLTR_BEACON_LOSS:
		if (!rtwdev->scanning && !rtwvif->offchan)
			ieee80211_connection_loss(vif);
		else
			rtw89_fw_h2c_set_bcn_fltr_cfg(rtwdev, rtwvif_link, true);
		return;
	case RTW89_BCN_FLTR_NOTIFY:
		nl_event = NL80211_CQM_RSSI_THRESHOLD_EVENT_HIGH;
		break;
	case RTW89_BCN_FLTR_RSSI:
		if (event == RTW89_BCN_FLTR_RSSI_LOW)
			nl_event = NL80211_CQM_RSSI_THRESHOLD_EVENT_LOW;
		else if (event == RTW89_BCN_FLTR_RSSI_HIGH)
			nl_event = NL80211_CQM_RSSI_THRESHOLD_EVENT_HIGH;
		else
			return;
		break;
	default:
		return;
	}

	ieee80211_cqm_rssi_notify(vif, nl_event, sig, GFP_KERNEL);
}

static void
rtw89_mac_c2h_bcn_fltr_rpt(struct rtw89_dev *rtwdev, struct sk_buff *c2h,
			   u32 len)
{
	struct rtw89_vif_link *rtwvif_link;
	struct rtw89_vif *rtwvif;
	unsigned int link_id;

	rtw89_for_each_rtwvif(rtwdev, rtwvif)
		rtw89_vif_for_each_link(rtwvif, rtwvif_link, link_id)
			rtw89_mac_bcn_fltr_rpt(rtwdev, rtwvif_link, c2h);
}

static void
rtw89_mac_c2h_rec_ack(struct rtw89_dev *rtwdev, struct sk_buff *c2h, u32 len)
{
	/* N.B. This will run in interrupt context. */

	rtw89_debug(rtwdev, RTW89_DBG_FW,
		    "C2H rev ack recv, cat: %d, class: %d, func: %d, seq : %d\n",
		    RTW89_GET_MAC_C2H_REV_ACK_CAT(c2h->data),
		    RTW89_GET_MAC_C2H_REV_ACK_CLASS(c2h->data),
		    RTW89_GET_MAC_C2H_REV_ACK_FUNC(c2h->data),
		    RTW89_GET_MAC_C2H_REV_ACK_H2C_SEQ(c2h->data));
}

static void
rtw89_mac_c2h_done_ack(struct rtw89_dev *rtwdev, struct sk_buff *skb_c2h, u32 len)
{
	/* N.B. This will run in interrupt context. */
	struct rtw89_wait_info *fw_ofld_wait = &rtwdev->mac.fw_ofld_wait;
	struct rtw89_wait_info *ps_wait = &rtwdev->mac.ps_wait;
	const struct rtw89_c2h_done_ack *c2h =
		(const struct rtw89_c2h_done_ack *)skb_c2h->data;
	u8 h2c_cat = le32_get_bits(c2h->w2, RTW89_C2H_DONE_ACK_W2_CAT);
	u8 h2c_class = le32_get_bits(c2h->w2, RTW89_C2H_DONE_ACK_W2_CLASS);
	u8 h2c_func = le32_get_bits(c2h->w2, RTW89_C2H_DONE_ACK_W2_FUNC);
	u8 h2c_return = le32_get_bits(c2h->w2, RTW89_C2H_DONE_ACK_W2_H2C_RETURN);
	u8 h2c_seq = le32_get_bits(c2h->w2, RTW89_C2H_DONE_ACK_W2_H2C_SEQ);
	struct rtw89_completion_data data = {};
	unsigned int cond;

	rtw89_debug(rtwdev, RTW89_DBG_FW,
		    "C2H done ack recv, cat: %d, class: %d, func: %d, ret: %d, seq : %d\n",
		    h2c_cat, h2c_class, h2c_func, h2c_return, h2c_seq);

	if (h2c_cat != H2C_CAT_MAC)
		return;

	switch (h2c_class) {
	default:
		return;
	case H2C_CL_MAC_PS:
		switch (h2c_func) {
		default:
			return;
		case H2C_FUNC_IPS_CFG:
			cond = RTW89_PS_WAIT_COND_IPS_CFG;
			break;
		}

		data.err = !!h2c_return;
		rtw89_complete_cond(ps_wait, cond, &data);
		return;
	case H2C_CL_MAC_FW_OFLD:
		switch (h2c_func) {
		default:
			return;
		case H2C_FUNC_ADD_SCANOFLD_CH:
			cond = RTW89_SCANOFLD_WAIT_COND_ADD_CH;
			break;
		case H2C_FUNC_SCANOFLD:
			cond = RTW89_SCANOFLD_WAIT_COND_START;
			break;
		case H2C_FUNC_SCANOFLD_BE:
			cond = RTW89_SCANOFLD_BE_WAIT_COND_START;
			break;
		}

		data.err = !!h2c_return;
		rtw89_complete_cond(fw_ofld_wait, cond, &data);
		return;
	}
}

static void
rtw89_mac_c2h_log(struct rtw89_dev *rtwdev, struct sk_buff *c2h, u32 len)
{
	rtw89_fw_log_dump(rtwdev, c2h->data, len);
}

static void
rtw89_mac_c2h_bcn_cnt(struct rtw89_dev *rtwdev, struct sk_buff *c2h, u32 len)
{
}

static void
rtw89_mac_c2h_pkt_ofld_rsp(struct rtw89_dev *rtwdev, struct sk_buff *skb_c2h,
			   u32 len)
{
	struct rtw89_wait_info *wait = &rtwdev->mac.fw_ofld_wait;
	const struct rtw89_c2h_pkt_ofld_rsp *c2h =
		(const struct rtw89_c2h_pkt_ofld_rsp *)skb_c2h->data;
	u16 pkt_len = le32_get_bits(c2h->w2, RTW89_C2H_PKT_OFLD_RSP_W2_PTK_LEN);
	u8 pkt_id = le32_get_bits(c2h->w2, RTW89_C2H_PKT_OFLD_RSP_W2_PTK_ID);
	u8 pkt_op = le32_get_bits(c2h->w2, RTW89_C2H_PKT_OFLD_RSP_W2_PTK_OP);
	struct rtw89_completion_data data = {};
	unsigned int cond;

	rtw89_debug(rtwdev, RTW89_DBG_FW, "pkt ofld rsp: id %d op %d len %d\n",
		    pkt_id, pkt_op, pkt_len);

	data.err = !pkt_len;
	cond = RTW89_FW_OFLD_WAIT_COND_PKT_OFLD(pkt_id, pkt_op);

	rtw89_complete_cond(wait, cond, &data);
}

static void
rtw89_mac_c2h_tx_duty_rpt(struct rtw89_dev *rtwdev, struct sk_buff *skb_c2h, u32 len)
{
	struct rtw89_c2h_tx_duty_rpt *c2h =
		(struct rtw89_c2h_tx_duty_rpt *)skb_c2h->data;
	u8 err;

	err = le32_get_bits(c2h->w2, RTW89_C2H_TX_DUTY_RPT_W2_TIMER_ERR);

	rtw89_debug(rtwdev, RTW89_DBG_RFK_TRACK, "C2H TX duty rpt with err=%d\n", err);
}

static void
rtw89_mac_c2h_tsf32_toggle_rpt(struct rtw89_dev *rtwdev, struct sk_buff *c2h,
			       u32 len)
{
	rtw89_queue_chanctx_change(rtwdev, RTW89_CHANCTX_TSF32_TOGGLE_CHANGE);
}

static void
rtw89_mac_c2h_mcc_rcv_ack(struct rtw89_dev *rtwdev, struct sk_buff *c2h, u32 len)
{
	u8 group = RTW89_GET_MAC_C2H_MCC_RCV_ACK_GROUP(c2h->data);
	u8 func = RTW89_GET_MAC_C2H_MCC_RCV_ACK_H2C_FUNC(c2h->data);

	switch (func) {
	case H2C_FUNC_ADD_MCC:
	case H2C_FUNC_START_MCC:
	case H2C_FUNC_STOP_MCC:
	case H2C_FUNC_DEL_MCC_GROUP:
	case H2C_FUNC_RESET_MCC_GROUP:
	case H2C_FUNC_MCC_REQ_TSF:
	case H2C_FUNC_MCC_MACID_BITMAP:
	case H2C_FUNC_MCC_SYNC:
	case H2C_FUNC_MCC_SET_DURATION:
		break;
	default:
		rtw89_debug(rtwdev, RTW89_DBG_CHAN,
			    "invalid MCC C2H RCV ACK: func %d\n", func);
		return;
	}

	rtw89_debug(rtwdev, RTW89_DBG_CHAN,
		    "MCC C2H RCV ACK: group %d, func %d\n", group, func);
}

static void
rtw89_mac_c2h_mcc_req_ack(struct rtw89_dev *rtwdev, struct sk_buff *c2h, u32 len)
{
	u8 group = RTW89_GET_MAC_C2H_MCC_REQ_ACK_GROUP(c2h->data);
	u8 func = RTW89_GET_MAC_C2H_MCC_REQ_ACK_H2C_FUNC(c2h->data);
	u8 retcode = RTW89_GET_MAC_C2H_MCC_REQ_ACK_H2C_RETURN(c2h->data);
	struct rtw89_completion_data data = {};
	unsigned int cond;
	bool next = false;

	switch (func) {
	case H2C_FUNC_MCC_REQ_TSF:
		next = true;
		break;
	case H2C_FUNC_MCC_MACID_BITMAP:
	case H2C_FUNC_MCC_SYNC:
	case H2C_FUNC_MCC_SET_DURATION:
		break;
	case H2C_FUNC_ADD_MCC:
	case H2C_FUNC_START_MCC:
	case H2C_FUNC_STOP_MCC:
	case H2C_FUNC_DEL_MCC_GROUP:
	case H2C_FUNC_RESET_MCC_GROUP:
	default:
		rtw89_debug(rtwdev, RTW89_DBG_CHAN,
			    "invalid MCC C2H REQ ACK: func %d\n", func);
		return;
	}

	rtw89_debug(rtwdev, RTW89_DBG_CHAN,
		    "MCC C2H REQ ACK: group %d, func %d, return code %d\n",
		    group, func, retcode);

	if (!retcode && next)
		return;

	data.err = !!retcode;
	cond = RTW89_MCC_WAIT_COND(group, func);
	rtw89_complete_cond(&rtwdev->mcc.wait, cond, &data);
}

static void
rtw89_mac_c2h_mcc_tsf_rpt(struct rtw89_dev *rtwdev, struct sk_buff *c2h, u32 len)
{
	u8 group = RTW89_GET_MAC_C2H_MCC_TSF_RPT_GROUP(c2h->data);
	struct rtw89_completion_data data = {};
	struct rtw89_mac_mcc_tsf_rpt *rpt;
	unsigned int cond;

	rpt = (struct rtw89_mac_mcc_tsf_rpt *)data.buf;
	rpt->macid_x = RTW89_GET_MAC_C2H_MCC_TSF_RPT_MACID_X(c2h->data);
	rpt->macid_y = RTW89_GET_MAC_C2H_MCC_TSF_RPT_MACID_Y(c2h->data);
	rpt->tsf_x_low = RTW89_GET_MAC_C2H_MCC_TSF_RPT_TSF_LOW_X(c2h->data);
	rpt->tsf_x_high = RTW89_GET_MAC_C2H_MCC_TSF_RPT_TSF_HIGH_X(c2h->data);
	rpt->tsf_y_low = RTW89_GET_MAC_C2H_MCC_TSF_RPT_TSF_LOW_Y(c2h->data);
	rpt->tsf_y_high = RTW89_GET_MAC_C2H_MCC_TSF_RPT_TSF_HIGH_Y(c2h->data);

	rtw89_debug(rtwdev, RTW89_DBG_CHAN,
		    "MCC C2H TSF RPT: macid %d> %llu, macid %d> %llu\n",
		    rpt->macid_x, (u64)rpt->tsf_x_high << 32 | rpt->tsf_x_low,
		    rpt->macid_y, (u64)rpt->tsf_y_high << 32 | rpt->tsf_y_low);

	cond = RTW89_MCC_WAIT_COND(group, H2C_FUNC_MCC_REQ_TSF);
	rtw89_complete_cond(&rtwdev->mcc.wait, cond, &data);
}

static void
rtw89_mac_c2h_mcc_status_rpt(struct rtw89_dev *rtwdev, struct sk_buff *c2h, u32 len)
{
	u8 group = RTW89_GET_MAC_C2H_MCC_STATUS_RPT_GROUP(c2h->data);
	u8 macid = RTW89_GET_MAC_C2H_MCC_STATUS_RPT_MACID(c2h->data);
	u8 status = RTW89_GET_MAC_C2H_MCC_STATUS_RPT_STATUS(c2h->data);
	u32 tsf_low = RTW89_GET_MAC_C2H_MCC_STATUS_RPT_TSF_LOW(c2h->data);
	u32 tsf_high = RTW89_GET_MAC_C2H_MCC_STATUS_RPT_TSF_HIGH(c2h->data);
	struct rtw89_completion_data data = {};
	unsigned int cond;
	bool rsp = true;
	bool err;
	u8 func;

	switch (status) {
	case RTW89_MAC_MCC_ADD_ROLE_OK:
	case RTW89_MAC_MCC_ADD_ROLE_FAIL:
		func = H2C_FUNC_ADD_MCC;
		err = status == RTW89_MAC_MCC_ADD_ROLE_FAIL;
		break;
	case RTW89_MAC_MCC_START_GROUP_OK:
	case RTW89_MAC_MCC_START_GROUP_FAIL:
		func = H2C_FUNC_START_MCC;
		err = status == RTW89_MAC_MCC_START_GROUP_FAIL;
		break;
	case RTW89_MAC_MCC_STOP_GROUP_OK:
	case RTW89_MAC_MCC_STOP_GROUP_FAIL:
		func = H2C_FUNC_STOP_MCC;
		err = status == RTW89_MAC_MCC_STOP_GROUP_FAIL;
		break;
	case RTW89_MAC_MCC_DEL_GROUP_OK:
	case RTW89_MAC_MCC_DEL_GROUP_FAIL:
		func = H2C_FUNC_DEL_MCC_GROUP;
		err = status == RTW89_MAC_MCC_DEL_GROUP_FAIL;
		break;
	case RTW89_MAC_MCC_RESET_GROUP_OK:
	case RTW89_MAC_MCC_RESET_GROUP_FAIL:
		func = H2C_FUNC_RESET_MCC_GROUP;
		err = status == RTW89_MAC_MCC_RESET_GROUP_FAIL;
		break;
	case RTW89_MAC_MCC_SWITCH_CH_OK:
	case RTW89_MAC_MCC_SWITCH_CH_FAIL:
	case RTW89_MAC_MCC_TXNULL0_OK:
	case RTW89_MAC_MCC_TXNULL0_FAIL:
	case RTW89_MAC_MCC_TXNULL1_OK:
	case RTW89_MAC_MCC_TXNULL1_FAIL:
	case RTW89_MAC_MCC_SWITCH_EARLY:
	case RTW89_MAC_MCC_TBTT:
	case RTW89_MAC_MCC_DURATION_START:
	case RTW89_MAC_MCC_DURATION_END:
		rsp = false;
		break;
	default:
		rtw89_debug(rtwdev, RTW89_DBG_CHAN,
			    "invalid MCC C2H STS RPT: status %d\n", status);
		return;
	}

	rtw89_debug(rtwdev, RTW89_DBG_CHAN,
		    "MCC C2H STS RPT: group %d, macid %d, status %d, tsf %llu\n",
		     group, macid, status, (u64)tsf_high << 32 | tsf_low);

	if (!rsp)
		return;

	data.err = err;
	cond = RTW89_MCC_WAIT_COND(group, func);
	rtw89_complete_cond(&rtwdev->mcc.wait, cond, &data);
}

static void
rtw89_mac_c2h_mrc_tsf_rpt(struct rtw89_dev *rtwdev, struct sk_buff *c2h, u32 len)
{
	struct rtw89_wait_info *wait = &rtwdev->mcc.wait;
	const struct rtw89_c2h_mrc_tsf_rpt *c2h_rpt;
	struct rtw89_completion_data data = {};
	struct rtw89_mac_mrc_tsf_rpt *rpt;
	unsigned int i;

	c2h_rpt = (const struct rtw89_c2h_mrc_tsf_rpt *)c2h->data;
	rpt = (struct rtw89_mac_mrc_tsf_rpt *)data.buf;
	rpt->num = min_t(u8, RTW89_MAC_MRC_MAX_REQ_TSF_NUM,
			 le32_get_bits(c2h_rpt->w2,
				       RTW89_C2H_MRC_TSF_RPT_W2_REQ_TSF_NUM));

	for (i = 0; i < rpt->num; i++) {
		u32 tsf_high = le32_to_cpu(c2h_rpt->infos[i].tsf_high);
		u32 tsf_low = le32_to_cpu(c2h_rpt->infos[i].tsf_low);

		rpt->tsfs[i] = (u64)tsf_high << 32 | tsf_low;

		rtw89_debug(rtwdev, RTW89_DBG_CHAN,
			    "MRC C2H TSF RPT: index %u> %llu\n",
			    i, rpt->tsfs[i]);
	}

	rtw89_complete_cond(wait, RTW89_MRC_WAIT_COND_REQ_TSF, &data);
}

static void
rtw89_mac_c2h_wow_aoac_rpt(struct rtw89_dev *rtwdev, struct sk_buff *skb, u32 len)
{
	struct rtw89_wow_param *rtw_wow = &rtwdev->wow;
	struct rtw89_wow_aoac_report *aoac_rpt = &rtw_wow->aoac_rpt;
	struct rtw89_wait_info *wait = &rtw_wow->wait;
	const struct rtw89_c2h_wow_aoac_report *c2h =
		(const struct rtw89_c2h_wow_aoac_report *)skb->data;
	struct rtw89_completion_data data = {};

	aoac_rpt->rpt_ver = c2h->rpt_ver;
	aoac_rpt->sec_type = c2h->sec_type;
	aoac_rpt->key_idx = c2h->key_idx;
	aoac_rpt->pattern_idx = c2h->pattern_idx;
	aoac_rpt->rekey_ok = u8_get_bits(c2h->rekey_ok,
					 RTW89_C2H_WOW_AOAC_RPT_REKEY_IDX);
	memcpy(aoac_rpt->ptk_tx_iv, c2h->ptk_tx_iv, sizeof(aoac_rpt->ptk_tx_iv));
	memcpy(aoac_rpt->eapol_key_replay_count, c2h->eapol_key_replay_count,
	       sizeof(aoac_rpt->eapol_key_replay_count));
	memcpy(aoac_rpt->gtk, c2h->gtk, sizeof(aoac_rpt->gtk));
	memcpy(aoac_rpt->ptk_rx_iv, c2h->ptk_rx_iv, sizeof(aoac_rpt->ptk_rx_iv));
	memcpy(aoac_rpt->gtk_rx_iv, c2h->gtk_rx_iv, sizeof(aoac_rpt->gtk_rx_iv));
	aoac_rpt->igtk_key_id = le64_to_cpu(c2h->igtk_key_id);
	aoac_rpt->igtk_ipn = le64_to_cpu(c2h->igtk_ipn);
	memcpy(aoac_rpt->igtk, c2h->igtk, sizeof(aoac_rpt->igtk));

	rtw89_complete_cond(wait, RTW89_WOW_WAIT_COND_AOAC, &data);
}

static void
rtw89_mac_c2h_mrc_status_rpt(struct rtw89_dev *rtwdev, struct sk_buff *c2h, u32 len)
{
	struct rtw89_wait_info *wait = &rtwdev->mcc.wait;
	const struct rtw89_c2h_mrc_status_rpt *c2h_rpt;
	struct rtw89_completion_data data = {};
	enum rtw89_mac_mrc_status status;
	unsigned int cond;
	bool next = false;
	u32 tsf_high;
	u32 tsf_low;
	u8 sch_idx;
	u8 func;

	c2h_rpt = (const struct rtw89_c2h_mrc_status_rpt *)c2h->data;
	sch_idx = le32_get_bits(c2h_rpt->w2, RTW89_C2H_MRC_STATUS_RPT_W2_SCH_IDX);
	status = le32_get_bits(c2h_rpt->w2, RTW89_C2H_MRC_STATUS_RPT_W2_STATUS);
	tsf_high = le32_to_cpu(c2h_rpt->tsf_high);
	tsf_low = le32_to_cpu(c2h_rpt->tsf_low);

	switch (status) {
	case RTW89_MAC_MRC_START_SCH_OK:
		func = H2C_FUNC_START_MRC;
		break;
	case RTW89_MAC_MRC_STOP_SCH_OK:
		/* H2C_FUNC_DEL_MRC without STOP_ONLY, so wait for DEL_SCH_OK */
		func = H2C_FUNC_DEL_MRC;
		next = true;
		break;
	case RTW89_MAC_MRC_DEL_SCH_OK:
		func = H2C_FUNC_DEL_MRC;
		break;
	case RTW89_MAC_MRC_EMPTY_SCH_FAIL:
		rtw89_debug(rtwdev, RTW89_DBG_CHAN,
			    "MRC C2H STS RPT: empty sch fail\n");
		return;
	case RTW89_MAC_MRC_ROLE_NOT_EXIST_FAIL:
		rtw89_debug(rtwdev, RTW89_DBG_CHAN,
			    "MRC C2H STS RPT: role not exist fail\n");
		return;
	case RTW89_MAC_MRC_DATA_NOT_FOUND_FAIL:
		rtw89_debug(rtwdev, RTW89_DBG_CHAN,
			    "MRC C2H STS RPT: data not found fail\n");
		return;
	case RTW89_MAC_MRC_GET_NEXT_SLOT_FAIL:
		rtw89_debug(rtwdev, RTW89_DBG_CHAN,
			    "MRC C2H STS RPT: get next slot fail\n");
		return;
	case RTW89_MAC_MRC_ALT_ROLE_FAIL:
		rtw89_debug(rtwdev, RTW89_DBG_CHAN,
			    "MRC C2H STS RPT: alt role fail\n");
		return;
	case RTW89_MAC_MRC_ADD_PSTIMER_FAIL:
		rtw89_debug(rtwdev, RTW89_DBG_CHAN,
			    "MRC C2H STS RPT: add ps timer fail\n");
		return;
	case RTW89_MAC_MRC_MALLOC_FAIL:
		rtw89_debug(rtwdev, RTW89_DBG_CHAN,
			    "MRC C2H STS RPT: malloc fail\n");
		return;
	case RTW89_MAC_MRC_SWITCH_CH_FAIL:
		rtw89_debug(rtwdev, RTW89_DBG_CHAN,
			    "MRC C2H STS RPT: switch ch fail\n");
		return;
	case RTW89_MAC_MRC_TXNULL0_FAIL:
		rtw89_debug(rtwdev, RTW89_DBG_CHAN,
			    "MRC C2H STS RPT: tx null-0 fail\n");
		return;
	case RTW89_MAC_MRC_PORT_FUNC_EN_FAIL:
		rtw89_debug(rtwdev, RTW89_DBG_CHAN,
			    "MRC C2H STS RPT: port func en fail\n");
		return;
	default:
		rtw89_debug(rtwdev, RTW89_DBG_CHAN,
			    "invalid MRC C2H STS RPT: status %d\n", status);
		return;
	}

	rtw89_debug(rtwdev, RTW89_DBG_CHAN,
		    "MRC C2H STS RPT: sch_idx %d, status %d, tsf %llu\n",
		    sch_idx, status, (u64)tsf_high << 32 | tsf_low);

	if (next)
		return;

	cond = RTW89_MRC_WAIT_COND(sch_idx, func);
	rtw89_complete_cond(wait, cond, &data);
}

static
void (* const rtw89_mac_c2h_ofld_handler[])(struct rtw89_dev *rtwdev,
					    struct sk_buff *c2h, u32 len) = {
	[RTW89_MAC_C2H_FUNC_EFUSE_DUMP] = NULL,
	[RTW89_MAC_C2H_FUNC_READ_RSP] = NULL,
	[RTW89_MAC_C2H_FUNC_PKT_OFLD_RSP] = rtw89_mac_c2h_pkt_ofld_rsp,
	[RTW89_MAC_C2H_FUNC_BCN_RESEND] = NULL,
	[RTW89_MAC_C2H_FUNC_MACID_PAUSE] = rtw89_mac_c2h_macid_pause,
	[RTW89_MAC_C2H_FUNC_SCANOFLD_RSP] = rtw89_mac_c2h_scanofld_rsp,
	[RTW89_MAC_C2H_FUNC_TX_DUTY_RPT] = rtw89_mac_c2h_tx_duty_rpt,
	[RTW89_MAC_C2H_FUNC_TSF32_TOGL_RPT] = rtw89_mac_c2h_tsf32_toggle_rpt,
	[RTW89_MAC_C2H_FUNC_BCNFLTR_RPT] = rtw89_mac_c2h_bcn_fltr_rpt,
};

static
void (* const rtw89_mac_c2h_info_handler[])(struct rtw89_dev *rtwdev,
					    struct sk_buff *c2h, u32 len) = {
	[RTW89_MAC_C2H_FUNC_REC_ACK] = rtw89_mac_c2h_rec_ack,
	[RTW89_MAC_C2H_FUNC_DONE_ACK] = rtw89_mac_c2h_done_ack,
	[RTW89_MAC_C2H_FUNC_C2H_LOG] = rtw89_mac_c2h_log,
	[RTW89_MAC_C2H_FUNC_BCN_CNT] = rtw89_mac_c2h_bcn_cnt,
};

static
void (* const rtw89_mac_c2h_mcc_handler[])(struct rtw89_dev *rtwdev,
					   struct sk_buff *c2h, u32 len) = {
	[RTW89_MAC_C2H_FUNC_MCC_RCV_ACK] = rtw89_mac_c2h_mcc_rcv_ack,
	[RTW89_MAC_C2H_FUNC_MCC_REQ_ACK] = rtw89_mac_c2h_mcc_req_ack,
	[RTW89_MAC_C2H_FUNC_MCC_TSF_RPT] = rtw89_mac_c2h_mcc_tsf_rpt,
	[RTW89_MAC_C2H_FUNC_MCC_STATUS_RPT] = rtw89_mac_c2h_mcc_status_rpt,
};

static
void (* const rtw89_mac_c2h_mrc_handler[])(struct rtw89_dev *rtwdev,
					   struct sk_buff *c2h, u32 len) = {
	[RTW89_MAC_C2H_FUNC_MRC_TSF_RPT] = rtw89_mac_c2h_mrc_tsf_rpt,
	[RTW89_MAC_C2H_FUNC_MRC_STATUS_RPT] = rtw89_mac_c2h_mrc_status_rpt,
};

static
void (* const rtw89_mac_c2h_wow_handler[])(struct rtw89_dev *rtwdev,
					   struct sk_buff *c2h, u32 len) = {
	[RTW89_MAC_C2H_FUNC_AOAC_REPORT] = rtw89_mac_c2h_wow_aoac_rpt,
};

static void rtw89_mac_c2h_scanofld_rsp_atomic(struct rtw89_dev *rtwdev,
					      struct sk_buff *skb)
{
	const struct rtw89_c2h_scanofld *c2h =
		(const struct rtw89_c2h_scanofld *)skb->data;
	struct rtw89_wait_info *fw_ofld_wait = &rtwdev->mac.fw_ofld_wait;
	struct rtw89_completion_data data = {};
	unsigned int cond;
	u8 status, reason;

	status = le32_get_bits(c2h->w2, RTW89_C2H_SCANOFLD_W2_STATUS);
	reason = le32_get_bits(c2h->w2, RTW89_C2H_SCANOFLD_W2_RSN);
	data.err = status != RTW89_SCAN_STATUS_SUCCESS;

	if (reason == RTW89_SCAN_END_SCAN_NOTIFY) {
		if (rtwdev->chip->chip_gen == RTW89_CHIP_BE)
			cond = RTW89_SCANOFLD_BE_WAIT_COND_STOP;
		else
			cond = RTW89_SCANOFLD_WAIT_COND_STOP;

		rtw89_complete_cond(fw_ofld_wait, cond, &data);
	}
}

bool rtw89_mac_c2h_chk_atomic(struct rtw89_dev *rtwdev, struct sk_buff *c2h,
			      u8 class, u8 func)
{
	switch (class) {
	default:
		return false;
	case RTW89_MAC_C2H_CLASS_INFO:
		switch (func) {
		default:
			return false;
		case RTW89_MAC_C2H_FUNC_REC_ACK:
		case RTW89_MAC_C2H_FUNC_DONE_ACK:
			return true;
		}
	case RTW89_MAC_C2H_CLASS_OFLD:
		switch (func) {
		default:
			return false;
		case RTW89_MAC_C2H_FUNC_SCANOFLD_RSP:
			rtw89_mac_c2h_scanofld_rsp_atomic(rtwdev, c2h);
			return false;
		case RTW89_MAC_C2H_FUNC_PKT_OFLD_RSP:
			return true;
		}
	case RTW89_MAC_C2H_CLASS_MCC:
		return true;
	case RTW89_MAC_C2H_CLASS_MRC:
		return true;
	case RTW89_MAC_C2H_CLASS_WOW:
		return true;
	}
}

void rtw89_mac_c2h_handle(struct rtw89_dev *rtwdev, struct sk_buff *skb,
			  u32 len, u8 class, u8 func)
{
	void (*handler)(struct rtw89_dev *rtwdev,
			struct sk_buff *c2h, u32 len) = NULL;

	switch (class) {
	case RTW89_MAC_C2H_CLASS_INFO:
		if (func < RTW89_MAC_C2H_FUNC_INFO_MAX)
			handler = rtw89_mac_c2h_info_handler[func];
		break;
	case RTW89_MAC_C2H_CLASS_OFLD:
		if (func < RTW89_MAC_C2H_FUNC_OFLD_MAX)
			handler = rtw89_mac_c2h_ofld_handler[func];
		break;
	case RTW89_MAC_C2H_CLASS_MCC:
		if (func < NUM_OF_RTW89_MAC_C2H_FUNC_MCC)
			handler = rtw89_mac_c2h_mcc_handler[func];
		break;
	case RTW89_MAC_C2H_CLASS_MRC:
		if (func < NUM_OF_RTW89_MAC_C2H_FUNC_MRC)
			handler = rtw89_mac_c2h_mrc_handler[func];
		break;
	case RTW89_MAC_C2H_CLASS_WOW:
		if (func < NUM_OF_RTW89_MAC_C2H_FUNC_WOW)
			handler = rtw89_mac_c2h_wow_handler[func];
		break;
	case RTW89_MAC_C2H_CLASS_FWDBG:
		return;
	default:
		rtw89_info(rtwdev, "c2h class %d not support\n", class);
		return;
	}
	if (!handler) {
		rtw89_info(rtwdev, "c2h class %d func %d not support\n", class,
			   func);
		return;
	}
	handler(rtwdev, skb, len);
}

static
bool rtw89_mac_get_txpwr_cr_ax(struct rtw89_dev *rtwdev,
			       enum rtw89_phy_idx phy_idx,
			       u32 reg_base, u32 *cr)
{
	enum rtw89_qta_mode mode = rtwdev->mac.qta_mode;
	u32 addr = rtw89_mac_reg_by_idx(rtwdev, reg_base, phy_idx);

	if (addr < R_AX_PWR_RATE_CTRL || addr > CMAC1_END_ADDR_AX) {
		rtw89_err(rtwdev, "[TXPWR] addr=0x%x exceed txpwr cr\n",
			  addr);
		goto error;
	}

	if (addr >= CMAC1_START_ADDR_AX && addr <= CMAC1_END_ADDR_AX)
		if (mode == RTW89_QTA_SCC) {
			rtw89_err(rtwdev,
				  "[TXPWR] addr=0x%x but hw not enable\n",
				  addr);
			goto error;
		}

	*cr = addr;
	return true;

error:
	rtw89_err(rtwdev, "[TXPWR] check txpwr cr 0x%x(phy%d) fail\n",
		  addr, phy_idx);

	return false;
}

static
int rtw89_mac_cfg_ppdu_status_ax(struct rtw89_dev *rtwdev, u8 mac_idx, bool enable)
{
	u32 reg = rtw89_mac_reg_by_idx(rtwdev, R_AX_PPDU_STAT, mac_idx);
	int ret;

	ret = rtw89_mac_check_mac_en(rtwdev, mac_idx, RTW89_CMAC_SEL);
	if (ret)
		return ret;

	if (!enable) {
		rtw89_write32_clr(rtwdev, reg, B_AX_PPDU_STAT_RPT_EN);
		return 0;
	}

	rtw89_write32(rtwdev, reg, B_AX_PPDU_STAT_RPT_EN |
				   B_AX_APP_MAC_INFO_RPT |
				   B_AX_APP_RX_CNT_RPT | B_AX_APP_PLCP_HDR_RPT |
				   B_AX_PPDU_STAT_RPT_CRC32);
	rtw89_write32_mask(rtwdev, R_AX_HW_RPT_FWD, B_AX_FWD_PPDU_STAT_MASK,
			   RTW89_PRPT_DEST_HOST);

	return 0;
}

static
void __rtw89_mac_update_rts_threshold(struct rtw89_dev *rtwdev, u8 mac_idx)
{
#define MAC_AX_TIME_TH_SH  5
#define MAC_AX_LEN_TH_SH   4
#define MAC_AX_TIME_TH_MAX 255
#define MAC_AX_LEN_TH_MAX  255
#define MAC_AX_TIME_TH_DEF 88
#define MAC_AX_LEN_TH_DEF  4080
	const struct rtw89_mac_gen_def *mac = rtwdev->chip->mac_def;
	struct ieee80211_hw *hw = rtwdev->hw;
	u32 rts_threshold = hw->wiphy->rts_threshold;
	u32 time_th, len_th;
	u32 reg;

	if (rts_threshold == (u32)-1) {
		time_th = MAC_AX_TIME_TH_DEF;
		len_th = MAC_AX_LEN_TH_DEF;
	} else {
		time_th = MAC_AX_TIME_TH_MAX << MAC_AX_TIME_TH_SH;
		len_th = rts_threshold;
	}

	time_th = min_t(u32, time_th >> MAC_AX_TIME_TH_SH, MAC_AX_TIME_TH_MAX);
	len_th = min_t(u32, len_th >> MAC_AX_LEN_TH_SH, MAC_AX_LEN_TH_MAX);

	reg = rtw89_mac_reg_by_idx(rtwdev, mac->agg_len_ht, mac_idx);
	rtw89_write16_mask(rtwdev, reg, B_AX_RTS_TXTIME_TH_MASK, time_th);
	rtw89_write16_mask(rtwdev, reg, B_AX_RTS_LEN_TH_MASK, len_th);
}

void rtw89_mac_update_rts_threshold(struct rtw89_dev *rtwdev)
{
	__rtw89_mac_update_rts_threshold(rtwdev, RTW89_MAC_0);
	if (rtwdev->dbcc_en)
		__rtw89_mac_update_rts_threshold(rtwdev, RTW89_MAC_1);
}

void rtw89_mac_flush_txq(struct rtw89_dev *rtwdev, u32 queues, bool drop)
{
	bool empty;
	int ret;

	if (!test_bit(RTW89_FLAG_POWERON, rtwdev->flags))
		return;

	ret = read_poll_timeout(dle_is_txq_empty, empty, empty,
				10000, 200000, false, rtwdev);
	if (ret && !drop && (rtwdev->total_sta_assoc || rtwdev->scanning))
		rtw89_info(rtwdev, "timed out to flush queues\n");
}

int rtw89_mac_coex_init(struct rtw89_dev *rtwdev, const struct rtw89_mac_ax_coex *coex)
{
	enum rtw89_core_chip_id chip_id = rtwdev->chip->chip_id;
	u8 val;
	u16 val16;
	u32 val32;
	int ret;

	rtw89_write8_set(rtwdev, R_AX_GPIO_MUXCFG, B_AX_ENBT);
	if (chip_id != RTL8851B && chip_id != RTL8852BT)
		rtw89_write8_set(rtwdev, R_AX_BTC_FUNC_EN, B_AX_PTA_WL_TX_EN);
	rtw89_write8_set(rtwdev, R_AX_BT_COEX_CFG_2 + 1, B_AX_GNT_BT_POLARITY >> 8);
	rtw89_write8_set(rtwdev, R_AX_CSR_MODE, B_AX_STATIS_BT_EN | B_AX_WL_ACT_MSK);
	rtw89_write8_set(rtwdev, R_AX_CSR_MODE + 2, B_AX_BT_CNT_RST >> 16);
	if (chip_id != RTL8851B && chip_id != RTL8852BT)
		rtw89_write8_clr(rtwdev, R_AX_TRXPTCL_RESP_0 + 3, B_AX_RSP_CHK_BTCCA >> 24);

	val16 = rtw89_read16(rtwdev, R_AX_CCA_CFG_0);
	val16 = (val16 | B_AX_BTCCA_EN) & ~B_AX_BTCCA_BRK_TXOP_EN;
	rtw89_write16(rtwdev, R_AX_CCA_CFG_0, val16);

	ret = rtw89_mac_read_lte(rtwdev, R_AX_LTE_SW_CFG_2, &val32);
	if (ret) {
		rtw89_err(rtwdev, "Read R_AX_LTE_SW_CFG_2 fail!\n");
		return ret;
	}
	val32 = val32 & B_AX_WL_RX_CTRL;
	ret = rtw89_mac_write_lte(rtwdev, R_AX_LTE_SW_CFG_2, val32);
	if (ret) {
		rtw89_err(rtwdev, "Write R_AX_LTE_SW_CFG_2 fail!\n");
		return ret;
	}

	switch (coex->pta_mode) {
	case RTW89_MAC_AX_COEX_RTK_MODE:
		val = rtw89_read8(rtwdev, R_AX_GPIO_MUXCFG);
		val &= ~B_AX_BTMODE_MASK;
		val |= FIELD_PREP(B_AX_BTMODE_MASK, MAC_AX_BT_MODE_0_3);
		rtw89_write8(rtwdev, R_AX_GPIO_MUXCFG, val);

		val = rtw89_read8(rtwdev, R_AX_TDMA_MODE);
		rtw89_write8(rtwdev, R_AX_TDMA_MODE, val | B_AX_RTK_BT_ENABLE);

		val = rtw89_read8(rtwdev, R_AX_BT_COEX_CFG_5);
		val &= ~B_AX_BT_RPT_SAMPLE_RATE_MASK;
		val |= FIELD_PREP(B_AX_BT_RPT_SAMPLE_RATE_MASK, MAC_AX_RTK_RATE);
		rtw89_write8(rtwdev, R_AX_BT_COEX_CFG_5, val);
		break;
	case RTW89_MAC_AX_COEX_CSR_MODE:
		val = rtw89_read8(rtwdev, R_AX_GPIO_MUXCFG);
		val &= ~B_AX_BTMODE_MASK;
		val |= FIELD_PREP(B_AX_BTMODE_MASK, MAC_AX_BT_MODE_2);
		rtw89_write8(rtwdev, R_AX_GPIO_MUXCFG, val);

		val16 = rtw89_read16(rtwdev, R_AX_CSR_MODE);
		val16 &= ~B_AX_BT_PRI_DETECT_TO_MASK;
		val16 |= FIELD_PREP(B_AX_BT_PRI_DETECT_TO_MASK, MAC_AX_CSR_PRI_TO);
		val16 &= ~B_AX_BT_TRX_INIT_DETECT_MASK;
		val16 |= FIELD_PREP(B_AX_BT_TRX_INIT_DETECT_MASK, MAC_AX_CSR_TRX_TO);
		val16 &= ~B_AX_BT_STAT_DELAY_MASK;
		val16 |= FIELD_PREP(B_AX_BT_STAT_DELAY_MASK, MAC_AX_CSR_DELAY);
		val16 |= B_AX_ENHANCED_BT;
		rtw89_write16(rtwdev, R_AX_CSR_MODE, val16);

		rtw89_write8(rtwdev, R_AX_BT_COEX_CFG_2, MAC_AX_CSR_RATE);
		break;
	default:
		return -EINVAL;
	}

	switch (coex->direction) {
	case RTW89_MAC_AX_COEX_INNER:
		val = rtw89_read8(rtwdev, R_AX_GPIO_MUXCFG + 1);
		val = (val & ~BIT(2)) | BIT(1);
		rtw89_write8(rtwdev, R_AX_GPIO_MUXCFG + 1, val);
		break;
	case RTW89_MAC_AX_COEX_OUTPUT:
		val = rtw89_read8(rtwdev, R_AX_GPIO_MUXCFG + 1);
		val = val | BIT(1) | BIT(0);
		rtw89_write8(rtwdev, R_AX_GPIO_MUXCFG + 1, val);
		break;
	case RTW89_MAC_AX_COEX_INPUT:
		val = rtw89_read8(rtwdev, R_AX_GPIO_MUXCFG + 1);
		val = val & ~(BIT(2) | BIT(1));
		rtw89_write8(rtwdev, R_AX_GPIO_MUXCFG + 1, val);
		break;
	default:
		return -EINVAL;
	}

	return 0;
}
EXPORT_SYMBOL(rtw89_mac_coex_init);

int rtw89_mac_coex_init_v1(struct rtw89_dev *rtwdev,
			   const struct rtw89_mac_ax_coex *coex)
{
	rtw89_write32_set(rtwdev, R_AX_BTC_CFG,
			  B_AX_BTC_EN | B_AX_BTG_LNA1_GAIN_SEL);
	rtw89_write32_set(rtwdev, R_AX_BT_CNT_CFG, B_AX_BT_CNT_EN);
	rtw89_write16_set(rtwdev, R_AX_CCA_CFG_0, B_AX_BTCCA_EN);
	rtw89_write16_clr(rtwdev, R_AX_CCA_CFG_0, B_AX_BTCCA_BRK_TXOP_EN);

	switch (coex->pta_mode) {
	case RTW89_MAC_AX_COEX_RTK_MODE:
		rtw89_write32_mask(rtwdev, R_AX_BTC_CFG, B_AX_BTC_MODE_MASK,
				   MAC_AX_RTK_MODE);
		rtw89_write32_mask(rtwdev, R_AX_RTK_MODE_CFG_V1,
				   B_AX_SAMPLE_CLK_MASK, MAC_AX_RTK_RATE);
		break;
	case RTW89_MAC_AX_COEX_CSR_MODE:
		rtw89_write32_mask(rtwdev, R_AX_BTC_CFG, B_AX_BTC_MODE_MASK,
				   MAC_AX_CSR_MODE);
		break;
	default:
		return -EINVAL;
	}

	return 0;
}
EXPORT_SYMBOL(rtw89_mac_coex_init_v1);

int rtw89_mac_cfg_gnt(struct rtw89_dev *rtwdev,
		      const struct rtw89_mac_ax_coex_gnt *gnt_cfg)
{
	u32 val = 0, ret;

	if (gnt_cfg->band[0].gnt_bt)
		val |= B_AX_GNT_BT_RFC_S0_SW_VAL | B_AX_GNT_BT_BB_S0_SW_VAL;

	if (gnt_cfg->band[0].gnt_bt_sw_en)
		val |= B_AX_GNT_BT_RFC_S0_SW_CTRL | B_AX_GNT_BT_BB_S0_SW_CTRL;

	if (gnt_cfg->band[0].gnt_wl)
		val |= B_AX_GNT_WL_RFC_S0_SW_VAL | B_AX_GNT_WL_BB_S0_SW_VAL;

	if (gnt_cfg->band[0].gnt_wl_sw_en)
		val |= B_AX_GNT_WL_RFC_S0_SW_CTRL | B_AX_GNT_WL_BB_S0_SW_CTRL;

	if (gnt_cfg->band[1].gnt_bt)
		val |= B_AX_GNT_BT_RFC_S1_SW_VAL | B_AX_GNT_BT_BB_S1_SW_VAL;

	if (gnt_cfg->band[1].gnt_bt_sw_en)
		val |= B_AX_GNT_BT_RFC_S1_SW_CTRL | B_AX_GNT_BT_BB_S1_SW_CTRL;

	if (gnt_cfg->band[1].gnt_wl)
		val |= B_AX_GNT_WL_RFC_S1_SW_VAL | B_AX_GNT_WL_BB_S1_SW_VAL;

	if (gnt_cfg->band[1].gnt_wl_sw_en)
		val |= B_AX_GNT_WL_RFC_S1_SW_CTRL | B_AX_GNT_WL_BB_S1_SW_CTRL;

	ret = rtw89_mac_write_lte(rtwdev, R_AX_LTE_SW_CFG_1, val);
	if (ret) {
		rtw89_err(rtwdev, "Write LTE fail!\n");
		return ret;
	}

	return 0;
}
EXPORT_SYMBOL(rtw89_mac_cfg_gnt);

int rtw89_mac_cfg_gnt_v1(struct rtw89_dev *rtwdev,
			 const struct rtw89_mac_ax_coex_gnt *gnt_cfg)
{
	u32 val = 0;

	if (gnt_cfg->band[0].gnt_bt)
		val |= B_AX_GNT_BT_RFC_S0_VAL | B_AX_GNT_BT_RX_VAL |
		       B_AX_GNT_BT_TX_VAL;
	else
		val |= B_AX_WL_ACT_VAL;

	if (gnt_cfg->band[0].gnt_bt_sw_en)
		val |= B_AX_GNT_BT_RFC_S0_SWCTRL | B_AX_GNT_BT_RX_SWCTRL |
		       B_AX_GNT_BT_TX_SWCTRL | B_AX_WL_ACT_SWCTRL;

	if (gnt_cfg->band[0].gnt_wl)
		val |= B_AX_GNT_WL_RFC_S0_VAL | B_AX_GNT_WL_RX_VAL |
		       B_AX_GNT_WL_TX_VAL | B_AX_GNT_WL_BB_VAL;

	if (gnt_cfg->band[0].gnt_wl_sw_en)
		val |= B_AX_GNT_WL_RFC_S0_SWCTRL | B_AX_GNT_WL_RX_SWCTRL |
		       B_AX_GNT_WL_TX_SWCTRL | B_AX_GNT_WL_BB_SWCTRL;

	if (gnt_cfg->band[1].gnt_bt)
		val |= B_AX_GNT_BT_RFC_S1_VAL | B_AX_GNT_BT_RX_VAL |
		       B_AX_GNT_BT_TX_VAL;
	else
		val |= B_AX_WL_ACT_VAL;

	if (gnt_cfg->band[1].gnt_bt_sw_en)
		val |= B_AX_GNT_BT_RFC_S1_SWCTRL | B_AX_GNT_BT_RX_SWCTRL |
		       B_AX_GNT_BT_TX_SWCTRL | B_AX_WL_ACT_SWCTRL;

	if (gnt_cfg->band[1].gnt_wl)
		val |= B_AX_GNT_WL_RFC_S1_VAL | B_AX_GNT_WL_RX_VAL |
		       B_AX_GNT_WL_TX_VAL | B_AX_GNT_WL_BB_VAL;

	if (gnt_cfg->band[1].gnt_wl_sw_en)
		val |= B_AX_GNT_WL_RFC_S1_SWCTRL | B_AX_GNT_WL_RX_SWCTRL |
		       B_AX_GNT_WL_TX_SWCTRL | B_AX_GNT_WL_BB_SWCTRL;

	rtw89_write32(rtwdev, R_AX_GNT_SW_CTRL, val);

	return 0;
}
EXPORT_SYMBOL(rtw89_mac_cfg_gnt_v1);

static
int rtw89_mac_cfg_plt_ax(struct rtw89_dev *rtwdev, struct rtw89_mac_ax_plt *plt)
{
	u32 reg;
	u16 val;
	int ret;

	ret = rtw89_mac_check_mac_en(rtwdev, plt->band, RTW89_CMAC_SEL);
	if (ret)
		return ret;

	reg = rtw89_mac_reg_by_idx(rtwdev, R_AX_BT_PLT, plt->band);
	val = (plt->tx & RTW89_MAC_AX_PLT_LTE_RX ? B_AX_TX_PLT_GNT_LTE_RX : 0) |
	      (plt->tx & RTW89_MAC_AX_PLT_GNT_BT_TX ? B_AX_TX_PLT_GNT_BT_TX : 0) |
	      (plt->tx & RTW89_MAC_AX_PLT_GNT_BT_RX ? B_AX_TX_PLT_GNT_BT_RX : 0) |
	      (plt->tx & RTW89_MAC_AX_PLT_GNT_WL ? B_AX_TX_PLT_GNT_WL : 0) |
	      (plt->rx & RTW89_MAC_AX_PLT_LTE_RX ? B_AX_RX_PLT_GNT_LTE_RX : 0) |
	      (plt->rx & RTW89_MAC_AX_PLT_GNT_BT_TX ? B_AX_RX_PLT_GNT_BT_TX : 0) |
	      (plt->rx & RTW89_MAC_AX_PLT_GNT_BT_RX ? B_AX_RX_PLT_GNT_BT_RX : 0) |
	      (plt->rx & RTW89_MAC_AX_PLT_GNT_WL ? B_AX_RX_PLT_GNT_WL : 0) |
	      B_AX_PLT_EN;
	rtw89_write16(rtwdev, reg, val);

	return 0;
}

void rtw89_mac_cfg_sb(struct rtw89_dev *rtwdev, u32 val)
{
	u32 fw_sb;

	fw_sb = rtw89_read32(rtwdev, R_AX_SCOREBOARD);
	fw_sb = FIELD_GET(B_MAC_AX_SB_FW_MASK, fw_sb);
	fw_sb = fw_sb & ~B_MAC_AX_BTGS1_NOTIFY;
	if (!test_bit(RTW89_FLAG_POWERON, rtwdev->flags))
		fw_sb = fw_sb | MAC_AX_NOTIFY_PWR_MAJOR;
	else
		fw_sb = fw_sb | MAC_AX_NOTIFY_TP_MAJOR;
	val = FIELD_GET(B_MAC_AX_SB_DRV_MASK, val);
	val = B_AX_TOGGLE |
	      FIELD_PREP(B_MAC_AX_SB_DRV_MASK, val) |
	      FIELD_PREP(B_MAC_AX_SB_FW_MASK, fw_sb);
	rtw89_write32(rtwdev, R_AX_SCOREBOARD, val);
	fsleep(1000); /* avoid BT FW loss information */
}

u32 rtw89_mac_get_sb(struct rtw89_dev *rtwdev)
{
	return rtw89_read32(rtwdev, R_AX_SCOREBOARD);
}

int rtw89_mac_cfg_ctrl_path(struct rtw89_dev *rtwdev, bool wl)
{
	u8 val = rtw89_read8(rtwdev, R_AX_SYS_SDIO_CTRL + 3);

	val = wl ? val | BIT(2) : val & ~BIT(2);
	rtw89_write8(rtwdev, R_AX_SYS_SDIO_CTRL + 3, val);

	return 0;
}
EXPORT_SYMBOL(rtw89_mac_cfg_ctrl_path);

int rtw89_mac_cfg_ctrl_path_v1(struct rtw89_dev *rtwdev, bool wl)
{
	struct rtw89_btc *btc = &rtwdev->btc;
	struct rtw89_btc_dm *dm = &btc->dm;
	struct rtw89_mac_ax_gnt *g = dm->gnt.band;
	int i;

	if (wl)
		return 0;

	for (i = 0; i < RTW89_PHY_MAX; i++) {
		g[i].gnt_bt_sw_en = 1;
		g[i].gnt_bt = 1;
		g[i].gnt_wl_sw_en = 1;
		g[i].gnt_wl = 0;
	}

	return rtw89_mac_cfg_gnt_v1(rtwdev, &dm->gnt);
}
EXPORT_SYMBOL(rtw89_mac_cfg_ctrl_path_v1);

bool rtw89_mac_get_ctrl_path(struct rtw89_dev *rtwdev)
{
	const struct rtw89_chip_info *chip = rtwdev->chip;
	u8 val = 0;

	if (chip->chip_id == RTL8852C || chip->chip_id == RTL8922A)
		return false;
	else if (chip->chip_id == RTL8852A || rtw89_is_rtl885xb(rtwdev))
		val = rtw89_read8_mask(rtwdev, R_AX_SYS_SDIO_CTRL + 3,
				       B_AX_LTE_MUX_CTRL_PATH >> 24);

	return !!val;
}

static u16 rtw89_mac_get_plt_cnt_ax(struct rtw89_dev *rtwdev, u8 band)
{
	u32 reg;
	u16 cnt;

	reg = rtw89_mac_reg_by_idx(rtwdev, R_AX_BT_PLT, band);
	cnt = rtw89_read32_mask(rtwdev, reg, B_AX_BT_PLT_PKT_CNT_MASK);
	rtw89_write16_set(rtwdev, reg, B_AX_BT_PLT_RST);

	return cnt;
}

static void rtw89_mac_bfee_standby_timer(struct rtw89_dev *rtwdev, u8 mac_idx,
					 bool keep)
{
	u32 reg;

	if (rtwdev->chip->chip_gen != RTW89_CHIP_AX)
		return;

	rtw89_debug(rtwdev, RTW89_DBG_BF, "set bfee standby_timer to %d\n", keep);
	reg = rtw89_mac_reg_by_idx(rtwdev, R_AX_BFMEE_RESP_OPTION, mac_idx);
	if (keep) {
		set_bit(RTW89_FLAG_BFEE_TIMER_KEEP, rtwdev->flags);
		rtw89_write32_mask(rtwdev, reg, B_AX_BFMEE_BFRP_RX_STANDBY_TIMER_MASK,
				   BFRP_RX_STANDBY_TIMER_KEEP);
	} else {
		clear_bit(RTW89_FLAG_BFEE_TIMER_KEEP, rtwdev->flags);
		rtw89_write32_mask(rtwdev, reg, B_AX_BFMEE_BFRP_RX_STANDBY_TIMER_MASK,
				   BFRP_RX_STANDBY_TIMER_RELEASE);
	}
}

void rtw89_mac_bfee_ctrl(struct rtw89_dev *rtwdev, u8 mac_idx, bool en)
{
	const struct rtw89_mac_gen_def *mac = rtwdev->chip->mac_def;
	u32 reg;
	u32 mask = mac->bfee_ctrl.mask;

	rtw89_debug(rtwdev, RTW89_DBG_BF, "set bfee ndpa_en to %d\n", en);
	reg = rtw89_mac_reg_by_idx(rtwdev, mac->bfee_ctrl.addr, mac_idx);
	if (en) {
		set_bit(RTW89_FLAG_BFEE_EN, rtwdev->flags);
		rtw89_write32_set(rtwdev, reg, mask);
	} else {
		clear_bit(RTW89_FLAG_BFEE_EN, rtwdev->flags);
		rtw89_write32_clr(rtwdev, reg, mask);
	}
}

static int rtw89_mac_init_bfee_ax(struct rtw89_dev *rtwdev, u8 mac_idx)
{
	u32 reg;
	u32 val32;
	int ret;

	ret = rtw89_mac_check_mac_en(rtwdev, mac_idx, RTW89_CMAC_SEL);
	if (ret)
		return ret;

	/* AP mode set tx gid to 63 */
	/* STA mode set tx gid to 0(default) */
	reg = rtw89_mac_reg_by_idx(rtwdev, R_AX_BFMER_CTRL_0, mac_idx);
	rtw89_write32_set(rtwdev, reg, B_AX_BFMER_NDP_BFEN);

	reg = rtw89_mac_reg_by_idx(rtwdev, R_AX_TRXPTCL_RESP_CSI_RRSC, mac_idx);
	rtw89_write32(rtwdev, reg, CSI_RRSC_BMAP);

	reg = rtw89_mac_reg_by_idx(rtwdev, R_AX_BFMEE_RESP_OPTION, mac_idx);
	val32 = FIELD_PREP(B_AX_BFMEE_NDP_RX_STANDBY_TIMER_MASK, NDP_RX_STANDBY_TIMER);
	rtw89_write32(rtwdev, reg, val32);
	rtw89_mac_bfee_standby_timer(rtwdev, mac_idx, true);
	rtw89_mac_bfee_ctrl(rtwdev, mac_idx, true);

	reg = rtw89_mac_reg_by_idx(rtwdev, R_AX_TRXPTCL_RESP_CSI_CTRL_0, mac_idx);
	rtw89_write32_set(rtwdev, reg, B_AX_BFMEE_BFPARAM_SEL |
				       B_AX_BFMEE_USE_NSTS |
				       B_AX_BFMEE_CSI_GID_SEL |
				       B_AX_BFMEE_CSI_FORCE_RETE_EN);
	reg = rtw89_mac_reg_by_idx(rtwdev, R_AX_TRXPTCL_RESP_CSI_RATE, mac_idx);
	rtw89_write32(rtwdev, reg,
		      u32_encode_bits(CSI_INIT_RATE_HT, B_AX_BFMEE_HT_CSI_RATE_MASK) |
		      u32_encode_bits(CSI_INIT_RATE_VHT, B_AX_BFMEE_VHT_CSI_RATE_MASK) |
		      u32_encode_bits(CSI_INIT_RATE_HE, B_AX_BFMEE_HE_CSI_RATE_MASK));

	reg = rtw89_mac_reg_by_idx(rtwdev, R_AX_CSIRPT_OPTION, mac_idx);
	rtw89_write32_set(rtwdev, reg,
			  B_AX_CSIPRT_VHTSU_AID_EN | B_AX_CSIPRT_HESU_AID_EN);

	return 0;
}

static int rtw89_mac_set_csi_para_reg_ax(struct rtw89_dev *rtwdev,
					 struct rtw89_vif_link *rtwvif_link,
					 struct rtw89_sta_link *rtwsta_link)
{
	u8 nc = 1, nr = 3, ng = 0, cb = 1, cs = 1, ldpc_en = 1, stbc_en = 1;
	struct ieee80211_link_sta *link_sta;
	u8 mac_idx = rtwvif_link->mac_idx;
	u8 port_sel = rtwvif_link->port;
	u8 sound_dim = 3, t;
	u8 *phy_cap;
	u32 reg;
	u16 val;
	int ret;

	ret = rtw89_mac_check_mac_en(rtwdev, mac_idx, RTW89_CMAC_SEL);
	if (ret)
		return ret;

	rcu_read_lock();

	link_sta = rtw89_sta_rcu_dereference_link(rtwsta_link, true);
	phy_cap = link_sta->he_cap.he_cap_elem.phy_cap_info;

	if ((phy_cap[3] & IEEE80211_HE_PHY_CAP3_SU_BEAMFORMER) ||
	    (phy_cap[4] & IEEE80211_HE_PHY_CAP4_MU_BEAMFORMER)) {
		ldpc_en &= !!(phy_cap[1] & IEEE80211_HE_PHY_CAP1_LDPC_CODING_IN_PAYLOAD);
		stbc_en &= !!(phy_cap[2] & IEEE80211_HE_PHY_CAP2_STBC_RX_UNDER_80MHZ);
		t = FIELD_GET(IEEE80211_HE_PHY_CAP5_BEAMFORMEE_NUM_SND_DIM_UNDER_80MHZ_MASK,
			      phy_cap[5]);
		sound_dim = min(sound_dim, t);
	}
	if ((link_sta->vht_cap.cap & IEEE80211_VHT_CAP_MU_BEAMFORMER_CAPABLE) ||
	    (link_sta->vht_cap.cap & IEEE80211_VHT_CAP_SU_BEAMFORMER_CAPABLE)) {
		ldpc_en &= !!(link_sta->vht_cap.cap & IEEE80211_VHT_CAP_RXLDPC);
		stbc_en &= !!(link_sta->vht_cap.cap & IEEE80211_VHT_CAP_RXSTBC_MASK);
		t = FIELD_GET(IEEE80211_VHT_CAP_SOUNDING_DIMENSIONS_MASK,
			      link_sta->vht_cap.cap);
		sound_dim = min(sound_dim, t);
	}
	nc = min(nc, sound_dim);
	nr = min(nr, sound_dim);

	rcu_read_unlock();

	reg = rtw89_mac_reg_by_idx(rtwdev, R_AX_TRXPTCL_RESP_CSI_CTRL_0, mac_idx);
	rtw89_write32_set(rtwdev, reg, B_AX_BFMEE_BFPARAM_SEL);

	val = FIELD_PREP(B_AX_BFMEE_CSIINFO0_NC_MASK, nc) |
	      FIELD_PREP(B_AX_BFMEE_CSIINFO0_NR_MASK, nr) |
	      FIELD_PREP(B_AX_BFMEE_CSIINFO0_NG_MASK, ng) |
	      FIELD_PREP(B_AX_BFMEE_CSIINFO0_CB_MASK, cb) |
	      FIELD_PREP(B_AX_BFMEE_CSIINFO0_CS_MASK, cs) |
	      FIELD_PREP(B_AX_BFMEE_CSIINFO0_LDPC_EN, ldpc_en) |
	      FIELD_PREP(B_AX_BFMEE_CSIINFO0_STBC_EN, stbc_en);

	if (port_sel == 0)
		reg = rtw89_mac_reg_by_idx(rtwdev, R_AX_TRXPTCL_RESP_CSI_CTRL_0, mac_idx);
	else
		reg = rtw89_mac_reg_by_idx(rtwdev, R_AX_TRXPTCL_RESP_CSI_CTRL_1, mac_idx);

	rtw89_write16(rtwdev, reg, val);

	return 0;
}

static int rtw89_mac_csi_rrsc_ax(struct rtw89_dev *rtwdev,
				 struct rtw89_vif_link *rtwvif_link,
				 struct rtw89_sta_link *rtwsta_link)
{
	u32 rrsc = BIT(RTW89_MAC_BF_RRSC_6M) | BIT(RTW89_MAC_BF_RRSC_24M);
	struct ieee80211_link_sta *link_sta;
	u8 mac_idx = rtwvif_link->mac_idx;
	u32 reg;
	int ret;

	ret = rtw89_mac_check_mac_en(rtwdev, mac_idx, RTW89_CMAC_SEL);
	if (ret)
		return ret;

	rcu_read_lock();

	link_sta = rtw89_sta_rcu_dereference_link(rtwsta_link, true);

	if (link_sta->he_cap.has_he) {
		rrsc |= (BIT(RTW89_MAC_BF_RRSC_HE_MSC0) |
			 BIT(RTW89_MAC_BF_RRSC_HE_MSC3) |
			 BIT(RTW89_MAC_BF_RRSC_HE_MSC5));
	}
	if (link_sta->vht_cap.vht_supported) {
		rrsc |= (BIT(RTW89_MAC_BF_RRSC_VHT_MSC0) |
			 BIT(RTW89_MAC_BF_RRSC_VHT_MSC3) |
			 BIT(RTW89_MAC_BF_RRSC_VHT_MSC5));
	}
	if (link_sta->ht_cap.ht_supported) {
		rrsc |= (BIT(RTW89_MAC_BF_RRSC_HT_MSC0) |
			 BIT(RTW89_MAC_BF_RRSC_HT_MSC3) |
			 BIT(RTW89_MAC_BF_RRSC_HT_MSC5));
	}

	rcu_read_unlock();

	reg = rtw89_mac_reg_by_idx(rtwdev, R_AX_TRXPTCL_RESP_CSI_CTRL_0, mac_idx);
	rtw89_write32_set(rtwdev, reg, B_AX_BFMEE_BFPARAM_SEL);
	rtw89_write32_clr(rtwdev, reg, B_AX_BFMEE_CSI_FORCE_RETE_EN);
	rtw89_write32(rtwdev,
		      rtw89_mac_reg_by_idx(rtwdev, R_AX_TRXPTCL_RESP_CSI_RRSC, mac_idx),
		      rrsc);

	return 0;
}

static void rtw89_mac_bf_assoc_ax(struct rtw89_dev *rtwdev,
				  struct rtw89_vif_link *rtwvif_link,
				  struct rtw89_sta_link *rtwsta_link)
{
	struct ieee80211_link_sta *link_sta;
	bool has_beamformer_cap;
<<<<<<< HEAD

	rcu_read_lock();

	link_sta = rtw89_sta_rcu_dereference_link(rtwsta_link, true);
	has_beamformer_cap = rtw89_sta_has_beamformer_cap(link_sta);

=======

	rcu_read_lock();

	link_sta = rtw89_sta_rcu_dereference_link(rtwsta_link, true);
	has_beamformer_cap = rtw89_sta_has_beamformer_cap(link_sta);

>>>>>>> fcc79e17
	rcu_read_unlock();

	if (has_beamformer_cap) {
		rtw89_debug(rtwdev, RTW89_DBG_BF,
			    "initialize bfee for new association\n");
		rtw89_mac_init_bfee_ax(rtwdev, rtwvif_link->mac_idx);
		rtw89_mac_set_csi_para_reg_ax(rtwdev, rtwvif_link, rtwsta_link);
		rtw89_mac_csi_rrsc_ax(rtwdev, rtwvif_link, rtwsta_link);
	}
}

void rtw89_mac_bf_disassoc(struct rtw89_dev *rtwdev,
			   struct rtw89_vif_link *rtwvif_link,
			   struct rtw89_sta_link *rtwsta_link)
{
	rtw89_mac_bfee_ctrl(rtwdev, rtwvif_link->mac_idx, false);
}

void rtw89_mac_bf_set_gid_table(struct rtw89_dev *rtwdev, struct ieee80211_vif *vif,
				struct ieee80211_bss_conf *conf)
{
	struct rtw89_vif *rtwvif = vif_to_rtwvif(vif);
	struct rtw89_vif_link *rtwvif_link;
	u8 mac_idx;
	__le32 *p;

	rtwvif_link = rtwvif->links[conf->link_id];
	if (unlikely(!rtwvif_link)) {
		rtw89_err(rtwdev,
			  "%s: rtwvif link (link_id %u) is not active\n",
			  __func__, conf->link_id);
		return;
	}

	mac_idx = rtwvif_link->mac_idx;

	rtw89_debug(rtwdev, RTW89_DBG_BF, "update bf GID table\n");

	p = (__le32 *)conf->mu_group.membership;
	rtw89_write32(rtwdev,
		      rtw89_mac_reg_by_idx(rtwdev, R_AX_GID_POSITION_EN0, mac_idx),
		      le32_to_cpu(p[0]));
	rtw89_write32(rtwdev,
		      rtw89_mac_reg_by_idx(rtwdev, R_AX_GID_POSITION_EN1, mac_idx),
		      le32_to_cpu(p[1]));

	p = (__le32 *)conf->mu_group.position;
	rtw89_write32(rtwdev, rtw89_mac_reg_by_idx(rtwdev, R_AX_GID_POSITION0, mac_idx),
		      le32_to_cpu(p[0]));
	rtw89_write32(rtwdev, rtw89_mac_reg_by_idx(rtwdev, R_AX_GID_POSITION1, mac_idx),
		      le32_to_cpu(p[1]));
	rtw89_write32(rtwdev, rtw89_mac_reg_by_idx(rtwdev, R_AX_GID_POSITION2, mac_idx),
		      le32_to_cpu(p[2]));
	rtw89_write32(rtwdev, rtw89_mac_reg_by_idx(rtwdev, R_AX_GID_POSITION3, mac_idx),
		      le32_to_cpu(p[3]));
}

struct rtw89_mac_bf_monitor_iter_data {
	struct rtw89_dev *rtwdev;
	struct rtw89_sta_link *down_rtwsta_link;
	int count;
};

static
void rtw89_mac_bf_monitor_calc_iter(void *data, struct ieee80211_sta *sta)
{
	struct rtw89_mac_bf_monitor_iter_data *iter_data =
				(struct rtw89_mac_bf_monitor_iter_data *)data;
	struct rtw89_sta_link *down_rtwsta_link = iter_data->down_rtwsta_link;
	struct rtw89_sta *rtwsta = sta_to_rtwsta(sta);
	struct ieee80211_link_sta *link_sta;
	struct rtw89_sta_link *rtwsta_link;
	bool has_beamformer_cap = false;
	int *count = &iter_data->count;
	unsigned int link_id;

	rcu_read_lock();
<<<<<<< HEAD

	rtw89_sta_for_each_link(rtwsta, rtwsta_link, link_id) {
		if (rtwsta_link == down_rtwsta_link)
			continue;

		link_sta = rtw89_sta_rcu_dereference_link(rtwsta_link, false);
		if (rtw89_sta_has_beamformer_cap(link_sta)) {
			has_beamformer_cap = true;
			break;
		}
	}

=======

	rtw89_sta_for_each_link(rtwsta, rtwsta_link, link_id) {
		if (rtwsta_link == down_rtwsta_link)
			continue;

		link_sta = rtw89_sta_rcu_dereference_link(rtwsta_link, false);
		if (rtw89_sta_has_beamformer_cap(link_sta)) {
			has_beamformer_cap = true;
			break;
		}
	}

>>>>>>> fcc79e17
	if (has_beamformer_cap)
		(*count)++;

	rcu_read_unlock();
}

void rtw89_mac_bf_monitor_calc(struct rtw89_dev *rtwdev,
			       struct rtw89_sta_link *rtwsta_link,
			       bool disconnect)
{
	struct rtw89_mac_bf_monitor_iter_data data;

	data.rtwdev = rtwdev;
	data.down_rtwsta_link = disconnect ? rtwsta_link : NULL;
	data.count = 0;
	ieee80211_iterate_stations_atomic(rtwdev->hw,
					  rtw89_mac_bf_monitor_calc_iter,
					  &data);

	rtw89_debug(rtwdev, RTW89_DBG_BF, "bfee STA count=%d\n", data.count);
	if (data.count)
		set_bit(RTW89_FLAG_BFEE_MON, rtwdev->flags);
	else
		clear_bit(RTW89_FLAG_BFEE_MON, rtwdev->flags);
}

void _rtw89_mac_bf_monitor_track(struct rtw89_dev *rtwdev)
{
	struct rtw89_traffic_stats *stats = &rtwdev->stats;
	struct rtw89_vif_link *rtwvif_link;
	bool en = stats->tx_tfc_lv <= stats->rx_tfc_lv;
	bool old = test_bit(RTW89_FLAG_BFEE_EN, rtwdev->flags);
	struct rtw89_vif *rtwvif;
	bool keep_timer = true;
	unsigned int link_id;
	bool old_keep_timer;

	old_keep_timer = test_bit(RTW89_FLAG_BFEE_TIMER_KEEP, rtwdev->flags);

	if (stats->tx_tfc_lv <= RTW89_TFC_LOW && stats->rx_tfc_lv <= RTW89_TFC_LOW)
		keep_timer = false;

	if (keep_timer != old_keep_timer) {
		rtw89_for_each_rtwvif(rtwdev, rtwvif)
			rtw89_vif_for_each_link(rtwvif, rtwvif_link, link_id)
				rtw89_mac_bfee_standby_timer(rtwdev, rtwvif_link->mac_idx,
							     keep_timer);
	}

	if (en == old)
		return;

	rtw89_for_each_rtwvif(rtwdev, rtwvif)
		rtw89_vif_for_each_link(rtwvif, rtwvif_link, link_id)
			rtw89_mac_bfee_ctrl(rtwdev, rtwvif_link->mac_idx, en);
}

static int
__rtw89_mac_set_tx_time(struct rtw89_dev *rtwdev, struct rtw89_sta_link *rtwsta_link,
			u32 tx_time)
{
#define MAC_AX_DFLT_TX_TIME 5280
	u8 mac_idx = rtwsta_link->rtwvif_link->mac_idx;
	u32 max_tx_time = tx_time == 0 ? MAC_AX_DFLT_TX_TIME : tx_time;
	u32 reg;
	int ret = 0;

	if (rtwsta_link->cctl_tx_time) {
		rtwsta_link->ampdu_max_time = (max_tx_time - 512) >> 9;
		ret = rtw89_fw_h2c_txtime_cmac_tbl(rtwdev, rtwsta_link);
	} else {
		ret = rtw89_mac_check_mac_en(rtwdev, mac_idx, RTW89_CMAC_SEL);
		if (ret) {
			rtw89_warn(rtwdev, "failed to check cmac in set txtime\n");
			return ret;
		}

		reg = rtw89_mac_reg_by_idx(rtwdev, R_AX_AMPDU_AGG_LIMIT, mac_idx);
		rtw89_write32_mask(rtwdev, reg, B_AX_AMPDU_MAX_TIME_MASK,
				   max_tx_time >> 5);
	}

	return ret;
}

int rtw89_mac_set_tx_time(struct rtw89_dev *rtwdev, struct rtw89_sta_link *rtwsta_link,
			  bool resume, u32 tx_time)
{
	int ret = 0;

	if (!resume) {
		rtwsta_link->cctl_tx_time = true;
		ret = __rtw89_mac_set_tx_time(rtwdev, rtwsta_link, tx_time);
	} else {
		ret = __rtw89_mac_set_tx_time(rtwdev, rtwsta_link, tx_time);
		rtwsta_link->cctl_tx_time = false;
	}

	return ret;
}

int rtw89_mac_get_tx_time(struct rtw89_dev *rtwdev, struct rtw89_sta_link *rtwsta_link,
			  u32 *tx_time)
{
	u8 mac_idx = rtwsta_link->rtwvif_link->mac_idx;
	u32 reg;
	int ret = 0;

	if (rtwsta_link->cctl_tx_time) {
		*tx_time = (rtwsta_link->ampdu_max_time + 1) << 9;
	} else {
		ret = rtw89_mac_check_mac_en(rtwdev, mac_idx, RTW89_CMAC_SEL);
		if (ret) {
			rtw89_warn(rtwdev, "failed to check cmac in tx_time\n");
			return ret;
		}

		reg = rtw89_mac_reg_by_idx(rtwdev, R_AX_AMPDU_AGG_LIMIT, mac_idx);
		*tx_time = rtw89_read32_mask(rtwdev, reg, B_AX_AMPDU_MAX_TIME_MASK) << 5;
	}

	return ret;
}

int rtw89_mac_set_tx_retry_limit(struct rtw89_dev *rtwdev,
				 struct rtw89_sta_link *rtwsta_link,
				 bool resume, u8 tx_retry)
{
	int ret = 0;

	rtwsta_link->data_tx_cnt_lmt = tx_retry;

	if (!resume) {
		rtwsta_link->cctl_tx_retry_limit = true;
		ret = rtw89_fw_h2c_txtime_cmac_tbl(rtwdev, rtwsta_link);
	} else {
		ret = rtw89_fw_h2c_txtime_cmac_tbl(rtwdev, rtwsta_link);
		rtwsta_link->cctl_tx_retry_limit = false;
	}

	return ret;
}

int rtw89_mac_get_tx_retry_limit(struct rtw89_dev *rtwdev,
				 struct rtw89_sta_link *rtwsta_link, u8 *tx_retry)
{
	u8 mac_idx = rtwsta_link->rtwvif_link->mac_idx;
	u32 reg;
	int ret = 0;

	if (rtwsta_link->cctl_tx_retry_limit) {
		*tx_retry = rtwsta_link->data_tx_cnt_lmt;
	} else {
		ret = rtw89_mac_check_mac_en(rtwdev, mac_idx, RTW89_CMAC_SEL);
		if (ret) {
			rtw89_warn(rtwdev, "failed to check cmac in rty_lmt\n");
			return ret;
		}

		reg = rtw89_mac_reg_by_idx(rtwdev, R_AX_TXCNT, mac_idx);
		*tx_retry = rtw89_read32_mask(rtwdev, reg, B_AX_L_TXCNT_LMT_MASK);
	}

	return ret;
}

int rtw89_mac_set_hw_muedca_ctrl(struct rtw89_dev *rtwdev,
				 struct rtw89_vif_link *rtwvif_link, bool en)
{
	const struct rtw89_mac_gen_def *mac = rtwdev->chip->mac_def;
	u8 mac_idx = rtwvif_link->mac_idx;
	u16 set = mac->muedca_ctrl.mask;
	u32 reg;
	u32 ret;

	ret = rtw89_mac_check_mac_en(rtwdev, mac_idx, RTW89_CMAC_SEL);
	if (ret)
		return ret;

	reg = rtw89_mac_reg_by_idx(rtwdev, mac->muedca_ctrl.addr, mac_idx);
	if (en)
		rtw89_write16_set(rtwdev, reg, set);
	else
		rtw89_write16_clr(rtwdev, reg, set);

	return 0;
}

static
int rtw89_mac_write_xtal_si_ax(struct rtw89_dev *rtwdev, u8 offset, u8 val, u8 mask)
{
	u32 val32;
	int ret;

	val32 = FIELD_PREP(B_AX_WL_XTAL_SI_ADDR_MASK, offset) |
		FIELD_PREP(B_AX_WL_XTAL_SI_DATA_MASK, val) |
		FIELD_PREP(B_AX_WL_XTAL_SI_BITMASK_MASK, mask) |
		FIELD_PREP(B_AX_WL_XTAL_SI_MODE_MASK, XTAL_SI_NORMAL_WRITE) |
		FIELD_PREP(B_AX_WL_XTAL_SI_CMD_POLL, 1);
	rtw89_write32(rtwdev, R_AX_WLAN_XTAL_SI_CTRL, val32);

	ret = read_poll_timeout(rtw89_read32, val32, !(val32 & B_AX_WL_XTAL_SI_CMD_POLL),
				50, 50000, false, rtwdev, R_AX_WLAN_XTAL_SI_CTRL);
	if (ret) {
		rtw89_warn(rtwdev, "xtal si not ready(W): offset=%x val=%x mask=%x\n",
			   offset, val, mask);
		return ret;
	}

	return 0;
}

static
int rtw89_mac_read_xtal_si_ax(struct rtw89_dev *rtwdev, u8 offset, u8 *val)
{
	u32 val32;
	int ret;

	val32 = FIELD_PREP(B_AX_WL_XTAL_SI_ADDR_MASK, offset) |
		FIELD_PREP(B_AX_WL_XTAL_SI_DATA_MASK, 0x00) |
		FIELD_PREP(B_AX_WL_XTAL_SI_BITMASK_MASK, 0x00) |
		FIELD_PREP(B_AX_WL_XTAL_SI_MODE_MASK, XTAL_SI_NORMAL_READ) |
		FIELD_PREP(B_AX_WL_XTAL_SI_CMD_POLL, 1);
	rtw89_write32(rtwdev, R_AX_WLAN_XTAL_SI_CTRL, val32);

	ret = read_poll_timeout(rtw89_read32, val32, !(val32 & B_AX_WL_XTAL_SI_CMD_POLL),
				50, 50000, false, rtwdev, R_AX_WLAN_XTAL_SI_CTRL);
	if (ret) {
		rtw89_warn(rtwdev, "xtal si not ready(R): offset=%x\n", offset);
		return ret;
	}

	*val = rtw89_read8(rtwdev, R_AX_WLAN_XTAL_SI_CTRL + 1);

	return 0;
}

static
void rtw89_mac_pkt_drop_sta(struct rtw89_dev *rtwdev,
			    struct rtw89_vif_link *rtwvif_link,
			    struct rtw89_sta_link *rtwsta_link)
{
	static const enum rtw89_pkt_drop_sel sels[] = {
		RTW89_PKT_DROP_SEL_MACID_BE_ONCE,
		RTW89_PKT_DROP_SEL_MACID_BK_ONCE,
		RTW89_PKT_DROP_SEL_MACID_VI_ONCE,
		RTW89_PKT_DROP_SEL_MACID_VO_ONCE,
	};
	struct rtw89_pkt_drop_params params = {0};
	int i;

	params.mac_band = rtwvif_link->mac_idx;
	params.macid = rtwsta_link->mac_id;
	params.port = rtwvif_link->port;
	params.mbssid = 0;
	params.tf_trs = rtwvif_link->trigger;

	for (i = 0; i < ARRAY_SIZE(sels); i++) {
		params.sel = sels[i];
		rtw89_fw_h2c_pkt_drop(rtwdev, &params);
	}
}

static void rtw89_mac_pkt_drop_vif_iter(void *data, struct ieee80211_sta *sta)
{
	struct rtw89_sta *rtwsta = sta_to_rtwsta(sta);
	struct rtw89_vif *rtwvif = rtwsta->rtwvif;
	struct rtw89_dev *rtwdev = rtwsta->rtwdev;
	struct rtw89_vif_link *rtwvif_link;
	struct rtw89_sta_link *rtwsta_link;
	struct rtw89_vif *target = data;
	unsigned int link_id;

	if (rtwvif != target)
		return;

	rtw89_sta_for_each_link(rtwsta, rtwsta_link, link_id) {
		rtwvif_link = rtwsta_link->rtwvif_link;
		rtw89_mac_pkt_drop_sta(rtwdev, rtwvif_link, rtwsta_link);
	}
}

void rtw89_mac_pkt_drop_vif(struct rtw89_dev *rtwdev, struct rtw89_vif *rtwvif)
{
	ieee80211_iterate_stations_atomic(rtwdev->hw,
					  rtw89_mac_pkt_drop_vif_iter,
					  rtwvif);
}

int rtw89_mac_ptk_drop_by_band_and_wait(struct rtw89_dev *rtwdev,
					enum rtw89_mac_idx band)
{
	const struct rtw89_mac_gen_def *mac = rtwdev->chip->mac_def;
	struct rtw89_pkt_drop_params params = {0};
	bool empty;
	int i, ret = 0, try_cnt = 3;

	params.mac_band = band;
	params.sel = RTW89_PKT_DROP_SEL_BAND_ONCE;

	for (i = 0; i < try_cnt; i++) {
		ret = read_poll_timeout(mac->is_txq_empty, empty, empty, 50,
					50000, false, rtwdev);
		if (ret && !RTW89_CHK_FW_FEATURE(NO_PACKET_DROP, &rtwdev->fw))
			rtw89_fw_h2c_pkt_drop(rtwdev, &params);
		else
			return 0;
	}
	return ret;
}

int rtw89_mac_cpu_io_rx(struct rtw89_dev *rtwdev, bool wow_enable)
{
	struct rtw89_mac_h2c_info h2c_info = {};
	struct rtw89_mac_c2h_info c2h_info = {};
	u32 ret;

	if (RTW89_CHK_FW_FEATURE(NO_WOW_CPU_IO_RX, &rtwdev->fw))
		return 0;

	h2c_info.id = RTW89_FWCMD_H2CREG_FUNC_WOW_CPUIO_RX_CTRL;
	h2c_info.content_len = sizeof(h2c_info.u.hdr);
	h2c_info.u.hdr.w0 = u32_encode_bits(wow_enable, RTW89_H2CREG_WOW_CPUIO_RX_CTRL_EN);

	ret = rtw89_fw_msg_reg(rtwdev, &h2c_info, &c2h_info);
	if (ret)
		return ret;

	if (c2h_info.id != RTW89_FWCMD_C2HREG_FUNC_WOW_CPUIO_RX_ACK)
		ret = -EINVAL;

	return ret;
}

static int rtw89_wow_config_mac_ax(struct rtw89_dev *rtwdev, bool enable_wow)
{
	const struct rtw89_mac_gen_def *mac = rtwdev->chip->mac_def;
	const struct rtw89_chip_info *chip = rtwdev->chip;
	int ret;

	if (enable_wow) {
		ret = rtw89_mac_resize_ple_rx_quota(rtwdev, true);
		if (ret) {
			rtw89_err(rtwdev, "[ERR]patch rx qta %d\n", ret);
			return ret;
		}

		rtw89_write32_set(rtwdev, R_AX_RX_FUNCTION_STOP, B_AX_HDR_RX_STOP);
		rtw89_mac_cpu_io_rx(rtwdev, enable_wow);
		rtw89_write32_clr(rtwdev, mac->rx_fltr, B_AX_SNIFFER_MODE);
		rtw89_mac_cfg_ppdu_status(rtwdev, RTW89_MAC_0, false);
		rtw89_write32(rtwdev, R_AX_ACTION_FWD0, 0);
		rtw89_write32(rtwdev, R_AX_ACTION_FWD1, 0);
		rtw89_write32(rtwdev, R_AX_TF_FWD, 0);
		rtw89_write32(rtwdev, R_AX_HW_RPT_FWD, 0);

		if (RTW89_CHK_FW_FEATURE(NO_WOW_CPU_IO_RX, &rtwdev->fw))
			return 0;

		if (chip->chip_id == RTL8852A || rtw89_is_rtl885xb(rtwdev))
			rtw89_write8(rtwdev, R_BE_DBG_WOW_READY, WOWLAN_NOT_READY);
		else
			rtw89_write32_set(rtwdev, R_AX_DBG_WOW,
					  B_AX_DBG_WOW_CPU_IO_RX_EN);
	} else {
		ret = rtw89_mac_resize_ple_rx_quota(rtwdev, false);
		if (ret) {
			rtw89_err(rtwdev, "[ERR]patch rx qta %d\n", ret);
			return ret;
		}

		rtw89_mac_cpu_io_rx(rtwdev, enable_wow);
		rtw89_write32_clr(rtwdev, R_AX_RX_FUNCTION_STOP, B_AX_HDR_RX_STOP);
		rtw89_mac_cfg_ppdu_status(rtwdev, RTW89_MAC_0, true);
		rtw89_write32(rtwdev, R_AX_ACTION_FWD0, TRXCFG_MPDU_PROC_ACT_FRWD);
		rtw89_write32(rtwdev, R_AX_TF_FWD, TRXCFG_MPDU_PROC_TF_FRWD);
	}

	return 0;
}

static u8 rtw89_fw_get_rdy_ax(struct rtw89_dev *rtwdev, enum rtw89_fwdl_check_type type)
{
	u8 val = rtw89_read8(rtwdev, R_AX_WCPU_FW_CTRL);

	return FIELD_GET(B_AX_WCPU_FWDL_STS_MASK, val);
}

static
int rtw89_fwdl_check_path_ready_ax(struct rtw89_dev *rtwdev,
				   bool h2c_or_fwdl)
{
	u8 check = h2c_or_fwdl ? B_AX_H2C_PATH_RDY : B_AX_FWDL_PATH_RDY;
	u8 val;

	return read_poll_timeout_atomic(rtw89_read8, val, val & check,
					1, FWDL_WAIT_CNT, false,
					rtwdev, R_AX_WCPU_FW_CTRL);
}

static
void rtw89_fwdl_secure_idmem_share_mode_ax(struct rtw89_dev *rtwdev, u8 mode)
{
	struct rtw89_fw_secure *sec = &rtwdev->fw.sec;

	if (!sec->secure_boot)
		return;

	rtw89_write32_mask(rtwdev, R_AX_WCPU_FW_CTRL,
			   B_AX_IDMEM_SHARE_MODE_RECORD_MASK, mode);
	rtw89_write32_set(rtwdev, R_AX_WCPU_FW_CTRL,
			  B_AX_IDMEM_SHARE_MODE_RECORD_VALID);
}

const struct rtw89_mac_gen_def rtw89_mac_gen_ax = {
	.band1_offset = RTW89_MAC_AX_BAND_REG_OFFSET,
	.filter_model_addr = R_AX_FILTER_MODEL_ADDR,
	.indir_access_addr = R_AX_INDIR_ACCESS_ENTRY,
	.mem_base_addrs = rtw89_mac_mem_base_addrs_ax,
	.rx_fltr = R_AX_RX_FLTR_OPT,
	.port_base = &rtw89_port_base_ax,
	.agg_len_ht = R_AX_AGG_LEN_HT_0,
	.ps_status = R_AX_PPWRBIT_SETTING,

	.muedca_ctrl = {
		.addr = R_AX_MUEDCA_EN,
		.mask = B_AX_MUEDCA_EN_0 | B_AX_SET_MUEDCATIMER_TF_0,
	},
	.bfee_ctrl = {
		.addr = R_AX_BFMEE_RESP_OPTION,
		.mask = B_AX_BFMEE_HT_NDPA_EN | B_AX_BFMEE_VHT_NDPA_EN |
			B_AX_BFMEE_HE_NDPA_EN,
	},
	.narrow_bw_ru_dis = {
		.addr = R_AX_RXTRIG_TEST_USER_2,
		.mask = B_AX_RXTRIG_RU26_DIS,
	},
	.wow_ctrl = {.addr = R_AX_WOW_CTRL, .mask = B_AX_WOW_WOWEN,},

	.check_mac_en = rtw89_mac_check_mac_en_ax,
	.sys_init = sys_init_ax,
	.trx_init = trx_init_ax,
	.hci_func_en = rtw89_mac_hci_func_en_ax,
	.dmac_func_pre_en = rtw89_mac_dmac_func_pre_en_ax,
	.dle_func_en = dle_func_en_ax,
	.dle_clk_en = dle_clk_en_ax,
	.bf_assoc = rtw89_mac_bf_assoc_ax,

	.typ_fltr_opt = rtw89_mac_typ_fltr_opt_ax,
	.cfg_ppdu_status = rtw89_mac_cfg_ppdu_status_ax,

	.dle_mix_cfg = dle_mix_cfg_ax,
	.chk_dle_rdy = chk_dle_rdy_ax,
	.dle_buf_req = dle_buf_req_ax,
	.hfc_func_en = hfc_func_en_ax,
	.hfc_h2c_cfg = hfc_h2c_cfg_ax,
	.hfc_mix_cfg = hfc_mix_cfg_ax,
	.hfc_get_mix_info = hfc_get_mix_info_ax,
	.wde_quota_cfg = wde_quota_cfg_ax,
	.ple_quota_cfg = ple_quota_cfg_ax,
	.set_cpuio = set_cpuio_ax,
	.dle_quota_change = dle_quota_change_ax,

	.disable_cpu = rtw89_mac_disable_cpu_ax,
	.fwdl_enable_wcpu = rtw89_mac_enable_cpu_ax,
	.fwdl_get_status = rtw89_fw_get_rdy_ax,
	.fwdl_check_path_ready = rtw89_fwdl_check_path_ready_ax,
	.fwdl_secure_idmem_share_mode = rtw89_fwdl_secure_idmem_share_mode_ax,
	.parse_efuse_map = rtw89_parse_efuse_map_ax,
	.parse_phycap_map = rtw89_parse_phycap_map_ax,
	.cnv_efuse_state = rtw89_cnv_efuse_state_ax,
	.efuse_read_fw_secure = rtw89_efuse_read_fw_secure_ax,

	.cfg_plt = rtw89_mac_cfg_plt_ax,
	.get_plt_cnt = rtw89_mac_get_plt_cnt_ax,

	.get_txpwr_cr = rtw89_mac_get_txpwr_cr_ax,

	.write_xtal_si = rtw89_mac_write_xtal_si_ax,
	.read_xtal_si = rtw89_mac_read_xtal_si_ax,

	.dump_qta_lost = rtw89_mac_dump_qta_lost_ax,
	.dump_err_status = rtw89_mac_dump_err_status_ax,

	.is_txq_empty = mac_is_txq_empty_ax,

	.add_chan_list = rtw89_hw_scan_add_chan_list_ax,
	.add_chan_list_pno = rtw89_pno_scan_add_chan_list_ax,
	.scan_offload = rtw89_fw_h2c_scan_offload_ax,

	.wow_config_mac = rtw89_wow_config_mac_ax,
};
EXPORT_SYMBOL(rtw89_mac_gen_ax);<|MERGE_RESOLUTION|>--- conflicted
+++ resolved
@@ -4330,15 +4330,9 @@
 		bcn_int = bss_conf->beacon_int;
 	else
 		bcn_int = BCN_INTERVAL;
-<<<<<<< HEAD
 
 	rcu_read_unlock();
 
-=======
-
-	rcu_read_unlock();
-
->>>>>>> fcc79e17
 	rtw89_write32_port_mask(rtwdev, rtwvif_link, p->bcn_space, B_AX_BCN_SPACE_MASK,
 				bcn_int);
 }
@@ -6135,21 +6129,12 @@
 {
 	struct ieee80211_link_sta *link_sta;
 	bool has_beamformer_cap;
-<<<<<<< HEAD
 
 	rcu_read_lock();
 
 	link_sta = rtw89_sta_rcu_dereference_link(rtwsta_link, true);
 	has_beamformer_cap = rtw89_sta_has_beamformer_cap(link_sta);
 
-=======
-
-	rcu_read_lock();
-
-	link_sta = rtw89_sta_rcu_dereference_link(rtwsta_link, true);
-	has_beamformer_cap = rtw89_sta_has_beamformer_cap(link_sta);
-
->>>>>>> fcc79e17
 	rcu_read_unlock();
 
 	if (has_beamformer_cap) {
@@ -6227,7 +6212,6 @@
 	unsigned int link_id;
 
 	rcu_read_lock();
-<<<<<<< HEAD
 
 	rtw89_sta_for_each_link(rtwsta, rtwsta_link, link_id) {
 		if (rtwsta_link == down_rtwsta_link)
@@ -6240,20 +6224,6 @@
 		}
 	}
 
-=======
-
-	rtw89_sta_for_each_link(rtwsta, rtwsta_link, link_id) {
-		if (rtwsta_link == down_rtwsta_link)
-			continue;
-
-		link_sta = rtw89_sta_rcu_dereference_link(rtwsta_link, false);
-		if (rtw89_sta_has_beamformer_cap(link_sta)) {
-			has_beamformer_cap = true;
-			break;
-		}
-	}
-
->>>>>>> fcc79e17
 	if (has_beamformer_cap)
 		(*count)++;
 
