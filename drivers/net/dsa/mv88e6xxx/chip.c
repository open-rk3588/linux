// SPDX-License-Identifier: GPL-2.0-or-later
/*
 * Marvell 88e6xxx Ethernet switch single-chip support
 *
 * Copyright (c) 2008 Marvell Semiconductor
 *
 * Copyright (c) 2016 Andrew Lunn <andrew@lunn.ch>
 *
 * Copyright (c) 2016-2017 Savoir-faire Linux Inc.
 *	Vivien Didelot <vivien.didelot@savoirfairelinux.com>
 */

#include <linux/bitfield.h>
#include <linux/delay.h>
#include <linux/dsa/mv88e6xxx.h>
#include <linux/etherdevice.h>
#include <linux/ethtool.h>
#include <linux/if_bridge.h>
#include <linux/interrupt.h>
#include <linux/irq.h>
#include <linux/irqdomain.h>
#include <linux/jiffies.h>
#include <linux/list.h>
#include <linux/mdio.h>
#include <linux/module.h>
#include <linux/of.h>
#include <linux/of_irq.h>
#include <linux/of_mdio.h>
#include <linux/platform_data/mv88e6xxx.h>
#include <linux/property.h>
#include <linux/netdevice.h>
#include <linux/gpio/consumer.h>
#include <linux/phylink.h>
#include <net/dsa.h>

#include "chip.h"
#include "devlink.h"
#include "global1.h"
#include "global2.h"
#include "hwtstamp.h"
#include "phy.h"
#include "port.h"
#include "ptp.h"
#include "serdes.h"
#include "smi.h"

static void assert_reg_lock(struct mv88e6xxx_chip *chip)
{
	if (unlikely(!mutex_is_locked(&chip->reg_lock))) {
		dev_err(chip->dev, "Switch registers lock not held!\n");
		dump_stack();
	}
}

int mv88e6xxx_read(struct mv88e6xxx_chip *chip, int addr, int reg, u16 *val)
{
	int err;

	assert_reg_lock(chip);

	err = mv88e6xxx_smi_read(chip, addr, reg, val);
	if (err)
		return err;

	dev_dbg(chip->dev, "<- addr: 0x%.2x reg: 0x%.2x val: 0x%.4x\n",
		addr, reg, *val);

	return 0;
}

int mv88e6xxx_write(struct mv88e6xxx_chip *chip, int addr, int reg, u16 val)
{
	int err;

	assert_reg_lock(chip);

	err = mv88e6xxx_smi_write(chip, addr, reg, val);
	if (err)
		return err;

	dev_dbg(chip->dev, "-> addr: 0x%.2x reg: 0x%.2x val: 0x%.4x\n",
		addr, reg, val);

	return 0;
}

int mv88e6xxx_wait_mask(struct mv88e6xxx_chip *chip, int addr, int reg,
			u16 mask, u16 val)
{
	const unsigned long timeout = jiffies + msecs_to_jiffies(50);
	u16 data;
	int err;
	int i;

	/* There's no bus specific operation to wait for a mask. Even
	 * if the initial poll takes longer than 50ms, always do at
	 * least one more attempt.
	 */
	for (i = 0; time_before(jiffies, timeout) || (i < 2); i++) {
		err = mv88e6xxx_read(chip, addr, reg, &data);
		if (err)
			return err;

		if ((data & mask) == val)
			return 0;

		if (i < 2)
			cpu_relax();
		else
			usleep_range(1000, 2000);
	}

	err = mv88e6xxx_read(chip, addr, reg, &data);
	if (err)
		return err;

	if ((data & mask) == val)
		return 0;

	dev_err(chip->dev, "Timeout while waiting for switch\n");
	return -ETIMEDOUT;
}

int mv88e6xxx_wait_bit(struct mv88e6xxx_chip *chip, int addr, int reg,
		       int bit, int val)
{
	return mv88e6xxx_wait_mask(chip, addr, reg, BIT(bit),
				   val ? BIT(bit) : 0x0000);
}

struct mii_bus *mv88e6xxx_default_mdio_bus(struct mv88e6xxx_chip *chip)
{
	struct mv88e6xxx_mdio_bus *mdio_bus;

	mdio_bus = list_first_entry_or_null(&chip->mdios,
					    struct mv88e6xxx_mdio_bus, list);
	if (!mdio_bus)
		return NULL;

	return mdio_bus->bus;
}

static void mv88e6xxx_g1_irq_mask(struct irq_data *d)
{
	struct mv88e6xxx_chip *chip = irq_data_get_irq_chip_data(d);
	unsigned int n = d->hwirq;

	chip->g1_irq.masked |= (1 << n);
}

static void mv88e6xxx_g1_irq_unmask(struct irq_data *d)
{
	struct mv88e6xxx_chip *chip = irq_data_get_irq_chip_data(d);
	unsigned int n = d->hwirq;

	chip->g1_irq.masked &= ~(1 << n);
}

static irqreturn_t mv88e6xxx_g1_irq_thread_work(struct mv88e6xxx_chip *chip)
{
	unsigned int nhandled = 0;
	unsigned int sub_irq;
	unsigned int n;
	u16 reg;
	u16 ctl1;
	int err;

	mv88e6xxx_reg_lock(chip);
	err = mv88e6xxx_g1_read(chip, MV88E6XXX_G1_STS, &reg);
	mv88e6xxx_reg_unlock(chip);

	if (err)
		goto out;

	do {
		for (n = 0; n < chip->g1_irq.nirqs; ++n) {
			if (reg & (1 << n)) {
				sub_irq = irq_find_mapping(chip->g1_irq.domain,
							   n);
				handle_nested_irq(sub_irq);
				++nhandled;
			}
		}

		mv88e6xxx_reg_lock(chip);
		err = mv88e6xxx_g1_read(chip, MV88E6XXX_G1_CTL1, &ctl1);
		if (err)
			goto unlock;
		err = mv88e6xxx_g1_read(chip, MV88E6XXX_G1_STS, &reg);
unlock:
		mv88e6xxx_reg_unlock(chip);
		if (err)
			goto out;
		ctl1 &= GENMASK(chip->g1_irq.nirqs, 0);
	} while (reg & ctl1);

out:
	return (nhandled > 0 ? IRQ_HANDLED : IRQ_NONE);
}

static irqreturn_t mv88e6xxx_g1_irq_thread_fn(int irq, void *dev_id)
{
	struct mv88e6xxx_chip *chip = dev_id;

	return mv88e6xxx_g1_irq_thread_work(chip);
}

static void mv88e6xxx_g1_irq_bus_lock(struct irq_data *d)
{
	struct mv88e6xxx_chip *chip = irq_data_get_irq_chip_data(d);

	mv88e6xxx_reg_lock(chip);
}

static void mv88e6xxx_g1_irq_bus_sync_unlock(struct irq_data *d)
{
	struct mv88e6xxx_chip *chip = irq_data_get_irq_chip_data(d);
	u16 mask = GENMASK(chip->g1_irq.nirqs, 0);
	u16 reg;
	int err;

	err = mv88e6xxx_g1_read(chip, MV88E6XXX_G1_CTL1, &reg);
	if (err)
		goto out;

	reg &= ~mask;
	reg |= (~chip->g1_irq.masked & mask);

	err = mv88e6xxx_g1_write(chip, MV88E6XXX_G1_CTL1, reg);
	if (err)
		goto out;

out:
	mv88e6xxx_reg_unlock(chip);
}

static const struct irq_chip mv88e6xxx_g1_irq_chip = {
	.name			= "mv88e6xxx-g1",
	.irq_mask		= mv88e6xxx_g1_irq_mask,
	.irq_unmask		= mv88e6xxx_g1_irq_unmask,
	.irq_bus_lock		= mv88e6xxx_g1_irq_bus_lock,
	.irq_bus_sync_unlock	= mv88e6xxx_g1_irq_bus_sync_unlock,
};

static int mv88e6xxx_g1_irq_domain_map(struct irq_domain *d,
				       unsigned int irq,
				       irq_hw_number_t hwirq)
{
	struct mv88e6xxx_chip *chip = d->host_data;

	irq_set_chip_data(irq, d->host_data);
	irq_set_chip_and_handler(irq, &chip->g1_irq.chip, handle_level_irq);
	irq_set_noprobe(irq);

	return 0;
}

static const struct irq_domain_ops mv88e6xxx_g1_irq_domain_ops = {
	.map	= mv88e6xxx_g1_irq_domain_map,
	.xlate	= irq_domain_xlate_twocell,
};

/* To be called with reg_lock held */
static void mv88e6xxx_g1_irq_free_common(struct mv88e6xxx_chip *chip)
{
	int irq, virq;
	u16 mask;

	mv88e6xxx_g1_read(chip, MV88E6XXX_G1_CTL1, &mask);
	mask &= ~GENMASK(chip->g1_irq.nirqs, 0);
	mv88e6xxx_g1_write(chip, MV88E6XXX_G1_CTL1, mask);

	for (irq = 0; irq < chip->g1_irq.nirqs; irq++) {
		virq = irq_find_mapping(chip->g1_irq.domain, irq);
		irq_dispose_mapping(virq);
	}

	irq_domain_remove(chip->g1_irq.domain);
}

static void mv88e6xxx_g1_irq_free(struct mv88e6xxx_chip *chip)
{
	/*
	 * free_irq must be called without reg_lock taken because the irq
	 * handler takes this lock, too.
	 */
	free_irq(chip->irq, chip);

	mv88e6xxx_reg_lock(chip);
	mv88e6xxx_g1_irq_free_common(chip);
	mv88e6xxx_reg_unlock(chip);
}

static int mv88e6xxx_g1_irq_setup_common(struct mv88e6xxx_chip *chip)
{
	int err, irq, virq;
	u16 reg, mask;

	chip->g1_irq.nirqs = chip->info->g1_irqs;
	chip->g1_irq.domain = irq_domain_add_simple(
		NULL, chip->g1_irq.nirqs, 0,
		&mv88e6xxx_g1_irq_domain_ops, chip);
	if (!chip->g1_irq.domain)
		return -ENOMEM;

	for (irq = 0; irq < chip->g1_irq.nirqs; irq++)
		irq_create_mapping(chip->g1_irq.domain, irq);

	chip->g1_irq.chip = mv88e6xxx_g1_irq_chip;
	chip->g1_irq.masked = ~0;

	err = mv88e6xxx_g1_read(chip, MV88E6XXX_G1_CTL1, &mask);
	if (err)
		goto out_mapping;

	mask &= ~GENMASK(chip->g1_irq.nirqs, 0);

	err = mv88e6xxx_g1_write(chip, MV88E6XXX_G1_CTL1, mask);
	if (err)
		goto out_disable;

	/* Reading the interrupt status clears (most of) them */
	err = mv88e6xxx_g1_read(chip, MV88E6XXX_G1_STS, &reg);
	if (err)
		goto out_disable;

	return 0;

out_disable:
	mask &= ~GENMASK(chip->g1_irq.nirqs, 0);
	mv88e6xxx_g1_write(chip, MV88E6XXX_G1_CTL1, mask);

out_mapping:
	for (irq = 0; irq < 16; irq++) {
		virq = irq_find_mapping(chip->g1_irq.domain, irq);
		irq_dispose_mapping(virq);
	}

	irq_domain_remove(chip->g1_irq.domain);

	return err;
}

static int mv88e6xxx_g1_irq_setup(struct mv88e6xxx_chip *chip)
{
	static struct lock_class_key lock_key;
	static struct lock_class_key request_key;
	int err;

	err = mv88e6xxx_g1_irq_setup_common(chip);
	if (err)
		return err;

	/* These lock classes tells lockdep that global 1 irqs are in
	 * a different category than their parent GPIO, so it won't
	 * report false recursion.
	 */
	irq_set_lockdep_class(chip->irq, &lock_key, &request_key);

	snprintf(chip->irq_name, sizeof(chip->irq_name),
		 "mv88e6xxx-%s", dev_name(chip->dev));

	mv88e6xxx_reg_unlock(chip);
	err = request_threaded_irq(chip->irq, NULL,
				   mv88e6xxx_g1_irq_thread_fn,
				   IRQF_ONESHOT | IRQF_SHARED,
				   chip->irq_name, chip);
	mv88e6xxx_reg_lock(chip);
	if (err)
		mv88e6xxx_g1_irq_free_common(chip);

	return err;
}

static void mv88e6xxx_irq_poll(struct kthread_work *work)
{
	struct mv88e6xxx_chip *chip = container_of(work,
						   struct mv88e6xxx_chip,
						   irq_poll_work.work);
	mv88e6xxx_g1_irq_thread_work(chip);

	kthread_queue_delayed_work(chip->kworker, &chip->irq_poll_work,
				   msecs_to_jiffies(100));
}

static int mv88e6xxx_irq_poll_setup(struct mv88e6xxx_chip *chip)
{
	int err;

	err = mv88e6xxx_g1_irq_setup_common(chip);
	if (err)
		return err;

	kthread_init_delayed_work(&chip->irq_poll_work,
				  mv88e6xxx_irq_poll);

	chip->kworker = kthread_create_worker(0, "%s", dev_name(chip->dev));
	if (IS_ERR(chip->kworker))
		return PTR_ERR(chip->kworker);

	kthread_queue_delayed_work(chip->kworker, &chip->irq_poll_work,
				   msecs_to_jiffies(100));

	return 0;
}

static void mv88e6xxx_irq_poll_free(struct mv88e6xxx_chip *chip)
{
	kthread_cancel_delayed_work_sync(&chip->irq_poll_work);
	kthread_destroy_worker(chip->kworker);

	mv88e6xxx_reg_lock(chip);
	mv88e6xxx_g1_irq_free_common(chip);
	mv88e6xxx_reg_unlock(chip);
}

static int mv88e6xxx_port_config_interface(struct mv88e6xxx_chip *chip,
					   int port, phy_interface_t interface)
{
	int err;

	if (chip->info->ops->port_set_rgmii_delay) {
		err = chip->info->ops->port_set_rgmii_delay(chip, port,
							    interface);
		if (err && err != -EOPNOTSUPP)
			return err;
	}

	if (chip->info->ops->port_set_cmode) {
		err = chip->info->ops->port_set_cmode(chip, port,
						      interface);
		if (err && err != -EOPNOTSUPP)
			return err;
	}

	return 0;
}

static int mv88e6xxx_port_setup_mac(struct mv88e6xxx_chip *chip, int port,
				    int link, int speed, int duplex, int pause,
				    phy_interface_t mode)
{
	int err;

	if (!chip->info->ops->port_set_link)
		return 0;

	/* Port's MAC control must not be changed unless the link is down */
	err = chip->info->ops->port_set_link(chip, port, LINK_FORCED_DOWN);
	if (err)
		return err;

	if (chip->info->ops->port_set_speed_duplex) {
		err = chip->info->ops->port_set_speed_duplex(chip, port,
							     speed, duplex);
		if (err && err != -EOPNOTSUPP)
			goto restore_link;
	}

	if (chip->info->ops->port_set_pause) {
		err = chip->info->ops->port_set_pause(chip, port, pause);
		if (err)
			goto restore_link;
	}

	err = mv88e6xxx_port_config_interface(chip, port, mode);
restore_link:
	if (chip->info->ops->port_set_link(chip, port, link))
		dev_err(chip->dev, "p%d: failed to restore MAC's link\n", port);

	return err;
}

static int mv88e6xxx_phy_is_internal(struct mv88e6xxx_chip *chip, int port)
{
	return port >= chip->info->internal_phys_offset &&
		port < chip->info->num_internal_phys +
			chip->info->internal_phys_offset;
}

static int mv88e6xxx_port_ppu_updates(struct mv88e6xxx_chip *chip, int port)
{
	u16 reg;
	int err;

	/* The 88e6250 family does not have the PHY detect bit. Instead,
	 * report whether the port is internal.
	 */
	if (chip->info->family == MV88E6XXX_FAMILY_6250)
		return mv88e6xxx_phy_is_internal(chip, port);

	err = mv88e6xxx_port_read(chip, port, MV88E6XXX_PORT_STS, &reg);
	if (err) {
		dev_err(chip->dev,
			"p%d: %s: failed to read port status\n",
			port, __func__);
		return err;
	}

	return !!(reg & MV88E6XXX_PORT_STS_PHY_DETECT);
}

static const u8 mv88e6185_phy_interface_modes[] = {
	[MV88E6185_PORT_STS_CMODE_GMII_FD]	 = PHY_INTERFACE_MODE_GMII,
	[MV88E6185_PORT_STS_CMODE_MII_100_FD_PS] = PHY_INTERFACE_MODE_MII,
	[MV88E6185_PORT_STS_CMODE_MII_100]	 = PHY_INTERFACE_MODE_MII,
	[MV88E6185_PORT_STS_CMODE_MII_10]	 = PHY_INTERFACE_MODE_MII,
	[MV88E6185_PORT_STS_CMODE_SERDES]	 = PHY_INTERFACE_MODE_1000BASEX,
	[MV88E6185_PORT_STS_CMODE_1000BASE_X]	 = PHY_INTERFACE_MODE_1000BASEX,
	[MV88E6185_PORT_STS_CMODE_PHY]		 = PHY_INTERFACE_MODE_SGMII,
};

static void mv88e6095_phylink_get_caps(struct mv88e6xxx_chip *chip, int port,
				       struct phylink_config *config)
{
	u8 cmode = chip->ports[port].cmode;

	config->mac_capabilities = MAC_SYM_PAUSE | MAC_10 | MAC_100;

	if (mv88e6xxx_phy_is_internal(chip, port)) {
		__set_bit(PHY_INTERFACE_MODE_MII, config->supported_interfaces);
	} else {
		if (cmode < ARRAY_SIZE(mv88e6185_phy_interface_modes) &&
		    mv88e6185_phy_interface_modes[cmode])
			__set_bit(mv88e6185_phy_interface_modes[cmode],
				  config->supported_interfaces);

		config->mac_capabilities |= MAC_1000FD;
	}
}

static void mv88e6185_phylink_get_caps(struct mv88e6xxx_chip *chip, int port,
				       struct phylink_config *config)
{
	u8 cmode = chip->ports[port].cmode;

	if (cmode < ARRAY_SIZE(mv88e6185_phy_interface_modes) &&
	    mv88e6185_phy_interface_modes[cmode])
		__set_bit(mv88e6185_phy_interface_modes[cmode],
			  config->supported_interfaces);

	config->mac_capabilities = MAC_SYM_PAUSE | MAC_10 | MAC_100 |
				   MAC_1000FD;
}

static const u8 mv88e6xxx_phy_interface_modes[] = {
	[MV88E6XXX_PORT_STS_CMODE_MII_PHY]	= PHY_INTERFACE_MODE_REVMII,
	[MV88E6XXX_PORT_STS_CMODE_MII]		= PHY_INTERFACE_MODE_MII,
	[MV88E6XXX_PORT_STS_CMODE_GMII]		= PHY_INTERFACE_MODE_GMII,
	[MV88E6XXX_PORT_STS_CMODE_RMII_PHY]	= PHY_INTERFACE_MODE_REVRMII,
	[MV88E6XXX_PORT_STS_CMODE_RMII]		= PHY_INTERFACE_MODE_RMII,
	[MV88E6XXX_PORT_STS_CMODE_100BASEX]	= PHY_INTERFACE_MODE_100BASEX,
	[MV88E6XXX_PORT_STS_CMODE_1000BASEX]	= PHY_INTERFACE_MODE_1000BASEX,
	[MV88E6XXX_PORT_STS_CMODE_SGMII]	= PHY_INTERFACE_MODE_SGMII,
	/* higher interface modes are not needed here, since ports supporting
	 * them are writable, and so the supported interfaces are filled in the
	 * corresponding .phylink_set_interfaces() implementation below
	 */
};

static void mv88e6xxx_translate_cmode(u8 cmode, unsigned long *supported)
{
	if (cmode < ARRAY_SIZE(mv88e6xxx_phy_interface_modes) &&
	    mv88e6xxx_phy_interface_modes[cmode])
		__set_bit(mv88e6xxx_phy_interface_modes[cmode], supported);
	else if (cmode == MV88E6XXX_PORT_STS_CMODE_RGMII)
		phy_interface_set_rgmii(supported);
}

static void
mv88e6250_setup_supported_interfaces(struct mv88e6xxx_chip *chip, int port,
				     struct phylink_config *config)
{
	unsigned long *supported = config->supported_interfaces;
	int err;
	u16 reg;

	err = mv88e6xxx_port_read(chip, port, MV88E6XXX_PORT_STS, &reg);
	if (err) {
		dev_err(chip->dev, "p%d: failed to read port status\n", port);
		return;
	}

	switch (reg & MV88E6250_PORT_STS_PORTMODE_MASK) {
	case MV88E6250_PORT_STS_PORTMODE_MII_10_HALF_PHY:
	case MV88E6250_PORT_STS_PORTMODE_MII_100_HALF_PHY:
	case MV88E6250_PORT_STS_PORTMODE_MII_10_FULL_PHY:
	case MV88E6250_PORT_STS_PORTMODE_MII_100_FULL_PHY:
		__set_bit(PHY_INTERFACE_MODE_REVMII, supported);
		break;

	case MV88E6250_PORT_STS_PORTMODE_MII_HALF:
	case MV88E6250_PORT_STS_PORTMODE_MII_FULL:
		__set_bit(PHY_INTERFACE_MODE_MII, supported);
		break;

	case MV88E6250_PORT_STS_PORTMODE_MII_DUAL_100_RMII_FULL_PHY:
	case MV88E6250_PORT_STS_PORTMODE_MII_200_RMII_FULL_PHY:
	case MV88E6250_PORT_STS_PORTMODE_MII_10_100_RMII_HALF_PHY:
	case MV88E6250_PORT_STS_PORTMODE_MII_10_100_RMII_FULL_PHY:
		__set_bit(PHY_INTERFACE_MODE_REVRMII, supported);
		break;

	case MV88E6250_PORT_STS_PORTMODE_MII_DUAL_100_RMII_FULL:
	case MV88E6250_PORT_STS_PORTMODE_MII_10_100_RMII_FULL:
		__set_bit(PHY_INTERFACE_MODE_RMII, supported);
		break;

	case MV88E6250_PORT_STS_PORTMODE_MII_100_RGMII:
		__set_bit(PHY_INTERFACE_MODE_RGMII, supported);
		break;

	default:
		dev_err(chip->dev,
			"p%d: invalid port mode in status register: %04x\n",
			port, reg);
	}
}

static void mv88e6250_phylink_get_caps(struct mv88e6xxx_chip *chip, int port,
				       struct phylink_config *config)
{
	if (!mv88e6xxx_phy_is_internal(chip, port))
		mv88e6250_setup_supported_interfaces(chip, port, config);

	config->mac_capabilities = MAC_SYM_PAUSE | MAC_10 | MAC_100;
}

static void mv88e6351_phylink_get_caps(struct mv88e6xxx_chip *chip, int port,
				       struct phylink_config *config)
{
	unsigned long *supported = config->supported_interfaces;

	/* Translate the default cmode */
	mv88e6xxx_translate_cmode(chip->ports[port].cmode, supported);

	config->mac_capabilities = MAC_SYM_PAUSE | MAC_10 | MAC_100 |
				   MAC_1000FD;
}

static int mv88e63xx_get_port_serdes_cmode(struct mv88e6xxx_chip *chip, int port)
{
	u16 reg, val;
	int err;

	err = mv88e6xxx_port_read(chip, port, MV88E6XXX_PORT_STS, &reg);
	if (err)
		return err;

	/* If PHY_DETECT is zero, then we are not in auto-media mode */
	if (!(reg & MV88E6XXX_PORT_STS_PHY_DETECT))
		return 0xf;

	val = reg & ~MV88E6XXX_PORT_STS_PHY_DETECT;
	err = mv88e6xxx_port_write(chip, port, MV88E6XXX_PORT_STS, val);
	if (err)
		return err;

	err = mv88e6xxx_port_read(chip, port, MV88E6XXX_PORT_STS, &val);
	if (err)
		return err;

	/* Restore PHY_DETECT value */
	err = mv88e6xxx_port_write(chip, port, MV88E6XXX_PORT_STS, reg);
	if (err)
		return err;

	return val & MV88E6XXX_PORT_STS_CMODE_MASK;
}

static void mv88e6352_phylink_get_caps(struct mv88e6xxx_chip *chip, int port,
				       struct phylink_config *config)
{
	unsigned long *supported = config->supported_interfaces;
	int err, cmode;

	/* Translate the default cmode */
	mv88e6xxx_translate_cmode(chip->ports[port].cmode, supported);

	config->mac_capabilities = MAC_SYM_PAUSE | MAC_10 | MAC_100 |
				   MAC_1000FD;

	/* Port 4 supports automedia if the serdes is associated with it. */
	if (port == 4) {
		err = mv88e6352_g2_scratch_port_has_serdes(chip, port);
		if (err < 0)
			dev_err(chip->dev, "p%d: failed to read scratch\n",
				port);
		if (err <= 0)
			return;

		cmode = mv88e63xx_get_port_serdes_cmode(chip, port);
		if (cmode < 0)
			dev_err(chip->dev, "p%d: failed to read serdes cmode\n",
				port);
		else
			mv88e6xxx_translate_cmode(cmode, supported);
	}
}

static void mv88e632x_phylink_get_caps(struct mv88e6xxx_chip *chip, int port,
				       struct phylink_config *config)
{
	unsigned long *supported = config->supported_interfaces;
	int cmode;

	/* Translate the default cmode */
	mv88e6xxx_translate_cmode(chip->ports[port].cmode, supported);

	config->mac_capabilities = MAC_SYM_PAUSE | MAC_10 | MAC_100 |
				   MAC_1000FD;

	/* Port 0/1 are serdes only ports */
	if (port == 0 || port == 1) {
		cmode = mv88e63xx_get_port_serdes_cmode(chip, port);
		if (cmode < 0)
			dev_err(chip->dev, "p%d: failed to read serdes cmode\n",
				port);
		else
			mv88e6xxx_translate_cmode(cmode, supported);
	}
}

static void mv88e6341_phylink_get_caps(struct mv88e6xxx_chip *chip, int port,
				       struct phylink_config *config)
{
	unsigned long *supported = config->supported_interfaces;

	/* Translate the default cmode */
	mv88e6xxx_translate_cmode(chip->ports[port].cmode, supported);

	/* No ethtool bits for 200Mbps */
	config->mac_capabilities = MAC_SYM_PAUSE | MAC_10 | MAC_100 |
				   MAC_1000FD;

	/* The C_Mode field is programmable on port 5 */
	if (port == 5) {
		__set_bit(PHY_INTERFACE_MODE_SGMII, supported);
		__set_bit(PHY_INTERFACE_MODE_1000BASEX, supported);
		__set_bit(PHY_INTERFACE_MODE_2500BASEX, supported);

		config->mac_capabilities |= MAC_2500FD;
	}
}

static void mv88e6390_phylink_get_caps(struct mv88e6xxx_chip *chip, int port,
				       struct phylink_config *config)
{
	unsigned long *supported = config->supported_interfaces;

	/* Translate the default cmode */
	mv88e6xxx_translate_cmode(chip->ports[port].cmode, supported);

	/* No ethtool bits for 200Mbps */
	config->mac_capabilities = MAC_SYM_PAUSE | MAC_10 | MAC_100 |
				   MAC_1000FD;

	/* The C_Mode field is programmable on ports 9 and 10 */
	if (port == 9 || port == 10) {
		__set_bit(PHY_INTERFACE_MODE_SGMII, supported);
		__set_bit(PHY_INTERFACE_MODE_1000BASEX, supported);
		__set_bit(PHY_INTERFACE_MODE_2500BASEX, supported);

		config->mac_capabilities |= MAC_2500FD;
	}
}

static void mv88e6390x_phylink_get_caps(struct mv88e6xxx_chip *chip, int port,
					struct phylink_config *config)
{
	unsigned long *supported = config->supported_interfaces;

	mv88e6390_phylink_get_caps(chip, port, config);

	/* For the 6x90X, ports 2-7 can be in automedia mode.
	 * (Note that 6x90 doesn't support RXAUI nor XAUI).
	 *
	 * Port 2 can also support 1000BASE-X in automedia mode if port 9 is
	 * configured for 1000BASE-X, SGMII or 2500BASE-X.
	 * Port 3-4 can also support 1000BASE-X in automedia mode if port 9 is
	 * configured for RXAUI, 1000BASE-X, SGMII or 2500BASE-X.
	 *
	 * Port 5 can also support 1000BASE-X in automedia mode if port 10 is
	 * configured for 1000BASE-X, SGMII or 2500BASE-X.
	 * Port 6-7 can also support 1000BASE-X in automedia mode if port 10 is
	 * configured for RXAUI, 1000BASE-X, SGMII or 2500BASE-X.
	 *
	 * For now, be permissive (as the old code was) and allow 1000BASE-X
	 * on ports 2..7.
	 */
	if (port >= 2 && port <= 7)
		__set_bit(PHY_INTERFACE_MODE_1000BASEX, supported);

	/* The C_Mode field can also be programmed for 10G speeds */
	if (port == 9 || port == 10) {
		__set_bit(PHY_INTERFACE_MODE_XAUI, supported);
		__set_bit(PHY_INTERFACE_MODE_RXAUI, supported);

		config->mac_capabilities |= MAC_10000FD;
	}
}

static void mv88e6393x_phylink_get_caps(struct mv88e6xxx_chip *chip, int port,
					struct phylink_config *config)
{
	unsigned long *supported = config->supported_interfaces;
	bool is_6191x =
		chip->info->prod_num == MV88E6XXX_PORT_SWITCH_ID_PROD_6191X;
	bool is_6361 =
		chip->info->prod_num == MV88E6XXX_PORT_SWITCH_ID_PROD_6361;

	mv88e6xxx_translate_cmode(chip->ports[port].cmode, supported);

	config->mac_capabilities = MAC_SYM_PAUSE | MAC_10 | MAC_100 |
				   MAC_1000FD;

	/* The C_Mode field can be programmed for ports 0, 9 and 10 */
	if (port == 0 || port == 9 || port == 10) {
		__set_bit(PHY_INTERFACE_MODE_SGMII, supported);
		__set_bit(PHY_INTERFACE_MODE_1000BASEX, supported);

		/* 6191X supports >1G modes only on port 10 */
		if (!is_6191x || port == 10) {
			__set_bit(PHY_INTERFACE_MODE_2500BASEX, supported);
			config->mac_capabilities |= MAC_2500FD;

			/* 6361 only supports up to 2500BaseX */
			if (!is_6361) {
				__set_bit(PHY_INTERFACE_MODE_5GBASER, supported);
				__set_bit(PHY_INTERFACE_MODE_10GBASER, supported);
				__set_bit(PHY_INTERFACE_MODE_USXGMII, supported);
				config->mac_capabilities |= MAC_5000FD |
					MAC_10000FD;
			}
		}
	}

	if (port == 0) {
		__set_bit(PHY_INTERFACE_MODE_RMII, supported);
		__set_bit(PHY_INTERFACE_MODE_RGMII, supported);
		__set_bit(PHY_INTERFACE_MODE_RGMII_ID, supported);
		__set_bit(PHY_INTERFACE_MODE_RGMII_RXID, supported);
		__set_bit(PHY_INTERFACE_MODE_RGMII_TXID, supported);
	}
}

static void mv88e6xxx_get_caps(struct dsa_switch *ds, int port,
			       struct phylink_config *config)
{
	struct mv88e6xxx_chip *chip = ds->priv;

	mv88e6xxx_reg_lock(chip);
	chip->info->ops->phylink_get_caps(chip, port, config);
	mv88e6xxx_reg_unlock(chip);

	if (mv88e6xxx_phy_is_internal(chip, port)) {
		__set_bit(PHY_INTERFACE_MODE_INTERNAL,
			  config->supported_interfaces);
		/* Internal ports with no phy-mode need GMII for PHYLIB */
		__set_bit(PHY_INTERFACE_MODE_GMII,
			  config->supported_interfaces);
	}
}

static struct phylink_pcs *
mv88e6xxx_mac_select_pcs(struct phylink_config *config,
			 phy_interface_t interface)
{
	struct dsa_port *dp = dsa_phylink_to_port(config);
	struct mv88e6xxx_chip *chip = dp->ds->priv;
	struct phylink_pcs *pcs = NULL;

	if (chip->info->ops->pcs_ops)
		pcs = chip->info->ops->pcs_ops->pcs_select(chip, dp->index,
							   interface);

	return pcs;
}

static int mv88e6xxx_mac_prepare(struct phylink_config *config,
				 unsigned int mode, phy_interface_t interface)
{
	struct dsa_port *dp = dsa_phylink_to_port(config);
	struct mv88e6xxx_chip *chip = dp->ds->priv;
	int port = dp->index;
	int err = 0;

	/* In inband mode, the link may come up at any time while the link
	 * is not forced down. Force the link down while we reconfigure the
	 * interface mode.
	 */
	if (mode == MLO_AN_INBAND &&
	    chip->ports[port].interface != interface &&
	    chip->info->ops->port_set_link) {
		mv88e6xxx_reg_lock(chip);
		err = chip->info->ops->port_set_link(chip, port,
						     LINK_FORCED_DOWN);
		mv88e6xxx_reg_unlock(chip);
	}

	return err;
}

static void mv88e6xxx_mac_config(struct phylink_config *config,
				 unsigned int mode,
				 const struct phylink_link_state *state)
{
	struct dsa_port *dp = dsa_phylink_to_port(config);
	struct mv88e6xxx_chip *chip = dp->ds->priv;
	int port = dp->index;
	int err = 0;

	mv88e6xxx_reg_lock(chip);

	if (mode != MLO_AN_PHY || !mv88e6xxx_phy_is_internal(chip, port)) {
		err = mv88e6xxx_port_config_interface(chip, port,
						      state->interface);
		if (err && err != -EOPNOTSUPP)
			goto err_unlock;
	}

err_unlock:
	mv88e6xxx_reg_unlock(chip);

	if (err && err != -EOPNOTSUPP)
		dev_err(chip->dev, "p%d: failed to configure MAC/PCS\n", port);
}

static int mv88e6xxx_mac_finish(struct phylink_config *config,
				unsigned int mode, phy_interface_t interface)
{
	struct dsa_port *dp = dsa_phylink_to_port(config);
	struct mv88e6xxx_chip *chip = dp->ds->priv;
	int port = dp->index;
	int err = 0;

	/* Undo the forced down state above after completing configuration
	 * irrespective of its state on entry, which allows the link to come
	 * up in the in-band case where there is no separate SERDES. Also
	 * ensure that the link can come up if the PPU is in use and we are
	 * in PHY mode (we treat the PPU as an effective in-band mechanism.)
	 */
	mv88e6xxx_reg_lock(chip);

	if (chip->info->ops->port_set_link &&
	    ((mode == MLO_AN_INBAND &&
	      chip->ports[port].interface != interface) ||
	     (mode == MLO_AN_PHY && mv88e6xxx_port_ppu_updates(chip, port))))
		err = chip->info->ops->port_set_link(chip, port, LINK_UNFORCED);

	mv88e6xxx_reg_unlock(chip);

	chip->ports[port].interface = interface;

	return err;
}

static void mv88e6xxx_mac_link_down(struct phylink_config *config,
				    unsigned int mode,
				    phy_interface_t interface)
{
	struct dsa_port *dp = dsa_phylink_to_port(config);
	struct mv88e6xxx_chip *chip = dp->ds->priv;
	const struct mv88e6xxx_ops *ops;
	int port = dp->index;
	int err = 0;

	ops = chip->info->ops;

	mv88e6xxx_reg_lock(chip);
	/* Force the link down if we know the port may not be automatically
	 * updated by the switch or if we are using fixed-link mode.
	 */
	if ((!mv88e6xxx_port_ppu_updates(chip, port) ||
	     mode == MLO_AN_FIXED) && ops->port_sync_link)
		err = ops->port_sync_link(chip, port, mode, false);

	if (!err && ops->port_set_speed_duplex)
		err = ops->port_set_speed_duplex(chip, port, SPEED_UNFORCED,
						 DUPLEX_UNFORCED);
	mv88e6xxx_reg_unlock(chip);

	if (err)
		dev_err(chip->dev,
			"p%d: failed to force MAC link down\n", port);
}

static void mv88e6xxx_mac_link_up(struct phylink_config *config,
				  struct phy_device *phydev,
				  unsigned int mode, phy_interface_t interface,
				  int speed, int duplex,
				  bool tx_pause, bool rx_pause)
{
	struct dsa_port *dp = dsa_phylink_to_port(config);
	struct mv88e6xxx_chip *chip = dp->ds->priv;
	const struct mv88e6xxx_ops *ops;
	int port = dp->index;
	int err = 0;

	ops = chip->info->ops;

	mv88e6xxx_reg_lock(chip);
	/* Configure and force the link up if we know that the port may not
	 * automatically updated by the switch or if we are using fixed-link
	 * mode.
	 */
	if (!mv88e6xxx_port_ppu_updates(chip, port) ||
	    mode == MLO_AN_FIXED) {
		if (ops->port_set_speed_duplex) {
			err = ops->port_set_speed_duplex(chip, port,
							 speed, duplex);
			if (err && err != -EOPNOTSUPP)
				goto error;
		}

		if (ops->port_sync_link)
			err = ops->port_sync_link(chip, port, mode, true);
	}
error:
	mv88e6xxx_reg_unlock(chip);

	if (err && err != -EOPNOTSUPP)
		dev_err(chip->dev,
			"p%d: failed to configure MAC link up\n", port);
}

static int mv88e6xxx_stats_snapshot(struct mv88e6xxx_chip *chip, int port)
{
	int err;

	if (!chip->info->ops->stats_snapshot)
		return -EOPNOTSUPP;

	mv88e6xxx_reg_lock(chip);
	err = chip->info->ops->stats_snapshot(chip, port);
	mv88e6xxx_reg_unlock(chip);

	return err;
}

#define MV88E6XXX_HW_STAT_MAPPER(_fn)				    \
	_fn(in_good_octets,		8, 0x00, STATS_TYPE_BANK0), \
	_fn(in_bad_octets,		4, 0x02, STATS_TYPE_BANK0), \
	_fn(in_unicast,			4, 0x04, STATS_TYPE_BANK0), \
	_fn(in_broadcasts,		4, 0x06, STATS_TYPE_BANK0), \
	_fn(in_multicasts,		4, 0x07, STATS_TYPE_BANK0), \
	_fn(in_pause,			4, 0x16, STATS_TYPE_BANK0), \
	_fn(in_undersize,		4, 0x18, STATS_TYPE_BANK0), \
	_fn(in_fragments,		4, 0x19, STATS_TYPE_BANK0), \
	_fn(in_oversize,		4, 0x1a, STATS_TYPE_BANK0), \
	_fn(in_jabber,			4, 0x1b, STATS_TYPE_BANK0), \
	_fn(in_rx_error,		4, 0x1c, STATS_TYPE_BANK0), \
	_fn(in_fcs_error,		4, 0x1d, STATS_TYPE_BANK0), \
	_fn(out_octets,			8, 0x0e, STATS_TYPE_BANK0), \
	_fn(out_unicast,		4, 0x10, STATS_TYPE_BANK0), \
	_fn(out_broadcasts,		4, 0x13, STATS_TYPE_BANK0), \
	_fn(out_multicasts,		4, 0x12, STATS_TYPE_BANK0), \
	_fn(out_pause,			4, 0x15, STATS_TYPE_BANK0), \
	_fn(excessive,			4, 0x11, STATS_TYPE_BANK0), \
	_fn(collisions,			4, 0x1e, STATS_TYPE_BANK0), \
	_fn(deferred,			4, 0x05, STATS_TYPE_BANK0), \
	_fn(single,			4, 0x14, STATS_TYPE_BANK0), \
	_fn(multiple,			4, 0x17, STATS_TYPE_BANK0), \
	_fn(out_fcs_error,		4, 0x03, STATS_TYPE_BANK0), \
	_fn(late,			4, 0x1f, STATS_TYPE_BANK0), \
	_fn(hist_64bytes,		4, 0x08, STATS_TYPE_BANK0), \
	_fn(hist_65_127bytes,		4, 0x09, STATS_TYPE_BANK0), \
	_fn(hist_128_255bytes,		4, 0x0a, STATS_TYPE_BANK0), \
	_fn(hist_256_511bytes,		4, 0x0b, STATS_TYPE_BANK0), \
	_fn(hist_512_1023bytes,		4, 0x0c, STATS_TYPE_BANK0), \
	_fn(hist_1024_max_bytes,	4, 0x0d, STATS_TYPE_BANK0), \
	_fn(sw_in_discards,		4, 0x10, STATS_TYPE_PORT), \
	_fn(sw_in_filtered,		2, 0x12, STATS_TYPE_PORT), \
	_fn(sw_out_filtered,		2, 0x13, STATS_TYPE_PORT), \
	_fn(in_discards,		4, 0x00, STATS_TYPE_BANK1), \
	_fn(in_filtered,		4, 0x01, STATS_TYPE_BANK1), \
	_fn(in_accepted,		4, 0x02, STATS_TYPE_BANK1), \
	_fn(in_bad_accepted,		4, 0x03, STATS_TYPE_BANK1), \
	_fn(in_good_avb_class_a,	4, 0x04, STATS_TYPE_BANK1), \
	_fn(in_good_avb_class_b,	4, 0x05, STATS_TYPE_BANK1), \
	_fn(in_bad_avb_class_a,		4, 0x06, STATS_TYPE_BANK1), \
	_fn(in_bad_avb_class_b,		4, 0x07, STATS_TYPE_BANK1), \
	_fn(tcam_counter_0,		4, 0x08, STATS_TYPE_BANK1), \
	_fn(tcam_counter_1,		4, 0x09, STATS_TYPE_BANK1), \
	_fn(tcam_counter_2,		4, 0x0a, STATS_TYPE_BANK1), \
	_fn(tcam_counter_3,		4, 0x0b, STATS_TYPE_BANK1), \
	_fn(in_da_unknown,		4, 0x0e, STATS_TYPE_BANK1), \
	_fn(in_management,		4, 0x0f, STATS_TYPE_BANK1), \
	_fn(out_queue_0,		4, 0x10, STATS_TYPE_BANK1), \
	_fn(out_queue_1,		4, 0x11, STATS_TYPE_BANK1), \
	_fn(out_queue_2,		4, 0x12, STATS_TYPE_BANK1), \
	_fn(out_queue_3,		4, 0x13, STATS_TYPE_BANK1), \
	_fn(out_queue_4,		4, 0x14, STATS_TYPE_BANK1), \
	_fn(out_queue_5,		4, 0x15, STATS_TYPE_BANK1), \
	_fn(out_queue_6,		4, 0x16, STATS_TYPE_BANK1), \
	_fn(out_queue_7,		4, 0x17, STATS_TYPE_BANK1), \
	_fn(out_cut_through,		4, 0x18, STATS_TYPE_BANK1), \
	_fn(out_octets_a,		4, 0x1a, STATS_TYPE_BANK1), \
	_fn(out_octets_b,		4, 0x1b, STATS_TYPE_BANK1), \
	_fn(out_management,		4, 0x1f, STATS_TYPE_BANK1), \
	/*  */

#define MV88E6XXX_HW_STAT_ENTRY(_string, _size, _reg, _type) \
	{ #_string, _size, _reg, _type }
static const struct mv88e6xxx_hw_stat mv88e6xxx_hw_stats[] = {
	MV88E6XXX_HW_STAT_MAPPER(MV88E6XXX_HW_STAT_ENTRY)
};

#define MV88E6XXX_HW_STAT_ENUM(_string, _size, _reg, _type) \
	MV88E6XXX_HW_STAT_ID_ ## _string
enum mv88e6xxx_hw_stat_id {
	MV88E6XXX_HW_STAT_MAPPER(MV88E6XXX_HW_STAT_ENUM)
};

static uint64_t _mv88e6xxx_get_ethtool_stat(struct mv88e6xxx_chip *chip,
					    const struct mv88e6xxx_hw_stat *s,
					    int port, u16 bank1_select,
					    u16 histogram)
{
	u32 low;
	u32 high = 0;
	u16 reg = 0;
	int err;
	u64 value;

	switch (s->type) {
	case STATS_TYPE_PORT:
		err = mv88e6xxx_port_read(chip, port, s->reg, &reg);
		if (err)
			return U64_MAX;

		low = reg;
		if (s->size == 4) {
			err = mv88e6xxx_port_read(chip, port, s->reg + 1, &reg);
			if (err)
				return U64_MAX;
			low |= ((u32)reg) << 16;
		}
		break;
	case STATS_TYPE_BANK1:
		reg = bank1_select;
		fallthrough;
	case STATS_TYPE_BANK0:
		reg |= s->reg | histogram;
		mv88e6xxx_g1_stats_read(chip, reg, &low);
		if (s->size == 8)
			mv88e6xxx_g1_stats_read(chip, reg + 1, &high);
		break;
	default:
		return U64_MAX;
	}
	value = (((u64)high) << 32) | low;
	return value;
}

static void mv88e6xxx_stats_get_strings(struct mv88e6xxx_chip *chip,
					uint8_t **data, int types)
{
	const struct mv88e6xxx_hw_stat *stat;
	int i;

	for (i = 0; i < ARRAY_SIZE(mv88e6xxx_hw_stats); i++) {
		stat = &mv88e6xxx_hw_stats[i];
		if (stat->type & types)
			ethtool_puts(data, stat->string);
	}
}

static void mv88e6095_stats_get_strings(struct mv88e6xxx_chip *chip,
					uint8_t **data)
{
	mv88e6xxx_stats_get_strings(chip, data,
				    STATS_TYPE_BANK0 | STATS_TYPE_PORT);
}

static void mv88e6250_stats_get_strings(struct mv88e6xxx_chip *chip,
					uint8_t **data)
{
	mv88e6xxx_stats_get_strings(chip, data, STATS_TYPE_BANK0);
}

static void mv88e6320_stats_get_strings(struct mv88e6xxx_chip *chip,
					uint8_t **data)
{
	mv88e6xxx_stats_get_strings(chip, data,
				    STATS_TYPE_BANK0 | STATS_TYPE_BANK1);
}

static const uint8_t *mv88e6xxx_atu_vtu_stats_strings[] = {
	"atu_member_violation",
	"atu_miss_violation",
	"atu_full_violation",
	"vtu_member_violation",
	"vtu_miss_violation",
};

static void mv88e6xxx_atu_vtu_get_strings(uint8_t **data)
{
	unsigned int i;

	for (i = 0; i < ARRAY_SIZE(mv88e6xxx_atu_vtu_stats_strings); i++)
		ethtool_puts(data, mv88e6xxx_atu_vtu_stats_strings[i]);
}

static void mv88e6xxx_get_strings(struct dsa_switch *ds, int port,
				  u32 stringset, uint8_t *data)
{
	struct mv88e6xxx_chip *chip = ds->priv;

	if (stringset != ETH_SS_STATS)
		return;

	mv88e6xxx_reg_lock(chip);

	if (chip->info->ops->stats_get_strings)
		chip->info->ops->stats_get_strings(chip, &data);

	if (chip->info->ops->serdes_get_strings)
		chip->info->ops->serdes_get_strings(chip, port, &data);

	mv88e6xxx_atu_vtu_get_strings(&data);

	mv88e6xxx_reg_unlock(chip);
}

static int mv88e6xxx_stats_get_sset_count(struct mv88e6xxx_chip *chip,
					  int types)
{
	const struct mv88e6xxx_hw_stat *stat;
	int i, j;

	for (i = 0, j = 0; i < ARRAY_SIZE(mv88e6xxx_hw_stats); i++) {
		stat = &mv88e6xxx_hw_stats[i];
		if (stat->type & types)
			j++;
	}
	return j;
}

static int mv88e6095_stats_get_sset_count(struct mv88e6xxx_chip *chip)
{
	return mv88e6xxx_stats_get_sset_count(chip, STATS_TYPE_BANK0 |
					      STATS_TYPE_PORT);
}

static int mv88e6250_stats_get_sset_count(struct mv88e6xxx_chip *chip)
{
	return mv88e6xxx_stats_get_sset_count(chip, STATS_TYPE_BANK0);
}

static int mv88e6320_stats_get_sset_count(struct mv88e6xxx_chip *chip)
{
	return mv88e6xxx_stats_get_sset_count(chip, STATS_TYPE_BANK0 |
					      STATS_TYPE_BANK1);
}

static int mv88e6xxx_get_sset_count(struct dsa_switch *ds, int port, int sset)
{
	struct mv88e6xxx_chip *chip = ds->priv;
	int serdes_count = 0;
	int count = 0;

	if (sset != ETH_SS_STATS)
		return 0;

	mv88e6xxx_reg_lock(chip);
	if (chip->info->ops->stats_get_sset_count)
		count = chip->info->ops->stats_get_sset_count(chip);
	if (count < 0)
		goto out;

	if (chip->info->ops->serdes_get_sset_count)
		serdes_count = chip->info->ops->serdes_get_sset_count(chip,
								      port);
	if (serdes_count < 0) {
		count = serdes_count;
		goto out;
	}
	count += serdes_count;
	count += ARRAY_SIZE(mv88e6xxx_atu_vtu_stats_strings);

out:
	mv88e6xxx_reg_unlock(chip);

	return count;
}

static size_t mv88e6095_stats_get_stat(struct mv88e6xxx_chip *chip, int port,
				       const struct mv88e6xxx_hw_stat *stat,
				       uint64_t *data)
{
	if (!(stat->type & (STATS_TYPE_BANK0 | STATS_TYPE_PORT)))
		return 0;

	*data = _mv88e6xxx_get_ethtool_stat(chip, stat, port, 0,
					    MV88E6XXX_G1_STATS_OP_HIST_RX);
	return 1;
}

static size_t mv88e6250_stats_get_stat(struct mv88e6xxx_chip *chip, int port,
				       const struct mv88e6xxx_hw_stat *stat,
				       uint64_t *data)
{
	if (!(stat->type & STATS_TYPE_BANK0))
		return 0;

	*data = _mv88e6xxx_get_ethtool_stat(chip, stat, port, 0,
					    MV88E6XXX_G1_STATS_OP_HIST_RX);
	return 1;
}

static size_t mv88e6320_stats_get_stat(struct mv88e6xxx_chip *chip, int port,
				       const struct mv88e6xxx_hw_stat *stat,
				       uint64_t *data)
{
	if (!(stat->type & (STATS_TYPE_BANK0 | STATS_TYPE_BANK1)))
		return 0;

	*data = _mv88e6xxx_get_ethtool_stat(chip, stat, port,
					    MV88E6XXX_G1_STATS_OP_BANK_1_BIT_9,
					    MV88E6XXX_G1_STATS_OP_HIST_RX);
	return 1;
}

static size_t mv88e6390_stats_get_stat(struct mv88e6xxx_chip *chip, int port,
				       const struct mv88e6xxx_hw_stat *stat,
				       uint64_t *data)
{
	if (!(stat->type & (STATS_TYPE_BANK0 | STATS_TYPE_BANK1)))
		return 0;

	*data = _mv88e6xxx_get_ethtool_stat(chip, stat, port,
					    MV88E6XXX_G1_STATS_OP_BANK_1_BIT_10,
					    0);
	return 1;
}

static size_t mv88e6xxx_stats_get_stat(struct mv88e6xxx_chip *chip, int port,
				       const struct mv88e6xxx_hw_stat *stat,
				       uint64_t *data)
{
	int ret = 0;

	if (chip->info->ops->stats_get_stat) {
		mv88e6xxx_reg_lock(chip);
		ret = chip->info->ops->stats_get_stat(chip, port, stat, data);
		mv88e6xxx_reg_unlock(chip);
	}

	return ret;
}

static size_t mv88e6xxx_stats_get_stats(struct mv88e6xxx_chip *chip, int port,
					uint64_t *data)
{
	const struct mv88e6xxx_hw_stat *stat;
	size_t i, j;

	for (i = 0, j = 0; i < ARRAY_SIZE(mv88e6xxx_hw_stats); i++) {
		stat = &mv88e6xxx_hw_stats[i];
		j += mv88e6xxx_stats_get_stat(chip, port, stat, &data[j]);
	}
	return j;
}

static void mv88e6xxx_atu_vtu_get_stats(struct mv88e6xxx_chip *chip, int port,
					uint64_t *data)
{
	*data++ = chip->ports[port].atu_member_violation;
	*data++ = chip->ports[port].atu_miss_violation;
	*data++ = chip->ports[port].atu_full_violation;
	*data++ = chip->ports[port].vtu_member_violation;
	*data++ = chip->ports[port].vtu_miss_violation;
}

static void mv88e6xxx_get_stats(struct mv88e6xxx_chip *chip, int port,
				uint64_t *data)
{
	size_t count;

	count = mv88e6xxx_stats_get_stats(chip, port, data);

	mv88e6xxx_reg_lock(chip);
	if (chip->info->ops->serdes_get_stats) {
		data += count;
		count = chip->info->ops->serdes_get_stats(chip, port, data);
	}
	data += count;
	mv88e6xxx_atu_vtu_get_stats(chip, port, data);
	mv88e6xxx_reg_unlock(chip);
}

static void mv88e6xxx_get_ethtool_stats(struct dsa_switch *ds, int port,
					uint64_t *data)
{
	struct mv88e6xxx_chip *chip = ds->priv;
	int ret;

	ret = mv88e6xxx_stats_snapshot(chip, port);
	if (ret < 0)
		return;

	mv88e6xxx_get_stats(chip, port, data);
}

static void mv88e6xxx_get_eth_mac_stats(struct dsa_switch *ds, int port,
					struct ethtool_eth_mac_stats *mac_stats)
{
	struct mv88e6xxx_chip *chip = ds->priv;
	int ret;

	ret = mv88e6xxx_stats_snapshot(chip, port);
	if (ret < 0)
		return;

#define MV88E6XXX_ETH_MAC_STAT_MAP(_id, _member)			\
	mv88e6xxx_stats_get_stat(chip, port,				\
				 &mv88e6xxx_hw_stats[MV88E6XXX_HW_STAT_ID_ ## _id], \
				 &mac_stats->stats._member)

	MV88E6XXX_ETH_MAC_STAT_MAP(out_unicast, FramesTransmittedOK);
	MV88E6XXX_ETH_MAC_STAT_MAP(single, SingleCollisionFrames);
	MV88E6XXX_ETH_MAC_STAT_MAP(multiple, MultipleCollisionFrames);
	MV88E6XXX_ETH_MAC_STAT_MAP(in_unicast, FramesReceivedOK);
	MV88E6XXX_ETH_MAC_STAT_MAP(in_fcs_error, FrameCheckSequenceErrors);
	MV88E6XXX_ETH_MAC_STAT_MAP(out_octets, OctetsTransmittedOK);
	MV88E6XXX_ETH_MAC_STAT_MAP(deferred, FramesWithDeferredXmissions);
	MV88E6XXX_ETH_MAC_STAT_MAP(late, LateCollisions);
	MV88E6XXX_ETH_MAC_STAT_MAP(in_good_octets, OctetsReceivedOK);
	MV88E6XXX_ETH_MAC_STAT_MAP(out_multicasts, MulticastFramesXmittedOK);
	MV88E6XXX_ETH_MAC_STAT_MAP(out_broadcasts, BroadcastFramesXmittedOK);
	MV88E6XXX_ETH_MAC_STAT_MAP(excessive, FramesWithExcessiveDeferral);
	MV88E6XXX_ETH_MAC_STAT_MAP(in_multicasts, MulticastFramesReceivedOK);
	MV88E6XXX_ETH_MAC_STAT_MAP(in_broadcasts, BroadcastFramesReceivedOK);

#undef MV88E6XXX_ETH_MAC_STAT_MAP

	mac_stats->stats.FramesTransmittedOK += mac_stats->stats.MulticastFramesXmittedOK;
	mac_stats->stats.FramesTransmittedOK += mac_stats->stats.BroadcastFramesXmittedOK;
	mac_stats->stats.FramesReceivedOK += mac_stats->stats.MulticastFramesReceivedOK;
	mac_stats->stats.FramesReceivedOK += mac_stats->stats.BroadcastFramesReceivedOK;
}

static void mv88e6xxx_get_rmon_stats(struct dsa_switch *ds, int port,
				     struct ethtool_rmon_stats *rmon_stats,
				     const struct ethtool_rmon_hist_range **ranges)
{
	static const struct ethtool_rmon_hist_range rmon_ranges[] = {
		{   64,    64 },
		{   65,   127 },
		{  128,   255 },
		{  256,   511 },
		{  512,  1023 },
		{ 1024, 65535 },
		{}
	};
	struct mv88e6xxx_chip *chip = ds->priv;
	int ret;

	ret = mv88e6xxx_stats_snapshot(chip, port);
	if (ret < 0)
		return;

#define MV88E6XXX_RMON_STAT_MAP(_id, _member)				\
	mv88e6xxx_stats_get_stat(chip, port,				\
				 &mv88e6xxx_hw_stats[MV88E6XXX_HW_STAT_ID_ ## _id], \
				 &rmon_stats->stats._member)

	MV88E6XXX_RMON_STAT_MAP(in_undersize, undersize_pkts);
	MV88E6XXX_RMON_STAT_MAP(in_oversize, oversize_pkts);
	MV88E6XXX_RMON_STAT_MAP(in_fragments, fragments);
	MV88E6XXX_RMON_STAT_MAP(in_jabber, jabbers);
	MV88E6XXX_RMON_STAT_MAP(hist_64bytes, hist[0]);
	MV88E6XXX_RMON_STAT_MAP(hist_65_127bytes, hist[1]);
	MV88E6XXX_RMON_STAT_MAP(hist_128_255bytes, hist[2]);
	MV88E6XXX_RMON_STAT_MAP(hist_256_511bytes, hist[3]);
	MV88E6XXX_RMON_STAT_MAP(hist_512_1023bytes, hist[4]);
	MV88E6XXX_RMON_STAT_MAP(hist_1024_max_bytes, hist[5]);

#undef MV88E6XXX_RMON_STAT_MAP

	*ranges = rmon_ranges;
}

static int mv88e6xxx_get_regs_len(struct dsa_switch *ds, int port)
{
	struct mv88e6xxx_chip *chip = ds->priv;
	int len;

	len = 32 * sizeof(u16);
	if (chip->info->ops->serdes_get_regs_len)
		len += chip->info->ops->serdes_get_regs_len(chip, port);

	return len;
}

static void mv88e6xxx_get_regs(struct dsa_switch *ds, int port,
			       struct ethtool_regs *regs, void *_p)
{
	struct mv88e6xxx_chip *chip = ds->priv;
	int err;
	u16 reg;
	u16 *p = _p;
	int i;

	regs->version = chip->info->prod_num;

	memset(p, 0xff, 32 * sizeof(u16));

	mv88e6xxx_reg_lock(chip);

	for (i = 0; i < 32; i++) {

		err = mv88e6xxx_port_read(chip, port, i, &reg);
		if (!err)
			p[i] = reg;
	}

	if (chip->info->ops->serdes_get_regs)
		chip->info->ops->serdes_get_regs(chip, port, &p[i]);

	mv88e6xxx_reg_unlock(chip);
}

static int mv88e6xxx_get_mac_eee(struct dsa_switch *ds, int port,
				 struct ethtool_keee *e)
{
	/* Nothing to do on the port's MAC */
	return 0;
}

static int mv88e6xxx_set_mac_eee(struct dsa_switch *ds, int port,
				 struct ethtool_keee *e)
{
	/* Nothing to do on the port's MAC */
	return 0;
}

/* Mask of the local ports allowed to receive frames from a given fabric port */
static u16 mv88e6xxx_port_vlan(struct mv88e6xxx_chip *chip, int dev, int port)
{
	struct dsa_switch *ds = chip->ds;
	struct dsa_switch_tree *dst = ds->dst;
	struct dsa_port *dp, *other_dp;
	bool found = false;
	u16 pvlan;

	/* dev is a physical switch */
	if (dev <= dst->last_switch) {
		list_for_each_entry(dp, &dst->ports, list) {
			if (dp->ds->index == dev && dp->index == port) {
				/* dp might be a DSA link or a user port, so it
				 * might or might not have a bridge.
				 * Use the "found" variable for both cases.
				 */
				found = true;
				break;
			}
		}
	/* dev is a virtual bridge */
	} else {
		list_for_each_entry(dp, &dst->ports, list) {
			unsigned int bridge_num = dsa_port_bridge_num_get(dp);

			if (!bridge_num)
				continue;

			if (bridge_num + dst->last_switch != dev)
				continue;

			found = true;
			break;
		}
	}

	/* Prevent frames from unknown switch or virtual bridge */
	if (!found)
		return 0;

	/* Frames from DSA links and CPU ports can egress any local port */
	if (dp->type == DSA_PORT_TYPE_CPU || dp->type == DSA_PORT_TYPE_DSA)
		return mv88e6xxx_port_mask(chip);

	pvlan = 0;

	/* Frames from standalone user ports can only egress on the
	 * upstream port.
	 */
	if (!dsa_port_bridge_dev_get(dp))
		return BIT(dsa_switch_upstream_port(ds));

	/* Frames from bridged user ports can egress any local DSA
	 * links and CPU ports, as well as any local member of their
	 * bridge group.
	 */
	dsa_switch_for_each_port(other_dp, ds)
		if (other_dp->type == DSA_PORT_TYPE_CPU ||
		    other_dp->type == DSA_PORT_TYPE_DSA ||
		    dsa_port_bridge_same(dp, other_dp))
			pvlan |= BIT(other_dp->index);

	return pvlan;
}

static int mv88e6xxx_port_vlan_map(struct mv88e6xxx_chip *chip, int port)
{
	u16 output_ports = mv88e6xxx_port_vlan(chip, chip->ds->index, port);

	/* prevent frames from going back out of the port they came in on */
	output_ports &= ~BIT(port);

	return mv88e6xxx_port_set_vlan_map(chip, port, output_ports);
}

static void mv88e6xxx_port_stp_state_set(struct dsa_switch *ds, int port,
					 u8 state)
{
	struct mv88e6xxx_chip *chip = ds->priv;
	int err;

	mv88e6xxx_reg_lock(chip);
	err = mv88e6xxx_port_set_state(chip, port, state);
	mv88e6xxx_reg_unlock(chip);

	if (err)
		dev_err(ds->dev, "p%d: failed to update state\n", port);
}

static int mv88e6xxx_pri_setup(struct mv88e6xxx_chip *chip)
{
	int err;

	if (chip->info->ops->ieee_pri_map) {
		err = chip->info->ops->ieee_pri_map(chip);
		if (err)
			return err;
	}

	if (chip->info->ops->ip_pri_map) {
		err = chip->info->ops->ip_pri_map(chip);
		if (err)
			return err;
	}

	return 0;
}

static int mv88e6xxx_devmap_setup(struct mv88e6xxx_chip *chip)
{
	struct dsa_switch *ds = chip->ds;
	int target, port;
	int err;

	if (!chip->info->global2_addr)
		return 0;

	/* Initialize the routing port to the 32 possible target devices */
	for (target = 0; target < 32; target++) {
		port = dsa_routing_port(ds, target);
		if (port == ds->num_ports)
			port = 0x1f;

		err = mv88e6xxx_g2_device_mapping_write(chip, target, port);
		if (err)
			return err;
	}

	if (chip->info->ops->set_cascade_port) {
		port = MV88E6XXX_CASCADE_PORT_MULTIPLE;
		err = chip->info->ops->set_cascade_port(chip, port);
		if (err)
			return err;
	}

	err = mv88e6xxx_g1_set_device_number(chip, chip->ds->index);
	if (err)
		return err;

	return 0;
}

static int mv88e6xxx_trunk_setup(struct mv88e6xxx_chip *chip)
{
	/* Clear all trunk masks and mapping */
	if (chip->info->global2_addr)
		return mv88e6xxx_g2_trunk_clear(chip);

	return 0;
}

static int mv88e6xxx_rmu_setup(struct mv88e6xxx_chip *chip)
{
	if (chip->info->ops->rmu_disable)
		return chip->info->ops->rmu_disable(chip);

	return 0;
}

static int mv88e6xxx_pot_setup(struct mv88e6xxx_chip *chip)
{
	if (chip->info->ops->pot_clear)
		return chip->info->ops->pot_clear(chip);

	return 0;
}

static int mv88e6xxx_rsvd2cpu_setup(struct mv88e6xxx_chip *chip)
{
	if (chip->info->ops->mgmt_rsvd2cpu)
		return chip->info->ops->mgmt_rsvd2cpu(chip);

	return 0;
}

static int mv88e6xxx_atu_setup(struct mv88e6xxx_chip *chip)
{
	int err;

	err = mv88e6xxx_g1_atu_flush(chip, 0, true);
	if (err)
		return err;

	/* The chips that have a "learn2all" bit in Global1, ATU
	 * Control are precisely those whose port registers have a
	 * Message Port bit in Port Control 1 and hence implement
	 * ->port_setup_message_port.
	 */
	if (chip->info->ops->port_setup_message_port) {
		err = mv88e6xxx_g1_atu_set_learn2all(chip, true);
		if (err)
			return err;
	}

	return mv88e6xxx_g1_atu_set_age_time(chip, 300000);
}

static int mv88e6xxx_irl_setup(struct mv88e6xxx_chip *chip)
{
	int port;
	int err;

	if (!chip->info->ops->irl_init_all)
		return 0;

	for (port = 0; port < mv88e6xxx_num_ports(chip); port++) {
		/* Disable ingress rate limiting by resetting all per port
		 * ingress rate limit resources to their initial state.
		 */
		err = chip->info->ops->irl_init_all(chip, port);
		if (err)
			return err;
	}

	return 0;
}

static int mv88e6xxx_mac_setup(struct mv88e6xxx_chip *chip)
{
	if (chip->info->ops->set_switch_mac) {
		u8 addr[ETH_ALEN];

		eth_random_addr(addr);

		return chip->info->ops->set_switch_mac(chip, addr);
	}

	return 0;
}

static int mv88e6xxx_pvt_map(struct mv88e6xxx_chip *chip, int dev, int port)
{
	struct dsa_switch_tree *dst = chip->ds->dst;
	struct dsa_switch *ds;
	struct dsa_port *dp;
	u16 pvlan = 0;

	if (!mv88e6xxx_has_pvt(chip))
		return 0;

	/* Skip the local source device, which uses in-chip port VLAN */
	if (dev != chip->ds->index) {
		pvlan = mv88e6xxx_port_vlan(chip, dev, port);

		ds = dsa_switch_find(dst->index, dev);
		dp = ds ? dsa_to_port(ds, port) : NULL;
		if (dp && dp->lag) {
			/* As the PVT is used to limit flooding of
			 * FORWARD frames, which use the LAG ID as the
			 * source port, we must translate dev/port to
			 * the special "LAG device" in the PVT, using
			 * the LAG ID (one-based) as the port number
			 * (zero-based).
			 */
			dev = MV88E6XXX_G2_PVT_ADDR_DEV_TRUNK;
			port = dsa_port_lag_id_get(dp) - 1;
		}
	}

	return mv88e6xxx_g2_pvt_write(chip, dev, port, pvlan);
}

static int mv88e6xxx_pvt_setup(struct mv88e6xxx_chip *chip)
{
	int dev, port;
	int err;

	if (!mv88e6xxx_has_pvt(chip))
		return 0;

	/* Clear 5 Bit Port for usage with Marvell Link Street devices:
	 * use 4 bits for the Src_Port/Src_Trunk and 5 bits for the Src_Dev.
	 */
	err = mv88e6xxx_g2_misc_4_bit_port(chip);
	if (err)
		return err;

	for (dev = 0; dev < MV88E6XXX_MAX_PVT_SWITCHES; ++dev) {
		for (port = 0; port < MV88E6XXX_MAX_PVT_PORTS; ++port) {
			err = mv88e6xxx_pvt_map(chip, dev, port);
			if (err)
				return err;
		}
	}

	return 0;
}

static int mv88e6xxx_port_fast_age_fid(struct mv88e6xxx_chip *chip, int port,
				       u16 fid)
{
	if (dsa_to_port(chip->ds, port)->lag)
		/* Hardware is incapable of fast-aging a LAG through a
		 * regular ATU move operation. Until we have something
		 * more fancy in place this is a no-op.
		 */
		return -EOPNOTSUPP;

	return mv88e6xxx_g1_atu_remove(chip, fid, port, false);
}

static void mv88e6xxx_port_fast_age(struct dsa_switch *ds, int port)
{
	struct mv88e6xxx_chip *chip = ds->priv;
	int err;

	mv88e6xxx_reg_lock(chip);
	err = mv88e6xxx_port_fast_age_fid(chip, port, 0);
	mv88e6xxx_reg_unlock(chip);

	if (err)
		dev_err(chip->ds->dev, "p%d: failed to flush ATU: %d\n",
			port, err);
}

static int mv88e6xxx_vtu_setup(struct mv88e6xxx_chip *chip)
{
	if (!mv88e6xxx_max_vid(chip))
		return 0;

	return mv88e6xxx_g1_vtu_flush(chip);
}

static int mv88e6xxx_vtu_get(struct mv88e6xxx_chip *chip, u16 vid,
			     struct mv88e6xxx_vtu_entry *entry)
{
	int err;

	if (!chip->info->ops->vtu_getnext)
		return -EOPNOTSUPP;

	entry->vid = vid ? vid - 1 : mv88e6xxx_max_vid(chip);
	entry->valid = false;

	err = chip->info->ops->vtu_getnext(chip, entry);

	if (entry->vid != vid)
		entry->valid = false;

	return err;
}

int mv88e6xxx_vtu_walk(struct mv88e6xxx_chip *chip,
		       int (*cb)(struct mv88e6xxx_chip *chip,
				 const struct mv88e6xxx_vtu_entry *entry,
				 void *priv),
		       void *priv)
{
	struct mv88e6xxx_vtu_entry entry = {
		.vid = mv88e6xxx_max_vid(chip),
		.valid = false,
	};
	int err;

	if (!chip->info->ops->vtu_getnext)
		return -EOPNOTSUPP;

	do {
		err = chip->info->ops->vtu_getnext(chip, &entry);
		if (err)
			return err;

		if (!entry.valid)
			break;

		err = cb(chip, &entry, priv);
		if (err)
			return err;
	} while (entry.vid < mv88e6xxx_max_vid(chip));

	return 0;
}

static int mv88e6xxx_vtu_loadpurge(struct mv88e6xxx_chip *chip,
				   struct mv88e6xxx_vtu_entry *entry)
{
	if (!chip->info->ops->vtu_loadpurge)
		return -EOPNOTSUPP;

	return chip->info->ops->vtu_loadpurge(chip, entry);
}

static int mv88e6xxx_atu_new(struct mv88e6xxx_chip *chip, u16 *fid)
{
	*fid = find_first_zero_bit(chip->fid_bitmap, MV88E6XXX_N_FID);
	if (unlikely(*fid >= mv88e6xxx_num_databases(chip)))
		return -ENOSPC;

	/* Clear the database */
	return mv88e6xxx_g1_atu_flush(chip, *fid, true);
}

static int mv88e6xxx_stu_loadpurge(struct mv88e6xxx_chip *chip,
				   struct mv88e6xxx_stu_entry *entry)
{
	if (!chip->info->ops->stu_loadpurge)
		return -EOPNOTSUPP;

	return chip->info->ops->stu_loadpurge(chip, entry);
}

static int mv88e6xxx_stu_setup(struct mv88e6xxx_chip *chip)
{
	struct mv88e6xxx_stu_entry stu = {
		.valid = true,
		.sid = 0
	};

	if (!mv88e6xxx_has_stu(chip))
		return 0;

	/* Make sure that SID 0 is always valid. This is used by VTU
	 * entries that do not make use of the STU, e.g. when creating
	 * a VLAN upper on a port that is also part of a VLAN
	 * filtering bridge.
	 */
	return mv88e6xxx_stu_loadpurge(chip, &stu);
}

static int mv88e6xxx_sid_get(struct mv88e6xxx_chip *chip, u8 *sid)
{
	DECLARE_BITMAP(busy, MV88E6XXX_N_SID) = { 0 };
	struct mv88e6xxx_mst *mst;

	__set_bit(0, busy);

	list_for_each_entry(mst, &chip->msts, node)
		__set_bit(mst->stu.sid, busy);

	*sid = find_first_zero_bit(busy, MV88E6XXX_N_SID);

	return (*sid >= mv88e6xxx_max_sid(chip)) ? -ENOSPC : 0;
}

static int mv88e6xxx_mst_put(struct mv88e6xxx_chip *chip, u8 sid)
{
	struct mv88e6xxx_mst *mst, *tmp;
	int err;

	if (!sid)
		return 0;

	list_for_each_entry_safe(mst, tmp, &chip->msts, node) {
		if (mst->stu.sid != sid)
			continue;

		if (!refcount_dec_and_test(&mst->refcnt))
			return 0;

		mst->stu.valid = false;
		err = mv88e6xxx_stu_loadpurge(chip, &mst->stu);
		if (err) {
			refcount_set(&mst->refcnt, 1);
			return err;
		}

		list_del(&mst->node);
		kfree(mst);
		return 0;
	}

	return -ENOENT;
}

static int mv88e6xxx_mst_get(struct mv88e6xxx_chip *chip, struct net_device *br,
			     u16 msti, u8 *sid)
{
	struct mv88e6xxx_mst *mst;
	int err, i;

	if (!mv88e6xxx_has_stu(chip)) {
		err = -EOPNOTSUPP;
		goto err;
	}

	if (!msti) {
		*sid = 0;
		return 0;
	}

	list_for_each_entry(mst, &chip->msts, node) {
		if (mst->br == br && mst->msti == msti) {
			refcount_inc(&mst->refcnt);
			*sid = mst->stu.sid;
			return 0;
		}
	}

	err = mv88e6xxx_sid_get(chip, sid);
	if (err)
		goto err;

	mst = kzalloc(sizeof(*mst), GFP_KERNEL);
	if (!mst) {
		err = -ENOMEM;
		goto err;
	}

	INIT_LIST_HEAD(&mst->node);
	refcount_set(&mst->refcnt, 1);
	mst->br = br;
	mst->msti = msti;
	mst->stu.valid = true;
	mst->stu.sid = *sid;

	/* The bridge starts out all ports in the disabled state. But
	 * a STU state of disabled means to go by the port-global
	 * state. So we set all user port's initial state to blocking,
	 * to match the bridge's behavior.
	 */
	for (i = 0; i < mv88e6xxx_num_ports(chip); i++)
		mst->stu.state[i] = dsa_is_user_port(chip->ds, i) ?
			MV88E6XXX_PORT_CTL0_STATE_BLOCKING :
			MV88E6XXX_PORT_CTL0_STATE_DISABLED;

	err = mv88e6xxx_stu_loadpurge(chip, &mst->stu);
	if (err)
		goto err_free;

	list_add_tail(&mst->node, &chip->msts);
	return 0;

err_free:
	kfree(mst);
err:
	return err;
}

static int mv88e6xxx_port_mst_state_set(struct dsa_switch *ds, int port,
					const struct switchdev_mst_state *st)
{
	struct dsa_port *dp = dsa_to_port(ds, port);
	struct mv88e6xxx_chip *chip = ds->priv;
	struct mv88e6xxx_mst *mst;
	u8 state;
	int err;

	if (!mv88e6xxx_has_stu(chip))
		return -EOPNOTSUPP;

	switch (st->state) {
	case BR_STATE_DISABLED:
	case BR_STATE_BLOCKING:
	case BR_STATE_LISTENING:
		state = MV88E6XXX_PORT_CTL0_STATE_BLOCKING;
		break;
	case BR_STATE_LEARNING:
		state = MV88E6XXX_PORT_CTL0_STATE_LEARNING;
		break;
	case BR_STATE_FORWARDING:
		state = MV88E6XXX_PORT_CTL0_STATE_FORWARDING;
		break;
	default:
		return -EINVAL;
	}

	list_for_each_entry(mst, &chip->msts, node) {
		if (mst->br == dsa_port_bridge_dev_get(dp) &&
		    mst->msti == st->msti) {
			if (mst->stu.state[port] == state)
				return 0;

			mst->stu.state[port] = state;
			mv88e6xxx_reg_lock(chip);
			err = mv88e6xxx_stu_loadpurge(chip, &mst->stu);
			mv88e6xxx_reg_unlock(chip);
			return err;
		}
	}

	return -ENOENT;
}

static int mv88e6xxx_port_check_hw_vlan(struct dsa_switch *ds, int port,
					u16 vid)
{
	struct dsa_port *dp = dsa_to_port(ds, port), *other_dp;
	struct mv88e6xxx_chip *chip = ds->priv;
	struct mv88e6xxx_vtu_entry vlan;
	int err;

	/* DSA and CPU ports have to be members of multiple vlans */
	if (dsa_port_is_dsa(dp) || dsa_port_is_cpu(dp))
		return 0;

	err = mv88e6xxx_vtu_get(chip, vid, &vlan);
	if (err)
		return err;

	if (!vlan.valid)
		return 0;

	dsa_switch_for_each_user_port(other_dp, ds) {
		struct net_device *other_br;

		if (vlan.member[other_dp->index] ==
		    MV88E6XXX_G1_VTU_DATA_MEMBER_TAG_NON_MEMBER)
			continue;

		if (dsa_port_bridge_same(dp, other_dp))
			break; /* same bridge, check next VLAN */

		other_br = dsa_port_bridge_dev_get(other_dp);
		if (!other_br)
			continue;

		dev_err(ds->dev, "p%d: hw VLAN %d already used by port %d in %s\n",
			port, vlan.vid, other_dp->index, netdev_name(other_br));
		return -EOPNOTSUPP;
	}

	return 0;
}

static int mv88e6xxx_port_commit_pvid(struct mv88e6xxx_chip *chip, int port)
{
	struct dsa_port *dp = dsa_to_port(chip->ds, port);
	struct net_device *br = dsa_port_bridge_dev_get(dp);
	struct mv88e6xxx_port *p = &chip->ports[port];
	u16 pvid = MV88E6XXX_VID_STANDALONE;
	bool drop_untagged = false;
	int err;

	if (br) {
		if (br_vlan_enabled(br)) {
			pvid = p->bridge_pvid.vid;
			drop_untagged = !p->bridge_pvid.valid;
		} else {
			pvid = MV88E6XXX_VID_BRIDGED;
		}
	}

	err = mv88e6xxx_port_set_pvid(chip, port, pvid);
	if (err)
		return err;

	return mv88e6xxx_port_drop_untagged(chip, port, drop_untagged);
}

static int mv88e6xxx_port_vlan_filtering(struct dsa_switch *ds, int port,
					 bool vlan_filtering,
					 struct netlink_ext_ack *extack)
{
	struct mv88e6xxx_chip *chip = ds->priv;
	u16 mode = vlan_filtering ? MV88E6XXX_PORT_CTL2_8021Q_MODE_SECURE :
		MV88E6XXX_PORT_CTL2_8021Q_MODE_DISABLED;
	int err;

	if (!mv88e6xxx_max_vid(chip))
		return -EOPNOTSUPP;

	mv88e6xxx_reg_lock(chip);

	err = mv88e6xxx_port_set_8021q_mode(chip, port, mode);
	if (err)
		goto unlock;

	err = mv88e6xxx_port_commit_pvid(chip, port);
	if (err)
		goto unlock;

unlock:
	mv88e6xxx_reg_unlock(chip);

	return err;
}

static int
mv88e6xxx_port_vlan_prepare(struct dsa_switch *ds, int port,
			    const struct switchdev_obj_port_vlan *vlan)
{
	struct mv88e6xxx_chip *chip = ds->priv;
	int err;

	if (!mv88e6xxx_max_vid(chip))
		return -EOPNOTSUPP;

	/* If the requested port doesn't belong to the same bridge as the VLAN
	 * members, do not support it (yet) and fallback to software VLAN.
	 */
	mv88e6xxx_reg_lock(chip);
	err = mv88e6xxx_port_check_hw_vlan(ds, port, vlan->vid);
	mv88e6xxx_reg_unlock(chip);

	return err;
}

static int mv88e6xxx_port_db_load_purge(struct mv88e6xxx_chip *chip, int port,
					const unsigned char *addr, u16 vid,
					u8 state)
{
	struct mv88e6xxx_atu_entry entry;
	struct mv88e6xxx_vtu_entry vlan;
	u16 fid;
	int err;

	/* Ports have two private address databases: one for when the port is
	 * standalone and one for when the port is under a bridge and the
	 * 802.1Q mode is disabled. When the port is standalone, DSA wants its
	 * address database to remain 100% empty, so we never load an ATU entry
	 * into a standalone port's database. Therefore, translate the null
	 * VLAN ID into the port's database used for VLAN-unaware bridging.
	 */
	if (vid == 0) {
		fid = MV88E6XXX_FID_BRIDGED;
	} else {
		err = mv88e6xxx_vtu_get(chip, vid, &vlan);
		if (err)
			return err;

		/* switchdev expects -EOPNOTSUPP to honor software VLANs */
		if (!vlan.valid)
			return -EOPNOTSUPP;

		fid = vlan.fid;
	}

	entry.state = 0;
	ether_addr_copy(entry.mac, addr);
	eth_addr_dec(entry.mac);

	err = mv88e6xxx_g1_atu_getnext(chip, fid, &entry);
	if (err)
		return err;

	/* Initialize a fresh ATU entry if it isn't found */
	if (!entry.state || !ether_addr_equal(entry.mac, addr)) {
		memset(&entry, 0, sizeof(entry));
		ether_addr_copy(entry.mac, addr);
	}

	/* Purge the ATU entry only if no port is using it anymore */
	if (!state) {
		entry.portvec &= ~BIT(port);
		if (!entry.portvec)
			entry.state = 0;
	} else {
		if (state == MV88E6XXX_G1_ATU_DATA_STATE_UC_STATIC)
			entry.portvec = BIT(port);
		else
			entry.portvec |= BIT(port);

		entry.state = state;
	}

	return mv88e6xxx_g1_atu_loadpurge(chip, fid, &entry);
}

static int mv88e6xxx_policy_apply(struct mv88e6xxx_chip *chip, int port,
				  const struct mv88e6xxx_policy *policy)
{
	enum mv88e6xxx_policy_mapping mapping = policy->mapping;
	enum mv88e6xxx_policy_action action = policy->action;
	const u8 *addr = policy->addr;
	u16 vid = policy->vid;
	u8 state;
	int err;
	int id;

	if (!chip->info->ops->port_set_policy)
		return -EOPNOTSUPP;

	switch (mapping) {
	case MV88E6XXX_POLICY_MAPPING_DA:
	case MV88E6XXX_POLICY_MAPPING_SA:
		if (action == MV88E6XXX_POLICY_ACTION_NORMAL)
			state = 0; /* Dissociate the port and address */
		else if (action == MV88E6XXX_POLICY_ACTION_DISCARD &&
			 is_multicast_ether_addr(addr))
			state = MV88E6XXX_G1_ATU_DATA_STATE_MC_STATIC_POLICY;
		else if (action == MV88E6XXX_POLICY_ACTION_DISCARD &&
			 is_unicast_ether_addr(addr))
			state = MV88E6XXX_G1_ATU_DATA_STATE_UC_STATIC_POLICY;
		else
			return -EOPNOTSUPP;

		err = mv88e6xxx_port_db_load_purge(chip, port, addr, vid,
						   state);
		if (err)
			return err;
		break;
	default:
		return -EOPNOTSUPP;
	}

	/* Skip the port's policy clearing if the mapping is still in use */
	if (action == MV88E6XXX_POLICY_ACTION_NORMAL)
		idr_for_each_entry(&chip->policies, policy, id)
			if (policy->port == port &&
			    policy->mapping == mapping &&
			    policy->action != action)
				return 0;

	return chip->info->ops->port_set_policy(chip, port, mapping, action);
}

static int mv88e6xxx_policy_insert(struct mv88e6xxx_chip *chip, int port,
				   struct ethtool_rx_flow_spec *fs)
{
	struct ethhdr *mac_entry = &fs->h_u.ether_spec;
	struct ethhdr *mac_mask = &fs->m_u.ether_spec;
	enum mv88e6xxx_policy_mapping mapping;
	enum mv88e6xxx_policy_action action;
	struct mv88e6xxx_policy *policy;
	u16 vid = 0;
	u8 *addr;
	int err;
	int id;

	if (fs->location != RX_CLS_LOC_ANY)
		return -EINVAL;

	if (fs->ring_cookie == RX_CLS_FLOW_DISC)
		action = MV88E6XXX_POLICY_ACTION_DISCARD;
	else
		return -EOPNOTSUPP;

	switch (fs->flow_type & ~FLOW_EXT) {
	case ETHER_FLOW:
		if (!is_zero_ether_addr(mac_mask->h_dest) &&
		    is_zero_ether_addr(mac_mask->h_source)) {
			mapping = MV88E6XXX_POLICY_MAPPING_DA;
			addr = mac_entry->h_dest;
		} else if (is_zero_ether_addr(mac_mask->h_dest) &&
		    !is_zero_ether_addr(mac_mask->h_source)) {
			mapping = MV88E6XXX_POLICY_MAPPING_SA;
			addr = mac_entry->h_source;
		} else {
			/* Cannot support DA and SA mapping in the same rule */
			return -EOPNOTSUPP;
		}
		break;
	default:
		return -EOPNOTSUPP;
	}

	if ((fs->flow_type & FLOW_EXT) && fs->m_ext.vlan_tci) {
		if (fs->m_ext.vlan_tci != htons(0xffff))
			return -EOPNOTSUPP;
		vid = be16_to_cpu(fs->h_ext.vlan_tci) & VLAN_VID_MASK;
	}

	idr_for_each_entry(&chip->policies, policy, id) {
		if (policy->port == port && policy->mapping == mapping &&
		    policy->action == action && policy->vid == vid &&
		    ether_addr_equal(policy->addr, addr))
			return -EEXIST;
	}

	policy = devm_kzalloc(chip->dev, sizeof(*policy), GFP_KERNEL);
	if (!policy)
		return -ENOMEM;

	fs->location = 0;
	err = idr_alloc_u32(&chip->policies, policy, &fs->location, 0xffffffff,
			    GFP_KERNEL);
	if (err) {
		devm_kfree(chip->dev, policy);
		return err;
	}

	memcpy(&policy->fs, fs, sizeof(*fs));
	ether_addr_copy(policy->addr, addr);
	policy->mapping = mapping;
	policy->action = action;
	policy->port = port;
	policy->vid = vid;

	err = mv88e6xxx_policy_apply(chip, port, policy);
	if (err) {
		idr_remove(&chip->policies, fs->location);
		devm_kfree(chip->dev, policy);
		return err;
	}

	return 0;
}

static int mv88e6xxx_get_rxnfc(struct dsa_switch *ds, int port,
			       struct ethtool_rxnfc *rxnfc, u32 *rule_locs)
{
	struct ethtool_rx_flow_spec *fs = &rxnfc->fs;
	struct mv88e6xxx_chip *chip = ds->priv;
	struct mv88e6xxx_policy *policy;
	int err;
	int id;

	mv88e6xxx_reg_lock(chip);

	switch (rxnfc->cmd) {
	case ETHTOOL_GRXCLSRLCNT:
		rxnfc->data = 0;
		rxnfc->data |= RX_CLS_LOC_SPECIAL;
		rxnfc->rule_cnt = 0;
		idr_for_each_entry(&chip->policies, policy, id)
			if (policy->port == port)
				rxnfc->rule_cnt++;
		err = 0;
		break;
	case ETHTOOL_GRXCLSRULE:
		err = -ENOENT;
		policy = idr_find(&chip->policies, fs->location);
		if (policy) {
			memcpy(fs, &policy->fs, sizeof(*fs));
			err = 0;
		}
		break;
	case ETHTOOL_GRXCLSRLALL:
		rxnfc->data = 0;
		rxnfc->rule_cnt = 0;
		idr_for_each_entry(&chip->policies, policy, id)
			if (policy->port == port)
				rule_locs[rxnfc->rule_cnt++] = id;
		err = 0;
		break;
	default:
		err = -EOPNOTSUPP;
		break;
	}

	mv88e6xxx_reg_unlock(chip);

	return err;
}

static int mv88e6xxx_set_rxnfc(struct dsa_switch *ds, int port,
			       struct ethtool_rxnfc *rxnfc)
{
	struct ethtool_rx_flow_spec *fs = &rxnfc->fs;
	struct mv88e6xxx_chip *chip = ds->priv;
	struct mv88e6xxx_policy *policy;
	int err;

	mv88e6xxx_reg_lock(chip);

	switch (rxnfc->cmd) {
	case ETHTOOL_SRXCLSRLINS:
		err = mv88e6xxx_policy_insert(chip, port, fs);
		break;
	case ETHTOOL_SRXCLSRLDEL:
		err = -ENOENT;
		policy = idr_remove(&chip->policies, fs->location);
		if (policy) {
			policy->action = MV88E6XXX_POLICY_ACTION_NORMAL;
			err = mv88e6xxx_policy_apply(chip, port, policy);
			devm_kfree(chip->dev, policy);
		}
		break;
	default:
		err = -EOPNOTSUPP;
		break;
	}

	mv88e6xxx_reg_unlock(chip);

	return err;
}

static int mv88e6xxx_port_add_broadcast(struct mv88e6xxx_chip *chip, int port,
					u16 vid)
{
	u8 state = MV88E6XXX_G1_ATU_DATA_STATE_MC_STATIC;
	u8 broadcast[ETH_ALEN];

	eth_broadcast_addr(broadcast);

	return mv88e6xxx_port_db_load_purge(chip, port, broadcast, vid, state);
}

static int mv88e6xxx_broadcast_setup(struct mv88e6xxx_chip *chip, u16 vid)
{
	int port;
	int err;

	for (port = 0; port < mv88e6xxx_num_ports(chip); port++) {
		struct dsa_port *dp = dsa_to_port(chip->ds, port);
		struct net_device *brport;

		if (dsa_is_unused_port(chip->ds, port))
			continue;

		brport = dsa_port_to_bridge_port(dp);
		if (brport && !br_port_flag_is_set(brport, BR_BCAST_FLOOD))
			/* Skip bridged user ports where broadcast
			 * flooding is disabled.
			 */
			continue;

		err = mv88e6xxx_port_add_broadcast(chip, port, vid);
		if (err)
			return err;
	}

	return 0;
}

struct mv88e6xxx_port_broadcast_sync_ctx {
	int port;
	bool flood;
};

static int
mv88e6xxx_port_broadcast_sync_vlan(struct mv88e6xxx_chip *chip,
				   const struct mv88e6xxx_vtu_entry *vlan,
				   void *_ctx)
{
	struct mv88e6xxx_port_broadcast_sync_ctx *ctx = _ctx;
	u8 broadcast[ETH_ALEN];
	u8 state;

	if (ctx->flood)
		state = MV88E6XXX_G1_ATU_DATA_STATE_MC_STATIC;
	else
		state = MV88E6XXX_G1_ATU_DATA_STATE_MC_UNUSED;

	eth_broadcast_addr(broadcast);

	return mv88e6xxx_port_db_load_purge(chip, ctx->port, broadcast,
					    vlan->vid, state);
}

static int mv88e6xxx_port_broadcast_sync(struct mv88e6xxx_chip *chip, int port,
					 bool flood)
{
	struct mv88e6xxx_port_broadcast_sync_ctx ctx = {
		.port = port,
		.flood = flood,
	};
	struct mv88e6xxx_vtu_entry vid0 = {
		.vid = 0,
	};
	int err;

	/* Update the port's private database... */
	err = mv88e6xxx_port_broadcast_sync_vlan(chip, &vid0, &ctx);
	if (err)
		return err;

	/* ...and the database for all VLANs. */
	return mv88e6xxx_vtu_walk(chip, mv88e6xxx_port_broadcast_sync_vlan,
				  &ctx);
}

static int mv88e6xxx_port_vlan_join(struct mv88e6xxx_chip *chip, int port,
				    u16 vid, u8 member, bool warn)
{
	const u8 non_member = MV88E6XXX_G1_VTU_DATA_MEMBER_TAG_NON_MEMBER;
	struct mv88e6xxx_vtu_entry vlan;
	int i, err;

	err = mv88e6xxx_vtu_get(chip, vid, &vlan);
	if (err)
		return err;

	if (!vlan.valid) {
		memset(&vlan, 0, sizeof(vlan));

		if (vid == MV88E6XXX_VID_STANDALONE)
			vlan.policy = true;

		err = mv88e6xxx_atu_new(chip, &vlan.fid);
		if (err)
			return err;

		for (i = 0; i < mv88e6xxx_num_ports(chip); ++i)
			if (i == port)
				vlan.member[i] = member;
			else
				vlan.member[i] = non_member;

		vlan.vid = vid;
		vlan.valid = true;

		err = mv88e6xxx_vtu_loadpurge(chip, &vlan);
		if (err)
			return err;

		err = mv88e6xxx_broadcast_setup(chip, vlan.vid);
		if (err)
			return err;
	} else if (vlan.member[port] != member) {
		vlan.member[port] = member;

		err = mv88e6xxx_vtu_loadpurge(chip, &vlan);
		if (err)
			return err;
	} else if (warn) {
		dev_info(chip->dev, "p%d: already a member of VLAN %d\n",
			 port, vid);
	}

	/* Record FID used in SW FID map */
	bitmap_set(chip->fid_bitmap, vlan.fid, 1);

	return 0;
}

static int mv88e6xxx_port_vlan_add(struct dsa_switch *ds, int port,
				   const struct switchdev_obj_port_vlan *vlan,
				   struct netlink_ext_ack *extack)
{
	struct mv88e6xxx_chip *chip = ds->priv;
	bool untagged = vlan->flags & BRIDGE_VLAN_INFO_UNTAGGED;
	bool pvid = vlan->flags & BRIDGE_VLAN_INFO_PVID;
	struct mv88e6xxx_port *p = &chip->ports[port];
	bool warn;
	u8 member;
	int err;

	if (!vlan->vid)
		return 0;

	err = mv88e6xxx_port_vlan_prepare(ds, port, vlan);
	if (err)
		return err;

	if (dsa_is_dsa_port(ds, port) || dsa_is_cpu_port(ds, port))
		member = MV88E6XXX_G1_VTU_DATA_MEMBER_TAG_UNMODIFIED;
	else if (untagged)
		member = MV88E6XXX_G1_VTU_DATA_MEMBER_TAG_UNTAGGED;
	else
		member = MV88E6XXX_G1_VTU_DATA_MEMBER_TAG_TAGGED;

	/* net/dsa/user.c will call dsa_port_vlan_add() for the affected port
	 * and then the CPU port. Do not warn for duplicates for the CPU port.
	 */
	warn = !dsa_is_cpu_port(ds, port) && !dsa_is_dsa_port(ds, port);

	mv88e6xxx_reg_lock(chip);

	err = mv88e6xxx_port_vlan_join(chip, port, vlan->vid, member, warn);
	if (err) {
		dev_err(ds->dev, "p%d: failed to add VLAN %d%c\n", port,
			vlan->vid, untagged ? 'u' : 't');
		goto out;
	}

	if (pvid) {
		p->bridge_pvid.vid = vlan->vid;
		p->bridge_pvid.valid = true;

		err = mv88e6xxx_port_commit_pvid(chip, port);
		if (err)
			goto out;
	} else if (vlan->vid && p->bridge_pvid.vid == vlan->vid) {
		/* The old pvid was reinstalled as a non-pvid VLAN */
		p->bridge_pvid.valid = false;

		err = mv88e6xxx_port_commit_pvid(chip, port);
		if (err)
			goto out;
	}

out:
	mv88e6xxx_reg_unlock(chip);

	return err;
}

static int mv88e6xxx_port_vlan_leave(struct mv88e6xxx_chip *chip,
				     int port, u16 vid)
{
	struct mv88e6xxx_vtu_entry vlan;
	int i, err;

	if (!vid)
		return 0;

	err = mv88e6xxx_vtu_get(chip, vid, &vlan);
	if (err)
		return err;

	/* If the VLAN doesn't exist in hardware or the port isn't a member,
	 * tell switchdev that this VLAN is likely handled in software.
	 */
	if (!vlan.valid ||
	    vlan.member[port] == MV88E6XXX_G1_VTU_DATA_MEMBER_TAG_NON_MEMBER)
		return -EOPNOTSUPP;

	vlan.member[port] = MV88E6XXX_G1_VTU_DATA_MEMBER_TAG_NON_MEMBER;

	/* keep the VLAN unless all ports are excluded */
	vlan.valid = false;
	for (i = 0; i < mv88e6xxx_num_ports(chip); ++i) {
		if (vlan.member[i] !=
		    MV88E6XXX_G1_VTU_DATA_MEMBER_TAG_NON_MEMBER) {
			vlan.valid = true;
			break;
		}
	}

	err = mv88e6xxx_vtu_loadpurge(chip, &vlan);
	if (err)
		return err;

	if (!vlan.valid) {
		err = mv88e6xxx_mst_put(chip, vlan.sid);
		if (err)
			return err;

		/* Record FID freed in SW FID map */
		bitmap_clear(chip->fid_bitmap, vlan.fid, 1);
	}

	return mv88e6xxx_g1_atu_remove(chip, vlan.fid, port, false);
}

static int mv88e6xxx_port_vlan_del(struct dsa_switch *ds, int port,
				   const struct switchdev_obj_port_vlan *vlan)
{
	struct mv88e6xxx_chip *chip = ds->priv;
	struct mv88e6xxx_port *p = &chip->ports[port];
	int err = 0;
	u16 pvid;

	if (!mv88e6xxx_max_vid(chip))
		return -EOPNOTSUPP;

	/* The ATU removal procedure needs the FID to be mapped in the VTU,
	 * but FDB deletion runs concurrently with VLAN deletion. Flush the DSA
	 * switchdev workqueue to ensure that all FDB entries are deleted
	 * before we remove the VLAN.
	 */
	dsa_flush_workqueue();

	mv88e6xxx_reg_lock(chip);

	err = mv88e6xxx_port_get_pvid(chip, port, &pvid);
	if (err)
		goto unlock;

	err = mv88e6xxx_port_vlan_leave(chip, port, vlan->vid);
	if (err)
		goto unlock;

	if (vlan->vid == pvid) {
		p->bridge_pvid.valid = false;

		err = mv88e6xxx_port_commit_pvid(chip, port);
		if (err)
			goto unlock;
	}

unlock:
	mv88e6xxx_reg_unlock(chip);

	return err;
}

static int mv88e6xxx_port_vlan_fast_age(struct dsa_switch *ds, int port, u16 vid)
{
	struct mv88e6xxx_chip *chip = ds->priv;
	struct mv88e6xxx_vtu_entry vlan;
	int err;

	mv88e6xxx_reg_lock(chip);

	err = mv88e6xxx_vtu_get(chip, vid, &vlan);
	if (err)
		goto unlock;

	err = mv88e6xxx_port_fast_age_fid(chip, port, vlan.fid);

unlock:
	mv88e6xxx_reg_unlock(chip);

	return err;
}

static int mv88e6xxx_vlan_msti_set(struct dsa_switch *ds,
				   struct dsa_bridge bridge,
				   const struct switchdev_vlan_msti *msti)
{
	struct mv88e6xxx_chip *chip = ds->priv;
	struct mv88e6xxx_vtu_entry vlan;
	u8 old_sid, new_sid;
	int err;

	if (!mv88e6xxx_has_stu(chip))
		return -EOPNOTSUPP;

	mv88e6xxx_reg_lock(chip);

	err = mv88e6xxx_vtu_get(chip, msti->vid, &vlan);
	if (err)
		goto unlock;

	if (!vlan.valid) {
		err = -EINVAL;
		goto unlock;
	}

	old_sid = vlan.sid;

	err = mv88e6xxx_mst_get(chip, bridge.dev, msti->msti, &new_sid);
	if (err)
		goto unlock;

	if (new_sid != old_sid) {
		vlan.sid = new_sid;

		err = mv88e6xxx_vtu_loadpurge(chip, &vlan);
		if (err) {
			mv88e6xxx_mst_put(chip, new_sid);
			goto unlock;
		}
	}

	err = mv88e6xxx_mst_put(chip, old_sid);

unlock:
	mv88e6xxx_reg_unlock(chip);
	return err;
}

static int mv88e6xxx_port_fdb_add(struct dsa_switch *ds, int port,
				  const unsigned char *addr, u16 vid,
				  struct dsa_db db)
{
	struct mv88e6xxx_chip *chip = ds->priv;
	int err;

	mv88e6xxx_reg_lock(chip);
	err = mv88e6xxx_port_db_load_purge(chip, port, addr, vid,
					   MV88E6XXX_G1_ATU_DATA_STATE_UC_STATIC);
	mv88e6xxx_reg_unlock(chip);

	return err;
}

static int mv88e6xxx_port_fdb_del(struct dsa_switch *ds, int port,
				  const unsigned char *addr, u16 vid,
				  struct dsa_db db)
{
	struct mv88e6xxx_chip *chip = ds->priv;
	int err;

	mv88e6xxx_reg_lock(chip);
	err = mv88e6xxx_port_db_load_purge(chip, port, addr, vid, 0);
	mv88e6xxx_reg_unlock(chip);

	return err;
}

static int mv88e6xxx_port_db_dump_fid(struct mv88e6xxx_chip *chip,
				      u16 fid, u16 vid, int port,
				      dsa_fdb_dump_cb_t *cb, void *data)
{
	struct mv88e6xxx_atu_entry addr;
	bool is_static;
	int err;

	addr.state = 0;
	eth_broadcast_addr(addr.mac);

	do {
		err = mv88e6xxx_g1_atu_getnext(chip, fid, &addr);
		if (err)
			return err;

		if (!addr.state)
			break;

		if (addr.trunk || (addr.portvec & BIT(port)) == 0)
			continue;

		if (!is_unicast_ether_addr(addr.mac))
			continue;

		is_static = (addr.state ==
			     MV88E6XXX_G1_ATU_DATA_STATE_UC_STATIC);
		err = cb(addr.mac, vid, is_static, data);
		if (err)
			return err;
	} while (!is_broadcast_ether_addr(addr.mac));

	return err;
}

struct mv88e6xxx_port_db_dump_vlan_ctx {
	int port;
	dsa_fdb_dump_cb_t *cb;
	void *data;
};

static int mv88e6xxx_port_db_dump_vlan(struct mv88e6xxx_chip *chip,
				       const struct mv88e6xxx_vtu_entry *entry,
				       void *_data)
{
	struct mv88e6xxx_port_db_dump_vlan_ctx *ctx = _data;

	return mv88e6xxx_port_db_dump_fid(chip, entry->fid, entry->vid,
					  ctx->port, ctx->cb, ctx->data);
}

static int mv88e6xxx_port_db_dump(struct mv88e6xxx_chip *chip, int port,
				  dsa_fdb_dump_cb_t *cb, void *data)
{
	struct mv88e6xxx_port_db_dump_vlan_ctx ctx = {
		.port = port,
		.cb = cb,
		.data = data,
	};
	u16 fid;
	int err;

	/* Dump port's default Filtering Information Database (VLAN ID 0) */
	err = mv88e6xxx_port_get_fid(chip, port, &fid);
	if (err)
		return err;

	err = mv88e6xxx_port_db_dump_fid(chip, fid, 0, port, cb, data);
	if (err)
		return err;

	return mv88e6xxx_vtu_walk(chip, mv88e6xxx_port_db_dump_vlan, &ctx);
}

static int mv88e6xxx_port_fdb_dump(struct dsa_switch *ds, int port,
				   dsa_fdb_dump_cb_t *cb, void *data)
{
	struct mv88e6xxx_chip *chip = ds->priv;
	int err;

	mv88e6xxx_reg_lock(chip);
	err = mv88e6xxx_port_db_dump(chip, port, cb, data);
	mv88e6xxx_reg_unlock(chip);

	return err;
}

static int mv88e6xxx_bridge_map(struct mv88e6xxx_chip *chip,
				struct dsa_bridge bridge)
{
	struct dsa_switch *ds = chip->ds;
	struct dsa_switch_tree *dst = ds->dst;
	struct dsa_port *dp;
	int err;

	list_for_each_entry(dp, &dst->ports, list) {
		if (dsa_port_offloads_bridge(dp, &bridge)) {
			if (dp->ds == ds) {
				/* This is a local bridge group member,
				 * remap its Port VLAN Map.
				 */
				err = mv88e6xxx_port_vlan_map(chip, dp->index);
				if (err)
					return err;
			} else {
				/* This is an external bridge group member,
				 * remap its cross-chip Port VLAN Table entry.
				 */
				err = mv88e6xxx_pvt_map(chip, dp->ds->index,
							dp->index);
				if (err)
					return err;
			}
		}
	}

	return 0;
}

/* Treat the software bridge as a virtual single-port switch behind the
 * CPU and map in the PVT. First dst->last_switch elements are taken by
 * physical switches, so start from beyond that range.
 */
static int mv88e6xxx_map_virtual_bridge_to_pvt(struct dsa_switch *ds,
					       unsigned int bridge_num)
{
	u8 dev = bridge_num + ds->dst->last_switch;
	struct mv88e6xxx_chip *chip = ds->priv;

	return mv88e6xxx_pvt_map(chip, dev, 0);
}

static int mv88e6xxx_port_bridge_join(struct dsa_switch *ds, int port,
				      struct dsa_bridge bridge,
				      bool *tx_fwd_offload,
				      struct netlink_ext_ack *extack)
{
	struct mv88e6xxx_chip *chip = ds->priv;
	int err;

	mv88e6xxx_reg_lock(chip);

	err = mv88e6xxx_bridge_map(chip, bridge);
	if (err)
		goto unlock;

	err = mv88e6xxx_port_set_map_da(chip, port, true);
	if (err)
		goto unlock;

	err = mv88e6xxx_port_commit_pvid(chip, port);
	if (err)
		goto unlock;

	if (mv88e6xxx_has_pvt(chip)) {
		err = mv88e6xxx_map_virtual_bridge_to_pvt(ds, bridge.num);
		if (err)
			goto unlock;

		*tx_fwd_offload = true;
	}

unlock:
	mv88e6xxx_reg_unlock(chip);

	return err;
}

static void mv88e6xxx_port_bridge_leave(struct dsa_switch *ds, int port,
					struct dsa_bridge bridge)
{
	struct mv88e6xxx_chip *chip = ds->priv;
	int err;

	mv88e6xxx_reg_lock(chip);

	if (bridge.tx_fwd_offload &&
	    mv88e6xxx_map_virtual_bridge_to_pvt(ds, bridge.num))
		dev_err(ds->dev, "failed to remap cross-chip Port VLAN\n");

	if (mv88e6xxx_bridge_map(chip, bridge) ||
	    mv88e6xxx_port_vlan_map(chip, port))
		dev_err(ds->dev, "failed to remap in-chip Port VLAN\n");

	err = mv88e6xxx_port_set_map_da(chip, port, false);
	if (err)
		dev_err(ds->dev,
			"port %d failed to restore map-DA: %pe\n",
			port, ERR_PTR(err));

	err = mv88e6xxx_port_commit_pvid(chip, port);
	if (err)
		dev_err(ds->dev,
			"port %d failed to restore standalone pvid: %pe\n",
			port, ERR_PTR(err));

	mv88e6xxx_reg_unlock(chip);
}

static int mv88e6xxx_crosschip_bridge_join(struct dsa_switch *ds,
					   int tree_index, int sw_index,
					   int port, struct dsa_bridge bridge,
					   struct netlink_ext_ack *extack)
{
	struct mv88e6xxx_chip *chip = ds->priv;
	int err;

	if (tree_index != ds->dst->index)
		return 0;

	mv88e6xxx_reg_lock(chip);
	err = mv88e6xxx_pvt_map(chip, sw_index, port);
	err = err ? : mv88e6xxx_map_virtual_bridge_to_pvt(ds, bridge.num);
	mv88e6xxx_reg_unlock(chip);

	return err;
}

static void mv88e6xxx_crosschip_bridge_leave(struct dsa_switch *ds,
					     int tree_index, int sw_index,
					     int port, struct dsa_bridge bridge)
{
	struct mv88e6xxx_chip *chip = ds->priv;

	if (tree_index != ds->dst->index)
		return;

	mv88e6xxx_reg_lock(chip);
	if (mv88e6xxx_pvt_map(chip, sw_index, port) ||
	    mv88e6xxx_map_virtual_bridge_to_pvt(ds, bridge.num))
		dev_err(ds->dev, "failed to remap cross-chip Port VLAN\n");
	mv88e6xxx_reg_unlock(chip);
}

static int mv88e6xxx_software_reset(struct mv88e6xxx_chip *chip)
{
	if (chip->info->ops->reset)
		return chip->info->ops->reset(chip);

	return 0;
}

static void mv88e6xxx_hardware_reset(struct mv88e6xxx_chip *chip)
{
	struct gpio_desc *gpiod = chip->reset;
	int err;

	/* If there is a GPIO connected to the reset pin, toggle it */
	if (gpiod) {
		/* If the switch has just been reset and not yet completed
		 * loading EEPROM, the reset may interrupt the I2C transaction
		 * mid-byte, causing the first EEPROM read after the reset
		 * from the wrong location resulting in the switch booting
		 * to wrong mode and inoperable.
		 * For this reason, switch families with EEPROM support
		 * generally wait for EEPROM loads to complete as their pre-
		 * and post-reset handlers.
		 */
		if (chip->info->ops->hardware_reset_pre) {
			err = chip->info->ops->hardware_reset_pre(chip);
			if (err)
				dev_err(chip->dev, "pre-reset error: %d\n", err);
		}

		gpiod_set_value_cansleep(gpiod, 1);
		usleep_range(10000, 20000);
		gpiod_set_value_cansleep(gpiod, 0);
		usleep_range(10000, 20000);

		if (chip->info->ops->hardware_reset_post) {
			err = chip->info->ops->hardware_reset_post(chip);
			if (err)
				dev_err(chip->dev, "post-reset error: %d\n", err);
		}
	}
}

static int mv88e6xxx_disable_ports(struct mv88e6xxx_chip *chip)
{
	int i, err;

	/* Set all ports to the Disabled state */
	for (i = 0; i < mv88e6xxx_num_ports(chip); i++) {
		err = mv88e6xxx_port_set_state(chip, i, BR_STATE_DISABLED);
		if (err)
			return err;
	}

	/* Wait for transmit queues to drain,
	 * i.e. 2ms for a maximum frame to be transmitted at 10 Mbps.
	 */
	usleep_range(2000, 4000);

	return 0;
}

static int mv88e6xxx_switch_reset(struct mv88e6xxx_chip *chip)
{
	int err;

	err = mv88e6xxx_disable_ports(chip);
	if (err)
		return err;

	mv88e6xxx_hardware_reset(chip);

	return mv88e6xxx_software_reset(chip);
}

static int mv88e6xxx_set_port_mode(struct mv88e6xxx_chip *chip, int port,
				   enum mv88e6xxx_frame_mode frame,
				   enum mv88e6xxx_egress_mode egress, u16 etype)
{
	int err;

	if (!chip->info->ops->port_set_frame_mode)
		return -EOPNOTSUPP;

	err = mv88e6xxx_port_set_egress_mode(chip, port, egress);
	if (err)
		return err;

	err = chip->info->ops->port_set_frame_mode(chip, port, frame);
	if (err)
		return err;

	if (chip->info->ops->port_set_ether_type)
		return chip->info->ops->port_set_ether_type(chip, port, etype);

	return 0;
}

static int mv88e6xxx_set_port_mode_normal(struct mv88e6xxx_chip *chip, int port)
{
	return mv88e6xxx_set_port_mode(chip, port, MV88E6XXX_FRAME_MODE_NORMAL,
				       MV88E6XXX_EGRESS_MODE_UNMODIFIED,
				       MV88E6XXX_PORT_ETH_TYPE_DEFAULT);
}

static int mv88e6xxx_set_port_mode_dsa(struct mv88e6xxx_chip *chip, int port)
{
	return mv88e6xxx_set_port_mode(chip, port, MV88E6XXX_FRAME_MODE_DSA,
				       MV88E6XXX_EGRESS_MODE_UNMODIFIED,
				       MV88E6XXX_PORT_ETH_TYPE_DEFAULT);
}

static int mv88e6xxx_set_port_mode_edsa(struct mv88e6xxx_chip *chip, int port)
{
	return mv88e6xxx_set_port_mode(chip, port,
				       MV88E6XXX_FRAME_MODE_ETHERTYPE,
				       MV88E6XXX_EGRESS_MODE_ETHERTYPE,
				       ETH_P_EDSA);
}

static int mv88e6xxx_setup_port_mode(struct mv88e6xxx_chip *chip, int port)
{
	if (dsa_is_dsa_port(chip->ds, port))
		return mv88e6xxx_set_port_mode_dsa(chip, port);

	if (dsa_is_user_port(chip->ds, port))
		return mv88e6xxx_set_port_mode_normal(chip, port);

	/* Setup CPU port mode depending on its supported tag format */
	if (chip->tag_protocol == DSA_TAG_PROTO_DSA)
		return mv88e6xxx_set_port_mode_dsa(chip, port);

	if (chip->tag_protocol == DSA_TAG_PROTO_EDSA)
		return mv88e6xxx_set_port_mode_edsa(chip, port);

	return -EINVAL;
}

static int mv88e6xxx_setup_message_port(struct mv88e6xxx_chip *chip, int port)
{
	bool message = dsa_is_dsa_port(chip->ds, port);

	return mv88e6xxx_port_set_message_port(chip, port, message);
}

static int mv88e6xxx_setup_egress_floods(struct mv88e6xxx_chip *chip, int port)
{
	int err;

	if (chip->info->ops->port_set_ucast_flood) {
		err = chip->info->ops->port_set_ucast_flood(chip, port, true);
		if (err)
			return err;
	}
	if (chip->info->ops->port_set_mcast_flood) {
		err = chip->info->ops->port_set_mcast_flood(chip, port, true);
		if (err)
			return err;
	}

	return 0;
}

static int mv88e6xxx_set_egress_port(struct mv88e6xxx_chip *chip,
				     enum mv88e6xxx_egress_direction direction,
				     int port)
{
	int err;

	if (!chip->info->ops->set_egress_port)
		return -EOPNOTSUPP;

	err = chip->info->ops->set_egress_port(chip, direction, port);
	if (err)
		return err;

	if (direction == MV88E6XXX_EGRESS_DIR_INGRESS)
		chip->ingress_dest_port = port;
	else
		chip->egress_dest_port = port;

	return 0;
}

static int mv88e6xxx_setup_upstream_port(struct mv88e6xxx_chip *chip, int port)
{
	struct dsa_switch *ds = chip->ds;
	int upstream_port;
	int err;

	upstream_port = dsa_upstream_port(ds, port);
	if (chip->info->ops->port_set_upstream_port) {
		err = chip->info->ops->port_set_upstream_port(chip, port,
							      upstream_port);
		if (err)
			return err;
	}

	if (port == upstream_port) {
		if (chip->info->ops->set_cpu_port) {
			err = chip->info->ops->set_cpu_port(chip,
							    upstream_port);
			if (err)
				return err;
		}

		err = mv88e6xxx_set_egress_port(chip,
						MV88E6XXX_EGRESS_DIR_INGRESS,
						upstream_port);
		if (err && err != -EOPNOTSUPP)
			return err;

		err = mv88e6xxx_set_egress_port(chip,
						MV88E6XXX_EGRESS_DIR_EGRESS,
						upstream_port);
		if (err && err != -EOPNOTSUPP)
			return err;
	}

	return 0;
}

static int mv88e6xxx_setup_port(struct mv88e6xxx_chip *chip, int port)
{
	struct device_node *phy_handle = NULL;
	struct fwnode_handle *ports_fwnode;
	struct fwnode_handle *port_fwnode;
	struct dsa_switch *ds = chip->ds;
	struct mv88e6xxx_port *p;
	struct dsa_port *dp;
	int tx_amp;
	int err;
	u16 reg;
	u32 val;

	p = &chip->ports[port];
	p->chip = chip;
	p->port = port;

	/* Look up corresponding fwnode if any */
	ports_fwnode = device_get_named_child_node(chip->dev, "ethernet-ports");
	if (!ports_fwnode)
		ports_fwnode = device_get_named_child_node(chip->dev, "ports");
	if (ports_fwnode) {
		fwnode_for_each_child_node(ports_fwnode, port_fwnode) {
			if (fwnode_property_read_u32(port_fwnode, "reg", &val))
				continue;
			if (val == port) {
				p->fwnode = port_fwnode;
				p->fiber = fwnode_property_present(port_fwnode, "sfp");
				break;
			}
		}
<<<<<<< HEAD
=======
		fwnode_handle_put(ports_fwnode);
>>>>>>> ecf99864
	} else {
		dev_dbg(chip->dev, "no ethernet ports node defined for the device\n");
	}

	if (chip->info->ops->port_setup_leds) {
		err = chip->info->ops->port_setup_leds(chip, port);
		if (err && err != -EOPNOTSUPP)
			return err;
	}

	err = mv88e6xxx_port_setup_mac(chip, port, LINK_UNFORCED,
				       SPEED_UNFORCED, DUPLEX_UNFORCED,
				       PAUSE_ON, PHY_INTERFACE_MODE_NA);
	if (err)
		return err;

	/* Port Control: disable Drop-on-Unlock, disable Drop-on-Lock,
	 * disable Header mode, enable IGMP/MLD snooping, disable VLAN
	 * tunneling, determine priority by looking at 802.1p and IP
	 * priority fields (IP prio has precedence), and set STP state
	 * to Forwarding.
	 *
	 * If this is the CPU link, use DSA or EDSA tagging depending
	 * on which tagging mode was configured.
	 *
	 * If this is a link to another switch, use DSA tagging mode.
	 *
	 * If this is the upstream port for this switch, enable
	 * forwarding of unknown unicasts and multicasts.
	 */
	reg = MV88E6185_PORT_CTL0_USE_TAG | MV88E6185_PORT_CTL0_USE_IP |
		MV88E6XXX_PORT_CTL0_STATE_FORWARDING;
	/* Forward any IPv4 IGMP or IPv6 MLD frames received
	 * by a USER port to the CPU port to allow snooping.
	 */
	if (dsa_is_user_port(ds, port))
		reg |= MV88E6XXX_PORT_CTL0_IGMP_MLD_SNOOP;

	err = mv88e6xxx_port_write(chip, port, MV88E6XXX_PORT_CTL0, reg);
	if (err)
		return err;

	err = mv88e6xxx_setup_port_mode(chip, port);
	if (err)
		return err;

	err = mv88e6xxx_setup_egress_floods(chip, port);
	if (err)
		return err;

	/* Port Control 2: don't force a good FCS, set the MTU size to
	 * 10222 bytes, disable 802.1q tags checking, don't discard
	 * tagged or untagged frames on this port, skip destination
	 * address lookup on user ports, disable ARP mirroring and don't
	 * send a copy of all transmitted/received frames on this port
	 * to the CPU.
	 */
	err = mv88e6xxx_port_set_map_da(chip, port, !dsa_is_user_port(ds, port));
	if (err)
		return err;

	err = mv88e6xxx_setup_upstream_port(chip, port);
	if (err)
		return err;

	/* On chips that support it, set all downstream DSA ports'
	 * VLAN policy to TRAP. In combination with loading
	 * MV88E6XXX_VID_STANDALONE as a policy entry in the VTU, this
	 * provides a better isolation barrier between standalone
	 * ports, as the ATU is bypassed on any intermediate switches
	 * between the incoming port and the CPU.
	 */
	if (dsa_is_downstream_port(ds, port) &&
	    chip->info->ops->port_set_policy) {
		err = chip->info->ops->port_set_policy(chip, port,
						MV88E6XXX_POLICY_MAPPING_VTU,
						MV88E6XXX_POLICY_ACTION_TRAP);
		if (err)
			return err;
	}

	/* User ports start out in standalone mode and 802.1Q is
	 * therefore disabled. On DSA ports, all valid VIDs are always
	 * loaded in the VTU - therefore, enable 802.1Q in order to take
	 * advantage of VLAN policy on chips that supports it.
	 */
	err = mv88e6xxx_port_set_8021q_mode(chip, port,
				dsa_is_user_port(ds, port) ?
				MV88E6XXX_PORT_CTL2_8021Q_MODE_DISABLED :
				MV88E6XXX_PORT_CTL2_8021Q_MODE_SECURE);
	if (err)
		return err;

	/* Bind MV88E6XXX_VID_STANDALONE to MV88E6XXX_FID_STANDALONE by
	 * virtue of the fact that mv88e6xxx_atu_new() will pick it as
	 * the first free FID. This will be used as the private PVID for
	 * unbridged ports. Shared (DSA and CPU) ports must also be
	 * members of this VID, in order to trap all frames assigned to
	 * it to the CPU.
	 */
	err = mv88e6xxx_port_vlan_join(chip, port, MV88E6XXX_VID_STANDALONE,
				       MV88E6XXX_G1_VTU_DATA_MEMBER_TAG_UNMODIFIED,
				       false);
	if (err)
		return err;

	/* Associate MV88E6XXX_VID_BRIDGED with MV88E6XXX_FID_BRIDGED in the
	 * ATU by virtue of the fact that mv88e6xxx_atu_new() will pick it as
	 * the first free FID after MV88E6XXX_FID_STANDALONE. This will be used
	 * as the private PVID on ports under a VLAN-unaware bridge.
	 * Shared (DSA and CPU) ports must also be members of it, to translate
	 * the VID from the DSA tag into MV88E6XXX_FID_BRIDGED, instead of
	 * relying on their port default FID.
	 */
	err = mv88e6xxx_port_vlan_join(chip, port, MV88E6XXX_VID_BRIDGED,
				       MV88E6XXX_G1_VTU_DATA_MEMBER_TAG_UNMODIFIED,
				       false);
	if (err)
		return err;

	if (chip->info->ops->port_set_jumbo_size) {
		err = chip->info->ops->port_set_jumbo_size(chip, port, 10218);
		if (err)
			return err;
	}

	/* Port Association Vector: disable automatic address learning
	 * on all user ports since they start out in standalone
	 * mode. When joining a bridge, learning will be configured to
	 * match the bridge port settings. Enable learning on all
	 * DSA/CPU ports. NOTE: FROM_CPU frames always bypass the
	 * learning process.
	 *
	 * Disable HoldAt1, IntOnAgeOut, LockedPort, IgnoreWrongData,
	 * and RefreshLocked. I.e. setup standard automatic learning.
	 */
	if (dsa_is_user_port(ds, port))
		reg = 0;
	else
		reg = 1 << port;

	err = mv88e6xxx_port_write(chip, port, MV88E6XXX_PORT_ASSOC_VECTOR,
				   reg);
	if (err)
		return err;

	/* Egress rate control 2: disable egress rate control. */
	err = mv88e6xxx_port_write(chip, port, MV88E6XXX_PORT_EGRESS_RATE_CTL2,
				   0x0000);
	if (err)
		return err;

	if (chip->info->ops->port_pause_limit) {
		err = chip->info->ops->port_pause_limit(chip, port, 0, 0);
		if (err)
			return err;
	}

	if (chip->info->ops->port_disable_learn_limit) {
		err = chip->info->ops->port_disable_learn_limit(chip, port);
		if (err)
			return err;
	}

	if (chip->info->ops->port_disable_pri_override) {
		err = chip->info->ops->port_disable_pri_override(chip, port);
		if (err)
			return err;
	}

	if (chip->info->ops->port_tag_remap) {
		err = chip->info->ops->port_tag_remap(chip, port);
		if (err)
			return err;
	}

	if (chip->info->ops->port_egress_rate_limiting) {
		err = chip->info->ops->port_egress_rate_limiting(chip, port);
		if (err)
			return err;
	}

	if (chip->info->ops->port_setup_message_port) {
		err = chip->info->ops->port_setup_message_port(chip, port);
		if (err)
			return err;
	}

	if (chip->info->ops->serdes_set_tx_amplitude) {
		dp = dsa_to_port(ds, port);
		if (dp)
			phy_handle = of_parse_phandle(dp->dn, "phy-handle", 0);

		if (phy_handle && !of_property_read_u32(phy_handle,
							"tx-p2p-microvolt",
							&tx_amp))
			err = chip->info->ops->serdes_set_tx_amplitude(chip,
								port, tx_amp);
		if (phy_handle) {
			of_node_put(phy_handle);
			if (err)
				return err;
		}
	}

	/* Port based VLAN map: give each port the same default address
	 * database, and allow bidirectional communication between the
	 * CPU and DSA port(s), and the other ports.
	 */
	err = mv88e6xxx_port_set_fid(chip, port, MV88E6XXX_FID_STANDALONE);
	if (err)
		return err;

	err = mv88e6xxx_port_vlan_map(chip, port);
	if (err)
		return err;

	/* Default VLAN ID and priority: don't set a default VLAN
	 * ID, and set the default packet priority to zero.
	 */
	return mv88e6xxx_port_write(chip, port, MV88E6XXX_PORT_DEFAULT_VLAN, 0);
}

static int mv88e6xxx_get_max_mtu(struct dsa_switch *ds, int port)
{
	struct mv88e6xxx_chip *chip = ds->priv;

	if (chip->info->ops->port_set_jumbo_size)
		return 10240 - VLAN_ETH_HLEN - EDSA_HLEN - ETH_FCS_LEN;
	else if (chip->info->ops->set_max_frame_size)
		return 1632 - VLAN_ETH_HLEN - EDSA_HLEN - ETH_FCS_LEN;
	return ETH_DATA_LEN;
}

static int mv88e6xxx_change_mtu(struct dsa_switch *ds, int port, int new_mtu)
{
	struct mv88e6xxx_chip *chip = ds->priv;
	int ret = 0;

	/* For families where we don't know how to alter the MTU,
	 * just accept any value up to ETH_DATA_LEN
	 */
	if (!chip->info->ops->port_set_jumbo_size &&
	    !chip->info->ops->set_max_frame_size) {
		if (new_mtu > ETH_DATA_LEN)
			return -EINVAL;

		return 0;
	}

	if (dsa_is_dsa_port(ds, port) || dsa_is_cpu_port(ds, port))
		new_mtu += EDSA_HLEN;

	mv88e6xxx_reg_lock(chip);
	if (chip->info->ops->port_set_jumbo_size)
		ret = chip->info->ops->port_set_jumbo_size(chip, port, new_mtu);
	else if (chip->info->ops->set_max_frame_size &&
		 dsa_is_cpu_port(ds, port))
		ret = chip->info->ops->set_max_frame_size(chip, new_mtu);
	mv88e6xxx_reg_unlock(chip);

	return ret;
}

static int mv88e6xxx_set_ageing_time(struct dsa_switch *ds,
				     unsigned int ageing_time)
{
	struct mv88e6xxx_chip *chip = ds->priv;
	int err;

	mv88e6xxx_reg_lock(chip);
	err = mv88e6xxx_g1_atu_set_age_time(chip, ageing_time);
	mv88e6xxx_reg_unlock(chip);

	return err;
}

static int mv88e6xxx_stats_setup(struct mv88e6xxx_chip *chip)
{
	int err;

	/* Initialize the statistics unit */
	if (chip->info->ops->stats_set_histogram) {
		err = chip->info->ops->stats_set_histogram(chip);
		if (err)
			return err;
	}

	return mv88e6xxx_g1_stats_clear(chip);
}

/* Check if the errata has already been applied. */
static bool mv88e6390_setup_errata_applied(struct mv88e6xxx_chip *chip)
{
	int port;
	int err;
	u16 val;

	for (port = 0; port < mv88e6xxx_num_ports(chip); port++) {
		err = mv88e6xxx_port_hidden_read(chip, 0xf, port, 0, &val);
		if (err) {
			dev_err(chip->dev,
				"Error reading hidden register: %d\n", err);
			return false;
		}
		if (val != 0x01c0)
			return false;
	}

	return true;
}

/* The 6390 copper ports have an errata which require poking magic
 * values into undocumented hidden registers and then performing a
 * software reset.
 */
static int mv88e6390_setup_errata(struct mv88e6xxx_chip *chip)
{
	int port;
	int err;

	if (mv88e6390_setup_errata_applied(chip))
		return 0;

	/* Set the ports into blocking mode */
	for (port = 0; port < mv88e6xxx_num_ports(chip); port++) {
		err = mv88e6xxx_port_set_state(chip, port, BR_STATE_DISABLED);
		if (err)
			return err;
	}

	for (port = 0; port < mv88e6xxx_num_ports(chip); port++) {
		err = mv88e6xxx_port_hidden_write(chip, 0xf, port, 0, 0x01c0);
		if (err)
			return err;
	}

	return mv88e6xxx_software_reset(chip);
}

/* prod_id for switch families which do not have a PHY model number */
static const u16 family_prod_id_table[] = {
	[MV88E6XXX_FAMILY_6341] = MV88E6XXX_PORT_SWITCH_ID_PROD_6341,
	[MV88E6XXX_FAMILY_6390] = MV88E6XXX_PORT_SWITCH_ID_PROD_6390,
	[MV88E6XXX_FAMILY_6393] = MV88E6XXX_PORT_SWITCH_ID_PROD_6393X,
};

static int mv88e6xxx_mdio_read(struct mii_bus *bus, int phy, int reg)
{
	struct mv88e6xxx_mdio_bus *mdio_bus = bus->priv;
	struct mv88e6xxx_chip *chip = mdio_bus->chip;
	u16 prod_id;
	u16 val;
	int err;

	if (!chip->info->ops->phy_read)
		return -EOPNOTSUPP;

	mv88e6xxx_reg_lock(chip);
	err = chip->info->ops->phy_read(chip, bus, phy, reg, &val);
	mv88e6xxx_reg_unlock(chip);

	/* Some internal PHYs don't have a model number. */
	if (reg == MII_PHYSID2 && !(val & 0x3f0) &&
	    chip->info->family < ARRAY_SIZE(family_prod_id_table)) {
		prod_id = family_prod_id_table[chip->info->family];
		if (prod_id)
			val |= prod_id >> 4;
	}

	return err ? err : val;
}

static int mv88e6xxx_mdio_read_c45(struct mii_bus *bus, int phy, int devad,
				   int reg)
{
	struct mv88e6xxx_mdio_bus *mdio_bus = bus->priv;
	struct mv88e6xxx_chip *chip = mdio_bus->chip;
	u16 val;
	int err;

	if (!chip->info->ops->phy_read_c45)
		return -ENODEV;

	mv88e6xxx_reg_lock(chip);
	err = chip->info->ops->phy_read_c45(chip, bus, phy, devad, reg, &val);
	mv88e6xxx_reg_unlock(chip);

	return err ? err : val;
}

static int mv88e6xxx_mdio_write(struct mii_bus *bus, int phy, int reg, u16 val)
{
	struct mv88e6xxx_mdio_bus *mdio_bus = bus->priv;
	struct mv88e6xxx_chip *chip = mdio_bus->chip;
	int err;

	if (!chip->info->ops->phy_write)
		return -EOPNOTSUPP;

	mv88e6xxx_reg_lock(chip);
	err = chip->info->ops->phy_write(chip, bus, phy, reg, val);
	mv88e6xxx_reg_unlock(chip);

	return err;
}

static int mv88e6xxx_mdio_write_c45(struct mii_bus *bus, int phy, int devad,
				    int reg, u16 val)
{
	struct mv88e6xxx_mdio_bus *mdio_bus = bus->priv;
	struct mv88e6xxx_chip *chip = mdio_bus->chip;
	int err;

	if (!chip->info->ops->phy_write_c45)
		return -EOPNOTSUPP;

	mv88e6xxx_reg_lock(chip);
	err = chip->info->ops->phy_write_c45(chip, bus, phy, devad, reg, val);
	mv88e6xxx_reg_unlock(chip);

	return err;
}

static int mv88e6xxx_mdio_register(struct mv88e6xxx_chip *chip,
				   struct device_node *np,
				   bool external)
{
	static int index;
	struct mv88e6xxx_mdio_bus *mdio_bus;
	struct mii_bus *bus;
	int err;

	if (external) {
		mv88e6xxx_reg_lock(chip);
		if (chip->info->family == MV88E6XXX_FAMILY_6393)
			err = mv88e6393x_g2_scratch_gpio_set_smi(chip, true);
		else
			err = mv88e6390_g2_scratch_gpio_set_smi(chip, true);
		mv88e6xxx_reg_unlock(chip);

		if (err)
			return err;
	}

	bus = mdiobus_alloc_size(sizeof(*mdio_bus));
	if (!bus)
		return -ENOMEM;

	mdio_bus = bus->priv;
	mdio_bus->bus = bus;
	mdio_bus->chip = chip;
	INIT_LIST_HEAD(&mdio_bus->list);
	mdio_bus->external = external;

	if (np) {
		bus->name = np->full_name;
		snprintf(bus->id, MII_BUS_ID_SIZE, "%pOF", np);
	} else {
		bus->name = "mv88e6xxx SMI";
		snprintf(bus->id, MII_BUS_ID_SIZE, "mv88e6xxx-%d", index++);
	}

	bus->read = mv88e6xxx_mdio_read;
	bus->write = mv88e6xxx_mdio_write;
	bus->read_c45 = mv88e6xxx_mdio_read_c45;
	bus->write_c45 = mv88e6xxx_mdio_write_c45;
	bus->parent = chip->dev;
	bus->phy_mask = ~GENMASK(chip->info->phy_base_addr +
				 mv88e6xxx_num_ports(chip) - 1,
				 chip->info->phy_base_addr);

	if (!external) {
		err = mv88e6xxx_g2_irq_mdio_setup(chip, bus);
		if (err)
			goto out;
	}

	err = of_mdiobus_register(bus, np);
	if (err) {
		dev_err(chip->dev, "Cannot register MDIO bus (%d)\n", err);
		mv88e6xxx_g2_irq_mdio_free(chip, bus);
		goto out;
	}

	if (external)
		list_add_tail(&mdio_bus->list, &chip->mdios);
	else
		list_add(&mdio_bus->list, &chip->mdios);

	return 0;

out:
	mdiobus_free(bus);
	return err;
}

static void mv88e6xxx_mdios_unregister(struct mv88e6xxx_chip *chip)

{
	struct mv88e6xxx_mdio_bus *mdio_bus, *p;
	struct mii_bus *bus;

	list_for_each_entry_safe(mdio_bus, p, &chip->mdios, list) {
		bus = mdio_bus->bus;

		if (!mdio_bus->external)
			mv88e6xxx_g2_irq_mdio_free(chip, bus);

		mdiobus_unregister(bus);
		mdiobus_free(bus);
	}
}

static int mv88e6xxx_mdios_register(struct mv88e6xxx_chip *chip)
{
	struct device_node *np = chip->dev->of_node;
	struct device_node *child;
	int err;

	/* Always register one mdio bus for the internal/default mdio
	 * bus. This maybe represented in the device tree, but is
	 * optional.
	 */
	child = of_get_child_by_name(np, "mdio");
	err = mv88e6xxx_mdio_register(chip, child, false);
	of_node_put(child);
	if (err)
		return err;

	/* Walk the device tree, and see if there are any other nodes
	 * which say they are compatible with the external mdio
	 * bus.
	 */
	for_each_available_child_of_node(np, child) {
		if (of_device_is_compatible(
			    child, "marvell,mv88e6xxx-mdio-external")) {
			err = mv88e6xxx_mdio_register(chip, child, true);
			if (err) {
				mv88e6xxx_mdios_unregister(chip);
				of_node_put(child);
				return err;
			}
		}
	}

	return 0;
}

static void mv88e6xxx_teardown(struct dsa_switch *ds)
{
	struct mv88e6xxx_chip *chip = ds->priv;

	mv88e6xxx_teardown_devlink_params(ds);
	dsa_devlink_resources_unregister(ds);
	mv88e6xxx_teardown_devlink_regions_global(ds);
	mv88e6xxx_mdios_unregister(chip);
}

static int mv88e6xxx_setup(struct dsa_switch *ds)
{
	struct mv88e6xxx_chip *chip = ds->priv;
	u8 cmode;
	int err;
	int i;

	err = mv88e6xxx_mdios_register(chip);
	if (err)
		return err;

	chip->ds = ds;
	ds->user_mii_bus = mv88e6xxx_default_mdio_bus(chip);

	/* Since virtual bridges are mapped in the PVT, the number we support
	 * depends on the physical switch topology. We need to let DSA figure
	 * that out and therefore we cannot set this at dsa_register_switch()
	 * time.
	 */
	if (mv88e6xxx_has_pvt(chip))
		ds->max_num_bridges = MV88E6XXX_MAX_PVT_SWITCHES -
				      ds->dst->last_switch - 1;

	mv88e6xxx_reg_lock(chip);

	if (chip->info->ops->setup_errata) {
		err = chip->info->ops->setup_errata(chip);
		if (err)
			goto unlock;
	}

	/* Cache the cmode of each port. */
	for (i = 0; i < mv88e6xxx_num_ports(chip); i++) {
		if (chip->info->ops->port_get_cmode) {
			err = chip->info->ops->port_get_cmode(chip, i, &cmode);
			if (err)
				goto unlock;

			chip->ports[i].cmode = cmode;
		}
	}

	err = mv88e6xxx_vtu_setup(chip);
	if (err)
		goto unlock;

	/* Must be called after mv88e6xxx_vtu_setup (which flushes the
	 * VTU, thereby also flushing the STU).
	 */
	err = mv88e6xxx_stu_setup(chip);
	if (err)
		goto unlock;

	/* Setup Switch Port Registers */
	for (i = 0; i < mv88e6xxx_num_ports(chip); i++) {
		if (dsa_is_unused_port(ds, i))
			continue;

		/* Prevent the use of an invalid port. */
		if (mv88e6xxx_is_invalid_port(chip, i)) {
			dev_err(chip->dev, "port %d is invalid\n", i);
			err = -EINVAL;
			goto unlock;
		}

		err = mv88e6xxx_setup_port(chip, i);
		if (err)
			goto unlock;
	}

	err = mv88e6xxx_irl_setup(chip);
	if (err)
		goto unlock;

	err = mv88e6xxx_mac_setup(chip);
	if (err)
		goto unlock;

	err = mv88e6xxx_phy_setup(chip);
	if (err)
		goto unlock;

	err = mv88e6xxx_pvt_setup(chip);
	if (err)
		goto unlock;

	err = mv88e6xxx_atu_setup(chip);
	if (err)
		goto unlock;

	err = mv88e6xxx_broadcast_setup(chip, 0);
	if (err)
		goto unlock;

	err = mv88e6xxx_pot_setup(chip);
	if (err)
		goto unlock;

	err = mv88e6xxx_rmu_setup(chip);
	if (err)
		goto unlock;

	err = mv88e6xxx_rsvd2cpu_setup(chip);
	if (err)
		goto unlock;

	err = mv88e6xxx_trunk_setup(chip);
	if (err)
		goto unlock;

	err = mv88e6xxx_devmap_setup(chip);
	if (err)
		goto unlock;

	err = mv88e6xxx_pri_setup(chip);
	if (err)
		goto unlock;

	/* Setup PTP Hardware Clock and timestamping */
	if (chip->info->ptp_support) {
		err = mv88e6xxx_ptp_setup(chip);
		if (err)
			goto unlock;

		err = mv88e6xxx_hwtstamp_setup(chip);
		if (err)
			goto unlock;
	}

	err = mv88e6xxx_stats_setup(chip);
	if (err)
		goto unlock;

unlock:
	mv88e6xxx_reg_unlock(chip);

	if (err)
		goto out_mdios;

	/* Have to be called without holding the register lock, since
	 * they take the devlink lock, and we later take the locks in
	 * the reverse order when getting/setting parameters or
	 * resource occupancy.
	 */
	err = mv88e6xxx_setup_devlink_resources(ds);
	if (err)
		goto out_mdios;

	err = mv88e6xxx_setup_devlink_params(ds);
	if (err)
		goto out_resources;

	err = mv88e6xxx_setup_devlink_regions_global(ds);
	if (err)
		goto out_params;

	return 0;

out_params:
	mv88e6xxx_teardown_devlink_params(ds);
out_resources:
	dsa_devlink_resources_unregister(ds);
out_mdios:
	mv88e6xxx_mdios_unregister(chip);

	return err;
}

static int mv88e6xxx_port_setup(struct dsa_switch *ds, int port)
{
	struct mv88e6xxx_chip *chip = ds->priv;
	int err;

	if (chip->info->ops->pcs_ops &&
	    chip->info->ops->pcs_ops->pcs_init) {
		err = chip->info->ops->pcs_ops->pcs_init(chip, port);
		if (err)
			return err;
	}

	return mv88e6xxx_setup_devlink_regions_port(ds, port);
}

static void mv88e6xxx_port_teardown(struct dsa_switch *ds, int port)
{
	struct mv88e6xxx_chip *chip = ds->priv;

	mv88e6xxx_teardown_devlink_regions_port(ds, port);

	if (chip->info->ops->pcs_ops &&
	    chip->info->ops->pcs_ops->pcs_teardown)
		chip->info->ops->pcs_ops->pcs_teardown(chip, port);
}

static int mv88e6xxx_get_eeprom_len(struct dsa_switch *ds)
{
	struct mv88e6xxx_chip *chip = ds->priv;

	return chip->eeprom_len;
}

static int mv88e6xxx_get_eeprom(struct dsa_switch *ds,
				struct ethtool_eeprom *eeprom, u8 *data)
{
	struct mv88e6xxx_chip *chip = ds->priv;
	int err;

	if (!chip->info->ops->get_eeprom)
		return -EOPNOTSUPP;

	mv88e6xxx_reg_lock(chip);
	err = chip->info->ops->get_eeprom(chip, eeprom, data);
	mv88e6xxx_reg_unlock(chip);

	if (err)
		return err;

	eeprom->magic = 0xc3ec4951;

	return 0;
}

static int mv88e6xxx_set_eeprom(struct dsa_switch *ds,
				struct ethtool_eeprom *eeprom, u8 *data)
{
	struct mv88e6xxx_chip *chip = ds->priv;
	int err;

	if (!chip->info->ops->set_eeprom)
		return -EOPNOTSUPP;

	if (eeprom->magic != 0xc3ec4951)
		return -EINVAL;

	mv88e6xxx_reg_lock(chip);
	err = chip->info->ops->set_eeprom(chip, eeprom, data);
	mv88e6xxx_reg_unlock(chip);

	return err;
}

static const struct mv88e6xxx_ops mv88e6085_ops = {
	/* MV88E6XXX_FAMILY_6097 */
	.ieee_pri_map = mv88e6085_g1_ieee_pri_map,
	.ip_pri_map = mv88e6085_g1_ip_pri_map,
	.irl_init_all = mv88e6352_g2_irl_init_all,
	.set_switch_mac = mv88e6xxx_g1_set_switch_mac,
	.phy_read = mv88e6185_phy_ppu_read,
	.phy_write = mv88e6185_phy_ppu_write,
	.port_set_link = mv88e6xxx_port_set_link,
	.port_sync_link = mv88e6xxx_port_sync_link,
	.port_set_speed_duplex = mv88e6185_port_set_speed_duplex,
	.port_tag_remap = mv88e6095_port_tag_remap,
	.port_set_policy = mv88e6352_port_set_policy,
	.port_set_frame_mode = mv88e6351_port_set_frame_mode,
	.port_set_ucast_flood = mv88e6352_port_set_ucast_flood,
	.port_set_mcast_flood = mv88e6352_port_set_mcast_flood,
	.port_set_ether_type = mv88e6351_port_set_ether_type,
	.port_egress_rate_limiting = mv88e6097_port_egress_rate_limiting,
	.port_pause_limit = mv88e6097_port_pause_limit,
	.port_disable_learn_limit = mv88e6xxx_port_disable_learn_limit,
	.port_disable_pri_override = mv88e6xxx_port_disable_pri_override,
	.port_get_cmode = mv88e6185_port_get_cmode,
	.port_setup_message_port = mv88e6xxx_setup_message_port,
	.stats_snapshot = mv88e6xxx_g1_stats_snapshot,
	.stats_set_histogram = mv88e6095_g1_stats_set_histogram,
	.stats_get_sset_count = mv88e6095_stats_get_sset_count,
	.stats_get_strings = mv88e6095_stats_get_strings,
	.stats_get_stat = mv88e6095_stats_get_stat,
	.set_cpu_port = mv88e6095_g1_set_cpu_port,
	.set_egress_port = mv88e6095_g1_set_egress_port,
	.watchdog_ops = &mv88e6097_watchdog_ops,
	.mgmt_rsvd2cpu = mv88e6352_g2_mgmt_rsvd2cpu,
	.pot_clear = mv88e6xxx_g2_pot_clear,
	.ppu_enable = mv88e6185_g1_ppu_enable,
	.ppu_disable = mv88e6185_g1_ppu_disable,
	.reset = mv88e6185_g1_reset,
	.rmu_disable = mv88e6085_g1_rmu_disable,
	.vtu_getnext = mv88e6352_g1_vtu_getnext,
	.vtu_loadpurge = mv88e6352_g1_vtu_loadpurge,
	.stu_getnext = mv88e6352_g1_stu_getnext,
	.stu_loadpurge = mv88e6352_g1_stu_loadpurge,
	.phylink_get_caps = mv88e6185_phylink_get_caps,
	.set_max_frame_size = mv88e6185_g1_set_max_frame_size,
};

static const struct mv88e6xxx_ops mv88e6095_ops = {
	/* MV88E6XXX_FAMILY_6095 */
	.ieee_pri_map = mv88e6085_g1_ieee_pri_map,
	.ip_pri_map = mv88e6085_g1_ip_pri_map,
	.set_switch_mac = mv88e6xxx_g1_set_switch_mac,
	.phy_read = mv88e6185_phy_ppu_read,
	.phy_write = mv88e6185_phy_ppu_write,
	.port_set_link = mv88e6xxx_port_set_link,
	.port_sync_link = mv88e6185_port_sync_link,
	.port_set_speed_duplex = mv88e6185_port_set_speed_duplex,
	.port_set_frame_mode = mv88e6085_port_set_frame_mode,
	.port_set_ucast_flood = mv88e6185_port_set_forward_unknown,
	.port_set_mcast_flood = mv88e6185_port_set_default_forward,
	.port_set_upstream_port = mv88e6095_port_set_upstream_port,
	.port_get_cmode = mv88e6185_port_get_cmode,
	.port_setup_message_port = mv88e6xxx_setup_message_port,
	.stats_snapshot = mv88e6xxx_g1_stats_snapshot,
	.stats_set_histogram = mv88e6095_g1_stats_set_histogram,
	.stats_get_sset_count = mv88e6095_stats_get_sset_count,
	.stats_get_strings = mv88e6095_stats_get_strings,
	.stats_get_stat = mv88e6095_stats_get_stat,
	.mgmt_rsvd2cpu = mv88e6185_g2_mgmt_rsvd2cpu,
	.ppu_enable = mv88e6185_g1_ppu_enable,
	.ppu_disable = mv88e6185_g1_ppu_disable,
	.reset = mv88e6185_g1_reset,
	.vtu_getnext = mv88e6185_g1_vtu_getnext,
	.vtu_loadpurge = mv88e6185_g1_vtu_loadpurge,
	.phylink_get_caps = mv88e6095_phylink_get_caps,
	.pcs_ops = &mv88e6185_pcs_ops,
	.set_max_frame_size = mv88e6185_g1_set_max_frame_size,
};

static const struct mv88e6xxx_ops mv88e6097_ops = {
	/* MV88E6XXX_FAMILY_6097 */
	.ieee_pri_map = mv88e6085_g1_ieee_pri_map,
	.ip_pri_map = mv88e6085_g1_ip_pri_map,
	.irl_init_all = mv88e6352_g2_irl_init_all,
	.set_switch_mac = mv88e6xxx_g2_set_switch_mac,
	.phy_read = mv88e6xxx_g2_smi_phy_read_c22,
	.phy_write = mv88e6xxx_g2_smi_phy_write_c22,
	.phy_read_c45 = mv88e6xxx_g2_smi_phy_read_c45,
	.phy_write_c45 = mv88e6xxx_g2_smi_phy_write_c45,
	.port_set_link = mv88e6xxx_port_set_link,
	.port_sync_link = mv88e6185_port_sync_link,
	.port_set_speed_duplex = mv88e6185_port_set_speed_duplex,
	.port_tag_remap = mv88e6095_port_tag_remap,
	.port_set_policy = mv88e6352_port_set_policy,
	.port_set_frame_mode = mv88e6351_port_set_frame_mode,
	.port_set_ucast_flood = mv88e6352_port_set_ucast_flood,
	.port_set_mcast_flood = mv88e6352_port_set_mcast_flood,
	.port_set_ether_type = mv88e6351_port_set_ether_type,
	.port_egress_rate_limiting = mv88e6095_port_egress_rate_limiting,
	.port_pause_limit = mv88e6097_port_pause_limit,
	.port_disable_learn_limit = mv88e6xxx_port_disable_learn_limit,
	.port_disable_pri_override = mv88e6xxx_port_disable_pri_override,
	.port_get_cmode = mv88e6185_port_get_cmode,
	.port_setup_message_port = mv88e6xxx_setup_message_port,
	.stats_snapshot = mv88e6xxx_g1_stats_snapshot,
	.stats_set_histogram = mv88e6095_g1_stats_set_histogram,
	.stats_get_sset_count = mv88e6095_stats_get_sset_count,
	.stats_get_strings = mv88e6095_stats_get_strings,
	.stats_get_stat = mv88e6095_stats_get_stat,
	.set_cpu_port = mv88e6095_g1_set_cpu_port,
	.set_egress_port = mv88e6095_g1_set_egress_port,
	.watchdog_ops = &mv88e6097_watchdog_ops,
	.mgmt_rsvd2cpu = mv88e6352_g2_mgmt_rsvd2cpu,
	.serdes_irq_mapping = mv88e6390_serdes_irq_mapping,
	.pot_clear = mv88e6xxx_g2_pot_clear,
	.reset = mv88e6352_g1_reset,
	.rmu_disable = mv88e6085_g1_rmu_disable,
	.vtu_getnext = mv88e6352_g1_vtu_getnext,
	.vtu_loadpurge = mv88e6352_g1_vtu_loadpurge,
	.phylink_get_caps = mv88e6095_phylink_get_caps,
	.pcs_ops = &mv88e6185_pcs_ops,
	.stu_getnext = mv88e6352_g1_stu_getnext,
	.stu_loadpurge = mv88e6352_g1_stu_loadpurge,
	.set_max_frame_size = mv88e6185_g1_set_max_frame_size,
};

static const struct mv88e6xxx_ops mv88e6123_ops = {
	/* MV88E6XXX_FAMILY_6165 */
	.ieee_pri_map = mv88e6085_g1_ieee_pri_map,
	.ip_pri_map = mv88e6085_g1_ip_pri_map,
	.irl_init_all = mv88e6352_g2_irl_init_all,
	.set_switch_mac = mv88e6xxx_g2_set_switch_mac,
	.phy_read = mv88e6xxx_g2_smi_phy_read_c22,
	.phy_write = mv88e6xxx_g2_smi_phy_write_c22,
	.phy_read_c45 = mv88e6xxx_g2_smi_phy_read_c45,
	.phy_write_c45 = mv88e6xxx_g2_smi_phy_write_c45,
	.port_set_link = mv88e6xxx_port_set_link,
	.port_sync_link = mv88e6xxx_port_sync_link,
	.port_set_speed_duplex = mv88e6185_port_set_speed_duplex,
	.port_set_frame_mode = mv88e6085_port_set_frame_mode,
	.port_set_ucast_flood = mv88e6352_port_set_ucast_flood,
	.port_set_mcast_flood = mv88e6352_port_set_mcast_flood,
	.port_disable_learn_limit = mv88e6xxx_port_disable_learn_limit,
	.port_disable_pri_override = mv88e6xxx_port_disable_pri_override,
	.port_get_cmode = mv88e6185_port_get_cmode,
	.port_setup_message_port = mv88e6xxx_setup_message_port,
	.stats_snapshot = mv88e6320_g1_stats_snapshot,
	.stats_set_histogram = mv88e6095_g1_stats_set_histogram,
	.stats_get_sset_count = mv88e6095_stats_get_sset_count,
	.stats_get_strings = mv88e6095_stats_get_strings,
	.stats_get_stat = mv88e6095_stats_get_stat,
	.set_cpu_port = mv88e6095_g1_set_cpu_port,
	.set_egress_port = mv88e6095_g1_set_egress_port,
	.watchdog_ops = &mv88e6097_watchdog_ops,
	.mgmt_rsvd2cpu = mv88e6352_g2_mgmt_rsvd2cpu,
	.pot_clear = mv88e6xxx_g2_pot_clear,
	.reset = mv88e6352_g1_reset,
	.atu_get_hash = mv88e6165_g1_atu_get_hash,
	.atu_set_hash = mv88e6165_g1_atu_set_hash,
	.vtu_getnext = mv88e6352_g1_vtu_getnext,
	.vtu_loadpurge = mv88e6352_g1_vtu_loadpurge,
	.stu_getnext = mv88e6352_g1_stu_getnext,
	.stu_loadpurge = mv88e6352_g1_stu_loadpurge,
	.phylink_get_caps = mv88e6185_phylink_get_caps,
	.set_max_frame_size = mv88e6185_g1_set_max_frame_size,
};

static const struct mv88e6xxx_ops mv88e6131_ops = {
	/* MV88E6XXX_FAMILY_6185 */
	.ieee_pri_map = mv88e6085_g1_ieee_pri_map,
	.ip_pri_map = mv88e6085_g1_ip_pri_map,
	.set_switch_mac = mv88e6xxx_g1_set_switch_mac,
	.phy_read = mv88e6185_phy_ppu_read,
	.phy_write = mv88e6185_phy_ppu_write,
	.port_set_link = mv88e6xxx_port_set_link,
	.port_sync_link = mv88e6xxx_port_sync_link,
	.port_set_speed_duplex = mv88e6185_port_set_speed_duplex,
	.port_tag_remap = mv88e6095_port_tag_remap,
	.port_set_frame_mode = mv88e6351_port_set_frame_mode,
	.port_set_ucast_flood = mv88e6185_port_set_forward_unknown,
	.port_set_mcast_flood = mv88e6185_port_set_default_forward,
	.port_set_ether_type = mv88e6351_port_set_ether_type,
	.port_set_upstream_port = mv88e6095_port_set_upstream_port,
	.port_set_jumbo_size = mv88e6165_port_set_jumbo_size,
	.port_egress_rate_limiting = mv88e6097_port_egress_rate_limiting,
	.port_pause_limit = mv88e6097_port_pause_limit,
	.port_set_pause = mv88e6185_port_set_pause,
	.port_get_cmode = mv88e6185_port_get_cmode,
	.port_setup_message_port = mv88e6xxx_setup_message_port,
	.stats_snapshot = mv88e6xxx_g1_stats_snapshot,
	.stats_set_histogram = mv88e6095_g1_stats_set_histogram,
	.stats_get_sset_count = mv88e6095_stats_get_sset_count,
	.stats_get_strings = mv88e6095_stats_get_strings,
	.stats_get_stat = mv88e6095_stats_get_stat,
	.set_cpu_port = mv88e6095_g1_set_cpu_port,
	.set_egress_port = mv88e6095_g1_set_egress_port,
	.watchdog_ops = &mv88e6097_watchdog_ops,
	.mgmt_rsvd2cpu = mv88e6185_g2_mgmt_rsvd2cpu,
	.ppu_enable = mv88e6185_g1_ppu_enable,
	.set_cascade_port = mv88e6185_g1_set_cascade_port,
	.ppu_disable = mv88e6185_g1_ppu_disable,
	.reset = mv88e6185_g1_reset,
	.vtu_getnext = mv88e6185_g1_vtu_getnext,
	.vtu_loadpurge = mv88e6185_g1_vtu_loadpurge,
	.phylink_get_caps = mv88e6185_phylink_get_caps,
};

static const struct mv88e6xxx_ops mv88e6141_ops = {
	/* MV88E6XXX_FAMILY_6341 */
	.ieee_pri_map = mv88e6085_g1_ieee_pri_map,
	.ip_pri_map = mv88e6085_g1_ip_pri_map,
	.irl_init_all = mv88e6352_g2_irl_init_all,
	.get_eeprom = mv88e6xxx_g2_get_eeprom8,
	.set_eeprom = mv88e6xxx_g2_set_eeprom8,
	.set_switch_mac = mv88e6xxx_g2_set_switch_mac,
	.phy_read = mv88e6xxx_g2_smi_phy_read_c22,
	.phy_write = mv88e6xxx_g2_smi_phy_write_c22,
	.phy_read_c45 = mv88e6xxx_g2_smi_phy_read_c45,
	.phy_write_c45 = mv88e6xxx_g2_smi_phy_write_c45,
	.port_set_link = mv88e6xxx_port_set_link,
	.port_sync_link = mv88e6xxx_port_sync_link,
	.port_set_rgmii_delay = mv88e6390_port_set_rgmii_delay,
	.port_set_speed_duplex = mv88e6341_port_set_speed_duplex,
	.port_max_speed_mode = mv88e6341_port_max_speed_mode,
	.port_tag_remap = mv88e6095_port_tag_remap,
	.port_set_policy = mv88e6352_port_set_policy,
	.port_set_frame_mode = mv88e6351_port_set_frame_mode,
	.port_set_ucast_flood = mv88e6352_port_set_ucast_flood,
	.port_set_mcast_flood = mv88e6352_port_set_mcast_flood,
	.port_set_ether_type = mv88e6351_port_set_ether_type,
	.port_set_jumbo_size = mv88e6165_port_set_jumbo_size,
	.port_egress_rate_limiting = mv88e6097_port_egress_rate_limiting,
	.port_pause_limit = mv88e6097_port_pause_limit,
	.port_disable_learn_limit = mv88e6xxx_port_disable_learn_limit,
	.port_disable_pri_override = mv88e6xxx_port_disable_pri_override,
	.port_get_cmode = mv88e6352_port_get_cmode,
	.port_set_cmode = mv88e6341_port_set_cmode,
	.port_setup_message_port = mv88e6xxx_setup_message_port,
	.stats_snapshot = mv88e6390_g1_stats_snapshot,
	.stats_set_histogram = mv88e6390_g1_stats_set_histogram,
	.stats_get_sset_count = mv88e6320_stats_get_sset_count,
	.stats_get_strings = mv88e6320_stats_get_strings,
	.stats_get_stat = mv88e6390_stats_get_stat,
	.set_cpu_port = mv88e6390_g1_set_cpu_port,
	.set_egress_port = mv88e6390_g1_set_egress_port,
	.watchdog_ops = &mv88e6390_watchdog_ops,
	.mgmt_rsvd2cpu =  mv88e6390_g1_mgmt_rsvd2cpu,
	.pot_clear = mv88e6xxx_g2_pot_clear,
	.hardware_reset_pre = mv88e6xxx_g2_eeprom_wait,
	.hardware_reset_post = mv88e6xxx_g2_eeprom_wait,
	.reset = mv88e6352_g1_reset,
	.rmu_disable = mv88e6390_g1_rmu_disable,
	.atu_get_hash = mv88e6165_g1_atu_get_hash,
	.atu_set_hash = mv88e6165_g1_atu_set_hash,
	.vtu_getnext = mv88e6352_g1_vtu_getnext,
	.vtu_loadpurge = mv88e6352_g1_vtu_loadpurge,
	.stu_getnext = mv88e6352_g1_stu_getnext,
	.stu_loadpurge = mv88e6352_g1_stu_loadpurge,
	.serdes_get_lane = mv88e6341_serdes_get_lane,
	.serdes_irq_mapping = mv88e6390_serdes_irq_mapping,
	.gpio_ops = &mv88e6352_gpio_ops,
	.serdes_get_sset_count = mv88e6390_serdes_get_sset_count,
	.serdes_get_strings = mv88e6390_serdes_get_strings,
	.serdes_get_stats = mv88e6390_serdes_get_stats,
	.serdes_get_regs_len = mv88e6390_serdes_get_regs_len,
	.serdes_get_regs = mv88e6390_serdes_get_regs,
	.phylink_get_caps = mv88e6341_phylink_get_caps,
	.pcs_ops = &mv88e6390_pcs_ops,
};

static const struct mv88e6xxx_ops mv88e6161_ops = {
	/* MV88E6XXX_FAMILY_6165 */
	.ieee_pri_map = mv88e6085_g1_ieee_pri_map,
	.ip_pri_map = mv88e6085_g1_ip_pri_map,
	.irl_init_all = mv88e6352_g2_irl_init_all,
	.set_switch_mac = mv88e6xxx_g2_set_switch_mac,
	.phy_read = mv88e6xxx_g2_smi_phy_read_c22,
	.phy_write = mv88e6xxx_g2_smi_phy_write_c22,
	.phy_read_c45 = mv88e6xxx_g2_smi_phy_read_c45,
	.phy_write_c45 = mv88e6xxx_g2_smi_phy_write_c45,
	.port_set_link = mv88e6xxx_port_set_link,
	.port_sync_link = mv88e6xxx_port_sync_link,
	.port_set_speed_duplex = mv88e6185_port_set_speed_duplex,
	.port_tag_remap = mv88e6095_port_tag_remap,
	.port_set_policy = mv88e6352_port_set_policy,
	.port_set_frame_mode = mv88e6351_port_set_frame_mode,
	.port_set_ucast_flood = mv88e6352_port_set_ucast_flood,
	.port_set_mcast_flood = mv88e6352_port_set_mcast_flood,
	.port_set_ether_type = mv88e6351_port_set_ether_type,
	.port_egress_rate_limiting = mv88e6097_port_egress_rate_limiting,
	.port_pause_limit = mv88e6097_port_pause_limit,
	.port_disable_learn_limit = mv88e6xxx_port_disable_learn_limit,
	.port_disable_pri_override = mv88e6xxx_port_disable_pri_override,
	.port_get_cmode = mv88e6185_port_get_cmode,
	.port_setup_message_port = mv88e6xxx_setup_message_port,
	.stats_snapshot = mv88e6xxx_g1_stats_snapshot,
	.stats_set_histogram = mv88e6095_g1_stats_set_histogram,
	.stats_get_sset_count = mv88e6095_stats_get_sset_count,
	.stats_get_strings = mv88e6095_stats_get_strings,
	.stats_get_stat = mv88e6095_stats_get_stat,
	.set_cpu_port = mv88e6095_g1_set_cpu_port,
	.set_egress_port = mv88e6095_g1_set_egress_port,
	.watchdog_ops = &mv88e6097_watchdog_ops,
	.mgmt_rsvd2cpu = mv88e6352_g2_mgmt_rsvd2cpu,
	.pot_clear = mv88e6xxx_g2_pot_clear,
	.reset = mv88e6352_g1_reset,
	.atu_get_hash = mv88e6165_g1_atu_get_hash,
	.atu_set_hash = mv88e6165_g1_atu_set_hash,
	.vtu_getnext = mv88e6352_g1_vtu_getnext,
	.vtu_loadpurge = mv88e6352_g1_vtu_loadpurge,
	.stu_getnext = mv88e6352_g1_stu_getnext,
	.stu_loadpurge = mv88e6352_g1_stu_loadpurge,
	.avb_ops = &mv88e6165_avb_ops,
	.ptp_ops = &mv88e6165_ptp_ops,
	.phylink_get_caps = mv88e6185_phylink_get_caps,
	.set_max_frame_size = mv88e6185_g1_set_max_frame_size,
};

static const struct mv88e6xxx_ops mv88e6165_ops = {
	/* MV88E6XXX_FAMILY_6165 */
	.ieee_pri_map = mv88e6085_g1_ieee_pri_map,
	.ip_pri_map = mv88e6085_g1_ip_pri_map,
	.irl_init_all = mv88e6352_g2_irl_init_all,
	.set_switch_mac = mv88e6xxx_g2_set_switch_mac,
	.phy_read = mv88e6165_phy_read,
	.phy_write = mv88e6165_phy_write,
	.port_set_link = mv88e6xxx_port_set_link,
	.port_sync_link = mv88e6xxx_port_sync_link,
	.port_set_speed_duplex = mv88e6185_port_set_speed_duplex,
	.port_disable_learn_limit = mv88e6xxx_port_disable_learn_limit,
	.port_disable_pri_override = mv88e6xxx_port_disable_pri_override,
	.port_get_cmode = mv88e6185_port_get_cmode,
	.port_setup_message_port = mv88e6xxx_setup_message_port,
	.stats_snapshot = mv88e6xxx_g1_stats_snapshot,
	.stats_set_histogram = mv88e6095_g1_stats_set_histogram,
	.stats_get_sset_count = mv88e6095_stats_get_sset_count,
	.stats_get_strings = mv88e6095_stats_get_strings,
	.stats_get_stat = mv88e6095_stats_get_stat,
	.set_cpu_port = mv88e6095_g1_set_cpu_port,
	.set_egress_port = mv88e6095_g1_set_egress_port,
	.watchdog_ops = &mv88e6097_watchdog_ops,
	.mgmt_rsvd2cpu = mv88e6352_g2_mgmt_rsvd2cpu,
	.pot_clear = mv88e6xxx_g2_pot_clear,
	.reset = mv88e6352_g1_reset,
	.atu_get_hash = mv88e6165_g1_atu_get_hash,
	.atu_set_hash = mv88e6165_g1_atu_set_hash,
	.vtu_getnext = mv88e6352_g1_vtu_getnext,
	.vtu_loadpurge = mv88e6352_g1_vtu_loadpurge,
	.stu_getnext = mv88e6352_g1_stu_getnext,
	.stu_loadpurge = mv88e6352_g1_stu_loadpurge,
	.avb_ops = &mv88e6165_avb_ops,
	.ptp_ops = &mv88e6165_ptp_ops,
	.phylink_get_caps = mv88e6185_phylink_get_caps,
};

static const struct mv88e6xxx_ops mv88e6171_ops = {
	/* MV88E6XXX_FAMILY_6351 */
	.ieee_pri_map = mv88e6085_g1_ieee_pri_map,
	.ip_pri_map = mv88e6085_g1_ip_pri_map,
	.irl_init_all = mv88e6352_g2_irl_init_all,
	.set_switch_mac = mv88e6xxx_g2_set_switch_mac,
	.phy_read = mv88e6xxx_g2_smi_phy_read_c22,
	.phy_write = mv88e6xxx_g2_smi_phy_write_c22,
	.phy_read_c45 = mv88e6xxx_g2_smi_phy_read_c45,
	.phy_write_c45 = mv88e6xxx_g2_smi_phy_write_c45,
	.port_set_link = mv88e6xxx_port_set_link,
	.port_sync_link = mv88e6xxx_port_sync_link,
	.port_set_rgmii_delay = mv88e6352_port_set_rgmii_delay,
	.port_set_speed_duplex = mv88e6185_port_set_speed_duplex,
	.port_tag_remap = mv88e6095_port_tag_remap,
	.port_set_frame_mode = mv88e6351_port_set_frame_mode,
	.port_set_ucast_flood = mv88e6352_port_set_ucast_flood,
	.port_set_mcast_flood = mv88e6352_port_set_mcast_flood,
	.port_set_ether_type = mv88e6351_port_set_ether_type,
	.port_set_jumbo_size = mv88e6165_port_set_jumbo_size,
	.port_egress_rate_limiting = mv88e6097_port_egress_rate_limiting,
	.port_pause_limit = mv88e6097_port_pause_limit,
	.port_disable_learn_limit = mv88e6xxx_port_disable_learn_limit,
	.port_disable_pri_override = mv88e6xxx_port_disable_pri_override,
	.port_get_cmode = mv88e6352_port_get_cmode,
	.port_setup_message_port = mv88e6xxx_setup_message_port,
	.stats_snapshot = mv88e6320_g1_stats_snapshot,
	.stats_set_histogram = mv88e6095_g1_stats_set_histogram,
	.stats_get_sset_count = mv88e6095_stats_get_sset_count,
	.stats_get_strings = mv88e6095_stats_get_strings,
	.stats_get_stat = mv88e6095_stats_get_stat,
	.set_cpu_port = mv88e6095_g1_set_cpu_port,
	.set_egress_port = mv88e6095_g1_set_egress_port,
	.watchdog_ops = &mv88e6097_watchdog_ops,
	.mgmt_rsvd2cpu = mv88e6352_g2_mgmt_rsvd2cpu,
	.pot_clear = mv88e6xxx_g2_pot_clear,
	.reset = mv88e6352_g1_reset,
	.atu_get_hash = mv88e6165_g1_atu_get_hash,
	.atu_set_hash = mv88e6165_g1_atu_set_hash,
	.vtu_getnext = mv88e6352_g1_vtu_getnext,
	.vtu_loadpurge = mv88e6352_g1_vtu_loadpurge,
	.stu_getnext = mv88e6352_g1_stu_getnext,
	.stu_loadpurge = mv88e6352_g1_stu_loadpurge,
	.phylink_get_caps = mv88e6351_phylink_get_caps,
};

static const struct mv88e6xxx_ops mv88e6172_ops = {
	/* MV88E6XXX_FAMILY_6352 */
	.ieee_pri_map = mv88e6085_g1_ieee_pri_map,
	.ip_pri_map = mv88e6085_g1_ip_pri_map,
	.irl_init_all = mv88e6352_g2_irl_init_all,
	.get_eeprom = mv88e6xxx_g2_get_eeprom16,
	.set_eeprom = mv88e6xxx_g2_set_eeprom16,
	.set_switch_mac = mv88e6xxx_g2_set_switch_mac,
	.phy_read = mv88e6xxx_g2_smi_phy_read_c22,
	.phy_write = mv88e6xxx_g2_smi_phy_write_c22,
	.phy_read_c45 = mv88e6xxx_g2_smi_phy_read_c45,
	.phy_write_c45 = mv88e6xxx_g2_smi_phy_write_c45,
	.port_set_link = mv88e6xxx_port_set_link,
	.port_sync_link = mv88e6xxx_port_sync_link,
	.port_set_rgmii_delay = mv88e6352_port_set_rgmii_delay,
	.port_set_speed_duplex = mv88e6352_port_set_speed_duplex,
	.port_tag_remap = mv88e6095_port_tag_remap,
	.port_set_policy = mv88e6352_port_set_policy,
	.port_set_frame_mode = mv88e6351_port_set_frame_mode,
	.port_set_ucast_flood = mv88e6352_port_set_ucast_flood,
	.port_set_mcast_flood = mv88e6352_port_set_mcast_flood,
	.port_set_ether_type = mv88e6351_port_set_ether_type,
	.port_set_jumbo_size = mv88e6165_port_set_jumbo_size,
	.port_egress_rate_limiting = mv88e6097_port_egress_rate_limiting,
	.port_pause_limit = mv88e6097_port_pause_limit,
	.port_disable_learn_limit = mv88e6xxx_port_disable_learn_limit,
	.port_disable_pri_override = mv88e6xxx_port_disable_pri_override,
	.port_get_cmode = mv88e6352_port_get_cmode,
	.port_setup_leds = mv88e6xxx_port_setup_leds,
	.port_setup_message_port = mv88e6xxx_setup_message_port,
	.stats_snapshot = mv88e6320_g1_stats_snapshot,
	.stats_set_histogram = mv88e6095_g1_stats_set_histogram,
	.stats_get_sset_count = mv88e6095_stats_get_sset_count,
	.stats_get_strings = mv88e6095_stats_get_strings,
	.stats_get_stat = mv88e6095_stats_get_stat,
	.set_cpu_port = mv88e6095_g1_set_cpu_port,
	.set_egress_port = mv88e6095_g1_set_egress_port,
	.watchdog_ops = &mv88e6097_watchdog_ops,
	.mgmt_rsvd2cpu = mv88e6352_g2_mgmt_rsvd2cpu,
	.pot_clear = mv88e6xxx_g2_pot_clear,
	.hardware_reset_pre = mv88e6xxx_g2_eeprom_wait,
	.hardware_reset_post = mv88e6xxx_g2_eeprom_wait,
	.reset = mv88e6352_g1_reset,
	.rmu_disable = mv88e6352_g1_rmu_disable,
	.atu_get_hash = mv88e6165_g1_atu_get_hash,
	.atu_set_hash = mv88e6165_g1_atu_set_hash,
	.vtu_getnext = mv88e6352_g1_vtu_getnext,
	.vtu_loadpurge = mv88e6352_g1_vtu_loadpurge,
	.stu_getnext = mv88e6352_g1_stu_getnext,
	.stu_loadpurge = mv88e6352_g1_stu_loadpurge,
	.serdes_get_regs_len = mv88e6352_serdes_get_regs_len,
	.serdes_get_regs = mv88e6352_serdes_get_regs,
	.gpio_ops = &mv88e6352_gpio_ops,
	.phylink_get_caps = mv88e6352_phylink_get_caps,
	.pcs_ops = &mv88e6352_pcs_ops,
};

static const struct mv88e6xxx_ops mv88e6175_ops = {
	/* MV88E6XXX_FAMILY_6351 */
	.ieee_pri_map = mv88e6085_g1_ieee_pri_map,
	.ip_pri_map = mv88e6085_g1_ip_pri_map,
	.irl_init_all = mv88e6352_g2_irl_init_all,
	.set_switch_mac = mv88e6xxx_g2_set_switch_mac,
	.phy_read = mv88e6xxx_g2_smi_phy_read_c22,
	.phy_write = mv88e6xxx_g2_smi_phy_write_c22,
	.phy_read_c45 = mv88e6xxx_g2_smi_phy_read_c45,
	.phy_write_c45 = mv88e6xxx_g2_smi_phy_write_c45,
	.port_set_link = mv88e6xxx_port_set_link,
	.port_sync_link = mv88e6xxx_port_sync_link,
	.port_set_rgmii_delay = mv88e6352_port_set_rgmii_delay,
	.port_set_speed_duplex = mv88e6185_port_set_speed_duplex,
	.port_tag_remap = mv88e6095_port_tag_remap,
	.port_set_frame_mode = mv88e6351_port_set_frame_mode,
	.port_set_ucast_flood = mv88e6352_port_set_ucast_flood,
	.port_set_mcast_flood = mv88e6352_port_set_mcast_flood,
	.port_set_ether_type = mv88e6351_port_set_ether_type,
	.port_set_jumbo_size = mv88e6165_port_set_jumbo_size,
	.port_egress_rate_limiting = mv88e6097_port_egress_rate_limiting,
	.port_pause_limit = mv88e6097_port_pause_limit,
	.port_disable_learn_limit = mv88e6xxx_port_disable_learn_limit,
	.port_disable_pri_override = mv88e6xxx_port_disable_pri_override,
	.port_get_cmode = mv88e6352_port_get_cmode,
	.port_setup_message_port = mv88e6xxx_setup_message_port,
	.stats_snapshot = mv88e6320_g1_stats_snapshot,
	.stats_set_histogram = mv88e6095_g1_stats_set_histogram,
	.stats_get_sset_count = mv88e6095_stats_get_sset_count,
	.stats_get_strings = mv88e6095_stats_get_strings,
	.stats_get_stat = mv88e6095_stats_get_stat,
	.set_cpu_port = mv88e6095_g1_set_cpu_port,
	.set_egress_port = mv88e6095_g1_set_egress_port,
	.watchdog_ops = &mv88e6097_watchdog_ops,
	.mgmt_rsvd2cpu = mv88e6352_g2_mgmt_rsvd2cpu,
	.pot_clear = mv88e6xxx_g2_pot_clear,
	.reset = mv88e6352_g1_reset,
	.atu_get_hash = mv88e6165_g1_atu_get_hash,
	.atu_set_hash = mv88e6165_g1_atu_set_hash,
	.vtu_getnext = mv88e6352_g1_vtu_getnext,
	.vtu_loadpurge = mv88e6352_g1_vtu_loadpurge,
	.stu_getnext = mv88e6352_g1_stu_getnext,
	.stu_loadpurge = mv88e6352_g1_stu_loadpurge,
	.phylink_get_caps = mv88e6351_phylink_get_caps,
};

static const struct mv88e6xxx_ops mv88e6176_ops = {
	/* MV88E6XXX_FAMILY_6352 */
	.ieee_pri_map = mv88e6085_g1_ieee_pri_map,
	.ip_pri_map = mv88e6085_g1_ip_pri_map,
	.irl_init_all = mv88e6352_g2_irl_init_all,
	.get_eeprom = mv88e6xxx_g2_get_eeprom16,
	.set_eeprom = mv88e6xxx_g2_set_eeprom16,
	.set_switch_mac = mv88e6xxx_g2_set_switch_mac,
	.phy_read = mv88e6xxx_g2_smi_phy_read_c22,
	.phy_write = mv88e6xxx_g2_smi_phy_write_c22,
	.phy_read_c45 = mv88e6xxx_g2_smi_phy_read_c45,
	.phy_write_c45 = mv88e6xxx_g2_smi_phy_write_c45,
	.port_set_link = mv88e6xxx_port_set_link,
	.port_sync_link = mv88e6xxx_port_sync_link,
	.port_set_rgmii_delay = mv88e6352_port_set_rgmii_delay,
	.port_set_speed_duplex = mv88e6352_port_set_speed_duplex,
	.port_tag_remap = mv88e6095_port_tag_remap,
	.port_set_policy = mv88e6352_port_set_policy,
	.port_set_frame_mode = mv88e6351_port_set_frame_mode,
	.port_set_ucast_flood = mv88e6352_port_set_ucast_flood,
	.port_set_mcast_flood = mv88e6352_port_set_mcast_flood,
	.port_set_ether_type = mv88e6351_port_set_ether_type,
	.port_set_jumbo_size = mv88e6165_port_set_jumbo_size,
	.port_egress_rate_limiting = mv88e6097_port_egress_rate_limiting,
	.port_pause_limit = mv88e6097_port_pause_limit,
	.port_disable_learn_limit = mv88e6xxx_port_disable_learn_limit,
	.port_disable_pri_override = mv88e6xxx_port_disable_pri_override,
	.port_get_cmode = mv88e6352_port_get_cmode,
	.port_setup_leds = mv88e6xxx_port_setup_leds,
	.port_setup_message_port = mv88e6xxx_setup_message_port,
	.stats_snapshot = mv88e6320_g1_stats_snapshot,
	.stats_set_histogram = mv88e6095_g1_stats_set_histogram,
	.stats_get_sset_count = mv88e6095_stats_get_sset_count,
	.stats_get_strings = mv88e6095_stats_get_strings,
	.stats_get_stat = mv88e6095_stats_get_stat,
	.set_cpu_port = mv88e6095_g1_set_cpu_port,
	.set_egress_port = mv88e6095_g1_set_egress_port,
	.watchdog_ops = &mv88e6097_watchdog_ops,
	.mgmt_rsvd2cpu = mv88e6352_g2_mgmt_rsvd2cpu,
	.pot_clear = mv88e6xxx_g2_pot_clear,
	.hardware_reset_pre = mv88e6xxx_g2_eeprom_wait,
	.hardware_reset_post = mv88e6xxx_g2_eeprom_wait,
	.reset = mv88e6352_g1_reset,
	.rmu_disable = mv88e6352_g1_rmu_disable,
	.atu_get_hash = mv88e6165_g1_atu_get_hash,
	.atu_set_hash = mv88e6165_g1_atu_set_hash,
	.vtu_getnext = mv88e6352_g1_vtu_getnext,
	.vtu_loadpurge = mv88e6352_g1_vtu_loadpurge,
	.stu_getnext = mv88e6352_g1_stu_getnext,
	.stu_loadpurge = mv88e6352_g1_stu_loadpurge,
	.serdes_irq_mapping = mv88e6352_serdes_irq_mapping,
	.serdes_get_regs_len = mv88e6352_serdes_get_regs_len,
	.serdes_get_regs = mv88e6352_serdes_get_regs,
	.serdes_set_tx_amplitude = mv88e6352_serdes_set_tx_amplitude,
	.gpio_ops = &mv88e6352_gpio_ops,
	.phylink_get_caps = mv88e6352_phylink_get_caps,
	.pcs_ops = &mv88e6352_pcs_ops,
};

static const struct mv88e6xxx_ops mv88e6185_ops = {
	/* MV88E6XXX_FAMILY_6185 */
	.ieee_pri_map = mv88e6085_g1_ieee_pri_map,
	.ip_pri_map = mv88e6085_g1_ip_pri_map,
	.set_switch_mac = mv88e6xxx_g1_set_switch_mac,
	.phy_read = mv88e6185_phy_ppu_read,
	.phy_write = mv88e6185_phy_ppu_write,
	.port_set_link = mv88e6xxx_port_set_link,
	.port_sync_link = mv88e6185_port_sync_link,
	.port_set_speed_duplex = mv88e6185_port_set_speed_duplex,
	.port_set_frame_mode = mv88e6085_port_set_frame_mode,
	.port_set_ucast_flood = mv88e6185_port_set_forward_unknown,
	.port_set_mcast_flood = mv88e6185_port_set_default_forward,
	.port_egress_rate_limiting = mv88e6095_port_egress_rate_limiting,
	.port_set_upstream_port = mv88e6095_port_set_upstream_port,
	.port_set_pause = mv88e6185_port_set_pause,
	.port_get_cmode = mv88e6185_port_get_cmode,
	.port_setup_message_port = mv88e6xxx_setup_message_port,
	.stats_snapshot = mv88e6xxx_g1_stats_snapshot,
	.stats_set_histogram = mv88e6095_g1_stats_set_histogram,
	.stats_get_sset_count = mv88e6095_stats_get_sset_count,
	.stats_get_strings = mv88e6095_stats_get_strings,
	.stats_get_stat = mv88e6095_stats_get_stat,
	.set_cpu_port = mv88e6095_g1_set_cpu_port,
	.set_egress_port = mv88e6095_g1_set_egress_port,
	.watchdog_ops = &mv88e6097_watchdog_ops,
	.mgmt_rsvd2cpu = mv88e6185_g2_mgmt_rsvd2cpu,
	.set_cascade_port = mv88e6185_g1_set_cascade_port,
	.ppu_enable = mv88e6185_g1_ppu_enable,
	.ppu_disable = mv88e6185_g1_ppu_disable,
	.reset = mv88e6185_g1_reset,
	.vtu_getnext = mv88e6185_g1_vtu_getnext,
	.vtu_loadpurge = mv88e6185_g1_vtu_loadpurge,
	.phylink_get_caps = mv88e6185_phylink_get_caps,
	.pcs_ops = &mv88e6185_pcs_ops,
	.set_max_frame_size = mv88e6185_g1_set_max_frame_size,
};

static const struct mv88e6xxx_ops mv88e6190_ops = {
	/* MV88E6XXX_FAMILY_6390 */
	.setup_errata = mv88e6390_setup_errata,
	.irl_init_all = mv88e6390_g2_irl_init_all,
	.get_eeprom = mv88e6xxx_g2_get_eeprom8,
	.set_eeprom = mv88e6xxx_g2_set_eeprom8,
	.set_switch_mac = mv88e6xxx_g2_set_switch_mac,
	.phy_read = mv88e6xxx_g2_smi_phy_read_c22,
	.phy_write = mv88e6xxx_g2_smi_phy_write_c22,
	.phy_read_c45 = mv88e6xxx_g2_smi_phy_read_c45,
	.phy_write_c45 = mv88e6xxx_g2_smi_phy_write_c45,
	.port_set_link = mv88e6xxx_port_set_link,
	.port_sync_link = mv88e6xxx_port_sync_link,
	.port_set_rgmii_delay = mv88e6390_port_set_rgmii_delay,
	.port_set_speed_duplex = mv88e6390_port_set_speed_duplex,
	.port_max_speed_mode = mv88e6390_port_max_speed_mode,
	.port_tag_remap = mv88e6390_port_tag_remap,
	.port_set_policy = mv88e6352_port_set_policy,
	.port_set_frame_mode = mv88e6351_port_set_frame_mode,
	.port_set_ucast_flood = mv88e6352_port_set_ucast_flood,
	.port_set_mcast_flood = mv88e6352_port_set_mcast_flood,
	.port_set_ether_type = mv88e6351_port_set_ether_type,
	.port_set_jumbo_size = mv88e6165_port_set_jumbo_size,
	.port_pause_limit = mv88e6390_port_pause_limit,
	.port_disable_learn_limit = mv88e6xxx_port_disable_learn_limit,
	.port_disable_pri_override = mv88e6xxx_port_disable_pri_override,
	.port_get_cmode = mv88e6352_port_get_cmode,
	.port_set_cmode = mv88e6390_port_set_cmode,
	.port_setup_message_port = mv88e6xxx_setup_message_port,
	.stats_snapshot = mv88e6390_g1_stats_snapshot,
	.stats_set_histogram = mv88e6390_g1_stats_set_histogram,
	.stats_get_sset_count = mv88e6320_stats_get_sset_count,
	.stats_get_strings = mv88e6320_stats_get_strings,
	.stats_get_stat = mv88e6390_stats_get_stat,
	.set_cpu_port = mv88e6390_g1_set_cpu_port,
	.set_egress_port = mv88e6390_g1_set_egress_port,
	.watchdog_ops = &mv88e6390_watchdog_ops,
	.mgmt_rsvd2cpu = mv88e6390_g1_mgmt_rsvd2cpu,
	.pot_clear = mv88e6xxx_g2_pot_clear,
	.hardware_reset_pre = mv88e6xxx_g2_eeprom_wait,
	.hardware_reset_post = mv88e6xxx_g2_eeprom_wait,
	.reset = mv88e6352_g1_reset,
	.rmu_disable = mv88e6390_g1_rmu_disable,
	.atu_get_hash = mv88e6165_g1_atu_get_hash,
	.atu_set_hash = mv88e6165_g1_atu_set_hash,
	.vtu_getnext = mv88e6390_g1_vtu_getnext,
	.vtu_loadpurge = mv88e6390_g1_vtu_loadpurge,
	.stu_getnext = mv88e6390_g1_stu_getnext,
	.stu_loadpurge = mv88e6390_g1_stu_loadpurge,
	.serdes_get_lane = mv88e6390_serdes_get_lane,
	.serdes_irq_mapping = mv88e6390_serdes_irq_mapping,
	.serdes_get_strings = mv88e6390_serdes_get_strings,
	.serdes_get_stats = mv88e6390_serdes_get_stats,
	.serdes_get_regs_len = mv88e6390_serdes_get_regs_len,
	.serdes_get_regs = mv88e6390_serdes_get_regs,
	.gpio_ops = &mv88e6352_gpio_ops,
	.phylink_get_caps = mv88e6390_phylink_get_caps,
	.pcs_ops = &mv88e6390_pcs_ops,
};

static const struct mv88e6xxx_ops mv88e6190x_ops = {
	/* MV88E6XXX_FAMILY_6390 */
	.setup_errata = mv88e6390_setup_errata,
	.irl_init_all = mv88e6390_g2_irl_init_all,
	.get_eeprom = mv88e6xxx_g2_get_eeprom8,
	.set_eeprom = mv88e6xxx_g2_set_eeprom8,
	.set_switch_mac = mv88e6xxx_g2_set_switch_mac,
	.phy_read = mv88e6xxx_g2_smi_phy_read_c22,
	.phy_write = mv88e6xxx_g2_smi_phy_write_c22,
	.phy_read_c45 = mv88e6xxx_g2_smi_phy_read_c45,
	.phy_write_c45 = mv88e6xxx_g2_smi_phy_write_c45,
	.port_set_link = mv88e6xxx_port_set_link,
	.port_sync_link = mv88e6xxx_port_sync_link,
	.port_set_rgmii_delay = mv88e6390_port_set_rgmii_delay,
	.port_set_speed_duplex = mv88e6390x_port_set_speed_duplex,
	.port_max_speed_mode = mv88e6390x_port_max_speed_mode,
	.port_tag_remap = mv88e6390_port_tag_remap,
	.port_set_policy = mv88e6352_port_set_policy,
	.port_set_frame_mode = mv88e6351_port_set_frame_mode,
	.port_set_ucast_flood = mv88e6352_port_set_ucast_flood,
	.port_set_mcast_flood = mv88e6352_port_set_mcast_flood,
	.port_set_ether_type = mv88e6351_port_set_ether_type,
	.port_set_jumbo_size = mv88e6165_port_set_jumbo_size,
	.port_pause_limit = mv88e6390_port_pause_limit,
	.port_disable_learn_limit = mv88e6xxx_port_disable_learn_limit,
	.port_disable_pri_override = mv88e6xxx_port_disable_pri_override,
	.port_get_cmode = mv88e6352_port_get_cmode,
	.port_set_cmode = mv88e6390x_port_set_cmode,
	.port_setup_message_port = mv88e6xxx_setup_message_port,
	.stats_snapshot = mv88e6390_g1_stats_snapshot,
	.stats_set_histogram = mv88e6390_g1_stats_set_histogram,
	.stats_get_sset_count = mv88e6320_stats_get_sset_count,
	.stats_get_strings = mv88e6320_stats_get_strings,
	.stats_get_stat = mv88e6390_stats_get_stat,
	.set_cpu_port = mv88e6390_g1_set_cpu_port,
	.set_egress_port = mv88e6390_g1_set_egress_port,
	.watchdog_ops = &mv88e6390_watchdog_ops,
	.mgmt_rsvd2cpu = mv88e6390_g1_mgmt_rsvd2cpu,
	.pot_clear = mv88e6xxx_g2_pot_clear,
	.hardware_reset_pre = mv88e6xxx_g2_eeprom_wait,
	.hardware_reset_post = mv88e6xxx_g2_eeprom_wait,
	.reset = mv88e6352_g1_reset,
	.rmu_disable = mv88e6390_g1_rmu_disable,
	.atu_get_hash = mv88e6165_g1_atu_get_hash,
	.atu_set_hash = mv88e6165_g1_atu_set_hash,
	.vtu_getnext = mv88e6390_g1_vtu_getnext,
	.vtu_loadpurge = mv88e6390_g1_vtu_loadpurge,
	.stu_getnext = mv88e6390_g1_stu_getnext,
	.stu_loadpurge = mv88e6390_g1_stu_loadpurge,
	.serdes_get_lane = mv88e6390x_serdes_get_lane,
	.serdes_irq_mapping = mv88e6390_serdes_irq_mapping,
	.serdes_get_strings = mv88e6390_serdes_get_strings,
	.serdes_get_stats = mv88e6390_serdes_get_stats,
	.serdes_get_regs_len = mv88e6390_serdes_get_regs_len,
	.serdes_get_regs = mv88e6390_serdes_get_regs,
	.gpio_ops = &mv88e6352_gpio_ops,
	.phylink_get_caps = mv88e6390x_phylink_get_caps,
	.pcs_ops = &mv88e6390_pcs_ops,
};

static const struct mv88e6xxx_ops mv88e6191_ops = {
	/* MV88E6XXX_FAMILY_6390 */
	.setup_errata = mv88e6390_setup_errata,
	.irl_init_all = mv88e6390_g2_irl_init_all,
	.get_eeprom = mv88e6xxx_g2_get_eeprom8,
	.set_eeprom = mv88e6xxx_g2_set_eeprom8,
	.set_switch_mac = mv88e6xxx_g2_set_switch_mac,
	.phy_read = mv88e6xxx_g2_smi_phy_read_c22,
	.phy_write = mv88e6xxx_g2_smi_phy_write_c22,
	.phy_read_c45 = mv88e6xxx_g2_smi_phy_read_c45,
	.phy_write_c45 = mv88e6xxx_g2_smi_phy_write_c45,
	.port_set_link = mv88e6xxx_port_set_link,
	.port_sync_link = mv88e6xxx_port_sync_link,
	.port_set_rgmii_delay = mv88e6390_port_set_rgmii_delay,
	.port_set_speed_duplex = mv88e6390_port_set_speed_duplex,
	.port_max_speed_mode = mv88e6390_port_max_speed_mode,
	.port_tag_remap = mv88e6390_port_tag_remap,
	.port_set_frame_mode = mv88e6351_port_set_frame_mode,
	.port_set_ucast_flood = mv88e6352_port_set_ucast_flood,
	.port_set_mcast_flood = mv88e6352_port_set_mcast_flood,
	.port_set_ether_type = mv88e6351_port_set_ether_type,
	.port_pause_limit = mv88e6390_port_pause_limit,
	.port_disable_learn_limit = mv88e6xxx_port_disable_learn_limit,
	.port_disable_pri_override = mv88e6xxx_port_disable_pri_override,
	.port_get_cmode = mv88e6352_port_get_cmode,
	.port_set_cmode = mv88e6390_port_set_cmode,
	.port_setup_message_port = mv88e6xxx_setup_message_port,
	.stats_snapshot = mv88e6390_g1_stats_snapshot,
	.stats_set_histogram = mv88e6390_g1_stats_set_histogram,
	.stats_get_sset_count = mv88e6320_stats_get_sset_count,
	.stats_get_strings = mv88e6320_stats_get_strings,
	.stats_get_stat = mv88e6390_stats_get_stat,
	.set_cpu_port = mv88e6390_g1_set_cpu_port,
	.set_egress_port = mv88e6390_g1_set_egress_port,
	.watchdog_ops = &mv88e6390_watchdog_ops,
	.mgmt_rsvd2cpu = mv88e6390_g1_mgmt_rsvd2cpu,
	.pot_clear = mv88e6xxx_g2_pot_clear,
	.hardware_reset_pre = mv88e6xxx_g2_eeprom_wait,
	.hardware_reset_post = mv88e6xxx_g2_eeprom_wait,
	.reset = mv88e6352_g1_reset,
	.rmu_disable = mv88e6390_g1_rmu_disable,
	.atu_get_hash = mv88e6165_g1_atu_get_hash,
	.atu_set_hash = mv88e6165_g1_atu_set_hash,
	.vtu_getnext = mv88e6390_g1_vtu_getnext,
	.vtu_loadpurge = mv88e6390_g1_vtu_loadpurge,
	.stu_getnext = mv88e6390_g1_stu_getnext,
	.stu_loadpurge = mv88e6390_g1_stu_loadpurge,
	.serdes_get_lane = mv88e6390_serdes_get_lane,
	.serdes_irq_mapping = mv88e6390_serdes_irq_mapping,
	.serdes_get_strings = mv88e6390_serdes_get_strings,
	.serdes_get_stats = mv88e6390_serdes_get_stats,
	.serdes_get_regs_len = mv88e6390_serdes_get_regs_len,
	.serdes_get_regs = mv88e6390_serdes_get_regs,
	.avb_ops = &mv88e6390_avb_ops,
	.ptp_ops = &mv88e6352_ptp_ops,
	.phylink_get_caps = mv88e6390_phylink_get_caps,
	.pcs_ops = &mv88e6390_pcs_ops,
};

static const struct mv88e6xxx_ops mv88e6240_ops = {
	/* MV88E6XXX_FAMILY_6352 */
	.ieee_pri_map = mv88e6085_g1_ieee_pri_map,
	.ip_pri_map = mv88e6085_g1_ip_pri_map,
	.irl_init_all = mv88e6352_g2_irl_init_all,
	.get_eeprom = mv88e6xxx_g2_get_eeprom16,
	.set_eeprom = mv88e6xxx_g2_set_eeprom16,
	.set_switch_mac = mv88e6xxx_g2_set_switch_mac,
	.phy_read = mv88e6xxx_g2_smi_phy_read_c22,
	.phy_write = mv88e6xxx_g2_smi_phy_write_c22,
	.phy_read_c45 = mv88e6xxx_g2_smi_phy_read_c45,
	.phy_write_c45 = mv88e6xxx_g2_smi_phy_write_c45,
	.port_set_link = mv88e6xxx_port_set_link,
	.port_sync_link = mv88e6xxx_port_sync_link,
	.port_set_rgmii_delay = mv88e6352_port_set_rgmii_delay,
	.port_set_speed_duplex = mv88e6352_port_set_speed_duplex,
	.port_tag_remap = mv88e6095_port_tag_remap,
	.port_set_policy = mv88e6352_port_set_policy,
	.port_set_frame_mode = mv88e6351_port_set_frame_mode,
	.port_set_ucast_flood = mv88e6352_port_set_ucast_flood,
	.port_set_mcast_flood = mv88e6352_port_set_mcast_flood,
	.port_set_ether_type = mv88e6351_port_set_ether_type,
	.port_set_jumbo_size = mv88e6165_port_set_jumbo_size,
	.port_egress_rate_limiting = mv88e6097_port_egress_rate_limiting,
	.port_pause_limit = mv88e6097_port_pause_limit,
	.port_disable_learn_limit = mv88e6xxx_port_disable_learn_limit,
	.port_disable_pri_override = mv88e6xxx_port_disable_pri_override,
	.port_get_cmode = mv88e6352_port_get_cmode,
	.port_setup_leds = mv88e6xxx_port_setup_leds,
	.port_setup_message_port = mv88e6xxx_setup_message_port,
	.stats_snapshot = mv88e6320_g1_stats_snapshot,
	.stats_set_histogram = mv88e6095_g1_stats_set_histogram,
	.stats_get_sset_count = mv88e6095_stats_get_sset_count,
	.stats_get_strings = mv88e6095_stats_get_strings,
	.stats_get_stat = mv88e6095_stats_get_stat,
	.set_cpu_port = mv88e6095_g1_set_cpu_port,
	.set_egress_port = mv88e6095_g1_set_egress_port,
	.watchdog_ops = &mv88e6097_watchdog_ops,
	.mgmt_rsvd2cpu = mv88e6352_g2_mgmt_rsvd2cpu,
	.pot_clear = mv88e6xxx_g2_pot_clear,
	.hardware_reset_pre = mv88e6xxx_g2_eeprom_wait,
	.hardware_reset_post = mv88e6xxx_g2_eeprom_wait,
	.reset = mv88e6352_g1_reset,
	.rmu_disable = mv88e6352_g1_rmu_disable,
	.atu_get_hash = mv88e6165_g1_atu_get_hash,
	.atu_set_hash = mv88e6165_g1_atu_set_hash,
	.vtu_getnext = mv88e6352_g1_vtu_getnext,
	.vtu_loadpurge = mv88e6352_g1_vtu_loadpurge,
	.stu_getnext = mv88e6352_g1_stu_getnext,
	.stu_loadpurge = mv88e6352_g1_stu_loadpurge,
	.serdes_irq_mapping = mv88e6352_serdes_irq_mapping,
	.serdes_get_regs_len = mv88e6352_serdes_get_regs_len,
	.serdes_get_regs = mv88e6352_serdes_get_regs,
	.serdes_set_tx_amplitude = mv88e6352_serdes_set_tx_amplitude,
	.gpio_ops = &mv88e6352_gpio_ops,
	.avb_ops = &mv88e6352_avb_ops,
	.ptp_ops = &mv88e6352_ptp_ops,
	.phylink_get_caps = mv88e6352_phylink_get_caps,
	.pcs_ops = &mv88e6352_pcs_ops,
};

static const struct mv88e6xxx_ops mv88e6250_ops = {
	/* MV88E6XXX_FAMILY_6250 */
	.ieee_pri_map = mv88e6250_g1_ieee_pri_map,
	.ip_pri_map = mv88e6085_g1_ip_pri_map,
	.irl_init_all = mv88e6352_g2_irl_init_all,
	.get_eeprom = mv88e6xxx_g2_get_eeprom16,
	.set_eeprom = mv88e6xxx_g2_set_eeprom16,
	.set_switch_mac = mv88e6xxx_g2_set_switch_mac,
	.phy_read = mv88e6xxx_g2_smi_phy_read_c22,
	.phy_write = mv88e6xxx_g2_smi_phy_write_c22,
	.phy_read_c45 = mv88e6xxx_g2_smi_phy_read_c45,
	.phy_write_c45 = mv88e6xxx_g2_smi_phy_write_c45,
	.port_set_link = mv88e6xxx_port_set_link,
	.port_sync_link = mv88e6xxx_port_sync_link,
	.port_set_rgmii_delay = mv88e6352_port_set_rgmii_delay,
	.port_set_speed_duplex = mv88e6250_port_set_speed_duplex,
	.port_tag_remap = mv88e6095_port_tag_remap,
	.port_set_frame_mode = mv88e6351_port_set_frame_mode,
	.port_set_ucast_flood = mv88e6352_port_set_ucast_flood,
	.port_set_mcast_flood = mv88e6352_port_set_mcast_flood,
	.port_set_ether_type = mv88e6351_port_set_ether_type,
	.port_egress_rate_limiting = mv88e6097_port_egress_rate_limiting,
	.port_pause_limit = mv88e6097_port_pause_limit,
	.port_disable_pri_override = mv88e6xxx_port_disable_pri_override,
	.stats_snapshot = mv88e6320_g1_stats_snapshot,
	.stats_set_histogram = mv88e6095_g1_stats_set_histogram,
	.stats_get_sset_count = mv88e6250_stats_get_sset_count,
	.stats_get_strings = mv88e6250_stats_get_strings,
	.stats_get_stat = mv88e6250_stats_get_stat,
	.set_cpu_port = mv88e6095_g1_set_cpu_port,
	.set_egress_port = mv88e6095_g1_set_egress_port,
	.watchdog_ops = &mv88e6250_watchdog_ops,
	.mgmt_rsvd2cpu = mv88e6352_g2_mgmt_rsvd2cpu,
	.pot_clear = mv88e6xxx_g2_pot_clear,
	.hardware_reset_pre = mv88e6250_g1_wait_eeprom_done_prereset,
	.hardware_reset_post = mv88e6xxx_g1_wait_eeprom_done,
	.reset = mv88e6250_g1_reset,
	.vtu_getnext = mv88e6185_g1_vtu_getnext,
	.vtu_loadpurge = mv88e6185_g1_vtu_loadpurge,
	.avb_ops = &mv88e6352_avb_ops,
	.ptp_ops = &mv88e6250_ptp_ops,
	.phylink_get_caps = mv88e6250_phylink_get_caps,
	.set_max_frame_size = mv88e6185_g1_set_max_frame_size,
};

static const struct mv88e6xxx_ops mv88e6290_ops = {
	/* MV88E6XXX_FAMILY_6390 */
	.setup_errata = mv88e6390_setup_errata,
	.irl_init_all = mv88e6390_g2_irl_init_all,
	.get_eeprom = mv88e6xxx_g2_get_eeprom8,
	.set_eeprom = mv88e6xxx_g2_set_eeprom8,
	.set_switch_mac = mv88e6xxx_g2_set_switch_mac,
	.phy_read = mv88e6xxx_g2_smi_phy_read_c22,
	.phy_write = mv88e6xxx_g2_smi_phy_write_c22,
	.phy_read_c45 = mv88e6xxx_g2_smi_phy_read_c45,
	.phy_write_c45 = mv88e6xxx_g2_smi_phy_write_c45,
	.port_set_link = mv88e6xxx_port_set_link,
	.port_sync_link = mv88e6xxx_port_sync_link,
	.port_set_rgmii_delay = mv88e6390_port_set_rgmii_delay,
	.port_set_speed_duplex = mv88e6390_port_set_speed_duplex,
	.port_max_speed_mode = mv88e6390_port_max_speed_mode,
	.port_tag_remap = mv88e6390_port_tag_remap,
	.port_set_policy = mv88e6352_port_set_policy,
	.port_set_frame_mode = mv88e6351_port_set_frame_mode,
	.port_set_ucast_flood = mv88e6352_port_set_ucast_flood,
	.port_set_mcast_flood = mv88e6352_port_set_mcast_flood,
	.port_set_ether_type = mv88e6351_port_set_ether_type,
	.port_pause_limit = mv88e6390_port_pause_limit,
	.port_disable_learn_limit = mv88e6xxx_port_disable_learn_limit,
	.port_disable_pri_override = mv88e6xxx_port_disable_pri_override,
	.port_get_cmode = mv88e6352_port_get_cmode,
	.port_set_cmode = mv88e6390_port_set_cmode,
	.port_setup_message_port = mv88e6xxx_setup_message_port,
	.stats_snapshot = mv88e6390_g1_stats_snapshot,
	.stats_set_histogram = mv88e6390_g1_stats_set_histogram,
	.stats_get_sset_count = mv88e6320_stats_get_sset_count,
	.stats_get_strings = mv88e6320_stats_get_strings,
	.stats_get_stat = mv88e6390_stats_get_stat,
	.set_cpu_port = mv88e6390_g1_set_cpu_port,
	.set_egress_port = mv88e6390_g1_set_egress_port,
	.watchdog_ops = &mv88e6390_watchdog_ops,
	.mgmt_rsvd2cpu = mv88e6390_g1_mgmt_rsvd2cpu,
	.pot_clear = mv88e6xxx_g2_pot_clear,
	.hardware_reset_pre = mv88e6xxx_g2_eeprom_wait,
	.hardware_reset_post = mv88e6xxx_g2_eeprom_wait,
	.reset = mv88e6352_g1_reset,
	.rmu_disable = mv88e6390_g1_rmu_disable,
	.atu_get_hash = mv88e6165_g1_atu_get_hash,
	.atu_set_hash = mv88e6165_g1_atu_set_hash,
	.vtu_getnext = mv88e6390_g1_vtu_getnext,
	.vtu_loadpurge = mv88e6390_g1_vtu_loadpurge,
	.stu_getnext = mv88e6390_g1_stu_getnext,
	.stu_loadpurge = mv88e6390_g1_stu_loadpurge,
	.serdes_get_lane = mv88e6390_serdes_get_lane,
	.serdes_irq_mapping = mv88e6390_serdes_irq_mapping,
	.serdes_get_strings = mv88e6390_serdes_get_strings,
	.serdes_get_stats = mv88e6390_serdes_get_stats,
	.serdes_get_regs_len = mv88e6390_serdes_get_regs_len,
	.serdes_get_regs = mv88e6390_serdes_get_regs,
	.gpio_ops = &mv88e6352_gpio_ops,
	.avb_ops = &mv88e6390_avb_ops,
	.ptp_ops = &mv88e6390_ptp_ops,
	.phylink_get_caps = mv88e6390_phylink_get_caps,
	.pcs_ops = &mv88e6390_pcs_ops,
};

static const struct mv88e6xxx_ops mv88e6320_ops = {
	/* MV88E6XXX_FAMILY_6320 */
	.ieee_pri_map = mv88e6085_g1_ieee_pri_map,
	.ip_pri_map = mv88e6085_g1_ip_pri_map,
	.irl_init_all = mv88e6352_g2_irl_init_all,
	.get_eeprom = mv88e6xxx_g2_get_eeprom16,
	.set_eeprom = mv88e6xxx_g2_set_eeprom16,
	.set_switch_mac = mv88e6xxx_g2_set_switch_mac,
	.phy_read = mv88e6xxx_g2_smi_phy_read_c22,
	.phy_write = mv88e6xxx_g2_smi_phy_write_c22,
	.phy_read_c45 = mv88e6xxx_g2_smi_phy_read_c45,
	.phy_write_c45 = mv88e6xxx_g2_smi_phy_write_c45,
	.port_set_link = mv88e6xxx_port_set_link,
	.port_sync_link = mv88e6xxx_port_sync_link,
	.port_set_rgmii_delay = mv88e6320_port_set_rgmii_delay,
	.port_set_speed_duplex = mv88e6185_port_set_speed_duplex,
	.port_tag_remap = mv88e6095_port_tag_remap,
	.port_set_frame_mode = mv88e6351_port_set_frame_mode,
	.port_set_ucast_flood = mv88e6352_port_set_ucast_flood,
	.port_set_mcast_flood = mv88e6352_port_set_mcast_flood,
	.port_set_ether_type = mv88e6351_port_set_ether_type,
	.port_set_jumbo_size = mv88e6165_port_set_jumbo_size,
	.port_egress_rate_limiting = mv88e6097_port_egress_rate_limiting,
	.port_pause_limit = mv88e6097_port_pause_limit,
	.port_disable_learn_limit = mv88e6xxx_port_disable_learn_limit,
	.port_disable_pri_override = mv88e6xxx_port_disable_pri_override,
	.port_get_cmode = mv88e6352_port_get_cmode,
	.port_setup_message_port = mv88e6xxx_setup_message_port,
	.stats_snapshot = mv88e6320_g1_stats_snapshot,
	.stats_set_histogram = mv88e6095_g1_stats_set_histogram,
	.stats_get_sset_count = mv88e6320_stats_get_sset_count,
	.stats_get_strings = mv88e6320_stats_get_strings,
	.stats_get_stat = mv88e6320_stats_get_stat,
	.set_cpu_port = mv88e6095_g1_set_cpu_port,
	.set_egress_port = mv88e6095_g1_set_egress_port,
	.watchdog_ops = &mv88e6390_watchdog_ops,
	.mgmt_rsvd2cpu = mv88e6352_g2_mgmt_rsvd2cpu,
	.pot_clear = mv88e6xxx_g2_pot_clear,
	.hardware_reset_pre = mv88e6xxx_g2_eeprom_wait,
	.hardware_reset_post = mv88e6xxx_g2_eeprom_wait,
	.reset = mv88e6352_g1_reset,
	.vtu_getnext = mv88e6185_g1_vtu_getnext,
	.vtu_loadpurge = mv88e6185_g1_vtu_loadpurge,
	.gpio_ops = &mv88e6352_gpio_ops,
	.avb_ops = &mv88e6352_avb_ops,
	.ptp_ops = &mv88e6352_ptp_ops,
	.phylink_get_caps = mv88e632x_phylink_get_caps,
};

static const struct mv88e6xxx_ops mv88e6321_ops = {
	/* MV88E6XXX_FAMILY_6320 */
	.ieee_pri_map = mv88e6085_g1_ieee_pri_map,
	.ip_pri_map = mv88e6085_g1_ip_pri_map,
	.irl_init_all = mv88e6352_g2_irl_init_all,
	.get_eeprom = mv88e6xxx_g2_get_eeprom16,
	.set_eeprom = mv88e6xxx_g2_set_eeprom16,
	.set_switch_mac = mv88e6xxx_g2_set_switch_mac,
	.phy_read = mv88e6xxx_g2_smi_phy_read_c22,
	.phy_write = mv88e6xxx_g2_smi_phy_write_c22,
	.phy_read_c45 = mv88e6xxx_g2_smi_phy_read_c45,
	.phy_write_c45 = mv88e6xxx_g2_smi_phy_write_c45,
	.port_set_link = mv88e6xxx_port_set_link,
	.port_sync_link = mv88e6xxx_port_sync_link,
	.port_set_rgmii_delay = mv88e6320_port_set_rgmii_delay,
	.port_set_speed_duplex = mv88e6185_port_set_speed_duplex,
	.port_tag_remap = mv88e6095_port_tag_remap,
	.port_set_frame_mode = mv88e6351_port_set_frame_mode,
	.port_set_ucast_flood = mv88e6352_port_set_ucast_flood,
	.port_set_mcast_flood = mv88e6352_port_set_mcast_flood,
	.port_set_ether_type = mv88e6351_port_set_ether_type,
	.port_set_jumbo_size = mv88e6165_port_set_jumbo_size,
	.port_egress_rate_limiting = mv88e6097_port_egress_rate_limiting,
	.port_pause_limit = mv88e6097_port_pause_limit,
	.port_disable_learn_limit = mv88e6xxx_port_disable_learn_limit,
	.port_disable_pri_override = mv88e6xxx_port_disable_pri_override,
	.port_get_cmode = mv88e6352_port_get_cmode,
	.port_setup_message_port = mv88e6xxx_setup_message_port,
	.stats_snapshot = mv88e6320_g1_stats_snapshot,
	.stats_set_histogram = mv88e6095_g1_stats_set_histogram,
	.stats_get_sset_count = mv88e6320_stats_get_sset_count,
	.stats_get_strings = mv88e6320_stats_get_strings,
	.stats_get_stat = mv88e6320_stats_get_stat,
	.set_cpu_port = mv88e6095_g1_set_cpu_port,
	.set_egress_port = mv88e6095_g1_set_egress_port,
	.watchdog_ops = &mv88e6390_watchdog_ops,
	.mgmt_rsvd2cpu = mv88e6352_g2_mgmt_rsvd2cpu,
	.hardware_reset_pre = mv88e6xxx_g2_eeprom_wait,
	.hardware_reset_post = mv88e6xxx_g2_eeprom_wait,
	.reset = mv88e6352_g1_reset,
	.vtu_getnext = mv88e6185_g1_vtu_getnext,
	.vtu_loadpurge = mv88e6185_g1_vtu_loadpurge,
	.gpio_ops = &mv88e6352_gpio_ops,
	.avb_ops = &mv88e6352_avb_ops,
	.ptp_ops = &mv88e6352_ptp_ops,
	.phylink_get_caps = mv88e632x_phylink_get_caps,
};

static const struct mv88e6xxx_ops mv88e6341_ops = {
	/* MV88E6XXX_FAMILY_6341 */
	.ieee_pri_map = mv88e6085_g1_ieee_pri_map,
	.ip_pri_map = mv88e6085_g1_ip_pri_map,
	.irl_init_all = mv88e6352_g2_irl_init_all,
	.get_eeprom = mv88e6xxx_g2_get_eeprom8,
	.set_eeprom = mv88e6xxx_g2_set_eeprom8,
	.set_switch_mac = mv88e6xxx_g2_set_switch_mac,
	.phy_read = mv88e6xxx_g2_smi_phy_read_c22,
	.phy_write = mv88e6xxx_g2_smi_phy_write_c22,
	.phy_read_c45 = mv88e6xxx_g2_smi_phy_read_c45,
	.phy_write_c45 = mv88e6xxx_g2_smi_phy_write_c45,
	.port_set_link = mv88e6xxx_port_set_link,
	.port_sync_link = mv88e6xxx_port_sync_link,
	.port_set_rgmii_delay = mv88e6390_port_set_rgmii_delay,
	.port_set_speed_duplex = mv88e6341_port_set_speed_duplex,
	.port_max_speed_mode = mv88e6341_port_max_speed_mode,
	.port_tag_remap = mv88e6095_port_tag_remap,
	.port_set_policy = mv88e6352_port_set_policy,
	.port_set_frame_mode = mv88e6351_port_set_frame_mode,
	.port_set_ucast_flood = mv88e6352_port_set_ucast_flood,
	.port_set_mcast_flood = mv88e6352_port_set_mcast_flood,
	.port_set_ether_type = mv88e6351_port_set_ether_type,
	.port_set_jumbo_size = mv88e6165_port_set_jumbo_size,
	.port_egress_rate_limiting = mv88e6097_port_egress_rate_limiting,
	.port_pause_limit = mv88e6097_port_pause_limit,
	.port_disable_learn_limit = mv88e6xxx_port_disable_learn_limit,
	.port_disable_pri_override = mv88e6xxx_port_disable_pri_override,
	.port_get_cmode = mv88e6352_port_get_cmode,
	.port_set_cmode = mv88e6341_port_set_cmode,
	.port_setup_message_port = mv88e6xxx_setup_message_port,
	.stats_snapshot = mv88e6390_g1_stats_snapshot,
	.stats_set_histogram = mv88e6390_g1_stats_set_histogram,
	.stats_get_sset_count = mv88e6320_stats_get_sset_count,
	.stats_get_strings = mv88e6320_stats_get_strings,
	.stats_get_stat = mv88e6390_stats_get_stat,
	.set_cpu_port = mv88e6390_g1_set_cpu_port,
	.set_egress_port = mv88e6390_g1_set_egress_port,
	.watchdog_ops = &mv88e6390_watchdog_ops,
	.mgmt_rsvd2cpu =  mv88e6390_g1_mgmt_rsvd2cpu,
	.pot_clear = mv88e6xxx_g2_pot_clear,
	.hardware_reset_pre = mv88e6xxx_g2_eeprom_wait,
	.hardware_reset_post = mv88e6xxx_g2_eeprom_wait,
	.reset = mv88e6352_g1_reset,
	.rmu_disable = mv88e6390_g1_rmu_disable,
	.atu_get_hash = mv88e6165_g1_atu_get_hash,
	.atu_set_hash = mv88e6165_g1_atu_set_hash,
	.vtu_getnext = mv88e6352_g1_vtu_getnext,
	.vtu_loadpurge = mv88e6352_g1_vtu_loadpurge,
	.stu_getnext = mv88e6352_g1_stu_getnext,
	.stu_loadpurge = mv88e6352_g1_stu_loadpurge,
	.serdes_get_lane = mv88e6341_serdes_get_lane,
	.serdes_irq_mapping = mv88e6390_serdes_irq_mapping,
	.gpio_ops = &mv88e6352_gpio_ops,
	.avb_ops = &mv88e6390_avb_ops,
	.ptp_ops = &mv88e6352_ptp_ops,
	.serdes_get_sset_count = mv88e6390_serdes_get_sset_count,
	.serdes_get_strings = mv88e6390_serdes_get_strings,
	.serdes_get_stats = mv88e6390_serdes_get_stats,
	.serdes_get_regs_len = mv88e6390_serdes_get_regs_len,
	.serdes_get_regs = mv88e6390_serdes_get_regs,
	.phylink_get_caps = mv88e6341_phylink_get_caps,
	.pcs_ops = &mv88e6390_pcs_ops,
};

static const struct mv88e6xxx_ops mv88e6350_ops = {
	/* MV88E6XXX_FAMILY_6351 */
	.ieee_pri_map = mv88e6085_g1_ieee_pri_map,
	.ip_pri_map = mv88e6085_g1_ip_pri_map,
	.irl_init_all = mv88e6352_g2_irl_init_all,
	.set_switch_mac = mv88e6xxx_g2_set_switch_mac,
	.phy_read = mv88e6xxx_g2_smi_phy_read_c22,
	.phy_write = mv88e6xxx_g2_smi_phy_write_c22,
	.phy_read_c45 = mv88e6xxx_g2_smi_phy_read_c45,
	.phy_write_c45 = mv88e6xxx_g2_smi_phy_write_c45,
	.port_set_link = mv88e6xxx_port_set_link,
	.port_sync_link = mv88e6xxx_port_sync_link,
	.port_set_rgmii_delay = mv88e6352_port_set_rgmii_delay,
	.port_set_speed_duplex = mv88e6185_port_set_speed_duplex,
	.port_tag_remap = mv88e6095_port_tag_remap,
	.port_set_frame_mode = mv88e6351_port_set_frame_mode,
	.port_set_ucast_flood = mv88e6352_port_set_ucast_flood,
	.port_set_mcast_flood = mv88e6352_port_set_mcast_flood,
	.port_set_ether_type = mv88e6351_port_set_ether_type,
	.port_set_jumbo_size = mv88e6165_port_set_jumbo_size,
	.port_egress_rate_limiting = mv88e6097_port_egress_rate_limiting,
	.port_pause_limit = mv88e6097_port_pause_limit,
	.port_disable_learn_limit = mv88e6xxx_port_disable_learn_limit,
	.port_disable_pri_override = mv88e6xxx_port_disable_pri_override,
	.port_get_cmode = mv88e6352_port_get_cmode,
	.port_setup_message_port = mv88e6xxx_setup_message_port,
	.stats_snapshot = mv88e6320_g1_stats_snapshot,
	.stats_set_histogram = mv88e6095_g1_stats_set_histogram,
	.stats_get_sset_count = mv88e6095_stats_get_sset_count,
	.stats_get_strings = mv88e6095_stats_get_strings,
	.stats_get_stat = mv88e6095_stats_get_stat,
	.set_cpu_port = mv88e6095_g1_set_cpu_port,
	.set_egress_port = mv88e6095_g1_set_egress_port,
	.watchdog_ops = &mv88e6097_watchdog_ops,
	.mgmt_rsvd2cpu = mv88e6352_g2_mgmt_rsvd2cpu,
	.pot_clear = mv88e6xxx_g2_pot_clear,
	.reset = mv88e6352_g1_reset,
	.atu_get_hash = mv88e6165_g1_atu_get_hash,
	.atu_set_hash = mv88e6165_g1_atu_set_hash,
	.vtu_getnext = mv88e6352_g1_vtu_getnext,
	.vtu_loadpurge = mv88e6352_g1_vtu_loadpurge,
	.stu_getnext = mv88e6352_g1_stu_getnext,
	.stu_loadpurge = mv88e6352_g1_stu_loadpurge,
	.phylink_get_caps = mv88e6351_phylink_get_caps,
};

static const struct mv88e6xxx_ops mv88e6351_ops = {
	/* MV88E6XXX_FAMILY_6351 */
	.ieee_pri_map = mv88e6085_g1_ieee_pri_map,
	.ip_pri_map = mv88e6085_g1_ip_pri_map,
	.irl_init_all = mv88e6352_g2_irl_init_all,
	.set_switch_mac = mv88e6xxx_g2_set_switch_mac,
	.phy_read = mv88e6xxx_g2_smi_phy_read_c22,
	.phy_write = mv88e6xxx_g2_smi_phy_write_c22,
	.phy_read_c45 = mv88e6xxx_g2_smi_phy_read_c45,
	.phy_write_c45 = mv88e6xxx_g2_smi_phy_write_c45,
	.port_set_link = mv88e6xxx_port_set_link,
	.port_sync_link = mv88e6xxx_port_sync_link,
	.port_set_rgmii_delay = mv88e6352_port_set_rgmii_delay,
	.port_set_speed_duplex = mv88e6185_port_set_speed_duplex,
	.port_tag_remap = mv88e6095_port_tag_remap,
	.port_set_frame_mode = mv88e6351_port_set_frame_mode,
	.port_set_ucast_flood = mv88e6352_port_set_ucast_flood,
	.port_set_mcast_flood = mv88e6352_port_set_mcast_flood,
	.port_set_ether_type = mv88e6351_port_set_ether_type,
	.port_set_jumbo_size = mv88e6165_port_set_jumbo_size,
	.port_egress_rate_limiting = mv88e6097_port_egress_rate_limiting,
	.port_pause_limit = mv88e6097_port_pause_limit,
	.port_disable_learn_limit = mv88e6xxx_port_disable_learn_limit,
	.port_disable_pri_override = mv88e6xxx_port_disable_pri_override,
	.port_get_cmode = mv88e6352_port_get_cmode,
	.port_setup_message_port = mv88e6xxx_setup_message_port,
	.stats_snapshot = mv88e6320_g1_stats_snapshot,
	.stats_set_histogram = mv88e6095_g1_stats_set_histogram,
	.stats_get_sset_count = mv88e6095_stats_get_sset_count,
	.stats_get_strings = mv88e6095_stats_get_strings,
	.stats_get_stat = mv88e6095_stats_get_stat,
	.set_cpu_port = mv88e6095_g1_set_cpu_port,
	.set_egress_port = mv88e6095_g1_set_egress_port,
	.watchdog_ops = &mv88e6097_watchdog_ops,
	.mgmt_rsvd2cpu = mv88e6352_g2_mgmt_rsvd2cpu,
	.pot_clear = mv88e6xxx_g2_pot_clear,
	.reset = mv88e6352_g1_reset,
	.atu_get_hash = mv88e6165_g1_atu_get_hash,
	.atu_set_hash = mv88e6165_g1_atu_set_hash,
	.vtu_getnext = mv88e6352_g1_vtu_getnext,
	.vtu_loadpurge = mv88e6352_g1_vtu_loadpurge,
	.stu_getnext = mv88e6352_g1_stu_getnext,
	.stu_loadpurge = mv88e6352_g1_stu_loadpurge,
	.avb_ops = &mv88e6352_avb_ops,
	.ptp_ops = &mv88e6352_ptp_ops,
	.phylink_get_caps = mv88e6351_phylink_get_caps,
};

static const struct mv88e6xxx_ops mv88e6352_ops = {
	/* MV88E6XXX_FAMILY_6352 */
	.ieee_pri_map = mv88e6085_g1_ieee_pri_map,
	.ip_pri_map = mv88e6085_g1_ip_pri_map,
	.irl_init_all = mv88e6352_g2_irl_init_all,
	.get_eeprom = mv88e6xxx_g2_get_eeprom16,
	.set_eeprom = mv88e6xxx_g2_set_eeprom16,
	.set_switch_mac = mv88e6xxx_g2_set_switch_mac,
	.phy_read = mv88e6xxx_g2_smi_phy_read_c22,
	.phy_write = mv88e6xxx_g2_smi_phy_write_c22,
	.phy_read_c45 = mv88e6xxx_g2_smi_phy_read_c45,
	.phy_write_c45 = mv88e6xxx_g2_smi_phy_write_c45,
	.port_set_link = mv88e6xxx_port_set_link,
	.port_sync_link = mv88e6xxx_port_sync_link,
	.port_set_rgmii_delay = mv88e6352_port_set_rgmii_delay,
	.port_set_speed_duplex = mv88e6352_port_set_speed_duplex,
	.port_tag_remap = mv88e6095_port_tag_remap,
	.port_set_policy = mv88e6352_port_set_policy,
	.port_set_frame_mode = mv88e6351_port_set_frame_mode,
	.port_set_ucast_flood = mv88e6352_port_set_ucast_flood,
	.port_set_mcast_flood = mv88e6352_port_set_mcast_flood,
	.port_set_ether_type = mv88e6351_port_set_ether_type,
	.port_set_jumbo_size = mv88e6165_port_set_jumbo_size,
	.port_egress_rate_limiting = mv88e6097_port_egress_rate_limiting,
	.port_pause_limit = mv88e6097_port_pause_limit,
	.port_disable_learn_limit = mv88e6xxx_port_disable_learn_limit,
	.port_disable_pri_override = mv88e6xxx_port_disable_pri_override,
	.port_get_cmode = mv88e6352_port_get_cmode,
	.port_setup_leds = mv88e6xxx_port_setup_leds,
	.port_setup_message_port = mv88e6xxx_setup_message_port,
	.stats_snapshot = mv88e6320_g1_stats_snapshot,
	.stats_set_histogram = mv88e6095_g1_stats_set_histogram,
	.stats_get_sset_count = mv88e6095_stats_get_sset_count,
	.stats_get_strings = mv88e6095_stats_get_strings,
	.stats_get_stat = mv88e6095_stats_get_stat,
	.set_cpu_port = mv88e6095_g1_set_cpu_port,
	.set_egress_port = mv88e6095_g1_set_egress_port,
	.watchdog_ops = &mv88e6097_watchdog_ops,
	.mgmt_rsvd2cpu = mv88e6352_g2_mgmt_rsvd2cpu,
	.pot_clear = mv88e6xxx_g2_pot_clear,
	.hardware_reset_pre = mv88e6xxx_g2_eeprom_wait,
	.hardware_reset_post = mv88e6xxx_g2_eeprom_wait,
	.reset = mv88e6352_g1_reset,
	.rmu_disable = mv88e6352_g1_rmu_disable,
	.atu_get_hash = mv88e6165_g1_atu_get_hash,
	.atu_set_hash = mv88e6165_g1_atu_set_hash,
	.vtu_getnext = mv88e6352_g1_vtu_getnext,
	.vtu_loadpurge = mv88e6352_g1_vtu_loadpurge,
	.stu_getnext = mv88e6352_g1_stu_getnext,
	.stu_loadpurge = mv88e6352_g1_stu_loadpurge,
	.serdes_irq_mapping = mv88e6352_serdes_irq_mapping,
	.gpio_ops = &mv88e6352_gpio_ops,
	.avb_ops = &mv88e6352_avb_ops,
	.ptp_ops = &mv88e6352_ptp_ops,
	.serdes_get_sset_count = mv88e6352_serdes_get_sset_count,
	.serdes_get_strings = mv88e6352_serdes_get_strings,
	.serdes_get_stats = mv88e6352_serdes_get_stats,
	.serdes_get_regs_len = mv88e6352_serdes_get_regs_len,
	.serdes_get_regs = mv88e6352_serdes_get_regs,
	.serdes_set_tx_amplitude = mv88e6352_serdes_set_tx_amplitude,
	.phylink_get_caps = mv88e6352_phylink_get_caps,
	.pcs_ops = &mv88e6352_pcs_ops,
};

static const struct mv88e6xxx_ops mv88e6390_ops = {
	/* MV88E6XXX_FAMILY_6390 */
	.setup_errata = mv88e6390_setup_errata,
	.irl_init_all = mv88e6390_g2_irl_init_all,
	.get_eeprom = mv88e6xxx_g2_get_eeprom8,
	.set_eeprom = mv88e6xxx_g2_set_eeprom8,
	.set_switch_mac = mv88e6xxx_g2_set_switch_mac,
	.phy_read = mv88e6xxx_g2_smi_phy_read_c22,
	.phy_write = mv88e6xxx_g2_smi_phy_write_c22,
	.phy_read_c45 = mv88e6xxx_g2_smi_phy_read_c45,
	.phy_write_c45 = mv88e6xxx_g2_smi_phy_write_c45,
	.port_set_link = mv88e6xxx_port_set_link,
	.port_sync_link = mv88e6xxx_port_sync_link,
	.port_set_rgmii_delay = mv88e6390_port_set_rgmii_delay,
	.port_set_speed_duplex = mv88e6390_port_set_speed_duplex,
	.port_max_speed_mode = mv88e6390_port_max_speed_mode,
	.port_tag_remap = mv88e6390_port_tag_remap,
	.port_set_policy = mv88e6352_port_set_policy,
	.port_set_frame_mode = mv88e6351_port_set_frame_mode,
	.port_set_ucast_flood = mv88e6352_port_set_ucast_flood,
	.port_set_mcast_flood = mv88e6352_port_set_mcast_flood,
	.port_set_ether_type = mv88e6351_port_set_ether_type,
	.port_set_jumbo_size = mv88e6165_port_set_jumbo_size,
	.port_egress_rate_limiting = mv88e6097_port_egress_rate_limiting,
	.port_pause_limit = mv88e6390_port_pause_limit,
	.port_disable_learn_limit = mv88e6xxx_port_disable_learn_limit,
	.port_disable_pri_override = mv88e6xxx_port_disable_pri_override,
	.port_get_cmode = mv88e6352_port_get_cmode,
	.port_set_cmode = mv88e6390_port_set_cmode,
	.port_setup_message_port = mv88e6xxx_setup_message_port,
	.stats_snapshot = mv88e6390_g1_stats_snapshot,
	.stats_set_histogram = mv88e6390_g1_stats_set_histogram,
	.stats_get_sset_count = mv88e6320_stats_get_sset_count,
	.stats_get_strings = mv88e6320_stats_get_strings,
	.stats_get_stat = mv88e6390_stats_get_stat,
	.set_cpu_port = mv88e6390_g1_set_cpu_port,
	.set_egress_port = mv88e6390_g1_set_egress_port,
	.watchdog_ops = &mv88e6390_watchdog_ops,
	.mgmt_rsvd2cpu = mv88e6390_g1_mgmt_rsvd2cpu,
	.pot_clear = mv88e6xxx_g2_pot_clear,
	.hardware_reset_pre = mv88e6xxx_g2_eeprom_wait,
	.hardware_reset_post = mv88e6xxx_g2_eeprom_wait,
	.reset = mv88e6352_g1_reset,
	.rmu_disable = mv88e6390_g1_rmu_disable,
	.atu_get_hash = mv88e6165_g1_atu_get_hash,
	.atu_set_hash = mv88e6165_g1_atu_set_hash,
	.vtu_getnext = mv88e6390_g1_vtu_getnext,
	.vtu_loadpurge = mv88e6390_g1_vtu_loadpurge,
	.stu_getnext = mv88e6390_g1_stu_getnext,
	.stu_loadpurge = mv88e6390_g1_stu_loadpurge,
	.serdes_get_lane = mv88e6390_serdes_get_lane,
	.serdes_irq_mapping = mv88e6390_serdes_irq_mapping,
	.gpio_ops = &mv88e6352_gpio_ops,
	.avb_ops = &mv88e6390_avb_ops,
	.ptp_ops = &mv88e6390_ptp_ops,
	.serdes_get_sset_count = mv88e6390_serdes_get_sset_count,
	.serdes_get_strings = mv88e6390_serdes_get_strings,
	.serdes_get_stats = mv88e6390_serdes_get_stats,
	.serdes_get_regs_len = mv88e6390_serdes_get_regs_len,
	.serdes_get_regs = mv88e6390_serdes_get_regs,
	.phylink_get_caps = mv88e6390_phylink_get_caps,
	.pcs_ops = &mv88e6390_pcs_ops,
};

static const struct mv88e6xxx_ops mv88e6390x_ops = {
	/* MV88E6XXX_FAMILY_6390 */
	.setup_errata = mv88e6390_setup_errata,
	.irl_init_all = mv88e6390_g2_irl_init_all,
	.get_eeprom = mv88e6xxx_g2_get_eeprom8,
	.set_eeprom = mv88e6xxx_g2_set_eeprom8,
	.set_switch_mac = mv88e6xxx_g2_set_switch_mac,
	.phy_read = mv88e6xxx_g2_smi_phy_read_c22,
	.phy_write = mv88e6xxx_g2_smi_phy_write_c22,
	.phy_read_c45 = mv88e6xxx_g2_smi_phy_read_c45,
	.phy_write_c45 = mv88e6xxx_g2_smi_phy_write_c45,
	.port_set_link = mv88e6xxx_port_set_link,
	.port_sync_link = mv88e6xxx_port_sync_link,
	.port_set_rgmii_delay = mv88e6390_port_set_rgmii_delay,
	.port_set_speed_duplex = mv88e6390x_port_set_speed_duplex,
	.port_max_speed_mode = mv88e6390x_port_max_speed_mode,
	.port_tag_remap = mv88e6390_port_tag_remap,
	.port_set_policy = mv88e6352_port_set_policy,
	.port_set_frame_mode = mv88e6351_port_set_frame_mode,
	.port_set_ucast_flood = mv88e6352_port_set_ucast_flood,
	.port_set_mcast_flood = mv88e6352_port_set_mcast_flood,
	.port_set_ether_type = mv88e6351_port_set_ether_type,
	.port_set_jumbo_size = mv88e6165_port_set_jumbo_size,
	.port_egress_rate_limiting = mv88e6097_port_egress_rate_limiting,
	.port_pause_limit = mv88e6390_port_pause_limit,
	.port_disable_learn_limit = mv88e6xxx_port_disable_learn_limit,
	.port_disable_pri_override = mv88e6xxx_port_disable_pri_override,
	.port_get_cmode = mv88e6352_port_get_cmode,
	.port_set_cmode = mv88e6390x_port_set_cmode,
	.port_setup_message_port = mv88e6xxx_setup_message_port,
	.stats_snapshot = mv88e6390_g1_stats_snapshot,
	.stats_set_histogram = mv88e6390_g1_stats_set_histogram,
	.stats_get_sset_count = mv88e6320_stats_get_sset_count,
	.stats_get_strings = mv88e6320_stats_get_strings,
	.stats_get_stat = mv88e6390_stats_get_stat,
	.set_cpu_port = mv88e6390_g1_set_cpu_port,
	.set_egress_port = mv88e6390_g1_set_egress_port,
	.watchdog_ops = &mv88e6390_watchdog_ops,
	.mgmt_rsvd2cpu = mv88e6390_g1_mgmt_rsvd2cpu,
	.pot_clear = mv88e6xxx_g2_pot_clear,
	.hardware_reset_pre = mv88e6xxx_g2_eeprom_wait,
	.hardware_reset_post = mv88e6xxx_g2_eeprom_wait,
	.reset = mv88e6352_g1_reset,
	.rmu_disable = mv88e6390_g1_rmu_disable,
	.atu_get_hash = mv88e6165_g1_atu_get_hash,
	.atu_set_hash = mv88e6165_g1_atu_set_hash,
	.vtu_getnext = mv88e6390_g1_vtu_getnext,
	.vtu_loadpurge = mv88e6390_g1_vtu_loadpurge,
	.stu_getnext = mv88e6390_g1_stu_getnext,
	.stu_loadpurge = mv88e6390_g1_stu_loadpurge,
	.serdes_get_lane = mv88e6390x_serdes_get_lane,
	.serdes_irq_mapping = mv88e6390_serdes_irq_mapping,
	.serdes_get_sset_count = mv88e6390_serdes_get_sset_count,
	.serdes_get_strings = mv88e6390_serdes_get_strings,
	.serdes_get_stats = mv88e6390_serdes_get_stats,
	.serdes_get_regs_len = mv88e6390_serdes_get_regs_len,
	.serdes_get_regs = mv88e6390_serdes_get_regs,
	.gpio_ops = &mv88e6352_gpio_ops,
	.avb_ops = &mv88e6390_avb_ops,
	.ptp_ops = &mv88e6390_ptp_ops,
	.phylink_get_caps = mv88e6390x_phylink_get_caps,
	.pcs_ops = &mv88e6390_pcs_ops,
};

static const struct mv88e6xxx_ops mv88e6393x_ops = {
	/* MV88E6XXX_FAMILY_6393 */
	.irl_init_all = mv88e6390_g2_irl_init_all,
	.get_eeprom = mv88e6xxx_g2_get_eeprom8,
	.set_eeprom = mv88e6xxx_g2_set_eeprom8,
	.set_switch_mac = mv88e6xxx_g2_set_switch_mac,
	.phy_read = mv88e6xxx_g2_smi_phy_read_c22,
	.phy_write = mv88e6xxx_g2_smi_phy_write_c22,
	.phy_read_c45 = mv88e6xxx_g2_smi_phy_read_c45,
	.phy_write_c45 = mv88e6xxx_g2_smi_phy_write_c45,
	.port_set_link = mv88e6xxx_port_set_link,
	.port_sync_link = mv88e6xxx_port_sync_link,
	.port_set_rgmii_delay = mv88e6390_port_set_rgmii_delay,
	.port_set_speed_duplex = mv88e6393x_port_set_speed_duplex,
	.port_max_speed_mode = mv88e6393x_port_max_speed_mode,
	.port_tag_remap = mv88e6390_port_tag_remap,
	.port_set_policy = mv88e6393x_port_set_policy,
	.port_set_frame_mode = mv88e6351_port_set_frame_mode,
	.port_set_ucast_flood = mv88e6352_port_set_ucast_flood,
	.port_set_mcast_flood = mv88e6352_port_set_mcast_flood,
	.port_set_ether_type = mv88e6393x_port_set_ether_type,
	.port_set_jumbo_size = mv88e6165_port_set_jumbo_size,
	.port_egress_rate_limiting = mv88e6097_port_egress_rate_limiting,
	.port_pause_limit = mv88e6390_port_pause_limit,
	.port_disable_learn_limit = mv88e6xxx_port_disable_learn_limit,
	.port_disable_pri_override = mv88e6xxx_port_disable_pri_override,
	.port_get_cmode = mv88e6352_port_get_cmode,
	.port_set_cmode = mv88e6393x_port_set_cmode,
	.port_setup_message_port = mv88e6xxx_setup_message_port,
	.port_set_upstream_port = mv88e6393x_port_set_upstream_port,
	.stats_snapshot = mv88e6390_g1_stats_snapshot,
	.stats_set_histogram = mv88e6390_g1_stats_set_histogram,
	.stats_get_sset_count = mv88e6320_stats_get_sset_count,
	.stats_get_strings = mv88e6320_stats_get_strings,
	.stats_get_stat = mv88e6390_stats_get_stat,
	/* .set_cpu_port is missing because this family does not support a global
	 * CPU port, only per port CPU port which is set via
	 * .port_set_upstream_port method.
	 */
	.set_egress_port = mv88e6393x_set_egress_port,
	.watchdog_ops = &mv88e6393x_watchdog_ops,
	.mgmt_rsvd2cpu = mv88e6393x_port_mgmt_rsvd2cpu,
	.pot_clear = mv88e6xxx_g2_pot_clear,
	.hardware_reset_pre = mv88e6xxx_g2_eeprom_wait,
	.hardware_reset_post = mv88e6xxx_g2_eeprom_wait,
	.reset = mv88e6352_g1_reset,
	.rmu_disable = mv88e6390_g1_rmu_disable,
	.atu_get_hash = mv88e6165_g1_atu_get_hash,
	.atu_set_hash = mv88e6165_g1_atu_set_hash,
	.vtu_getnext = mv88e6390_g1_vtu_getnext,
	.vtu_loadpurge = mv88e6390_g1_vtu_loadpurge,
	.stu_getnext = mv88e6390_g1_stu_getnext,
	.stu_loadpurge = mv88e6390_g1_stu_loadpurge,
	.serdes_get_lane = mv88e6393x_serdes_get_lane,
	.serdes_irq_mapping = mv88e6390_serdes_irq_mapping,
	/* TODO: serdes stats */
	.gpio_ops = &mv88e6352_gpio_ops,
	.avb_ops = &mv88e6390_avb_ops,
	.ptp_ops = &mv88e6352_ptp_ops,
	.phylink_get_caps = mv88e6393x_phylink_get_caps,
	.pcs_ops = &mv88e6393x_pcs_ops,
};

static const struct mv88e6xxx_info mv88e6xxx_table[] = {
	[MV88E6020] = {
		.prod_num = MV88E6XXX_PORT_SWITCH_ID_PROD_6020,
		.family = MV88E6XXX_FAMILY_6250,
		.name = "Marvell 88E6020",
		.num_databases = 64,
		/* Ports 2-4 are not routed to pins
		 * => usable ports 0, 1, 5, 6
		 */
		.num_ports = 7,
		.num_internal_phys = 2,
		.invalid_port_mask = BIT(2) | BIT(3) | BIT(4),
		.max_vid = 4095,
		.port_base_addr = 0x8,
		.phy_base_addr = 0x0,
		.global1_addr = 0xf,
		.global2_addr = 0x7,
		.age_time_coeff = 15000,
		.g1_irqs = 9,
		.g2_irqs = 5,
		.atu_move_port_mask = 0xf,
		.dual_chip = true,
		.ops = &mv88e6250_ops,
	},

	[MV88E6071] = {
		.prod_num = MV88E6XXX_PORT_SWITCH_ID_PROD_6071,
		.family = MV88E6XXX_FAMILY_6250,
		.name = "Marvell 88E6071",
		.num_databases = 64,
		.num_ports = 7,
		.num_internal_phys = 5,
		.max_vid = 4095,
		.port_base_addr = 0x08,
		.phy_base_addr = 0x00,
		.global1_addr = 0x0f,
		.global2_addr = 0x07,
		.age_time_coeff = 15000,
		.g1_irqs = 9,
		.g2_irqs = 5,
		.atu_move_port_mask = 0xf,
		.dual_chip = true,
		.ops = &mv88e6250_ops,
	},

	[MV88E6085] = {
		.prod_num = MV88E6XXX_PORT_SWITCH_ID_PROD_6085,
		.family = MV88E6XXX_FAMILY_6097,
		.name = "Marvell 88E6085",
		.num_databases = 4096,
		.num_macs = 8192,
		.num_ports = 10,
		.num_internal_phys = 5,
		.max_vid = 4095,
		.max_sid = 63,
		.port_base_addr = 0x10,
		.phy_base_addr = 0x0,
		.global1_addr = 0x1b,
		.global2_addr = 0x1c,
		.age_time_coeff = 15000,
		.g1_irqs = 8,
		.g2_irqs = 10,
		.atu_move_port_mask = 0xf,
		.pvt = true,
		.multi_chip = true,
		.ops = &mv88e6085_ops,
	},

	[MV88E6095] = {
		.prod_num = MV88E6XXX_PORT_SWITCH_ID_PROD_6095,
		.family = MV88E6XXX_FAMILY_6095,
		.name = "Marvell 88E6095/88E6095F",
		.num_databases = 256,
		.num_macs = 8192,
		.num_ports = 11,
		.num_internal_phys = 0,
		.max_vid = 4095,
		.port_base_addr = 0x10,
		.phy_base_addr = 0x0,
		.global1_addr = 0x1b,
		.global2_addr = 0x1c,
		.age_time_coeff = 15000,
		.g1_irqs = 8,
		.atu_move_port_mask = 0xf,
		.multi_chip = true,
		.ops = &mv88e6095_ops,
	},

	[MV88E6097] = {
		.prod_num = MV88E6XXX_PORT_SWITCH_ID_PROD_6097,
		.family = MV88E6XXX_FAMILY_6097,
		.name = "Marvell 88E6097/88E6097F",
		.num_databases = 4096,
		.num_macs = 8192,
		.num_ports = 11,
		.num_internal_phys = 8,
		.max_vid = 4095,
		.max_sid = 63,
		.port_base_addr = 0x10,
		.phy_base_addr = 0x0,
		.global1_addr = 0x1b,
		.global2_addr = 0x1c,
		.age_time_coeff = 15000,
		.g1_irqs = 8,
		.g2_irqs = 10,
		.atu_move_port_mask = 0xf,
		.pvt = true,
		.multi_chip = true,
		.edsa_support = MV88E6XXX_EDSA_SUPPORTED,
		.ops = &mv88e6097_ops,
	},

	[MV88E6123] = {
		.prod_num = MV88E6XXX_PORT_SWITCH_ID_PROD_6123,
		.family = MV88E6XXX_FAMILY_6165,
		.name = "Marvell 88E6123",
		.num_databases = 4096,
		.num_macs = 1024,
		.num_ports = 3,
		.num_internal_phys = 5,
		.max_vid = 4095,
		.max_sid = 63,
		.port_base_addr = 0x10,
		.phy_base_addr = 0x0,
		.global1_addr = 0x1b,
		.global2_addr = 0x1c,
		.age_time_coeff = 15000,
		.g1_irqs = 9,
		.g2_irqs = 10,
		.atu_move_port_mask = 0xf,
		.pvt = true,
		.multi_chip = true,
		.edsa_support = MV88E6XXX_EDSA_SUPPORTED,
		.ops = &mv88e6123_ops,
	},

	[MV88E6131] = {
		.prod_num = MV88E6XXX_PORT_SWITCH_ID_PROD_6131,
		.family = MV88E6XXX_FAMILY_6185,
		.name = "Marvell 88E6131",
		.num_databases = 256,
		.num_macs = 8192,
		.num_ports = 8,
		.num_internal_phys = 0,
		.max_vid = 4095,
		.port_base_addr = 0x10,
		.phy_base_addr = 0x0,
		.global1_addr = 0x1b,
		.global2_addr = 0x1c,
		.age_time_coeff = 15000,
		.g1_irqs = 9,
		.atu_move_port_mask = 0xf,
		.multi_chip = true,
		.ops = &mv88e6131_ops,
	},

	[MV88E6141] = {
		.prod_num = MV88E6XXX_PORT_SWITCH_ID_PROD_6141,
		.family = MV88E6XXX_FAMILY_6341,
		.name = "Marvell 88E6141",
		.num_databases = 256,
		.num_macs = 2048,
		.num_ports = 6,
		.num_internal_phys = 5,
		.num_gpio = 11,
		.max_vid = 4095,
		.max_sid = 63,
		.port_base_addr = 0x10,
		.phy_base_addr = 0x10,
		.global1_addr = 0x1b,
		.global2_addr = 0x1c,
		.age_time_coeff = 3750,
		.atu_move_port_mask = 0x1f,
		.g1_irqs = 9,
		.g2_irqs = 10,
		.pvt = true,
		.multi_chip = true,
		.edsa_support = MV88E6XXX_EDSA_SUPPORTED,
		.ops = &mv88e6141_ops,
	},

	[MV88E6161] = {
		.prod_num = MV88E6XXX_PORT_SWITCH_ID_PROD_6161,
		.family = MV88E6XXX_FAMILY_6165,
		.name = "Marvell 88E6161",
		.num_databases = 4096,
		.num_macs = 1024,
		.num_ports = 6,
		.num_internal_phys = 5,
		.max_vid = 4095,
		.max_sid = 63,
		.port_base_addr = 0x10,
		.phy_base_addr = 0x0,
		.global1_addr = 0x1b,
		.global2_addr = 0x1c,
		.age_time_coeff = 15000,
		.g1_irqs = 9,
		.g2_irqs = 10,
		.atu_move_port_mask = 0xf,
		.pvt = true,
		.multi_chip = true,
		.edsa_support = MV88E6XXX_EDSA_SUPPORTED,
		.ptp_support = true,
		.ops = &mv88e6161_ops,
	},

	[MV88E6165] = {
		.prod_num = MV88E6XXX_PORT_SWITCH_ID_PROD_6165,
		.family = MV88E6XXX_FAMILY_6165,
		.name = "Marvell 88E6165",
		.num_databases = 4096,
		.num_macs = 8192,
		.num_ports = 6,
		.num_internal_phys = 0,
		.max_vid = 4095,
		.max_sid = 63,
		.port_base_addr = 0x10,
		.phy_base_addr = 0x0,
		.global1_addr = 0x1b,
		.global2_addr = 0x1c,
		.age_time_coeff = 15000,
		.g1_irqs = 9,
		.g2_irqs = 10,
		.atu_move_port_mask = 0xf,
		.pvt = true,
		.multi_chip = true,
		.ptp_support = true,
		.ops = &mv88e6165_ops,
	},

	[MV88E6171] = {
		.prod_num = MV88E6XXX_PORT_SWITCH_ID_PROD_6171,
		.family = MV88E6XXX_FAMILY_6351,
		.name = "Marvell 88E6171",
		.num_databases = 4096,
		.num_macs = 8192,
		.num_ports = 7,
		.num_internal_phys = 5,
		.max_vid = 4095,
		.max_sid = 63,
		.port_base_addr = 0x10,
		.phy_base_addr = 0x0,
		.global1_addr = 0x1b,
		.global2_addr = 0x1c,
		.age_time_coeff = 15000,
		.g1_irqs = 9,
		.g2_irqs = 10,
		.atu_move_port_mask = 0xf,
		.pvt = true,
		.multi_chip = true,
		.edsa_support = MV88E6XXX_EDSA_SUPPORTED,
		.ops = &mv88e6171_ops,
	},

	[MV88E6172] = {
		.prod_num = MV88E6XXX_PORT_SWITCH_ID_PROD_6172,
		.family = MV88E6XXX_FAMILY_6352,
		.name = "Marvell 88E6172",
		.num_databases = 4096,
		.num_macs = 8192,
		.num_ports = 7,
		.num_internal_phys = 5,
		.num_gpio = 15,
		.max_vid = 4095,
		.max_sid = 63,
		.port_base_addr = 0x10,
		.phy_base_addr = 0x0,
		.global1_addr = 0x1b,
		.global2_addr = 0x1c,
		.age_time_coeff = 15000,
		.g1_irqs = 9,
		.g2_irqs = 10,
		.atu_move_port_mask = 0xf,
		.pvt = true,
		.multi_chip = true,
		.edsa_support = MV88E6XXX_EDSA_SUPPORTED,
		.ops = &mv88e6172_ops,
	},

	[MV88E6175] = {
		.prod_num = MV88E6XXX_PORT_SWITCH_ID_PROD_6175,
		.family = MV88E6XXX_FAMILY_6351,
		.name = "Marvell 88E6175",
		.num_databases = 4096,
		.num_macs = 8192,
		.num_ports = 7,
		.num_internal_phys = 5,
		.max_vid = 4095,
		.max_sid = 63,
		.port_base_addr = 0x10,
		.phy_base_addr = 0x0,
		.global1_addr = 0x1b,
		.global2_addr = 0x1c,
		.age_time_coeff = 15000,
		.g1_irqs = 9,
		.g2_irqs = 10,
		.atu_move_port_mask = 0xf,
		.pvt = true,
		.multi_chip = true,
		.edsa_support = MV88E6XXX_EDSA_SUPPORTED,
		.ops = &mv88e6175_ops,
	},

	[MV88E6176] = {
		.prod_num = MV88E6XXX_PORT_SWITCH_ID_PROD_6176,
		.family = MV88E6XXX_FAMILY_6352,
		.name = "Marvell 88E6176",
		.num_databases = 4096,
		.num_macs = 8192,
		.num_ports = 7,
		.num_internal_phys = 5,
		.num_gpio = 15,
		.max_vid = 4095,
		.max_sid = 63,
		.port_base_addr = 0x10,
		.phy_base_addr = 0x0,
		.global1_addr = 0x1b,
		.global2_addr = 0x1c,
		.age_time_coeff = 15000,
		.g1_irqs = 9,
		.g2_irqs = 10,
		.atu_move_port_mask = 0xf,
		.pvt = true,
		.multi_chip = true,
		.edsa_support = MV88E6XXX_EDSA_SUPPORTED,
		.ops = &mv88e6176_ops,
	},

	[MV88E6185] = {
		.prod_num = MV88E6XXX_PORT_SWITCH_ID_PROD_6185,
		.family = MV88E6XXX_FAMILY_6185,
		.name = "Marvell 88E6185",
		.num_databases = 256,
		.num_macs = 8192,
		.num_ports = 10,
		.num_internal_phys = 0,
		.max_vid = 4095,
		.port_base_addr = 0x10,
		.phy_base_addr = 0x0,
		.global1_addr = 0x1b,
		.global2_addr = 0x1c,
		.age_time_coeff = 15000,
		.g1_irqs = 8,
		.atu_move_port_mask = 0xf,
		.multi_chip = true,
		.edsa_support = MV88E6XXX_EDSA_SUPPORTED,
		.ops = &mv88e6185_ops,
	},

	[MV88E6190] = {
		.prod_num = MV88E6XXX_PORT_SWITCH_ID_PROD_6190,
		.family = MV88E6XXX_FAMILY_6390,
		.name = "Marvell 88E6190",
		.num_databases = 4096,
		.num_macs = 16384,
		.num_ports = 11,	/* 10 + Z80 */
		.num_internal_phys = 9,
		.num_gpio = 16,
		.max_vid = 8191,
		.max_sid = 63,
		.port_base_addr = 0x0,
		.phy_base_addr = 0x0,
		.global1_addr = 0x1b,
		.global2_addr = 0x1c,
		.age_time_coeff = 3750,
		.g1_irqs = 9,
		.g2_irqs = 14,
		.pvt = true,
		.multi_chip = true,
		.atu_move_port_mask = 0x1f,
		.ops = &mv88e6190_ops,
	},

	[MV88E6190X] = {
		.prod_num = MV88E6XXX_PORT_SWITCH_ID_PROD_6190X,
		.family = MV88E6XXX_FAMILY_6390,
		.name = "Marvell 88E6190X",
		.num_databases = 4096,
		.num_macs = 16384,
		.num_ports = 11,	/* 10 + Z80 */
		.num_internal_phys = 9,
		.num_gpio = 16,
		.max_vid = 8191,
		.max_sid = 63,
		.port_base_addr = 0x0,
		.phy_base_addr = 0x0,
		.global1_addr = 0x1b,
		.global2_addr = 0x1c,
		.age_time_coeff = 3750,
		.g1_irqs = 9,
		.g2_irqs = 14,
		.atu_move_port_mask = 0x1f,
		.pvt = true,
		.multi_chip = true,
		.ops = &mv88e6190x_ops,
	},

	[MV88E6191] = {
		.prod_num = MV88E6XXX_PORT_SWITCH_ID_PROD_6191,
		.family = MV88E6XXX_FAMILY_6390,
		.name = "Marvell 88E6191",
		.num_databases = 4096,
		.num_macs = 16384,
		.num_ports = 11,	/* 10 + Z80 */
		.num_internal_phys = 9,
		.max_vid = 8191,
		.max_sid = 63,
		.port_base_addr = 0x0,
		.phy_base_addr = 0x0,
		.global1_addr = 0x1b,
		.global2_addr = 0x1c,
		.age_time_coeff = 3750,
		.g1_irqs = 9,
		.g2_irqs = 14,
		.atu_move_port_mask = 0x1f,
		.pvt = true,
		.multi_chip = true,
		.ptp_support = true,
		.ops = &mv88e6191_ops,
	},

	[MV88E6191X] = {
		.prod_num = MV88E6XXX_PORT_SWITCH_ID_PROD_6191X,
		.family = MV88E6XXX_FAMILY_6393,
		.name = "Marvell 88E6191X",
		.num_databases = 4096,
		.num_ports = 11,	/* 10 + Z80 */
		.num_internal_phys = 8,
		.internal_phys_offset = 1,
		.max_vid = 8191,
		.max_sid = 63,
		.port_base_addr = 0x0,
		.phy_base_addr = 0x0,
		.global1_addr = 0x1b,
		.global2_addr = 0x1c,
		.age_time_coeff = 3750,
		.g1_irqs = 10,
		.g2_irqs = 14,
		.atu_move_port_mask = 0x1f,
		.pvt = true,
		.multi_chip = true,
		.ptp_support = true,
		.ops = &mv88e6393x_ops,
	},

	[MV88E6193X] = {
		.prod_num = MV88E6XXX_PORT_SWITCH_ID_PROD_6193X,
		.family = MV88E6XXX_FAMILY_6393,
		.name = "Marvell 88E6193X",
		.num_databases = 4096,
		.num_ports = 11,	/* 10 + Z80 */
		.num_internal_phys = 8,
		.internal_phys_offset = 1,
		.max_vid = 8191,
		.max_sid = 63,
		.port_base_addr = 0x0,
		.phy_base_addr = 0x0,
		.global1_addr = 0x1b,
		.global2_addr = 0x1c,
		.age_time_coeff = 3750,
		.g1_irqs = 10,
		.g2_irqs = 14,
		.atu_move_port_mask = 0x1f,
		.pvt = true,
		.multi_chip = true,
		.ptp_support = true,
		.ops = &mv88e6393x_ops,
	},

	[MV88E6220] = {
		.prod_num = MV88E6XXX_PORT_SWITCH_ID_PROD_6220,
		.family = MV88E6XXX_FAMILY_6250,
		.name = "Marvell 88E6220",
		.num_databases = 64,

		/* Ports 2-4 are not routed to pins
		 * => usable ports 0, 1, 5, 6
		 */
		.num_ports = 7,
		.num_internal_phys = 2,
		.invalid_port_mask = BIT(2) | BIT(3) | BIT(4),
		.max_vid = 4095,
		.port_base_addr = 0x08,
		.phy_base_addr = 0x00,
		.global1_addr = 0x0f,
		.global2_addr = 0x07,
		.age_time_coeff = 15000,
		.g1_irqs = 9,
		.g2_irqs = 10,
		.atu_move_port_mask = 0xf,
		.dual_chip = true,
		.ptp_support = true,
		.ops = &mv88e6250_ops,
	},

	[MV88E6240] = {
		.prod_num = MV88E6XXX_PORT_SWITCH_ID_PROD_6240,
		.family = MV88E6XXX_FAMILY_6352,
		.name = "Marvell 88E6240",
		.num_databases = 4096,
		.num_macs = 8192,
		.num_ports = 7,
		.num_internal_phys = 5,
		.num_gpio = 15,
		.max_vid = 4095,
		.max_sid = 63,
		.port_base_addr = 0x10,
		.phy_base_addr = 0x0,
		.global1_addr = 0x1b,
		.global2_addr = 0x1c,
		.age_time_coeff = 15000,
		.g1_irqs = 9,
		.g2_irqs = 10,
		.atu_move_port_mask = 0xf,
		.pvt = true,
		.multi_chip = true,
		.edsa_support = MV88E6XXX_EDSA_SUPPORTED,
		.ptp_support = true,
		.ops = &mv88e6240_ops,
	},

	[MV88E6250] = {
		.prod_num = MV88E6XXX_PORT_SWITCH_ID_PROD_6250,
		.family = MV88E6XXX_FAMILY_6250,
		.name = "Marvell 88E6250",
		.num_databases = 64,
		.num_ports = 7,
		.num_internal_phys = 5,
		.max_vid = 4095,
		.port_base_addr = 0x08,
		.phy_base_addr = 0x00,
		.global1_addr = 0x0f,
		.global2_addr = 0x07,
		.age_time_coeff = 15000,
		.g1_irqs = 9,
		.g2_irqs = 10,
		.atu_move_port_mask = 0xf,
		.dual_chip = true,
		.ptp_support = true,
		.ops = &mv88e6250_ops,
	},

	[MV88E6290] = {
		.prod_num = MV88E6XXX_PORT_SWITCH_ID_PROD_6290,
		.family = MV88E6XXX_FAMILY_6390,
		.name = "Marvell 88E6290",
		.num_databases = 4096,
		.num_ports = 11,	/* 10 + Z80 */
		.num_internal_phys = 9,
		.num_gpio = 16,
		.max_vid = 8191,
		.max_sid = 63,
		.port_base_addr = 0x0,
		.phy_base_addr = 0x0,
		.global1_addr = 0x1b,
		.global2_addr = 0x1c,
		.age_time_coeff = 3750,
		.g1_irqs = 9,
		.g2_irqs = 14,
		.atu_move_port_mask = 0x1f,
		.pvt = true,
		.multi_chip = true,
		.ptp_support = true,
		.ops = &mv88e6290_ops,
	},

	[MV88E6320] = {
		.prod_num = MV88E6XXX_PORT_SWITCH_ID_PROD_6320,
		.family = MV88E6XXX_FAMILY_6320,
		.name = "Marvell 88E6320",
		.num_databases = 4096,
		.num_macs = 8192,
		.num_ports = 7,
		.num_internal_phys = 5,
		.num_gpio = 15,
		.max_vid = 4095,
		.port_base_addr = 0x10,
		.phy_base_addr = 0x0,
		.global1_addr = 0x1b,
		.global2_addr = 0x1c,
		.age_time_coeff = 15000,
		.g1_irqs = 8,
		.g2_irqs = 10,
		.atu_move_port_mask = 0xf,
		.pvt = true,
		.multi_chip = true,
		.edsa_support = MV88E6XXX_EDSA_SUPPORTED,
		.ptp_support = true,
		.ops = &mv88e6320_ops,
	},

	[MV88E6321] = {
		.prod_num = MV88E6XXX_PORT_SWITCH_ID_PROD_6321,
		.family = MV88E6XXX_FAMILY_6320,
		.name = "Marvell 88E6321",
		.num_databases = 4096,
		.num_macs = 8192,
		.num_ports = 7,
		.num_internal_phys = 5,
		.num_gpio = 15,
		.max_vid = 4095,
		.port_base_addr = 0x10,
		.phy_base_addr = 0x0,
		.global1_addr = 0x1b,
		.global2_addr = 0x1c,
		.age_time_coeff = 15000,
		.g1_irqs = 8,
		.g2_irqs = 10,
		.atu_move_port_mask = 0xf,
		.multi_chip = true,
		.edsa_support = MV88E6XXX_EDSA_SUPPORTED,
		.ptp_support = true,
		.ops = &mv88e6321_ops,
	},

	[MV88E6341] = {
		.prod_num = MV88E6XXX_PORT_SWITCH_ID_PROD_6341,
		.family = MV88E6XXX_FAMILY_6341,
		.name = "Marvell 88E6341",
		.num_databases = 256,
		.num_macs = 2048,
		.num_internal_phys = 5,
		.num_ports = 6,
		.num_gpio = 11,
		.max_vid = 4095,
		.max_sid = 63,
		.port_base_addr = 0x10,
		.phy_base_addr = 0x10,
		.global1_addr = 0x1b,
		.global2_addr = 0x1c,
		.age_time_coeff = 3750,
		.atu_move_port_mask = 0x1f,
		.g1_irqs = 9,
		.g2_irqs = 10,
		.pvt = true,
		.multi_chip = true,
		.edsa_support = MV88E6XXX_EDSA_SUPPORTED,
		.ptp_support = true,
		.ops = &mv88e6341_ops,
	},

	[MV88E6350] = {
		.prod_num = MV88E6XXX_PORT_SWITCH_ID_PROD_6350,
		.family = MV88E6XXX_FAMILY_6351,
		.name = "Marvell 88E6350",
		.num_databases = 4096,
		.num_macs = 8192,
		.num_ports = 7,
		.num_internal_phys = 5,
		.max_vid = 4095,
		.max_sid = 63,
		.port_base_addr = 0x10,
		.phy_base_addr = 0x0,
		.global1_addr = 0x1b,
		.global2_addr = 0x1c,
		.age_time_coeff = 15000,
		.g1_irqs = 9,
		.g2_irqs = 10,
		.atu_move_port_mask = 0xf,
		.pvt = true,
		.multi_chip = true,
		.edsa_support = MV88E6XXX_EDSA_SUPPORTED,
		.ops = &mv88e6350_ops,
	},

	[MV88E6351] = {
		.prod_num = MV88E6XXX_PORT_SWITCH_ID_PROD_6351,
		.family = MV88E6XXX_FAMILY_6351,
		.name = "Marvell 88E6351",
		.num_databases = 4096,
		.num_macs = 8192,
		.num_ports = 7,
		.num_internal_phys = 5,
		.max_vid = 4095,
		.max_sid = 63,
		.port_base_addr = 0x10,
		.phy_base_addr = 0x0,
		.global1_addr = 0x1b,
		.global2_addr = 0x1c,
		.age_time_coeff = 15000,
		.g1_irqs = 9,
		.g2_irqs = 10,
		.atu_move_port_mask = 0xf,
		.pvt = true,
		.multi_chip = true,
		.edsa_support = MV88E6XXX_EDSA_SUPPORTED,
		.ops = &mv88e6351_ops,
	},

	[MV88E6352] = {
		.prod_num = MV88E6XXX_PORT_SWITCH_ID_PROD_6352,
		.family = MV88E6XXX_FAMILY_6352,
		.name = "Marvell 88E6352",
		.num_databases = 4096,
		.num_macs = 8192,
		.num_ports = 7,
		.num_internal_phys = 5,
		.num_gpio = 15,
		.max_vid = 4095,
		.max_sid = 63,
		.port_base_addr = 0x10,
		.phy_base_addr = 0x0,
		.global1_addr = 0x1b,
		.global2_addr = 0x1c,
		.age_time_coeff = 15000,
		.g1_irqs = 9,
		.g2_irqs = 10,
		.atu_move_port_mask = 0xf,
		.pvt = true,
		.multi_chip = true,
		.edsa_support = MV88E6XXX_EDSA_SUPPORTED,
		.ptp_support = true,
		.ops = &mv88e6352_ops,
	},
	[MV88E6361] = {
		.prod_num = MV88E6XXX_PORT_SWITCH_ID_PROD_6361,
		.family = MV88E6XXX_FAMILY_6393,
		.name = "Marvell 88E6361",
		.num_databases = 4096,
		.num_macs = 16384,
		.num_ports = 11,
		/* Ports 1, 2 and 8 are not routed */
		.invalid_port_mask = BIT(1) | BIT(2) | BIT(8),
		.num_internal_phys = 5,
		.internal_phys_offset = 3,
		.max_vid = 8191,
		.max_sid = 63,
		.port_base_addr = 0x0,
		.phy_base_addr = 0x0,
		.global1_addr = 0x1b,
		.global2_addr = 0x1c,
		.age_time_coeff = 3750,
		.g1_irqs = 10,
		.g2_irqs = 14,
		.atu_move_port_mask = 0x1f,
		.pvt = true,
		.multi_chip = true,
		.ptp_support = true,
		.ops = &mv88e6393x_ops,
	},
	[MV88E6390] = {
		.prod_num = MV88E6XXX_PORT_SWITCH_ID_PROD_6390,
		.family = MV88E6XXX_FAMILY_6390,
		.name = "Marvell 88E6390",
		.num_databases = 4096,
		.num_macs = 16384,
		.num_ports = 11,	/* 10 + Z80 */
		.num_internal_phys = 9,
		.num_gpio = 16,
		.max_vid = 8191,
		.max_sid = 63,
		.port_base_addr = 0x0,
		.phy_base_addr = 0x0,
		.global1_addr = 0x1b,
		.global2_addr = 0x1c,
		.age_time_coeff = 3750,
		.g1_irqs = 9,
		.g2_irqs = 14,
		.atu_move_port_mask = 0x1f,
		.pvt = true,
		.multi_chip = true,
		.edsa_support = MV88E6XXX_EDSA_UNDOCUMENTED,
		.ptp_support = true,
		.ops = &mv88e6390_ops,
	},
	[MV88E6390X] = {
		.prod_num = MV88E6XXX_PORT_SWITCH_ID_PROD_6390X,
		.family = MV88E6XXX_FAMILY_6390,
		.name = "Marvell 88E6390X",
		.num_databases = 4096,
		.num_macs = 16384,
		.num_ports = 11,	/* 10 + Z80 */
		.num_internal_phys = 9,
		.num_gpio = 16,
		.max_vid = 8191,
		.max_sid = 63,
		.port_base_addr = 0x0,
		.phy_base_addr = 0x0,
		.global1_addr = 0x1b,
		.global2_addr = 0x1c,
		.age_time_coeff = 3750,
		.g1_irqs = 9,
		.g2_irqs = 14,
		.atu_move_port_mask = 0x1f,
		.pvt = true,
		.multi_chip = true,
		.edsa_support = MV88E6XXX_EDSA_UNDOCUMENTED,
		.ptp_support = true,
		.ops = &mv88e6390x_ops,
	},

	[MV88E6393X] = {
		.prod_num = MV88E6XXX_PORT_SWITCH_ID_PROD_6393X,
		.family = MV88E6XXX_FAMILY_6393,
		.name = "Marvell 88E6393X",
		.num_databases = 4096,
		.num_ports = 11,	/* 10 + Z80 */
		.num_internal_phys = 8,
		.internal_phys_offset = 1,
		.max_vid = 8191,
		.max_sid = 63,
		.port_base_addr = 0x0,
		.phy_base_addr = 0x0,
		.global1_addr = 0x1b,
		.global2_addr = 0x1c,
		.age_time_coeff = 3750,
		.g1_irqs = 10,
		.g2_irqs = 14,
		.atu_move_port_mask = 0x1f,
		.pvt = true,
		.multi_chip = true,
		.ptp_support = true,
		.ops = &mv88e6393x_ops,
	},
};

static const struct mv88e6xxx_info *mv88e6xxx_lookup_info(unsigned int prod_num)
{
	int i;

	for (i = 0; i < ARRAY_SIZE(mv88e6xxx_table); ++i)
		if (mv88e6xxx_table[i].prod_num == prod_num)
			return &mv88e6xxx_table[i];

	return NULL;
}

static int mv88e6xxx_detect(struct mv88e6xxx_chip *chip)
{
	const struct mv88e6xxx_info *info;
	unsigned int prod_num, rev;
	u16 id;
	int err;

	mv88e6xxx_reg_lock(chip);
	err = mv88e6xxx_port_read(chip, 0, MV88E6XXX_PORT_SWITCH_ID, &id);
	mv88e6xxx_reg_unlock(chip);
	if (err)
		return err;

	prod_num = id & MV88E6XXX_PORT_SWITCH_ID_PROD_MASK;
	rev = id & MV88E6XXX_PORT_SWITCH_ID_REV_MASK;

	info = mv88e6xxx_lookup_info(prod_num);
	if (!info)
		return -ENODEV;

	/* Update the compatible info with the probed one */
	chip->info = info;

	dev_info(chip->dev, "switch 0x%x detected: %s, revision %u\n",
		 chip->info->prod_num, chip->info->name, rev);

	return 0;
}

static int mv88e6xxx_single_chip_detect(struct mv88e6xxx_chip *chip,
					struct mdio_device *mdiodev)
{
	int err;

	/* dual_chip takes precedence over single/multi-chip modes */
	if (chip->info->dual_chip)
		return -EINVAL;

	/* If the mdio addr is 16 indicating the first port address of a switch
	 * (e.g. mv88e6*41) in single chip addressing mode the device may be
	 * configured in single chip addressing mode. Setup the smi access as
	 * single chip addressing mode and attempt to detect the model of the
	 * switch, if this fails the device is not configured in single chip
	 * addressing mode.
	 */
	if (mdiodev->addr != 16)
		return -EINVAL;

	err = mv88e6xxx_smi_init(chip, mdiodev->bus, 0);
	if (err)
		return err;

	return mv88e6xxx_detect(chip);
}

static struct mv88e6xxx_chip *mv88e6xxx_alloc_chip(struct device *dev)
{
	struct mv88e6xxx_chip *chip;

	chip = devm_kzalloc(dev, sizeof(*chip), GFP_KERNEL);
	if (!chip)
		return NULL;

	chip->dev = dev;

	mutex_init(&chip->reg_lock);
	INIT_LIST_HEAD(&chip->mdios);
	idr_init(&chip->policies);
	INIT_LIST_HEAD(&chip->msts);

	return chip;
}

static enum dsa_tag_protocol mv88e6xxx_get_tag_protocol(struct dsa_switch *ds,
							int port,
							enum dsa_tag_protocol m)
{
	struct mv88e6xxx_chip *chip = ds->priv;

	return chip->tag_protocol;
}

static int mv88e6xxx_change_tag_protocol(struct dsa_switch *ds,
					 enum dsa_tag_protocol proto)
{
	struct mv88e6xxx_chip *chip = ds->priv;
	enum dsa_tag_protocol old_protocol;
	struct dsa_port *cpu_dp;
	int err;

	switch (proto) {
	case DSA_TAG_PROTO_EDSA:
		switch (chip->info->edsa_support) {
		case MV88E6XXX_EDSA_UNSUPPORTED:
			return -EPROTONOSUPPORT;
		case MV88E6XXX_EDSA_UNDOCUMENTED:
			dev_warn(chip->dev, "Relying on undocumented EDSA tagging behavior\n");
			fallthrough;
		case MV88E6XXX_EDSA_SUPPORTED:
			break;
		}
		break;
	case DSA_TAG_PROTO_DSA:
		break;
	default:
		return -EPROTONOSUPPORT;
	}

	old_protocol = chip->tag_protocol;
	chip->tag_protocol = proto;

	mv88e6xxx_reg_lock(chip);
	dsa_switch_for_each_cpu_port(cpu_dp, ds) {
		err = mv88e6xxx_setup_port_mode(chip, cpu_dp->index);
		if (err) {
			mv88e6xxx_reg_unlock(chip);
			goto unwind;
		}
	}
	mv88e6xxx_reg_unlock(chip);

	return 0;

unwind:
	chip->tag_protocol = old_protocol;

	mv88e6xxx_reg_lock(chip);
	dsa_switch_for_each_cpu_port_continue_reverse(cpu_dp, ds)
		mv88e6xxx_setup_port_mode(chip, cpu_dp->index);
	mv88e6xxx_reg_unlock(chip);

	return err;
}

static int mv88e6xxx_port_mdb_add(struct dsa_switch *ds, int port,
				  const struct switchdev_obj_port_mdb *mdb,
				  struct dsa_db db)
{
	struct mv88e6xxx_chip *chip = ds->priv;
	int err;

	mv88e6xxx_reg_lock(chip);
	err = mv88e6xxx_port_db_load_purge(chip, port, mdb->addr, mdb->vid,
					   MV88E6XXX_G1_ATU_DATA_STATE_MC_STATIC);
	mv88e6xxx_reg_unlock(chip);

	return err;
}

static int mv88e6xxx_port_mdb_del(struct dsa_switch *ds, int port,
				  const struct switchdev_obj_port_mdb *mdb,
				  struct dsa_db db)
{
	struct mv88e6xxx_chip *chip = ds->priv;
	int err;

	mv88e6xxx_reg_lock(chip);
	err = mv88e6xxx_port_db_load_purge(chip, port, mdb->addr, mdb->vid, 0);
	mv88e6xxx_reg_unlock(chip);

	return err;
}

static int mv88e6xxx_port_mirror_add(struct dsa_switch *ds, int port,
				     struct dsa_mall_mirror_tc_entry *mirror,
				     bool ingress,
				     struct netlink_ext_ack *extack)
{
	enum mv88e6xxx_egress_direction direction = ingress ?
						MV88E6XXX_EGRESS_DIR_INGRESS :
						MV88E6XXX_EGRESS_DIR_EGRESS;
	struct mv88e6xxx_chip *chip = ds->priv;
	bool other_mirrors = false;
	int i;
	int err;

	mutex_lock(&chip->reg_lock);
	if ((ingress ? chip->ingress_dest_port : chip->egress_dest_port) !=
	    mirror->to_local_port) {
		for (i = 0; i < mv88e6xxx_num_ports(chip); i++)
			other_mirrors |= ingress ?
					 chip->ports[i].mirror_ingress :
					 chip->ports[i].mirror_egress;

		/* Can't change egress port when other mirror is active */
		if (other_mirrors) {
			err = -EBUSY;
			goto out;
		}

		err = mv88e6xxx_set_egress_port(chip, direction,
						mirror->to_local_port);
		if (err)
			goto out;
	}

	err = mv88e6xxx_port_set_mirror(chip, port, direction, true);
out:
	mutex_unlock(&chip->reg_lock);

	return err;
}

static void mv88e6xxx_port_mirror_del(struct dsa_switch *ds, int port,
				      struct dsa_mall_mirror_tc_entry *mirror)
{
	enum mv88e6xxx_egress_direction direction = mirror->ingress ?
						MV88E6XXX_EGRESS_DIR_INGRESS :
						MV88E6XXX_EGRESS_DIR_EGRESS;
	struct mv88e6xxx_chip *chip = ds->priv;
	bool other_mirrors = false;
	int i;

	mutex_lock(&chip->reg_lock);
	if (mv88e6xxx_port_set_mirror(chip, port, direction, false))
		dev_err(ds->dev, "p%d: failed to disable mirroring\n", port);

	for (i = 0; i < mv88e6xxx_num_ports(chip); i++)
		other_mirrors |= mirror->ingress ?
				 chip->ports[i].mirror_ingress :
				 chip->ports[i].mirror_egress;

	/* Reset egress port when no other mirror is active */
	if (!other_mirrors) {
		if (mv88e6xxx_set_egress_port(chip, direction,
					      dsa_upstream_port(ds, port)))
			dev_err(ds->dev, "failed to set egress port\n");
	}

	mutex_unlock(&chip->reg_lock);
}

static int mv88e6xxx_port_pre_bridge_flags(struct dsa_switch *ds, int port,
					   struct switchdev_brport_flags flags,
					   struct netlink_ext_ack *extack)
{
	struct mv88e6xxx_chip *chip = ds->priv;
	const struct mv88e6xxx_ops *ops;

	if (flags.mask & ~(BR_LEARNING | BR_FLOOD | BR_MCAST_FLOOD |
			   BR_BCAST_FLOOD | BR_PORT_LOCKED | BR_PORT_MAB))
		return -EINVAL;

	ops = chip->info->ops;

	if ((flags.mask & BR_FLOOD) && !ops->port_set_ucast_flood)
		return -EINVAL;

	if ((flags.mask & BR_MCAST_FLOOD) && !ops->port_set_mcast_flood)
		return -EINVAL;

	return 0;
}

static int mv88e6xxx_port_bridge_flags(struct dsa_switch *ds, int port,
				       struct switchdev_brport_flags flags,
				       struct netlink_ext_ack *extack)
{
	struct mv88e6xxx_chip *chip = ds->priv;
	int err = 0;

	mv88e6xxx_reg_lock(chip);

	if (flags.mask & BR_LEARNING) {
		bool learning = !!(flags.val & BR_LEARNING);
		u16 pav = learning ? (1 << port) : 0;

		err = mv88e6xxx_port_set_assoc_vector(chip, port, pav);
		if (err)
			goto out;
	}

	if (flags.mask & BR_FLOOD) {
		bool unicast = !!(flags.val & BR_FLOOD);

		err = chip->info->ops->port_set_ucast_flood(chip, port,
							    unicast);
		if (err)
			goto out;
	}

	if (flags.mask & BR_MCAST_FLOOD) {
		bool multicast = !!(flags.val & BR_MCAST_FLOOD);

		err = chip->info->ops->port_set_mcast_flood(chip, port,
							    multicast);
		if (err)
			goto out;
	}

	if (flags.mask & BR_BCAST_FLOOD) {
		bool broadcast = !!(flags.val & BR_BCAST_FLOOD);

		err = mv88e6xxx_port_broadcast_sync(chip, port, broadcast);
		if (err)
			goto out;
	}

	if (flags.mask & BR_PORT_MAB) {
		bool mab = !!(flags.val & BR_PORT_MAB);

		mv88e6xxx_port_set_mab(chip, port, mab);
	}

	if (flags.mask & BR_PORT_LOCKED) {
		bool locked = !!(flags.val & BR_PORT_LOCKED);

		err = mv88e6xxx_port_set_lock(chip, port, locked);
		if (err)
			goto out;
	}
out:
	mv88e6xxx_reg_unlock(chip);

	return err;
}

static bool mv88e6xxx_lag_can_offload(struct dsa_switch *ds,
				      struct dsa_lag lag,
				      struct netdev_lag_upper_info *info,
				      struct netlink_ext_ack *extack)
{
	struct mv88e6xxx_chip *chip = ds->priv;
	struct dsa_port *dp;
	int members = 0;

	if (!mv88e6xxx_has_lag(chip)) {
		NL_SET_ERR_MSG_MOD(extack, "Chip does not support LAG offload");
		return false;
	}

	if (!lag.id)
		return false;

	dsa_lag_foreach_port(dp, ds->dst, &lag)
		/* Includes the port joining the LAG */
		members++;

	if (members > 8) {
		NL_SET_ERR_MSG_MOD(extack,
				   "Cannot offload more than 8 LAG ports");
		return false;
	}

	/* We could potentially relax this to include active
	 * backup in the future.
	 */
	if (info->tx_type != NETDEV_LAG_TX_TYPE_HASH) {
		NL_SET_ERR_MSG_MOD(extack,
				   "Can only offload LAG using hash TX type");
		return false;
	}

	/* Ideally we would also validate that the hash type matches
	 * the hardware. Alas, this is always set to unknown on team
	 * interfaces.
	 */
	return true;
}

static int mv88e6xxx_lag_sync_map(struct dsa_switch *ds, struct dsa_lag lag)
{
	struct mv88e6xxx_chip *chip = ds->priv;
	struct dsa_port *dp;
	u16 map = 0;
	int id;

	/* DSA LAG IDs are one-based, hardware is zero-based */
	id = lag.id - 1;

	/* Build the map of all ports to distribute flows destined for
	 * this LAG. This can be either a local user port, or a DSA
	 * port if the LAG port is on a remote chip.
	 */
	dsa_lag_foreach_port(dp, ds->dst, &lag)
		map |= BIT(dsa_towards_port(ds, dp->ds->index, dp->index));

	return mv88e6xxx_g2_trunk_mapping_write(chip, id, map);
}

static const u8 mv88e6xxx_lag_mask_table[8][8] = {
	/* Row number corresponds to the number of active members in a
	 * LAG. Each column states which of the eight hash buckets are
	 * mapped to the column:th port in the LAG.
	 *
	 * Example: In a LAG with three active ports, the second port
	 * ([2][1]) would be selected for traffic mapped to buckets
	 * 3,4,5 (0x38).
	 */
	{ 0xff,    0,    0,    0,    0,    0,    0,    0 },
	{ 0x0f, 0xf0,    0,    0,    0,    0,    0,    0 },
	{ 0x07, 0x38, 0xc0,    0,    0,    0,    0,    0 },
	{ 0x03, 0x0c, 0x30, 0xc0,    0,    0,    0,    0 },
	{ 0x03, 0x0c, 0x30, 0x40, 0x80,    0,    0,    0 },
	{ 0x03, 0x0c, 0x10, 0x20, 0x40, 0x80,    0,    0 },
	{ 0x03, 0x04, 0x08, 0x10, 0x20, 0x40, 0x80,    0 },
	{ 0x01, 0x02, 0x04, 0x08, 0x10, 0x20, 0x40, 0x80 },
};

static void mv88e6xxx_lag_set_port_mask(u16 *mask, int port,
					int num_tx, int nth)
{
	u8 active = 0;
	int i;

	num_tx = num_tx <= 8 ? num_tx : 8;
	if (nth < num_tx)
		active = mv88e6xxx_lag_mask_table[num_tx - 1][nth];

	for (i = 0; i < 8; i++) {
		if (BIT(i) & active)
			mask[i] |= BIT(port);
	}
}

static int mv88e6xxx_lag_sync_masks(struct dsa_switch *ds)
{
	struct mv88e6xxx_chip *chip = ds->priv;
	unsigned int id, num_tx;
	struct dsa_port *dp;
	struct dsa_lag *lag;
	int i, err, nth;
	u16 mask[8];
	u16 ivec;

	/* Assume no port is a member of any LAG. */
	ivec = BIT(mv88e6xxx_num_ports(chip)) - 1;

	/* Disable all masks for ports that _are_ members of a LAG. */
	dsa_switch_for_each_port(dp, ds) {
		if (!dp->lag)
			continue;

		ivec &= ~BIT(dp->index);
	}

	for (i = 0; i < 8; i++)
		mask[i] = ivec;

	/* Enable the correct subset of masks for all LAG ports that
	 * are in the Tx set.
	 */
	dsa_lags_foreach_id(id, ds->dst) {
		lag = dsa_lag_by_id(ds->dst, id);
		if (!lag)
			continue;

		num_tx = 0;
		dsa_lag_foreach_port(dp, ds->dst, lag) {
			if (dp->lag_tx_enabled)
				num_tx++;
		}

		if (!num_tx)
			continue;

		nth = 0;
		dsa_lag_foreach_port(dp, ds->dst, lag) {
			if (!dp->lag_tx_enabled)
				continue;

			if (dp->ds == ds)
				mv88e6xxx_lag_set_port_mask(mask, dp->index,
							    num_tx, nth);

			nth++;
		}
	}

	for (i = 0; i < 8; i++) {
		err = mv88e6xxx_g2_trunk_mask_write(chip, i, true, mask[i]);
		if (err)
			return err;
	}

	return 0;
}

static int mv88e6xxx_lag_sync_masks_map(struct dsa_switch *ds,
					struct dsa_lag lag)
{
	int err;

	err = mv88e6xxx_lag_sync_masks(ds);

	if (!err)
		err = mv88e6xxx_lag_sync_map(ds, lag);

	return err;
}

static int mv88e6xxx_port_lag_change(struct dsa_switch *ds, int port)
{
	struct mv88e6xxx_chip *chip = ds->priv;
	int err;

	mv88e6xxx_reg_lock(chip);
	err = mv88e6xxx_lag_sync_masks(ds);
	mv88e6xxx_reg_unlock(chip);
	return err;
}

static int mv88e6xxx_port_lag_join(struct dsa_switch *ds, int port,
				   struct dsa_lag lag,
				   struct netdev_lag_upper_info *info,
				   struct netlink_ext_ack *extack)
{
	struct mv88e6xxx_chip *chip = ds->priv;
	int err, id;

	if (!mv88e6xxx_lag_can_offload(ds, lag, info, extack))
		return -EOPNOTSUPP;

	/* DSA LAG IDs are one-based */
	id = lag.id - 1;

	mv88e6xxx_reg_lock(chip);

	err = mv88e6xxx_port_set_trunk(chip, port, true, id);
	if (err)
		goto err_unlock;

	err = mv88e6xxx_lag_sync_masks_map(ds, lag);
	if (err)
		goto err_clear_trunk;

	mv88e6xxx_reg_unlock(chip);
	return 0;

err_clear_trunk:
	mv88e6xxx_port_set_trunk(chip, port, false, 0);
err_unlock:
	mv88e6xxx_reg_unlock(chip);
	return err;
}

static int mv88e6xxx_port_lag_leave(struct dsa_switch *ds, int port,
				    struct dsa_lag lag)
{
	struct mv88e6xxx_chip *chip = ds->priv;
	int err_sync, err_trunk;

	mv88e6xxx_reg_lock(chip);
	err_sync = mv88e6xxx_lag_sync_masks_map(ds, lag);
	err_trunk = mv88e6xxx_port_set_trunk(chip, port, false, 0);
	mv88e6xxx_reg_unlock(chip);
	return err_sync ? : err_trunk;
}

static int mv88e6xxx_crosschip_lag_change(struct dsa_switch *ds, int sw_index,
					  int port)
{
	struct mv88e6xxx_chip *chip = ds->priv;
	int err;

	mv88e6xxx_reg_lock(chip);
	err = mv88e6xxx_lag_sync_masks(ds);
	mv88e6xxx_reg_unlock(chip);
	return err;
}

static int mv88e6xxx_crosschip_lag_join(struct dsa_switch *ds, int sw_index,
					int port, struct dsa_lag lag,
					struct netdev_lag_upper_info *info,
					struct netlink_ext_ack *extack)
{
	struct mv88e6xxx_chip *chip = ds->priv;
	int err;

	if (!mv88e6xxx_lag_can_offload(ds, lag, info, extack))
		return -EOPNOTSUPP;

	mv88e6xxx_reg_lock(chip);

	err = mv88e6xxx_lag_sync_masks_map(ds, lag);
	if (err)
		goto unlock;

	err = mv88e6xxx_pvt_map(chip, sw_index, port);

unlock:
	mv88e6xxx_reg_unlock(chip);
	return err;
}

static int mv88e6xxx_crosschip_lag_leave(struct dsa_switch *ds, int sw_index,
					 int port, struct dsa_lag lag)
{
	struct mv88e6xxx_chip *chip = ds->priv;
	int err_sync, err_pvt;

	mv88e6xxx_reg_lock(chip);
	err_sync = mv88e6xxx_lag_sync_masks_map(ds, lag);
	err_pvt = mv88e6xxx_pvt_map(chip, sw_index, port);
	mv88e6xxx_reg_unlock(chip);
	return err_sync ? : err_pvt;
}

static const struct phylink_mac_ops mv88e6xxx_phylink_mac_ops = {
	.mac_select_pcs		= mv88e6xxx_mac_select_pcs,
	.mac_prepare		= mv88e6xxx_mac_prepare,
	.mac_config		= mv88e6xxx_mac_config,
	.mac_finish		= mv88e6xxx_mac_finish,
	.mac_link_down		= mv88e6xxx_mac_link_down,
	.mac_link_up		= mv88e6xxx_mac_link_up,
};

static const struct dsa_switch_ops mv88e6xxx_switch_ops = {
	.get_tag_protocol	= mv88e6xxx_get_tag_protocol,
	.change_tag_protocol	= mv88e6xxx_change_tag_protocol,
	.setup			= mv88e6xxx_setup,
	.teardown		= mv88e6xxx_teardown,
	.port_setup		= mv88e6xxx_port_setup,
	.port_teardown		= mv88e6xxx_port_teardown,
	.phylink_get_caps	= mv88e6xxx_get_caps,
	.get_strings		= mv88e6xxx_get_strings,
	.get_ethtool_stats	= mv88e6xxx_get_ethtool_stats,
	.get_eth_mac_stats	= mv88e6xxx_get_eth_mac_stats,
	.get_rmon_stats		= mv88e6xxx_get_rmon_stats,
	.get_sset_count		= mv88e6xxx_get_sset_count,
	.port_max_mtu		= mv88e6xxx_get_max_mtu,
	.port_change_mtu	= mv88e6xxx_change_mtu,
	.get_mac_eee		= mv88e6xxx_get_mac_eee,
	.set_mac_eee		= mv88e6xxx_set_mac_eee,
	.get_eeprom_len		= mv88e6xxx_get_eeprom_len,
	.get_eeprom		= mv88e6xxx_get_eeprom,
	.set_eeprom		= mv88e6xxx_set_eeprom,
	.get_regs_len		= mv88e6xxx_get_regs_len,
	.get_regs		= mv88e6xxx_get_regs,
	.get_rxnfc		= mv88e6xxx_get_rxnfc,
	.set_rxnfc		= mv88e6xxx_set_rxnfc,
	.set_ageing_time	= mv88e6xxx_set_ageing_time,
	.port_bridge_join	= mv88e6xxx_port_bridge_join,
	.port_bridge_leave	= mv88e6xxx_port_bridge_leave,
	.port_pre_bridge_flags	= mv88e6xxx_port_pre_bridge_flags,
	.port_bridge_flags	= mv88e6xxx_port_bridge_flags,
	.port_stp_state_set	= mv88e6xxx_port_stp_state_set,
	.port_mst_state_set	= mv88e6xxx_port_mst_state_set,
	.port_fast_age		= mv88e6xxx_port_fast_age,
	.port_vlan_fast_age	= mv88e6xxx_port_vlan_fast_age,
	.port_vlan_filtering	= mv88e6xxx_port_vlan_filtering,
	.port_vlan_add		= mv88e6xxx_port_vlan_add,
	.port_vlan_del		= mv88e6xxx_port_vlan_del,
	.vlan_msti_set		= mv88e6xxx_vlan_msti_set,
	.port_fdb_add		= mv88e6xxx_port_fdb_add,
	.port_fdb_del		= mv88e6xxx_port_fdb_del,
	.port_fdb_dump		= mv88e6xxx_port_fdb_dump,
	.port_mdb_add		= mv88e6xxx_port_mdb_add,
	.port_mdb_del		= mv88e6xxx_port_mdb_del,
	.port_mirror_add	= mv88e6xxx_port_mirror_add,
	.port_mirror_del	= mv88e6xxx_port_mirror_del,
	.crosschip_bridge_join	= mv88e6xxx_crosschip_bridge_join,
	.crosschip_bridge_leave	= mv88e6xxx_crosschip_bridge_leave,
	.port_hwtstamp_set	= mv88e6xxx_port_hwtstamp_set,
	.port_hwtstamp_get	= mv88e6xxx_port_hwtstamp_get,
	.port_txtstamp		= mv88e6xxx_port_txtstamp,
	.port_rxtstamp		= mv88e6xxx_port_rxtstamp,
	.get_ts_info		= mv88e6xxx_get_ts_info,
	.devlink_param_get	= mv88e6xxx_devlink_param_get,
	.devlink_param_set	= mv88e6xxx_devlink_param_set,
	.devlink_info_get	= mv88e6xxx_devlink_info_get,
	.port_lag_change	= mv88e6xxx_port_lag_change,
	.port_lag_join		= mv88e6xxx_port_lag_join,
	.port_lag_leave		= mv88e6xxx_port_lag_leave,
	.crosschip_lag_change	= mv88e6xxx_crosschip_lag_change,
	.crosschip_lag_join	= mv88e6xxx_crosschip_lag_join,
	.crosschip_lag_leave	= mv88e6xxx_crosschip_lag_leave,
};

static int mv88e6xxx_register_switch(struct mv88e6xxx_chip *chip)
{
	struct device *dev = chip->dev;
	struct dsa_switch *ds;

	ds = devm_kzalloc(dev, sizeof(*ds), GFP_KERNEL);
	if (!ds)
		return -ENOMEM;

	ds->dev = dev;
	ds->num_ports = mv88e6xxx_num_ports(chip);
	ds->priv = chip;
	ds->dev = dev;
	ds->ops = &mv88e6xxx_switch_ops;
	ds->phylink_mac_ops = &mv88e6xxx_phylink_mac_ops;
	ds->ageing_time_min = chip->info->age_time_coeff;
	ds->ageing_time_max = chip->info->age_time_coeff * U8_MAX;

	/* Some chips support up to 32, but that requires enabling the
	 * 5-bit port mode, which we do not support. 640k^W16 ought to
	 * be enough for anyone.
	 */
	ds->num_lag_ids = mv88e6xxx_has_lag(chip) ? 16 : 0;

	dev_set_drvdata(dev, ds);

	return dsa_register_switch(ds);
}

static void mv88e6xxx_unregister_switch(struct mv88e6xxx_chip *chip)
{
	dsa_unregister_switch(chip->ds);
}

static const void *pdata_device_get_match_data(struct device *dev)
{
	const struct of_device_id *matches = dev->driver->of_match_table;
	const struct dsa_mv88e6xxx_pdata *pdata = dev->platform_data;

	for (; matches->name[0] || matches->type[0] || matches->compatible[0];
	     matches++) {
		if (!strcmp(pdata->compatible, matches->compatible))
			return matches->data;
	}
	return NULL;
}

/* There is no suspend to RAM support at DSA level yet, the switch configuration
 * would be lost after a power cycle so prevent it to be suspended.
 */
static int __maybe_unused mv88e6xxx_suspend(struct device *dev)
{
	return -EOPNOTSUPP;
}

static int __maybe_unused mv88e6xxx_resume(struct device *dev)
{
	return 0;
}

static SIMPLE_DEV_PM_OPS(mv88e6xxx_pm_ops, mv88e6xxx_suspend, mv88e6xxx_resume);

static int mv88e6xxx_probe(struct mdio_device *mdiodev)
{
	struct dsa_mv88e6xxx_pdata *pdata = mdiodev->dev.platform_data;
	const struct mv88e6xxx_info *compat_info = NULL;
	struct device *dev = &mdiodev->dev;
	struct device_node *np = dev->of_node;
	struct mv88e6xxx_chip *chip;
	int port;
	int err;

	if (!np && !pdata)
		return -EINVAL;

	if (np)
		compat_info = of_device_get_match_data(dev);

	if (pdata) {
		compat_info = pdata_device_get_match_data(dev);

		if (!pdata->netdev)
			return -EINVAL;

		for (port = 0; port < DSA_MAX_PORTS; port++) {
			if (!(pdata->enabled_ports & (1 << port)))
				continue;
			if (strcmp(pdata->cd.port_names[port], "cpu"))
				continue;
			pdata->cd.netdev[port] = &pdata->netdev->dev;
			break;
		}
	}

	if (!compat_info)
		return -EINVAL;

	chip = mv88e6xxx_alloc_chip(dev);
	if (!chip) {
		err = -ENOMEM;
		goto out;
	}

	chip->info = compat_info;

	chip->reset = devm_gpiod_get_optional(dev, "reset", GPIOD_OUT_LOW);
	if (IS_ERR(chip->reset)) {
		err = PTR_ERR(chip->reset);
		goto out;
	}
	if (chip->reset)
		usleep_range(10000, 20000);

	/* Detect if the device is configured in single chip addressing mode,
	 * otherwise continue with address specific smi init/detection.
	 */
	err = mv88e6xxx_single_chip_detect(chip, mdiodev);
	if (err) {
		err = mv88e6xxx_smi_init(chip, mdiodev->bus, mdiodev->addr);
		if (err)
			goto out;

		err = mv88e6xxx_detect(chip);
		if (err)
			goto out;
	}

	if (chip->info->edsa_support == MV88E6XXX_EDSA_SUPPORTED)
		chip->tag_protocol = DSA_TAG_PROTO_EDSA;
	else
		chip->tag_protocol = DSA_TAG_PROTO_DSA;

	mv88e6xxx_phy_init(chip);

	if (chip->info->ops->get_eeprom) {
		if (np)
			of_property_read_u32(np, "eeprom-length",
					     &chip->eeprom_len);
		else
			chip->eeprom_len = pdata->eeprom_len;
	}

	mv88e6xxx_reg_lock(chip);
	err = mv88e6xxx_switch_reset(chip);
	mv88e6xxx_reg_unlock(chip);
	if (err)
		goto out;

	if (np) {
		chip->irq = of_irq_get(np, 0);
		if (chip->irq == -EPROBE_DEFER) {
			err = chip->irq;
			goto out;
		}
	}

	if (pdata)
		chip->irq = pdata->irq;

	/* Has to be performed before the MDIO bus is created, because
	 * the PHYs will link their interrupts to these interrupt
	 * controllers
	 */
	mv88e6xxx_reg_lock(chip);
	if (chip->irq > 0)
		err = mv88e6xxx_g1_irq_setup(chip);
	else
		err = mv88e6xxx_irq_poll_setup(chip);
	mv88e6xxx_reg_unlock(chip);

	if (err)
		goto out;

	if (chip->info->g2_irqs > 0) {
		err = mv88e6xxx_g2_irq_setup(chip);
		if (err)
			goto out_g1_irq;
	}

	err = mv88e6xxx_g1_atu_prob_irq_setup(chip);
	if (err)
		goto out_g2_irq;

	err = mv88e6xxx_g1_vtu_prob_irq_setup(chip);
	if (err)
		goto out_g1_atu_prob_irq;

	err = mv88e6xxx_register_switch(chip);
	if (err)
		goto out_g1_vtu_prob_irq;

	return 0;

out_g1_vtu_prob_irq:
	mv88e6xxx_g1_vtu_prob_irq_free(chip);
out_g1_atu_prob_irq:
	mv88e6xxx_g1_atu_prob_irq_free(chip);
out_g2_irq:
	if (chip->info->g2_irqs > 0)
		mv88e6xxx_g2_irq_free(chip);
out_g1_irq:
	if (chip->irq > 0)
		mv88e6xxx_g1_irq_free(chip);
	else
		mv88e6xxx_irq_poll_free(chip);
out:
	if (pdata)
		dev_put(pdata->netdev);

	return err;
}

static void mv88e6xxx_remove(struct mdio_device *mdiodev)
{
	struct dsa_switch *ds = dev_get_drvdata(&mdiodev->dev);
	struct mv88e6xxx_chip *chip;

	if (!ds)
		return;

	chip = ds->priv;

	if (chip->info->ptp_support) {
		mv88e6xxx_hwtstamp_free(chip);
		mv88e6xxx_ptp_free(chip);
	}

	mv88e6xxx_phy_destroy(chip);
	mv88e6xxx_unregister_switch(chip);

	mv88e6xxx_g1_vtu_prob_irq_free(chip);
	mv88e6xxx_g1_atu_prob_irq_free(chip);

	if (chip->info->g2_irqs > 0)
		mv88e6xxx_g2_irq_free(chip);

	if (chip->irq > 0)
		mv88e6xxx_g1_irq_free(chip);
	else
		mv88e6xxx_irq_poll_free(chip);
}

static void mv88e6xxx_shutdown(struct mdio_device *mdiodev)
{
	struct dsa_switch *ds = dev_get_drvdata(&mdiodev->dev);

	if (!ds)
		return;

	dsa_switch_shutdown(ds);

	dev_set_drvdata(&mdiodev->dev, NULL);
}

static const struct of_device_id mv88e6xxx_of_match[] = {
	{
		.compatible = "marvell,mv88e6085",
		.data = &mv88e6xxx_table[MV88E6085],
	},
	{
		.compatible = "marvell,mv88e6190",
		.data = &mv88e6xxx_table[MV88E6190],
	},
	{
		.compatible = "marvell,mv88e6250",
		.data = &mv88e6xxx_table[MV88E6250],
	},
	{ /* sentinel */ },
};

MODULE_DEVICE_TABLE(of, mv88e6xxx_of_match);

static struct mdio_driver mv88e6xxx_driver = {
	.probe	= mv88e6xxx_probe,
	.remove = mv88e6xxx_remove,
	.shutdown = mv88e6xxx_shutdown,
	.mdiodrv.driver = {
		.name = "mv88e6085",
		.of_match_table = mv88e6xxx_of_match,
		.pm = &mv88e6xxx_pm_ops,
	},
};

mdio_module_driver(mv88e6xxx_driver);

MODULE_AUTHOR("Lennert Buytenhek <buytenh@wantstofly.org>");
MODULE_DESCRIPTION("Driver for Marvell 88E6XXX ethernet switch chips");
MODULE_LICENSE("GPL");<|MERGE_RESOLUTION|>--- conflicted
+++ resolved
@@ -3368,10 +3368,7 @@
 				break;
 			}
 		}
-<<<<<<< HEAD
-=======
 		fwnode_handle_put(ports_fwnode);
->>>>>>> ecf99864
 	} else {
 		dev_dbg(chip->dev, "no ethernet ports node defined for the device\n");
 	}
