// SPDX-License-Identifier: GPL-2.0-only
/*
 *  kernel/sched/core.c
 *
 *  Core kernel CPU scheduler code
 *
 *  Copyright (C) 1991-2002  Linus Torvalds
 *  Copyright (C) 1998-2024  Ingo Molnar, Red Hat
 */
#include <linux/highmem.h>
#include <linux/hrtimer_api.h>
#include <linux/ktime_api.h>
#include <linux/sched/signal.h>
#include <linux/syscalls_api.h>
#include <linux/debug_locks.h>
#include <linux/prefetch.h>
#include <linux/capability.h>
#include <linux/pgtable_api.h>
#include <linux/wait_bit.h>
#include <linux/jiffies.h>
#include <linux/spinlock_api.h>
#include <linux/cpumask_api.h>
#include <linux/lockdep_api.h>
#include <linux/hardirq.h>
#include <linux/softirq.h>
#include <linux/refcount_api.h>
#include <linux/topology.h>
#include <linux/sched/clock.h>
#include <linux/sched/cond_resched.h>
#include <linux/sched/cputime.h>
#include <linux/sched/debug.h>
#include <linux/sched/hotplug.h>
#include <linux/sched/init.h>
#include <linux/sched/isolation.h>
#include <linux/sched/loadavg.h>
#include <linux/sched/mm.h>
#include <linux/sched/nohz.h>
#include <linux/sched/rseq_api.h>
#include <linux/sched/rt.h>

#include <linux/blkdev.h>
#include <linux/context_tracking.h>
#include <linux/cpuset.h>
#include <linux/delayacct.h>
#include <linux/init_task.h>
#include <linux/interrupt.h>
#include <linux/ioprio.h>
#include <linux/kallsyms.h>
#include <linux/kcov.h>
#include <linux/kprobes.h>
#include <linux/llist_api.h>
#include <linux/mmu_context.h>
#include <linux/mmzone.h>
#include <linux/mutex_api.h>
#include <linux/nmi.h>
#include <linux/nospec.h>
#include <linux/perf_event_api.h>
#include <linux/profile.h>
#include <linux/psi.h>
#include <linux/rcuwait_api.h>
#include <linux/rseq.h>
#include <linux/sched/wake_q.h>
#include <linux/scs.h>
#include <linux/slab.h>
#include <linux/syscalls.h>
#include <linux/vtime.h>
#include <linux/wait_api.h>
#include <linux/workqueue_api.h>

#ifdef CONFIG_PREEMPT_DYNAMIC
# ifdef CONFIG_GENERIC_ENTRY
#  include <linux/entry-common.h>
# endif
#endif

#include <uapi/linux/sched/types.h>

#include <asm/irq_regs.h>
#include <asm/switch_to.h>
#include <asm/tlb.h>

#define CREATE_TRACE_POINTS
#include <linux/sched/rseq_api.h>
#include <trace/events/sched.h>
#include <trace/events/ipi.h>
#undef CREATE_TRACE_POINTS

#include "sched.h"
#include "stats.h"

#include "autogroup.h"
#include "pelt.h"
#include "smp.h"
#include "stats.h"

#include "../workqueue_internal.h"
#include "../../io_uring/io-wq.h"
#include "../smpboot.h"

#include <trace/hooks/sched.h>
#include <trace/hooks/cgroup.h>

EXPORT_TRACEPOINT_SYMBOL_GPL(ipi_send_cpu);
EXPORT_TRACEPOINT_SYMBOL_GPL(ipi_send_cpumask);

/*
 * Export tracepoints that act as a bare tracehook (ie: have no trace event
 * associated with them) to allow external modules to probe them.
 */
EXPORT_TRACEPOINT_SYMBOL_GPL(pelt_cfs_tp);
EXPORT_TRACEPOINT_SYMBOL_GPL(pelt_rt_tp);
EXPORT_TRACEPOINT_SYMBOL_GPL(pelt_dl_tp);
EXPORT_TRACEPOINT_SYMBOL_GPL(pelt_irq_tp);
EXPORT_TRACEPOINT_SYMBOL_GPL(pelt_se_tp);
EXPORT_TRACEPOINT_SYMBOL_GPL(pelt_hw_tp);
EXPORT_TRACEPOINT_SYMBOL_GPL(sched_cpu_capacity_tp);
EXPORT_TRACEPOINT_SYMBOL_GPL(sched_overutilized_tp);
EXPORT_TRACEPOINT_SYMBOL_GPL(sched_util_est_cfs_tp);
EXPORT_TRACEPOINT_SYMBOL_GPL(sched_util_est_se_tp);
EXPORT_TRACEPOINT_SYMBOL_GPL(sched_update_nr_running_tp);
EXPORT_TRACEPOINT_SYMBOL_GPL(sched_compute_energy_tp);
EXPORT_TRACEPOINT_SYMBOL_GPL(sched_switch);

DEFINE_PER_CPU_SHARED_ALIGNED(struct rq, runqueues);
EXPORT_SYMBOL_GPL(runqueues);

#ifdef CONFIG_SCHED_DEBUG
/*
 * Debugging: various feature bits
 *
 * If SCHED_DEBUG is disabled, each compilation unit has its own copy of
 * sysctl_sched_features, defined in sched.h, to allow constants propagation
 * at compile time and compiler optimization based on features default.
 */
#define SCHED_FEAT(name, enabled)	\
	(1UL << __SCHED_FEAT_##name) * enabled |
const_debug unsigned int sysctl_sched_features =
#include "features.h"
	0;
EXPORT_SYMBOL_GPL(sysctl_sched_features);
#undef SCHED_FEAT

/*
 * Print a warning if need_resched is set for the given duration (if
 * LATENCY_WARN is enabled).
 *
 * If sysctl_resched_latency_warn_once is set, only one warning will be shown
 * per boot.
 */
__read_mostly int sysctl_resched_latency_warn_ms = 100;
__read_mostly int sysctl_resched_latency_warn_once = 1;
#endif /* CONFIG_SCHED_DEBUG */

/*
 * Number of tasks to iterate in a single balance run.
 * Limited because this is done with IRQs disabled.
 */
const_debug unsigned int sysctl_sched_nr_migrate = SCHED_NR_MIGRATE_BREAK;

__read_mostly int scheduler_running;

#ifdef CONFIG_SCHED_CORE

DEFINE_STATIC_KEY_FALSE(__sched_core_enabled);

/* kernel prio, less is more */
static inline int __task_prio(const struct task_struct *p)
{
	if (p->sched_class == &stop_sched_class) /* trumps deadline */
		return -2;

	if (p->dl_server)
		return -1; /* deadline */

	if (rt_or_dl_prio(p->prio))
		return p->prio; /* [-1, 99] */

	if (p->sched_class == &idle_sched_class)
		return MAX_RT_PRIO + NICE_WIDTH; /* 140 */

	if (task_on_scx(p))
		return MAX_RT_PRIO + MAX_NICE + 1; /* 120, squash ext */

	return MAX_RT_PRIO + MAX_NICE; /* 119, squash fair */
}

/*
 * l(a,b)
 * le(a,b) := !l(b,a)
 * g(a,b)  := l(b,a)
 * ge(a,b) := !l(a,b)
 */

/* real prio, less is less */
static inline bool prio_less(const struct task_struct *a,
			     const struct task_struct *b, bool in_fi)
{

	int pa = __task_prio(a), pb = __task_prio(b);

	if (-pa < -pb)
		return true;

	if (-pb < -pa)
		return false;

	if (pa == -1) { /* dl_prio() doesn't work because of stop_class above */
		const struct sched_dl_entity *a_dl, *b_dl;

		a_dl = &a->dl;
		/*
		 * Since,'a' and 'b' can be CFS tasks served by DL server,
		 * __task_prio() can return -1 (for DL) even for those. In that
		 * case, get to the dl_server's DL entity.
		 */
		if (a->dl_server)
			a_dl = a->dl_server;

		b_dl = &b->dl;
		if (b->dl_server)
			b_dl = b->dl_server;

		return !dl_time_before(a_dl->deadline, b_dl->deadline);
	}

	if (pa == MAX_RT_PRIO + MAX_NICE)	/* fair */
		return cfs_prio_less(a, b, in_fi);

#ifdef CONFIG_SCHED_CLASS_EXT
	if (pa == MAX_RT_PRIO + MAX_NICE + 1)	/* ext */
		return scx_prio_less(a, b, in_fi);
#endif

	return false;
}

static inline bool __sched_core_less(const struct task_struct *a,
				     const struct task_struct *b)
{
	if (a->core_cookie < b->core_cookie)
		return true;

	if (a->core_cookie > b->core_cookie)
		return false;

	/* flip prio, so high prio is leftmost */
	if (prio_less(b, a, !!task_rq(a)->core->core_forceidle_count))
		return true;

	return false;
}

#define __node_2_sc(node) rb_entry((node), struct task_struct, core_node)

static inline bool rb_sched_core_less(struct rb_node *a, const struct rb_node *b)
{
	return __sched_core_less(__node_2_sc(a), __node_2_sc(b));
}

static inline int rb_sched_core_cmp(const void *key, const struct rb_node *node)
{
	const struct task_struct *p = __node_2_sc(node);
	unsigned long cookie = (unsigned long)key;

	if (cookie < p->core_cookie)
		return -1;

	if (cookie > p->core_cookie)
		return 1;

	return 0;
}

void sched_core_enqueue(struct rq *rq, struct task_struct *p)
{
	if (p->se.sched_delayed)
		return;

	rq->core->core_task_seq++;

	if (!p->core_cookie)
		return;

	rb_add(&p->core_node, &rq->core_tree, rb_sched_core_less);
}

void sched_core_dequeue(struct rq *rq, struct task_struct *p, int flags)
{
	if (p->se.sched_delayed)
		return;

	rq->core->core_task_seq++;

	if (sched_core_enqueued(p)) {
		rb_erase(&p->core_node, &rq->core_tree);
		RB_CLEAR_NODE(&p->core_node);
	}

	/*
	 * Migrating the last task off the cpu, with the cpu in forced idle
	 * state. Reschedule to create an accounting edge for forced idle,
	 * and re-examine whether the core is still in forced idle state.
	 */
	if (!(flags & DEQUEUE_SAVE) && rq->nr_running == 1 &&
	    rq->core->core_forceidle_count && rq->curr == rq->idle)
		resched_curr(rq);
}

static int sched_task_is_throttled(struct task_struct *p, int cpu)
{
	if (p->sched_class->task_is_throttled)
		return p->sched_class->task_is_throttled(p, cpu);

	return 0;
}

static struct task_struct *sched_core_next(struct task_struct *p, unsigned long cookie)
{
	struct rb_node *node = &p->core_node;
	int cpu = task_cpu(p);

	do {
		node = rb_next(node);
		if (!node)
			return NULL;

		p = __node_2_sc(node);
		if (p->core_cookie != cookie)
			return NULL;

	} while (sched_task_is_throttled(p, cpu));

	return p;
}

/*
 * Find left-most (aka, highest priority) and unthrottled task matching @cookie.
 * If no suitable task is found, NULL will be returned.
 */
static struct task_struct *sched_core_find(struct rq *rq, unsigned long cookie)
{
	struct task_struct *p;
	struct rb_node *node;

	node = rb_find_first((void *)cookie, &rq->core_tree, rb_sched_core_cmp);
	if (!node)
		return NULL;

	p = __node_2_sc(node);
	if (!sched_task_is_throttled(p, rq->cpu))
		return p;

	return sched_core_next(p, cookie);
}

/*
 * Magic required such that:
 *
 *	raw_spin_rq_lock(rq);
 *	...
 *	raw_spin_rq_unlock(rq);
 *
 * ends up locking and unlocking the _same_ lock, and all CPUs
 * always agree on what rq has what lock.
 *
 * XXX entirely possible to selectively enable cores, don't bother for now.
 */

static DEFINE_MUTEX(sched_core_mutex);
static atomic_t sched_core_count;
static struct cpumask sched_core_mask;

static void sched_core_lock(int cpu, unsigned long *flags)
{
	const struct cpumask *smt_mask = cpu_smt_mask(cpu);
	int t, i = 0;

	local_irq_save(*flags);
	for_each_cpu(t, smt_mask)
		raw_spin_lock_nested(&cpu_rq(t)->__lock, i++);
}

static void sched_core_unlock(int cpu, unsigned long *flags)
{
	const struct cpumask *smt_mask = cpu_smt_mask(cpu);
	int t;

	for_each_cpu(t, smt_mask)
		raw_spin_unlock(&cpu_rq(t)->__lock);
	local_irq_restore(*flags);
}

static void __sched_core_flip(bool enabled)
{
	unsigned long flags;
	int cpu, t;

	cpus_read_lock();

	/*
	 * Toggle the online cores, one by one.
	 */
	cpumask_copy(&sched_core_mask, cpu_online_mask);
	for_each_cpu(cpu, &sched_core_mask) {
		const struct cpumask *smt_mask = cpu_smt_mask(cpu);

		sched_core_lock(cpu, &flags);

		for_each_cpu(t, smt_mask)
			cpu_rq(t)->core_enabled = enabled;

		cpu_rq(cpu)->core->core_forceidle_start = 0;

		sched_core_unlock(cpu, &flags);

		cpumask_andnot(&sched_core_mask, &sched_core_mask, smt_mask);
	}

	/*
	 * Toggle the offline CPUs.
	 */
	for_each_cpu_andnot(cpu, cpu_possible_mask, cpu_online_mask)
		cpu_rq(cpu)->core_enabled = enabled;

	cpus_read_unlock();
}

static void sched_core_assert_empty(void)
{
	int cpu;

	for_each_possible_cpu(cpu)
		WARN_ON_ONCE(!RB_EMPTY_ROOT(&cpu_rq(cpu)->core_tree));
}

static void __sched_core_enable(void)
{
	static_branch_enable(&__sched_core_enabled);
	/*
	 * Ensure all previous instances of raw_spin_rq_*lock() have finished
	 * and future ones will observe !sched_core_disabled().
	 */
	synchronize_rcu();
	__sched_core_flip(true);
	sched_core_assert_empty();
}

static void __sched_core_disable(void)
{
	sched_core_assert_empty();
	__sched_core_flip(false);
	static_branch_disable(&__sched_core_enabled);
}

void sched_core_get(void)
{
	if (atomic_inc_not_zero(&sched_core_count))
		return;

	mutex_lock(&sched_core_mutex);
	if (!atomic_read(&sched_core_count))
		__sched_core_enable();

	smp_mb__before_atomic();
	atomic_inc(&sched_core_count);
	mutex_unlock(&sched_core_mutex);
}

static void __sched_core_put(struct work_struct *work)
{
	if (atomic_dec_and_mutex_lock(&sched_core_count, &sched_core_mutex)) {
		__sched_core_disable();
		mutex_unlock(&sched_core_mutex);
	}
}

void sched_core_put(void)
{
	static DECLARE_WORK(_work, __sched_core_put);

	/*
	 * "There can be only one"
	 *
	 * Either this is the last one, or we don't actually need to do any
	 * 'work'. If it is the last *again*, we rely on
	 * WORK_STRUCT_PENDING_BIT.
	 */
	if (!atomic_add_unless(&sched_core_count, -1, 1))
		schedule_work(&_work);
}

#else /* !CONFIG_SCHED_CORE */

static inline void sched_core_enqueue(struct rq *rq, struct task_struct *p) { }
static inline void
sched_core_dequeue(struct rq *rq, struct task_struct *p, int flags) { }

#endif /* CONFIG_SCHED_CORE */

/*
 * Serialization rules:
 *
 * Lock order:
 *
 *   p->pi_lock
 *     rq->lock
 *       hrtimer_cpu_base->lock (hrtimer_start() for bandwidth controls)
 *
 *  rq1->lock
 *    rq2->lock  where: rq1 < rq2
 *
 * Regular state:
 *
 * Normal scheduling state is serialized by rq->lock. __schedule() takes the
 * local CPU's rq->lock, it optionally removes the task from the runqueue and
 * always looks at the local rq data structures to find the most eligible task
 * to run next.
 *
 * Task enqueue is also under rq->lock, possibly taken from another CPU.
 * Wakeups from another LLC domain might use an IPI to transfer the enqueue to
 * the local CPU to avoid bouncing the runqueue state around [ see
 * ttwu_queue_wakelist() ]
 *
 * Task wakeup, specifically wakeups that involve migration, are horribly
 * complicated to avoid having to take two rq->locks.
 *
 * Special state:
 *
 * System-calls and anything external will use task_rq_lock() which acquires
 * both p->pi_lock and rq->lock. As a consequence the state they change is
 * stable while holding either lock:
 *
 *  - sched_setaffinity()/
 *    set_cpus_allowed_ptr():	p->cpus_ptr, p->nr_cpus_allowed
 *  - set_user_nice():		p->se.load, p->*prio
 *  - __sched_setscheduler():	p->sched_class, p->policy, p->*prio,
 *				p->se.load, p->rt_priority,
 *				p->dl.dl_{runtime, deadline, period, flags, bw, density}
 *  - sched_setnuma():		p->numa_preferred_nid
 *  - sched_move_task():	p->sched_task_group
 *  - uclamp_update_active()	p->uclamp*
 *
 * p->state <- TASK_*:
 *
 *   is changed locklessly using set_current_state(), __set_current_state() or
 *   set_special_state(), see their respective comments, or by
 *   try_to_wake_up(). This latter uses p->pi_lock to serialize against
 *   concurrent self.
 *
 * p->on_rq <- { 0, 1 = TASK_ON_RQ_QUEUED, 2 = TASK_ON_RQ_MIGRATING }:
 *
 *   is set by activate_task() and cleared by deactivate_task(), under
 *   rq->lock. Non-zero indicates the task is runnable, the special
 *   ON_RQ_MIGRATING state is used for migration without holding both
 *   rq->locks. It indicates task_cpu() is not stable, see task_rq_lock().
 *
 *   Additionally it is possible to be ->on_rq but still be considered not
 *   runnable when p->se.sched_delayed is true. These tasks are on the runqueue
 *   but will be dequeued as soon as they get picked again. See the
 *   task_is_runnable() helper.
 *
 * p->on_cpu <- { 0, 1 }:
 *
 *   is set by prepare_task() and cleared by finish_task() such that it will be
 *   set before p is scheduled-in and cleared after p is scheduled-out, both
 *   under rq->lock. Non-zero indicates the task is running on its CPU.
 *
 *   [ The astute reader will observe that it is possible for two tasks on one
 *     CPU to have ->on_cpu = 1 at the same time. ]
 *
 * task_cpu(p): is changed by set_task_cpu(), the rules are:
 *
 *  - Don't call set_task_cpu() on a blocked task:
 *
 *    We don't care what CPU we're not running on, this simplifies hotplug,
 *    the CPU assignment of blocked tasks isn't required to be valid.
 *
 *  - for try_to_wake_up(), called under p->pi_lock:
 *
 *    This allows try_to_wake_up() to only take one rq->lock, see its comment.
 *
 *  - for migration called under rq->lock:
 *    [ see task_on_rq_migrating() in task_rq_lock() ]
 *
 *    o move_queued_task()
 *    o detach_task()
 *
 *  - for migration called under double_rq_lock():
 *
 *    o __migrate_swap_task()
 *    o push_rt_task() / pull_rt_task()
 *    o push_dl_task() / pull_dl_task()
 *    o dl_task_offline_migration()
 *
 */

void raw_spin_rq_lock_nested(struct rq *rq, int subclass)
{
	raw_spinlock_t *lock;

	/* Matches synchronize_rcu() in __sched_core_enable() */
	preempt_disable();
	if (sched_core_disabled()) {
		raw_spin_lock_nested(&rq->__lock, subclass);
		/* preempt_count *MUST* be > 1 */
		preempt_enable_no_resched();
		return;
	}

	for (;;) {
		lock = __rq_lockp(rq);
		raw_spin_lock_nested(lock, subclass);
		if (likely(lock == __rq_lockp(rq))) {
			/* preempt_count *MUST* be > 1 */
			preempt_enable_no_resched();
			return;
		}
		raw_spin_unlock(lock);
	}
}
EXPORT_SYMBOL_GPL(raw_spin_rq_lock_nested);

bool raw_spin_rq_trylock(struct rq *rq)
{
	raw_spinlock_t *lock;
	bool ret;

	/* Matches synchronize_rcu() in __sched_core_enable() */
	preempt_disable();
	if (sched_core_disabled()) {
		ret = raw_spin_trylock(&rq->__lock);
		preempt_enable();
		return ret;
	}

	for (;;) {
		lock = __rq_lockp(rq);
		ret = raw_spin_trylock(lock);
		if (!ret || (likely(lock == __rq_lockp(rq)))) {
			preempt_enable();
			return ret;
		}
		raw_spin_unlock(lock);
	}
}

void raw_spin_rq_unlock(struct rq *rq)
{
	raw_spin_unlock(rq_lockp(rq));
}
EXPORT_SYMBOL_GPL(raw_spin_rq_unlock);

#ifdef CONFIG_SMP
/*
 * double_rq_lock - safely lock two runqueues
 */
void double_rq_lock(struct rq *rq1, struct rq *rq2)
{
	lockdep_assert_irqs_disabled();

	if (rq_order_less(rq2, rq1))
		swap(rq1, rq2);

	raw_spin_rq_lock(rq1);
	if (__rq_lockp(rq1) != __rq_lockp(rq2))
		raw_spin_rq_lock_nested(rq2, SINGLE_DEPTH_NESTING);

	double_rq_clock_clear_update(rq1, rq2);
}
EXPORT_SYMBOL_GPL(double_rq_lock);
#endif

/*
 * __task_rq_lock - lock the rq @p resides on.
 */
struct rq *__task_rq_lock(struct task_struct *p, struct rq_flags *rf)
	__acquires(rq->lock)
{
	struct rq *rq;

	lockdep_assert_held(&p->pi_lock);

	for (;;) {
		rq = task_rq(p);
		raw_spin_rq_lock(rq);
		if (likely(rq == task_rq(p) && !task_on_rq_migrating(p))) {
			rq_pin_lock(rq, rf);
			return rq;
		}
		raw_spin_rq_unlock(rq);

		while (unlikely(task_on_rq_migrating(p)))
			cpu_relax();
	}
}
EXPORT_SYMBOL_GPL(__task_rq_lock);

/*
 * task_rq_lock - lock p->pi_lock and lock the rq @p resides on.
 */
struct rq *task_rq_lock(struct task_struct *p, struct rq_flags *rf)
	__acquires(p->pi_lock)
	__acquires(rq->lock)
{
	struct rq *rq;

	for (;;) {
		raw_spin_lock_irqsave(&p->pi_lock, rf->flags);
		rq = task_rq(p);
		raw_spin_rq_lock(rq);
		/*
		 *	move_queued_task()		task_rq_lock()
		 *
		 *	ACQUIRE (rq->lock)
		 *	[S] ->on_rq = MIGRATING		[L] rq = task_rq()
		 *	WMB (__set_task_cpu())		ACQUIRE (rq->lock);
		 *	[S] ->cpu = new_cpu		[L] task_rq()
		 *					[L] ->on_rq
		 *	RELEASE (rq->lock)
		 *
		 * If we observe the old CPU in task_rq_lock(), the acquire of
		 * the old rq->lock will fully serialize against the stores.
		 *
		 * If we observe the new CPU in task_rq_lock(), the address
		 * dependency headed by '[L] rq = task_rq()' and the acquire
		 * will pair with the WMB to ensure we then also see migrating.
		 */
		if (likely(rq == task_rq(p) && !task_on_rq_migrating(p))) {
			rq_pin_lock(rq, rf);
			return rq;
		}
		raw_spin_rq_unlock(rq);
		raw_spin_unlock_irqrestore(&p->pi_lock, rf->flags);

		while (unlikely(task_on_rq_migrating(p)))
			cpu_relax();
	}
}
EXPORT_SYMBOL_GPL(task_rq_lock);

/*
 * RQ-clock updating methods:
 */

static void update_rq_clock_task(struct rq *rq, s64 delta)
{
/*
 * In theory, the compile should just see 0 here, and optimize out the call
 * to sched_rt_avg_update. But I don't trust it...
 */
	s64 __maybe_unused steal = 0, irq_delta = 0;

#ifdef CONFIG_IRQ_TIME_ACCOUNTING
	irq_delta = irq_time_read(cpu_of(rq)) - rq->prev_irq_time;

	/*
	 * Since irq_time is only updated on {soft,}irq_exit, we might run into
	 * this case when a previous update_rq_clock() happened inside a
	 * {soft,}IRQ region.
	 *
	 * When this happens, we stop ->clock_task and only update the
	 * prev_irq_time stamp to account for the part that fit, so that a next
	 * update will consume the rest. This ensures ->clock_task is
	 * monotonic.
	 *
	 * It does however cause some slight miss-attribution of {soft,}IRQ
	 * time, a more accurate solution would be to update the irq_time using
	 * the current rq->clock timestamp, except that would require using
	 * atomic ops.
	 */
	if (irq_delta > delta)
		irq_delta = delta;

	rq->prev_irq_time += irq_delta;
	delta -= irq_delta;
	delayacct_irq(rq->curr, irq_delta);
#endif
#ifdef CONFIG_PARAVIRT_TIME_ACCOUNTING
	if (static_key_false((&paravirt_steal_rq_enabled))) {
		steal = paravirt_steal_clock(cpu_of(rq));
		steal -= rq->prev_steal_time_rq;

		if (unlikely(steal > delta))
			steal = delta;

		rq->prev_steal_time_rq += steal;
		delta -= steal;
	}
#endif

	rq->clock_task += delta;

#ifdef CONFIG_HAVE_SCHED_AVG_IRQ
	if ((irq_delta + steal) && sched_feat(NONTASK_CAPACITY))
		update_irq_load_avg(rq, irq_delta + steal);
#endif
	update_rq_clock_pelt(rq, delta);
}

void update_rq_clock(struct rq *rq)
{
	s64 delta;

	lockdep_assert_rq_held(rq);

	if (rq->clock_update_flags & RQCF_ACT_SKIP)
		return;

#ifdef CONFIG_SCHED_DEBUG
	if (sched_feat(WARN_DOUBLE_CLOCK))
		SCHED_WARN_ON(rq->clock_update_flags & RQCF_UPDATED);
	rq->clock_update_flags |= RQCF_UPDATED;
#endif

	delta = sched_clock_cpu(cpu_of(rq)) - rq->clock;
	if (delta < 0)
		return;
	rq->clock += delta;
	update_rq_clock_task(rq, delta);
}
EXPORT_SYMBOL_GPL(update_rq_clock);

#ifdef CONFIG_SCHED_HRTICK
/*
 * Use HR-timers to deliver accurate preemption points.
 */

static void hrtick_clear(struct rq *rq)
{
	if (hrtimer_active(&rq->hrtick_timer))
		hrtimer_cancel(&rq->hrtick_timer);
}

/*
 * High-resolution timer tick.
 * Runs from hardirq context with interrupts disabled.
 */
static enum hrtimer_restart hrtick(struct hrtimer *timer)
{
	struct rq *rq = container_of(timer, struct rq, hrtick_timer);
	struct rq_flags rf;

	WARN_ON_ONCE(cpu_of(rq) != smp_processor_id());

	rq_lock(rq, &rf);
	update_rq_clock(rq);
	rq->curr->sched_class->task_tick(rq, rq->curr, 1);
	rq_unlock(rq, &rf);

	return HRTIMER_NORESTART;
}

#ifdef CONFIG_SMP

static void __hrtick_restart(struct rq *rq)
{
	struct hrtimer *timer = &rq->hrtick_timer;
	ktime_t time = rq->hrtick_time;

	hrtimer_start(timer, time, HRTIMER_MODE_ABS_PINNED_HARD);
}

/*
 * called from hardirq (IPI) context
 */
static void __hrtick_start(void *arg)
{
	struct rq *rq = arg;
	struct rq_flags rf;

	rq_lock(rq, &rf);
	__hrtick_restart(rq);
	rq_unlock(rq, &rf);
}

/*
 * Called to set the hrtick timer state.
 *
 * called with rq->lock held and IRQs disabled
 */
void hrtick_start(struct rq *rq, u64 delay)
{
	struct hrtimer *timer = &rq->hrtick_timer;
	s64 delta;

	/*
	 * Don't schedule slices shorter than 10000ns, that just
	 * doesn't make sense and can cause timer DoS.
	 */
	delta = max_t(s64, delay, 10000LL);
	rq->hrtick_time = ktime_add_ns(timer->base->get_time(), delta);

	if (rq == this_rq())
		__hrtick_restart(rq);
	else
		smp_call_function_single_async(cpu_of(rq), &rq->hrtick_csd);
}

#else
/*
 * Called to set the hrtick timer state.
 *
 * called with rq->lock held and IRQs disabled
 */
void hrtick_start(struct rq *rq, u64 delay)
{
	/*
	 * Don't schedule slices shorter than 10000ns, that just
	 * doesn't make sense. Rely on vruntime for fairness.
	 */
	delay = max_t(u64, delay, 10000LL);
	hrtimer_start(&rq->hrtick_timer, ns_to_ktime(delay),
		      HRTIMER_MODE_REL_PINNED_HARD);
}

#endif /* CONFIG_SMP */

static void hrtick_rq_init(struct rq *rq)
{
#ifdef CONFIG_SMP
	INIT_CSD(&rq->hrtick_csd, __hrtick_start, rq);
#endif
	hrtimer_init(&rq->hrtick_timer, CLOCK_MONOTONIC, HRTIMER_MODE_REL_HARD);
	rq->hrtick_timer.function = hrtick;
}
#else	/* CONFIG_SCHED_HRTICK */
static inline void hrtick_clear(struct rq *rq)
{
}

static inline void hrtick_rq_init(struct rq *rq)
{
}
#endif	/* CONFIG_SCHED_HRTICK */

/*
 * try_cmpxchg based fetch_or() macro so it works for different integer types:
 */
#define fetch_or(ptr, mask)						\
	({								\
		typeof(ptr) _ptr = (ptr);				\
		typeof(mask) _mask = (mask);				\
		typeof(*_ptr) _val = *_ptr;				\
									\
		do {							\
		} while (!try_cmpxchg(_ptr, &_val, _val | _mask));	\
	_val;								\
})

#if defined(CONFIG_SMP) && defined(TIF_POLLING_NRFLAG)
/*
 * Atomically set TIF_NEED_RESCHED and test for TIF_POLLING_NRFLAG,
 * this avoids any races wrt polling state changes and thereby avoids
 * spurious IPIs.
 */
static inline bool set_nr_and_not_polling(struct task_struct *p)
{
	struct thread_info *ti = task_thread_info(p);
	return !(fetch_or(&ti->flags, _TIF_NEED_RESCHED) & _TIF_POLLING_NRFLAG);
}

/*
 * Atomically set TIF_NEED_RESCHED if TIF_POLLING_NRFLAG is set.
 *
 * If this returns true, then the idle task promises to call
 * sched_ttwu_pending() and reschedule soon.
 */
static bool set_nr_if_polling(struct task_struct *p)
{
	struct thread_info *ti = task_thread_info(p);
	typeof(ti->flags) val = READ_ONCE(ti->flags);

	do {
		if (!(val & _TIF_POLLING_NRFLAG))
			return false;
		if (val & _TIF_NEED_RESCHED)
			return true;
	} while (!try_cmpxchg(&ti->flags, &val, val | _TIF_NEED_RESCHED));

	return true;
}

#else
static inline bool set_nr_and_not_polling(struct task_struct *p)
{
	set_tsk_need_resched(p);
	return true;
}

#ifdef CONFIG_SMP
static inline bool set_nr_if_polling(struct task_struct *p)
{
	return false;
}
#endif
#endif

static bool __wake_q_add(struct wake_q_head *head, struct task_struct *task)
{
	struct wake_q_node *node = &task->wake_q;

	/*
	 * Atomically grab the task, if ->wake_q is !nil already it means
	 * it's already queued (either by us or someone else) and will get the
	 * wakeup due to that.
	 *
	 * In order to ensure that a pending wakeup will observe our pending
	 * state, even in the failed case, an explicit smp_mb() must be used.
	 */
	smp_mb__before_atomic();
	if (unlikely(cmpxchg_relaxed(&node->next, NULL, WAKE_Q_TAIL)))
		return false;

	/*
	 * The head is context local, there can be no concurrency.
	 */
	*head->lastp = node;
	head->lastp = &node->next;
	head->count++;
	return true;
}

/**
 * wake_q_add() - queue a wakeup for 'later' waking.
 * @head: the wake_q_head to add @task to
 * @task: the task to queue for 'later' wakeup
 *
 * Queue a task for later wakeup, most likely by the wake_up_q() call in the
 * same context, _HOWEVER_ this is not guaranteed, the wakeup can come
 * instantly.
 *
 * This function must be used as-if it were wake_up_process(); IOW the task
 * must be ready to be woken at this location.
 */
void wake_q_add(struct wake_q_head *head, struct task_struct *task)
{
	if (__wake_q_add(head, task))
		get_task_struct(task);
}

/**
 * wake_q_add_safe() - safely queue a wakeup for 'later' waking.
 * @head: the wake_q_head to add @task to
 * @task: the task to queue for 'later' wakeup
 *
 * Queue a task for later wakeup, most likely by the wake_up_q() call in the
 * same context, _HOWEVER_ this is not guaranteed, the wakeup can come
 * instantly.
 *
 * This function must be used as-if it were wake_up_process(); IOW the task
 * must be ready to be woken at this location.
 *
 * This function is essentially a task-safe equivalent to wake_q_add(). Callers
 * that already hold reference to @task can call the 'safe' version and trust
 * wake_q to do the right thing depending whether or not the @task is already
 * queued for wakeup.
 */
void wake_q_add_safe(struct wake_q_head *head, struct task_struct *task)
{
	if (!__wake_q_add(head, task))
		put_task_struct(task);
}

void wake_up_q(struct wake_q_head *head)
{
	struct wake_q_node *node = head->first;

	while (node != WAKE_Q_TAIL) {
		struct task_struct *task;

		task = container_of(node, struct task_struct, wake_q);
		/* Task can safely be re-inserted now: */
		node = node->next;
		task->wake_q.next = NULL;
		task->wake_q_count = head->count;

		/*
		 * wake_up_process() executes a full barrier, which pairs with
		 * the queueing in wake_q_add() so as not to miss wakeups.
		 */
		wake_up_process(task);
		task->wake_q_count = 0;
		put_task_struct(task);
	}
}

/*
 * resched_curr - mark rq's current task 'to be rescheduled now'.
 *
 * On UP this means the setting of the need_resched flag, on SMP it
 * might also involve a cross-CPU call to trigger the scheduler on
 * the target CPU.
 */
void resched_curr(struct rq *rq)
{
	struct task_struct *curr = rq->curr;
	int cpu;

	lockdep_assert_rq_held(rq);

	if (test_tsk_need_resched(curr))
		return;

	cpu = cpu_of(rq);

	if (cpu == smp_processor_id()) {
		set_tsk_need_resched(curr);
		set_preempt_need_resched();
		return;
	}

	if (set_nr_and_not_polling(curr))
		smp_send_reschedule(cpu);
	else
		trace_sched_wake_idle_without_ipi(cpu);
}
EXPORT_SYMBOL_GPL(resched_curr);

void resched_cpu(int cpu)
{
	struct rq *rq = cpu_rq(cpu);
	unsigned long flags;

	raw_spin_rq_lock_irqsave(rq, flags);
	if (cpu_online(cpu) || cpu == smp_processor_id())
		resched_curr(rq);
	raw_spin_rq_unlock_irqrestore(rq, flags);
}

#ifdef CONFIG_SMP
#ifdef CONFIG_NO_HZ_COMMON
/*
 * In the semi idle case, use the nearest busy CPU for migrating timers
 * from an idle CPU.  This is good for power-savings.
 *
 * We don't do similar optimization for completely idle system, as
 * selecting an idle CPU will add more delays to the timers than intended
 * (as that CPU's timer base may not be up to date wrt jiffies etc).
 */
int get_nohz_timer_target(void)
{
	int i, cpu = smp_processor_id(), default_cpu = -1;
	struct sched_domain *sd;
	const struct cpumask *hk_mask;
	bool done = false;

	trace_android_rvh_get_nohz_timer_target(&cpu, &done);
	if (done)
		return cpu;

	if (housekeeping_cpu(cpu, HK_TYPE_TIMER)) {
		if (!idle_cpu(cpu))
			return cpu;
		default_cpu = cpu;
	}

	hk_mask = housekeeping_cpumask(HK_TYPE_TIMER);

	guard(rcu)();

	for_each_domain(cpu, sd) {
		for_each_cpu_and(i, sched_domain_span(sd), hk_mask) {
			if (cpu == i)
				continue;

			if (!idle_cpu(i))
				return i;
		}
	}

	if (default_cpu == -1)
		default_cpu = housekeeping_any_cpu(HK_TYPE_TIMER);

	return default_cpu;
}

/*
 * When add_timer_on() enqueues a timer into the timer wheel of an
 * idle CPU then this timer might expire before the next timer event
 * which is scheduled to wake up that CPU. In case of a completely
 * idle system the next event might even be infinite time into the
 * future. wake_up_idle_cpu() ensures that the CPU is woken up and
 * leaves the inner idle loop so the newly added timer is taken into
 * account when the CPU goes back to idle and evaluates the timer
 * wheel for the next timer event.
 */
static void wake_up_idle_cpu(int cpu)
{
	struct rq *rq = cpu_rq(cpu);

	if (cpu == smp_processor_id())
		return;

	/*
	 * Set TIF_NEED_RESCHED and send an IPI if in the non-polling
	 * part of the idle loop. This forces an exit from the idle loop
	 * and a round trip to schedule(). Now this could be optimized
	 * because a simple new idle loop iteration is enough to
	 * re-evaluate the next tick. Provided some re-ordering of tick
	 * nohz functions that would need to follow TIF_NR_POLLING
	 * clearing:
	 *
	 * - On most architectures, a simple fetch_or on ti::flags with a
	 *   "0" value would be enough to know if an IPI needs to be sent.
	 *
	 * - x86 needs to perform a last need_resched() check between
	 *   monitor and mwait which doesn't take timers into account.
	 *   There a dedicated TIF_TIMER flag would be required to
	 *   fetch_or here and be checked along with TIF_NEED_RESCHED
	 *   before mwait().
	 *
	 * However, remote timer enqueue is not such a frequent event
	 * and testing of the above solutions didn't appear to report
	 * much benefits.
	 */
	if (set_nr_and_not_polling(rq->idle))
		smp_send_reschedule(cpu);
	else
		trace_sched_wake_idle_without_ipi(cpu);
}

static bool wake_up_full_nohz_cpu(int cpu)
{
	/*
	 * We just need the target to call irq_exit() and re-evaluate
	 * the next tick. The nohz full kick at least implies that.
	 * If needed we can still optimize that later with an
	 * empty IRQ.
	 */
	if (cpu_is_offline(cpu))
		return true;  /* Don't try to wake offline CPUs. */
	if (tick_nohz_full_cpu(cpu)) {
		if (cpu != smp_processor_id() ||
		    tick_nohz_tick_stopped())
			tick_nohz_full_kick_cpu(cpu);
		return true;
	}

	return false;
}

/*
 * Wake up the specified CPU.  If the CPU is going offline, it is the
 * caller's responsibility to deal with the lost wakeup, for example,
 * by hooking into the CPU_DEAD notifier like timers and hrtimers do.
 */
void wake_up_nohz_cpu(int cpu)
{
	if (!wake_up_full_nohz_cpu(cpu))
		wake_up_idle_cpu(cpu);
}

static void nohz_csd_func(void *info)
{
	struct rq *rq = info;
	int cpu = cpu_of(rq);
	unsigned int flags;

	/*
	 * Release the rq::nohz_csd.
	 */
	flags = atomic_fetch_andnot(NOHZ_KICK_MASK | NOHZ_NEWILB_KICK, nohz_flags(cpu));
	WARN_ON(!(flags & NOHZ_KICK_MASK));

	rq->idle_balance = idle_cpu(cpu);
	if (rq->idle_balance && !need_resched()) {
		rq->nohz_idle_balance = flags;
		raise_softirq_irqoff(SCHED_SOFTIRQ);
	}
}

#endif /* CONFIG_NO_HZ_COMMON */

#ifdef CONFIG_NO_HZ_FULL
static inline bool __need_bw_check(struct rq *rq, struct task_struct *p)
{
	if (rq->nr_running != 1)
		return false;

	if (p->sched_class != &fair_sched_class)
		return false;

	if (!task_on_rq_queued(p))
		return false;

	return true;
}

bool sched_can_stop_tick(struct rq *rq)
{
	int fifo_nr_running;

	/* Deadline tasks, even if single, need the tick */
	if (rq->dl.dl_nr_running)
		return false;

	/*
	 * If there are more than one RR tasks, we need the tick to affect the
	 * actual RR behaviour.
	 */
	if (rq->rt.rr_nr_running) {
		if (rq->rt.rr_nr_running == 1)
			return true;
		else
			return false;
	}

	/*
	 * If there's no RR tasks, but FIFO tasks, we can skip the tick, no
	 * forced preemption between FIFO tasks.
	 */
	fifo_nr_running = rq->rt.rt_nr_running - rq->rt.rr_nr_running;
	if (fifo_nr_running)
		return true;

	/*
	 * If there are no DL,RR/FIFO tasks, there must only be CFS or SCX tasks
	 * left. For CFS, if there's more than one we need the tick for
	 * involuntary preemption. For SCX, ask.
	 */
	if (scx_enabled() && !scx_can_stop_tick(rq))
		return false;

	if (rq->cfs.nr_running > 1)
		return false;

	/*
	 * If there is one task and it has CFS runtime bandwidth constraints
	 * and it's on the cpu now we don't want to stop the tick.
	 * This check prevents clearing the bit if a newly enqueued task here is
	 * dequeued by migrating while the constrained task continues to run.
	 * E.g. going from 2->1 without going through pick_next_task().
	 */
	if (__need_bw_check(rq, rq->curr)) {
		if (cfs_task_bw_constrained(rq->curr))
			return false;
	}

	return true;
}
#endif /* CONFIG_NO_HZ_FULL */
#endif /* CONFIG_SMP */

#if defined(CONFIG_RT_GROUP_SCHED) || (defined(CONFIG_FAIR_GROUP_SCHED) && \
			(defined(CONFIG_SMP) || defined(CONFIG_CFS_BANDWIDTH)))
/*
 * Iterate task_group tree rooted at *from, calling @down when first entering a
 * node and @up when leaving it for the final time.
 *
 * Caller must hold rcu_lock or sufficient equivalent.
 */
int walk_tg_tree_from(struct task_group *from,
			     tg_visitor down, tg_visitor up, void *data)
{
	struct task_group *parent, *child;
	int ret;

	parent = from;

down:
	ret = (*down)(parent, data);
	if (ret)
		goto out;
	list_for_each_entry_rcu(child, &parent->children, siblings) {
		parent = child;
		goto down;

up:
		continue;
	}
	ret = (*up)(parent, data);
	if (ret || parent == from)
		goto out;

	child = parent;
	parent = parent->parent;
	if (parent)
		goto up;
out:
	return ret;
}

int tg_nop(struct task_group *tg, void *data)
{
	return 0;
}
#endif

void set_load_weight(struct task_struct *p, bool update_load)
{
	int prio = p->static_prio - MAX_RT_PRIO;
	struct load_weight lw;

	if (task_has_idle_policy(p)) {
		lw.weight = scale_load(WEIGHT_IDLEPRIO);
		lw.inv_weight = WMULT_IDLEPRIO;
	} else {
		lw.weight = scale_load(sched_prio_to_weight[prio]);
		lw.inv_weight = sched_prio_to_wmult[prio];
	}

	/*
	 * SCHED_OTHER tasks have to update their load when changing their
	 * weight
	 */
	if (update_load && p->sched_class->reweight_task)
		p->sched_class->reweight_task(task_rq(p), p, &lw);
	else
		p->se.load = lw;
}

#ifdef CONFIG_UCLAMP_TASK
/*
 * Serializes updates of utilization clamp values
 *
 * The (slow-path) user-space triggers utilization clamp value updates which
 * can require updates on (fast-path) scheduler's data structures used to
 * support enqueue/dequeue operations.
 * While the per-CPU rq lock protects fast-path update operations, user-space
 * requests are serialized using a mutex to reduce the risk of conflicting
 * updates or API abuses.
 */
static DEFINE_MUTEX(uclamp_mutex);

/* Max allowed minimum utilization */
static unsigned int __maybe_unused sysctl_sched_uclamp_util_min = SCHED_CAPACITY_SCALE;

/* Max allowed maximum utilization */
static unsigned int __maybe_unused sysctl_sched_uclamp_util_max = SCHED_CAPACITY_SCALE;

/*
 * By default RT tasks run at the maximum performance point/capacity of the
 * system. Uclamp enforces this by always setting UCLAMP_MIN of RT tasks to
 * SCHED_CAPACITY_SCALE.
 *
 * This knob allows admins to change the default behavior when uclamp is being
 * used. In battery powered devices, particularly, running at the maximum
 * capacity and frequency will increase energy consumption and shorten the
 * battery life.
 *
 * This knob only affects RT tasks that their uclamp_se->user_defined == false.
 *
 * This knob will not override the system default sched_util_clamp_min defined
 * above.
 */
unsigned int sysctl_sched_uclamp_util_min_rt_default = SCHED_CAPACITY_SCALE;

/* All clamps are required to be less or equal than these values */
static struct uclamp_se uclamp_default[UCLAMP_CNT];

/*
 * This static key is used to reduce the uclamp overhead in the fast path. It
 * primarily disables the call to uclamp_rq_{inc, dec}() in
 * enqueue/dequeue_task().
 *
 * This allows users to continue to enable uclamp in their kernel config with
 * minimum uclamp overhead in the fast path.
 *
 * As soon as userspace modifies any of the uclamp knobs, the static key is
 * enabled, since we have an actual users that make use of uclamp
 * functionality.
 *
 * The knobs that would enable this static key are:
 *
 *   * A task modifying its uclamp value with sched_setattr().
 *   * An admin modifying the sysctl_sched_uclamp_{min, max} via procfs.
 *   * An admin modifying the cgroup cpu.uclamp.{min, max}
 */
DEFINE_STATIC_KEY_FALSE(sched_uclamp_used);
EXPORT_SYMBOL_GPL(sched_uclamp_used);

static inline unsigned int
uclamp_idle_value(struct rq *rq, enum uclamp_id clamp_id,
		  unsigned int clamp_value)
{
	/*
	 * Avoid blocked utilization pushing up the frequency when we go
	 * idle (which drops the max-clamp) by retaining the last known
	 * max-clamp.
	 */
	if (clamp_id == UCLAMP_MAX) {
		rq->uclamp_flags |= UCLAMP_FLAG_IDLE;
		return clamp_value;
	}

	return uclamp_none(UCLAMP_MIN);
}

static inline void uclamp_idle_reset(struct rq *rq, enum uclamp_id clamp_id,
				     unsigned int clamp_value)
{
	/* Reset max-clamp retention only on idle exit */
	if (!(rq->uclamp_flags & UCLAMP_FLAG_IDLE))
		return;

	uclamp_rq_set(rq, clamp_id, clamp_value);
}

static inline
unsigned int uclamp_rq_max_value(struct rq *rq, enum uclamp_id clamp_id,
				   unsigned int clamp_value)
{
	struct uclamp_bucket *bucket = rq->uclamp[clamp_id].bucket;
	int bucket_id = UCLAMP_BUCKETS - 1;

	/*
	 * Since both min and max clamps are max aggregated, find the
	 * top most bucket with tasks in.
	 */
	for ( ; bucket_id >= 0; bucket_id--) {
		if (!bucket[bucket_id].tasks)
			continue;
		return bucket[bucket_id].value;
	}

	/* No tasks -- default clamp values */
	return uclamp_idle_value(rq, clamp_id, clamp_value);
}

static void __uclamp_update_util_min_rt_default(struct task_struct *p)
{
	unsigned int default_util_min;
	struct uclamp_se *uc_se;

	lockdep_assert_held(&p->pi_lock);

	uc_se = &p->uclamp_req[UCLAMP_MIN];

	/* Only sync if user didn't override the default */
	if (uc_se->user_defined)
		return;

	default_util_min = sysctl_sched_uclamp_util_min_rt_default;
	uclamp_se_set(uc_se, default_util_min, false);
}

static void uclamp_update_util_min_rt_default(struct task_struct *p)
{
	if (!rt_task(p))
		return;

	/* Protect updates to p->uclamp_* */
	guard(task_rq_lock)(p);
	__uclamp_update_util_min_rt_default(p);
}

static inline struct uclamp_se
uclamp_tg_restrict(struct task_struct *p, enum uclamp_id clamp_id)
{
	/* Copy by value as we could modify it */
	struct uclamp_se uc_req = p->uclamp_req[clamp_id];
#ifdef CONFIG_UCLAMP_TASK_GROUP
	unsigned int tg_min, tg_max, value;

	/*
	 * Tasks in autogroups or root task group will be
	 * restricted by system defaults.
	 */
	if (task_group_is_autogroup(task_group(p)))
		return uc_req;
	if (task_group(p) == &root_task_group)
		return uc_req;

	tg_min = task_group(p)->uclamp[UCLAMP_MIN].value;
	tg_max = task_group(p)->uclamp[UCLAMP_MAX].value;
	value = uc_req.value;
	value = clamp(value, tg_min, tg_max);
	uclamp_se_set(&uc_req, value, false);
#endif

	return uc_req;
}

/*
 * The effective clamp bucket index of a task depends on, by increasing
 * priority:
 * - the task specific clamp value, when explicitly requested from userspace
 * - the task group effective clamp value, for tasks not either in the root
 *   group or in an autogroup
 * - the system default clamp value, defined by the sysadmin
 */
static inline struct uclamp_se
uclamp_eff_get(struct task_struct *p, enum uclamp_id clamp_id)
{
	struct uclamp_se uc_req = uclamp_tg_restrict(p, clamp_id);
	struct uclamp_se uc_max = uclamp_default[clamp_id];
	struct uclamp_se uc_eff;
	int ret = 0;

	trace_android_rvh_uclamp_eff_get(p, clamp_id, &uc_max, &uc_eff, &ret);
	if (ret)
		return uc_eff;

	/* System default restrictions always apply */
	if (unlikely(uc_req.value > uc_max.value))
		return uc_max;

	return uc_req;
}

unsigned long uclamp_eff_value(struct task_struct *p, enum uclamp_id clamp_id)
{
	struct uclamp_se uc_eff;

	/* Task currently refcounted: use back-annotated (effective) value */
	if (p->uclamp[clamp_id].active)
		return (unsigned long)p->uclamp[clamp_id].value;

	uc_eff = uclamp_eff_get(p, clamp_id);

	return (unsigned long)uc_eff.value;
}
EXPORT_SYMBOL_GPL(uclamp_eff_value);

/*
 * When a task is enqueued on a rq, the clamp bucket currently defined by the
 * task's uclamp::bucket_id is refcounted on that rq. This also immediately
 * updates the rq's clamp value if required.
 *
 * Tasks can have a task-specific value requested from user-space, track
 * within each bucket the maximum value for tasks refcounted in it.
 * This "local max aggregation" allows to track the exact "requested" value
 * for each bucket when all its RUNNABLE tasks require the same clamp.
 */
static inline void uclamp_rq_inc_id(struct rq *rq, struct task_struct *p,
				    enum uclamp_id clamp_id)
{
	struct uclamp_rq *uc_rq = &rq->uclamp[clamp_id];
	struct uclamp_se *uc_se = &p->uclamp[clamp_id];
	struct uclamp_bucket *bucket;

	lockdep_assert_rq_held(rq);

	/* Update task effective clamp */
	p->uclamp[clamp_id] = uclamp_eff_get(p, clamp_id);

	bucket = &uc_rq->bucket[uc_se->bucket_id];
	bucket->tasks++;
	uc_se->active = true;

	uclamp_idle_reset(rq, clamp_id, uc_se->value);

	/*
	 * Local max aggregation: rq buckets always track the max
	 * "requested" clamp value of its RUNNABLE tasks.
	 */
	if (bucket->tasks == 1 || uc_se->value > bucket->value)
		bucket->value = uc_se->value;

	if (uc_se->value > uclamp_rq_get(rq, clamp_id))
		uclamp_rq_set(rq, clamp_id, uc_se->value);
}

/*
 * When a task is dequeued from a rq, the clamp bucket refcounted by the task
 * is released. If this is the last task reference counting the rq's max
 * active clamp value, then the rq's clamp value is updated.
 *
 * Both refcounted tasks and rq's cached clamp values are expected to be
 * always valid. If it's detected they are not, as defensive programming,
 * enforce the expected state and warn.
 */
static inline void uclamp_rq_dec_id(struct rq *rq, struct task_struct *p,
				    enum uclamp_id clamp_id)
{
	struct uclamp_rq *uc_rq = &rq->uclamp[clamp_id];
	struct uclamp_se *uc_se = &p->uclamp[clamp_id];
	struct uclamp_bucket *bucket;
	unsigned int bkt_clamp;
	unsigned int rq_clamp;

	lockdep_assert_rq_held(rq);

	/*
	 * If sched_uclamp_used was enabled after task @p was enqueued,
	 * we could end up with unbalanced call to uclamp_rq_dec_id().
	 *
	 * In this case the uc_se->active flag should be false since no uclamp
	 * accounting was performed at enqueue time and we can just return
	 * here.
	 *
	 * Need to be careful of the following enqueue/dequeue ordering
	 * problem too
	 *
	 *	enqueue(taskA)
	 *	// sched_uclamp_used gets enabled
	 *	enqueue(taskB)
	 *	dequeue(taskA)
	 *	// Must not decrement bucket->tasks here
	 *	dequeue(taskB)
	 *
	 * where we could end up with stale data in uc_se and
	 * bucket[uc_se->bucket_id].
	 *
	 * The following check here eliminates the possibility of such race.
	 */
	if (unlikely(!uc_se->active))
		return;

	bucket = &uc_rq->bucket[uc_se->bucket_id];

	SCHED_WARN_ON(!bucket->tasks);
	if (likely(bucket->tasks))
		bucket->tasks--;

	uc_se->active = false;

	/*
	 * Keep "local max aggregation" simple and accept to (possibly)
	 * overboost some RUNNABLE tasks in the same bucket.
	 * The rq clamp bucket value is reset to its base value whenever
	 * there are no more RUNNABLE tasks refcounting it.
	 */
	if (likely(bucket->tasks))
		return;

	rq_clamp = uclamp_rq_get(rq, clamp_id);
	/*
	 * Defensive programming: this should never happen. If it happens,
	 * e.g. due to future modification, warn and fix up the expected value.
	 */
	SCHED_WARN_ON(bucket->value > rq_clamp);
	if (bucket->value >= rq_clamp) {
		bkt_clamp = uclamp_rq_max_value(rq, clamp_id, uc_se->value);
		uclamp_rq_set(rq, clamp_id, bkt_clamp);
	}
}

static inline void uclamp_rq_inc(struct rq *rq, struct task_struct *p)
{
	enum uclamp_id clamp_id;

	/*
	 * Avoid any overhead until uclamp is actually used by the userspace.
	 *
	 * The condition is constructed such that a NOP is generated when
	 * sched_uclamp_used is disabled.
	 */
	if (!static_branch_unlikely(&sched_uclamp_used))
		return;

	if (unlikely(!p->sched_class->uclamp_enabled))
		return;

	if (p->se.sched_delayed)
		return;

	for_each_clamp_id(clamp_id)
		uclamp_rq_inc_id(rq, p, clamp_id);

	/* Reset clamp idle holding when there is one RUNNABLE task */
	if (rq->uclamp_flags & UCLAMP_FLAG_IDLE)
		rq->uclamp_flags &= ~UCLAMP_FLAG_IDLE;
}

static inline void uclamp_rq_dec(struct rq *rq, struct task_struct *p)
{
	enum uclamp_id clamp_id;

	/*
	 * Avoid any overhead until uclamp is actually used by the userspace.
	 *
	 * The condition is constructed such that a NOP is generated when
	 * sched_uclamp_used is disabled.
	 */
	if (!static_branch_unlikely(&sched_uclamp_used))
		return;

	if (unlikely(!p->sched_class->uclamp_enabled))
		return;

	if (p->se.sched_delayed)
		return;

	for_each_clamp_id(clamp_id)
		uclamp_rq_dec_id(rq, p, clamp_id);
}

static inline void uclamp_rq_reinc_id(struct rq *rq, struct task_struct *p,
				      enum uclamp_id clamp_id)
{
	if (!p->uclamp[clamp_id].active)
		return;

	uclamp_rq_dec_id(rq, p, clamp_id);
	uclamp_rq_inc_id(rq, p, clamp_id);

	/*
	 * Make sure to clear the idle flag if we've transiently reached 0
	 * active tasks on rq.
	 */
	if (clamp_id == UCLAMP_MAX && (rq->uclamp_flags & UCLAMP_FLAG_IDLE))
		rq->uclamp_flags &= ~UCLAMP_FLAG_IDLE;
}

static inline void
uclamp_update_active(struct task_struct *p)
{
	enum uclamp_id clamp_id;
	struct rq_flags rf;
	struct rq *rq;

	/*
	 * Lock the task and the rq where the task is (or was) queued.
	 *
	 * We might lock the (previous) rq of a !RUNNABLE task, but that's the
	 * price to pay to safely serialize util_{min,max} updates with
	 * enqueues, dequeues and migration operations.
	 * This is the same locking schema used by __set_cpus_allowed_ptr().
	 */
	rq = task_rq_lock(p, &rf);

	/*
	 * Setting the clamp bucket is serialized by task_rq_lock().
	 * If the task is not yet RUNNABLE and its task_struct is not
	 * affecting a valid clamp bucket, the next time it's enqueued,
	 * it will already see the updated clamp bucket value.
	 */
	for_each_clamp_id(clamp_id)
		uclamp_rq_reinc_id(rq, p, clamp_id);

	task_rq_unlock(rq, p, &rf);
}

#ifdef CONFIG_UCLAMP_TASK_GROUP
static inline void
uclamp_update_active_tasks(struct cgroup_subsys_state *css)
{
	struct css_task_iter it;
	struct task_struct *p;

	css_task_iter_start(css, 0, &it);
	while ((p = css_task_iter_next(&it)))
		uclamp_update_active(p);
	css_task_iter_end(&it);
}

static void cpu_util_update_eff(struct cgroup_subsys_state *css);
#endif

#ifdef CONFIG_SYSCTL
#ifdef CONFIG_UCLAMP_TASK_GROUP
static void uclamp_update_root_tg(void)
{
	struct task_group *tg = &root_task_group;

	uclamp_se_set(&tg->uclamp_req[UCLAMP_MIN],
		      sysctl_sched_uclamp_util_min, false);
	uclamp_se_set(&tg->uclamp_req[UCLAMP_MAX],
		      sysctl_sched_uclamp_util_max, false);

	guard(rcu)();
	cpu_util_update_eff(&root_task_group.css);
}
#else
static void uclamp_update_root_tg(void) { }
#endif

static void uclamp_sync_util_min_rt_default(void)
{
	struct task_struct *g, *p;

	/*
	 * copy_process()			sysctl_uclamp
	 *					  uclamp_min_rt = X;
	 *   write_lock(&tasklist_lock)		  read_lock(&tasklist_lock)
	 *   // link thread			  smp_mb__after_spinlock()
	 *   write_unlock(&tasklist_lock)	  read_unlock(&tasklist_lock);
	 *   sched_post_fork()			  for_each_process_thread()
	 *     __uclamp_sync_rt()		    __uclamp_sync_rt()
	 *
	 * Ensures that either sched_post_fork() will observe the new
	 * uclamp_min_rt or for_each_process_thread() will observe the new
	 * task.
	 */
	read_lock(&tasklist_lock);
	smp_mb__after_spinlock();
	read_unlock(&tasklist_lock);

	guard(rcu)();
	for_each_process_thread(g, p)
		uclamp_update_util_min_rt_default(p);
}

static int sysctl_sched_uclamp_handler(const struct ctl_table *table, int write,
				void *buffer, size_t *lenp, loff_t *ppos)
{
	bool update_root_tg = false;
	int old_min, old_max, old_min_rt;
	int result;

	guard(mutex)(&uclamp_mutex);

	old_min = sysctl_sched_uclamp_util_min;
	old_max = sysctl_sched_uclamp_util_max;
	old_min_rt = sysctl_sched_uclamp_util_min_rt_default;

	result = proc_dointvec(table, write, buffer, lenp, ppos);
	if (result)
		goto undo;
	if (!write)
		return 0;

	if (sysctl_sched_uclamp_util_min > sysctl_sched_uclamp_util_max ||
	    sysctl_sched_uclamp_util_max > SCHED_CAPACITY_SCALE	||
	    sysctl_sched_uclamp_util_min_rt_default > SCHED_CAPACITY_SCALE) {

		result = -EINVAL;
		goto undo;
	}

	if (old_min != sysctl_sched_uclamp_util_min) {
		uclamp_se_set(&uclamp_default[UCLAMP_MIN],
			      sysctl_sched_uclamp_util_min, false);
		update_root_tg = true;
	}
	if (old_max != sysctl_sched_uclamp_util_max) {
		uclamp_se_set(&uclamp_default[UCLAMP_MAX],
			      sysctl_sched_uclamp_util_max, false);
		update_root_tg = true;
	}

	if (update_root_tg) {
		static_branch_enable(&sched_uclamp_used);
		uclamp_update_root_tg();
	}

	if (old_min_rt != sysctl_sched_uclamp_util_min_rt_default) {
		static_branch_enable(&sched_uclamp_used);
		uclamp_sync_util_min_rt_default();
	}

	/*
	 * We update all RUNNABLE tasks only when task groups are in use.
	 * Otherwise, keep it simple and do just a lazy update at each next
	 * task enqueue time.
	 */
	return 0;

undo:
	sysctl_sched_uclamp_util_min = old_min;
	sysctl_sched_uclamp_util_max = old_max;
	sysctl_sched_uclamp_util_min_rt_default = old_min_rt;
	return result;
}
#endif

static void uclamp_fork(struct task_struct *p)
{
	enum uclamp_id clamp_id;

	/*
	 * We don't need to hold task_rq_lock() when updating p->uclamp_* here
	 * as the task is still at its early fork stages.
	 */
	for_each_clamp_id(clamp_id)
		p->uclamp[clamp_id].active = false;

	if (likely(!p->sched_reset_on_fork))
		return;

	for_each_clamp_id(clamp_id) {
		uclamp_se_set(&p->uclamp_req[clamp_id],
			      uclamp_none(clamp_id), false);
	}
}

static void uclamp_post_fork(struct task_struct *p)
{
	uclamp_update_util_min_rt_default(p);
}

static void __init init_uclamp_rq(struct rq *rq)
{
	enum uclamp_id clamp_id;
	struct uclamp_rq *uc_rq = rq->uclamp;

	for_each_clamp_id(clamp_id) {
		uc_rq[clamp_id] = (struct uclamp_rq) {
			.value = uclamp_none(clamp_id)
		};
	}

	rq->uclamp_flags = UCLAMP_FLAG_IDLE;
}

static void __init init_uclamp(void)
{
	struct uclamp_se uc_max = {};
	enum uclamp_id clamp_id;
	int cpu;

	for_each_possible_cpu(cpu)
		init_uclamp_rq(cpu_rq(cpu));

	for_each_clamp_id(clamp_id) {
		uclamp_se_set(&init_task.uclamp_req[clamp_id],
			      uclamp_none(clamp_id), false);
	}

	/* System defaults allow max clamp values for both indexes */
	uclamp_se_set(&uc_max, uclamp_none(UCLAMP_MAX), false);
	for_each_clamp_id(clamp_id) {
		uclamp_default[clamp_id] = uc_max;
#ifdef CONFIG_UCLAMP_TASK_GROUP
		root_task_group.uclamp_req[clamp_id] = uc_max;
		root_task_group.uclamp[clamp_id] = uc_max;
#endif
	}
}

#else /* !CONFIG_UCLAMP_TASK */
static inline void uclamp_rq_inc(struct rq *rq, struct task_struct *p) { }
static inline void uclamp_rq_dec(struct rq *rq, struct task_struct *p) { }
static inline void uclamp_fork(struct task_struct *p) { }
static inline void uclamp_post_fork(struct task_struct *p) { }
static inline void init_uclamp(void) { }
#endif /* CONFIG_UCLAMP_TASK */

bool sched_task_on_rq(struct task_struct *p)
{
	return task_on_rq_queued(p);
}

unsigned long get_wchan(struct task_struct *p)
{
	unsigned long ip = 0;
	unsigned int state;

	if (!p || p == current)
		return 0;

	/* Only get wchan if task is blocked and we can keep it that way. */
	raw_spin_lock_irq(&p->pi_lock);
	state = READ_ONCE(p->__state);
	smp_rmb(); /* see try_to_wake_up() */
	if (state != TASK_RUNNING && state != TASK_WAKING && !p->on_rq)
		ip = __get_wchan(p);
	raw_spin_unlock_irq(&p->pi_lock);

	return ip;
}

void enqueue_task(struct rq *rq, struct task_struct *p, int flags)
{
	if (!(flags & ENQUEUE_NOCLOCK))
		update_rq_clock(rq);

<<<<<<< HEAD
	if (!(flags & ENQUEUE_RESTORE)) {
		sched_info_enqueue(rq, p);
		psi_enqueue(p, (flags & ENQUEUE_WAKEUP) && !(flags & ENQUEUE_MIGRATED));
	}

	trace_android_rvh_enqueue_task(rq, p, flags);
=======
>>>>>>> 42f7652d
	p->sched_class->enqueue_task(rq, p, flags);
	trace_android_rvh_after_enqueue_task(rq, p, flags);

	/*
	 * Must be after ->enqueue_task() because ENQUEUE_DELAYED can clear
	 * ->sched_delayed.
	 */
	uclamp_rq_inc(rq, p);

	if (!(flags & ENQUEUE_RESTORE)) {
		sched_info_enqueue(rq, p);
		psi_enqueue(p, flags & ENQUEUE_MIGRATED);
	}

	if (sched_core_enabled(rq))
		sched_core_enqueue(rq, p);
}

/*
 * Must only return false when DEQUEUE_SLEEP.
 */
inline bool dequeue_task(struct rq *rq, struct task_struct *p, int flags)
{
	bool dequeue_task_result;
	if (sched_core_enabled(rq))
		sched_core_dequeue(rq, p, flags);

	if (!(flags & DEQUEUE_NOCLOCK))
		update_rq_clock(rq);

	if (!(flags & DEQUEUE_SAVE)) {
		sched_info_dequeue(rq, p);
		psi_dequeue(p, !(flags & DEQUEUE_SLEEP));
	}

	/*
	 * Must be before ->dequeue_task() because ->dequeue_task() can 'fail'
	 * and mark the task ->sched_delayed.
	 */
	uclamp_rq_dec(rq, p);
	trace_android_rvh_dequeue_task(rq, p, flags);
	dequeue_task_result = p->sched_class->dequeue_task(rq, p, flags);
	trace_android_rvh_after_dequeue_task(rq, p, flags);
	return dequeue_task_result;
}

void activate_task(struct rq *rq, struct task_struct *p, int flags)
{
	if (task_on_rq_migrating(p))
		flags |= ENQUEUE_MIGRATED;
	if (flags & ENQUEUE_MIGRATED)
		sched_mm_cid_migrate_to(rq, p);

	enqueue_task(rq, p, flags);

	WRITE_ONCE(p->on_rq, TASK_ON_RQ_QUEUED);
	ASSERT_EXCLUSIVE_WRITER(p->on_rq);
}
EXPORT_SYMBOL_GPL(activate_task);

void deactivate_task(struct rq *rq, struct task_struct *p, int flags)
{
	SCHED_WARN_ON(flags & DEQUEUE_SLEEP);

	WRITE_ONCE(p->on_rq, TASK_ON_RQ_MIGRATING);
	ASSERT_EXCLUSIVE_WRITER(p->on_rq);

	/*
	 * Code explicitly relies on TASK_ON_RQ_MIGRATING begin set *before*
	 * dequeue_task() and cleared *after* enqueue_task().
	 */

	dequeue_task(rq, p, flags);
}
EXPORT_SYMBOL_GPL(deactivate_task);

static void block_task(struct rq *rq, struct task_struct *p, int flags)
{
	if (dequeue_task(rq, p, DEQUEUE_SLEEP | flags))
		__block_task(rq, p);
}

/**
 * task_curr - is this task currently executing on a CPU?
 * @p: the task in question.
 *
 * Return: 1 if the task is currently executing. 0 otherwise.
 */
inline int task_curr(const struct task_struct *p)
{
	return cpu_curr(task_cpu(p)) == p;
}

/*
 * ->switching_to() is called with the pi_lock and rq_lock held and must not
 * mess with locking.
 */
void check_class_changing(struct rq *rq, struct task_struct *p,
			  const struct sched_class *prev_class)
{
	if (prev_class != p->sched_class && p->sched_class->switching_to)
		p->sched_class->switching_to(rq, p);
}

/*
 * switched_from, switched_to and prio_changed must _NOT_ drop rq->lock,
 * use the balance_callback list if you want balancing.
 *
 * this means any call to check_class_changed() must be followed by a call to
 * balance_callback().
 */
void check_class_changed(struct rq *rq, struct task_struct *p,
			 const struct sched_class *prev_class,
			 int oldprio)
{
	if (prev_class != p->sched_class) {
		if (prev_class->switched_from)
			prev_class->switched_from(rq, p);

		p->sched_class->switched_to(rq, p);
	} else if (oldprio != p->prio || dl_task(p))
		p->sched_class->prio_changed(rq, p, oldprio);
}

void wakeup_preempt(struct rq *rq, struct task_struct *p, int flags)
{
	if (p->sched_class == rq->curr->sched_class)
		rq->curr->sched_class->wakeup_preempt(rq, p, flags);
	else if (sched_class_above(p->sched_class, rq->curr->sched_class))
		resched_curr(rq);

	/*
	 * A queue event has occurred, and we're going to schedule.  In
	 * this case, we can save a useless back to back clock update.
	 */
	if (task_on_rq_queued(rq->curr) && test_tsk_need_resched(rq->curr))
		rq_clock_skip_update(rq);
}
EXPORT_SYMBOL_GPL(wakeup_preempt);

static __always_inline
int __task_state_match(struct task_struct *p, unsigned int state)
{
	if (READ_ONCE(p->__state) & state)
		return 1;

	if (READ_ONCE(p->saved_state) & state)
		return -1;

	return 0;
}

static __always_inline
int task_state_match(struct task_struct *p, unsigned int state)
{
	/*
	 * Serialize against current_save_and_set_rtlock_wait_state(),
	 * current_restore_rtlock_saved_state(), and __refrigerator().
	 */
	guard(raw_spinlock_irq)(&p->pi_lock);
	return __task_state_match(p, state);
}

/*
 * wait_task_inactive - wait for a thread to unschedule.
 *
 * Wait for the thread to block in any of the states set in @match_state.
 * If it changes, i.e. @p might have woken up, then return zero.  When we
 * succeed in waiting for @p to be off its CPU, we return a positive number
 * (its total switch count).  If a second call a short while later returns the
 * same number, the caller can be sure that @p has remained unscheduled the
 * whole time.
 *
 * The caller must ensure that the task *will* unschedule sometime soon,
 * else this function might spin for a *long* time. This function can't
 * be called with interrupts off, or it may introduce deadlock with
 * smp_call_function() if an IPI is sent by the same process we are
 * waiting to become inactive.
 */
unsigned long wait_task_inactive(struct task_struct *p, unsigned int match_state)
{
	int running, queued, match;
	struct rq_flags rf;
	unsigned long ncsw;
	struct rq *rq;

	for (;;) {
		/*
		 * We do the initial early heuristics without holding
		 * any task-queue locks at all. We'll only try to get
		 * the runqueue lock when things look like they will
		 * work out!
		 */
		rq = task_rq(p);

		/*
		 * If the task is actively running on another CPU
		 * still, just relax and busy-wait without holding
		 * any locks.
		 *
		 * NOTE! Since we don't hold any locks, it's not
		 * even sure that "rq" stays as the right runqueue!
		 * But we don't care, since "task_on_cpu()" will
		 * return false if the runqueue has changed and p
		 * is actually now running somewhere else!
		 */
		while (task_on_cpu(rq, p)) {
			if (!task_state_match(p, match_state))
				return 0;
			cpu_relax();
		}

		/*
		 * Ok, time to look more closely! We need the rq
		 * lock now, to be *sure*. If we're wrong, we'll
		 * just go back and repeat.
		 */
		rq = task_rq_lock(p, &rf);
		trace_sched_wait_task(p);
		running = task_on_cpu(rq, p);
		queued = task_on_rq_queued(p);
		ncsw = 0;
		if ((match = __task_state_match(p, match_state))) {
			/*
			 * When matching on p->saved_state, consider this task
			 * still queued so it will wait.
			 */
			if (match < 0)
				queued = 1;
			ncsw = p->nvcsw | LONG_MIN; /* sets MSB */
		}
		task_rq_unlock(rq, p, &rf);

		/*
		 * If it changed from the expected state, bail out now.
		 */
		if (unlikely(!ncsw))
			break;

		/*
		 * Was it really running after all now that we
		 * checked with the proper locks actually held?
		 *
		 * Oops. Go back and try again..
		 */
		if (unlikely(running)) {
			cpu_relax();
			continue;
		}

		/*
		 * It's not enough that it's not actively running,
		 * it must be off the runqueue _entirely_, and not
		 * preempted!
		 *
		 * So if it was still runnable (but just not actively
		 * running right now), it's preempted, and we should
		 * yield - it could be a while.
		 */
		if (unlikely(queued)) {
			ktime_t to = NSEC_PER_SEC / HZ;

			set_current_state(TASK_UNINTERRUPTIBLE);
			schedule_hrtimeout(&to, HRTIMER_MODE_REL_HARD);
			continue;
		}

		/*
		 * Ahh, all good. It wasn't running, and it wasn't
		 * runnable, which means that it will never become
		 * running in the future either. We're all done!
		 */
		break;
	}

	return ncsw;
}

#ifdef CONFIG_SMP

static void
__do_set_cpus_allowed(struct task_struct *p, struct affinity_context *ctx);

static void migrate_disable_switch(struct rq *rq, struct task_struct *p)
{
	struct affinity_context ac = {
		.new_mask  = cpumask_of(rq->cpu),
		.flags     = SCA_MIGRATE_DISABLE,
	};

	if (likely(!p->migration_disabled))
		return;

	if (p->cpus_ptr != &p->cpus_mask)
		return;

	/*
	 * Violates locking rules! See comment in __do_set_cpus_allowed().
	 */
	__do_set_cpus_allowed(p, &ac);
}

void migrate_disable(void)
{
	struct task_struct *p = current;

	if (p->migration_disabled) {
#ifdef CONFIG_DEBUG_PREEMPT
		/*
		 *Warn about overflow half-way through the range.
		 */
		WARN_ON_ONCE((s16)p->migration_disabled < 0);
#endif
		p->migration_disabled++;
		return;
	}

	guard(preempt)();
	this_rq()->nr_pinned++;
	p->migration_disabled = 1;
}
EXPORT_SYMBOL_GPL(migrate_disable);

void migrate_enable(void)
{
	struct task_struct *p = current;
	struct affinity_context ac = {
		.new_mask  = &p->cpus_mask,
		.flags     = SCA_MIGRATE_ENABLE,
	};

#ifdef CONFIG_DEBUG_PREEMPT
	/*
	 * Check both overflow from migrate_disable() and superfluous
	 * migrate_enable().
	 */
	if (WARN_ON_ONCE((s16)p->migration_disabled <= 0))
		return;
#endif

	if (p->migration_disabled > 1) {
		p->migration_disabled--;
		return;
	}

	/*
	 * Ensure stop_task runs either before or after this, and that
	 * __set_cpus_allowed_ptr(SCA_MIGRATE_ENABLE) doesn't schedule().
	 */
	guard(preempt)();
	if (p->cpus_ptr != &p->cpus_mask)
		__set_cpus_allowed_ptr(p, &ac);
	/*
	 * Mustn't clear migration_disabled() until cpus_ptr points back at the
	 * regular cpus_mask, otherwise things that race (eg.
	 * select_fallback_rq) get confused.
	 */
	barrier();
	p->migration_disabled = 0;
	this_rq()->nr_pinned--;
}
EXPORT_SYMBOL_GPL(migrate_enable);

static inline bool rq_has_pinned_tasks(struct rq *rq)
{
	return rq->nr_pinned;
}

/*
 * Per-CPU kthreads are allowed to run on !active && online CPUs, see
 * __set_cpus_allowed_ptr() and select_fallback_rq().
 */
static inline bool is_cpu_allowed(struct task_struct *p, int cpu)
{
	bool allowed = true;

	/* When not in the task's cpumask, no point in looking further. */
	if (!task_allowed_on_cpu(p, cpu))
		return false;

	/* migrate_disabled() must be allowed to finish. */
	if (is_migration_disabled(p))
		return cpu_online(cpu);

	/* check for all cases */
	trace_android_rvh_is_cpu_allowed(p, cpu, &allowed);

	/* Non kernel threads are not allowed during either online or offline. */
	if (!(p->flags & PF_KTHREAD))
		return cpu_active(cpu) && allowed;

	/* KTHREAD_IS_PER_CPU is always allowed. */
	if (kthread_is_per_cpu(p))
		return cpu_online(cpu);

	if (!allowed)
		return false;

	/* Regular kernel threads don't get to stay during offline. */
	if (cpu_dying(cpu))
		return false;

	/* But are allowed during online. */
	return cpu_online(cpu);
}

/*
 * This is how migration works:
 *
 * 1) we invoke migration_cpu_stop() on the target CPU using
 *    stop_one_cpu().
 * 2) stopper starts to run (implicitly forcing the migrated thread
 *    off the CPU)
 * 3) it checks whether the migrated task is still in the wrong runqueue.
 * 4) if it's in the wrong runqueue then the migration thread removes
 *    it and puts it into the right queue.
 * 5) stopper completes and stop_one_cpu() returns and the migration
 *    is done.
 */

/*
 * move_queued_task - move a queued task to new rq.
 *
 * Returns (locked) new rq. Old rq's lock is released.
 */
static struct rq *move_queued_task(struct rq *rq, struct rq_flags *rf,
				   struct task_struct *p, int new_cpu)
{
	int detached = 0;

	lockdep_assert_rq_held(rq);

	/*
	 * The vendor hook may drop the lock temporarily, so
	 * pass the rq flags to unpin lock. We expect the
	 * rq lock to be held after return.
	 */
	trace_android_rvh_migrate_queued_task(rq, rf, p, new_cpu, &detached);
	if (detached)
		goto attach;

	deactivate_task(rq, p, DEQUEUE_NOCLOCK);
	set_task_cpu(p, new_cpu);

attach:
	rq_unlock(rq, rf);
	rq = cpu_rq(new_cpu);

	rq_lock(rq, rf);
	WARN_ON_ONCE(task_cpu(p) != new_cpu);
	activate_task(rq, p, 0);
	wakeup_preempt(rq, p, 0);

	return rq;
}

struct migration_arg {
	struct task_struct		*task;
	int				dest_cpu;
	struct set_affinity_pending	*pending;
};

/*
 * @refs: number of wait_for_completion()
 * @stop_pending: is @stop_work in use
 */
struct set_affinity_pending {
	refcount_t		refs;
	unsigned int		stop_pending;
	struct completion	done;
	struct cpu_stop_work	stop_work;
	struct migration_arg	arg;
};

/*
 * Move (not current) task off this CPU, onto the destination CPU. We're doing
 * this because either it can't run here any more (set_cpus_allowed()
 * away from this CPU, or CPU going down), or because we're
 * attempting to rebalance this task on exec (sched_exec).
 *
 * So we race with normal scheduler movements, but that's OK, as long
 * as the task is no longer on this CPU.
 */
struct rq *__migrate_task(struct rq *rq, struct rq_flags *rf,
			  struct task_struct *p, int dest_cpu)
{
	/* Affinity changed (again). */
	if (!is_cpu_allowed(p, dest_cpu))
		return rq;

	rq = move_queued_task(rq, rf, p, dest_cpu);

	return rq;
}
EXPORT_SYMBOL_GPL(__migrate_task);

/*
 * migration_cpu_stop - this will be executed by a high-prio stopper thread
 * and performs thread migration by bumping thread off CPU then
 * 'pushing' onto another runqueue.
 */
static int migration_cpu_stop(void *data)
{
	struct migration_arg *arg = data;
	struct set_affinity_pending *pending = arg->pending;
	struct task_struct *p = arg->task;
	struct rq *rq = this_rq();
	bool complete = false;
	struct rq_flags rf;

	/*
	 * The original target CPU might have gone down and we might
	 * be on another CPU but it doesn't matter.
	 */
	local_irq_save(rf.flags);
	/*
	 * We need to explicitly wake pending tasks before running
	 * __migrate_task() such that we will not miss enforcing cpus_ptr
	 * during wakeups, see set_cpus_allowed_ptr()'s TASK_WAKING test.
	 */
	flush_smp_call_function_queue();

	raw_spin_lock(&p->pi_lock);
	rq_lock(rq, &rf);

	/*
	 * If we were passed a pending, then ->stop_pending was set, thus
	 * p->migration_pending must have remained stable.
	 */
	WARN_ON_ONCE(pending && pending != p->migration_pending);

	/*
	 * If task_rq(p) != rq, it cannot be migrated here, because we're
	 * holding rq->lock, if p->on_rq == 0 it cannot get enqueued because
	 * we're holding p->pi_lock.
	 */
	if (task_rq(p) == rq) {
		if (is_migration_disabled(p))
			goto out;

		if (pending) {
			p->migration_pending = NULL;
			complete = true;

			if (cpumask_test_cpu(task_cpu(p), &p->cpus_mask))
				goto out;
		}

		if (task_on_rq_queued(p)) {
			update_rq_clock(rq);
			rq = __migrate_task(rq, &rf, p, arg->dest_cpu);
		} else {
			p->wake_cpu = arg->dest_cpu;
		}

		/*
		 * XXX __migrate_task() can fail, at which point we might end
		 * up running on a dodgy CPU, AFAICT this can only happen
		 * during CPU hotplug, at which point we'll get pushed out
		 * anyway, so it's probably not a big deal.
		 */

	} else if (pending) {
		/*
		 * This happens when we get migrated between migrate_enable()'s
		 * preempt_enable() and scheduling the stopper task. At that
		 * point we're a regular task again and not current anymore.
		 *
		 * A !PREEMPT kernel has a giant hole here, which makes it far
		 * more likely.
		 */

		/*
		 * The task moved before the stopper got to run. We're holding
		 * ->pi_lock, so the allowed mask is stable - if it got
		 * somewhere allowed, we're done.
		 */
		if (cpumask_test_cpu(task_cpu(p), p->cpus_ptr)) {
			p->migration_pending = NULL;
			complete = true;
			goto out;
		}

		/*
		 * When migrate_enable() hits a rq mis-match we can't reliably
		 * determine is_migration_disabled() and so have to chase after
		 * it.
		 */
		WARN_ON_ONCE(!pending->stop_pending);
		preempt_disable();
		task_rq_unlock(rq, p, &rf);
		stop_one_cpu_nowait(task_cpu(p), migration_cpu_stop,
				    &pending->arg, &pending->stop_work);
		preempt_enable();
		return 0;
	}
out:
	if (pending)
		pending->stop_pending = false;
	task_rq_unlock(rq, p, &rf);

	if (complete)
		complete_all(&pending->done);

	return 0;
}

int push_cpu_stop(void *arg)
{
	struct rq *lowest_rq = NULL, *rq = this_rq();
	struct task_struct *p = arg;

	raw_spin_lock_irq(&p->pi_lock);
	raw_spin_rq_lock(rq);

	if (task_rq(p) != rq)
		goto out_unlock;

	if (is_migration_disabled(p)) {
		p->migration_flags |= MDF_PUSH;
		goto out_unlock;
	}

	p->migration_flags &= ~MDF_PUSH;

	if (p->sched_class->find_lock_rq)
		lowest_rq = p->sched_class->find_lock_rq(p, rq);

	if (!lowest_rq)
		goto out_unlock;

	// XXX validate p is still the highest prio task
	if (task_rq(p) == rq) {
		deactivate_task(rq, p, 0);
		set_task_cpu(p, lowest_rq->cpu);
		activate_task(lowest_rq, p, 0);
		resched_curr(lowest_rq);
	}

	double_unlock_balance(rq, lowest_rq);

out_unlock:
	rq->push_busy = false;
	raw_spin_rq_unlock(rq);
	raw_spin_unlock_irq(&p->pi_lock);

	put_task_struct(p);
	return 0;
}

/*
 * sched_class::set_cpus_allowed must do the below, but is not required to
 * actually call this function.
 */
void set_cpus_allowed_common(struct task_struct *p, struct affinity_context *ctx)
{
	if (ctx->flags & (SCA_MIGRATE_ENABLE | SCA_MIGRATE_DISABLE)) {
		p->cpus_ptr = ctx->new_mask;
		return;
	}

	cpumask_copy(&p->cpus_mask, ctx->new_mask);
	p->nr_cpus_allowed = cpumask_weight(ctx->new_mask);

	/*
	 * Swap in a new user_cpus_ptr if SCA_USER flag set
	 */
	if (ctx->flags & SCA_USER)
		swap(p->user_cpus_ptr, ctx->user_mask);
}

static void
__do_set_cpus_allowed(struct task_struct *p, struct affinity_context *ctx)
{
	struct rq *rq = task_rq(p);
	bool queued, running;

	/*
	 * This here violates the locking rules for affinity, since we're only
	 * supposed to change these variables while holding both rq->lock and
	 * p->pi_lock.
	 *
	 * HOWEVER, it magically works, because ttwu() is the only code that
	 * accesses these variables under p->pi_lock and only does so after
	 * smp_cond_load_acquire(&p->on_cpu, !VAL), and we're in __schedule()
	 * before finish_task().
	 *
	 * XXX do further audits, this smells like something putrid.
	 */
	if (ctx->flags & SCA_MIGRATE_DISABLE)
		SCHED_WARN_ON(!p->on_cpu);
	else
		lockdep_assert_held(&p->pi_lock);

	queued = task_on_rq_queued(p);
	running = task_current(rq, p);

	if (queued) {
		/*
		 * Because __kthread_bind() calls this on blocked tasks without
		 * holding rq->lock.
		 */
		lockdep_assert_rq_held(rq);
		dequeue_task(rq, p, DEQUEUE_SAVE | DEQUEUE_NOCLOCK);
	}
	if (running)
		put_prev_task(rq, p);

	p->sched_class->set_cpus_allowed(p, ctx);

	if (queued)
		enqueue_task(rq, p, ENQUEUE_RESTORE | ENQUEUE_NOCLOCK);
	if (running)
		set_next_task(rq, p);
}

/*
 * Used for kthread_bind() and select_fallback_rq(), in both cases the user
 * affinity (if any) should be destroyed too.
 */
void do_set_cpus_allowed(struct task_struct *p, const struct cpumask *new_mask)
{
	struct affinity_context ac = {
		.new_mask  = new_mask,
		.user_mask = NULL,
		.flags     = SCA_USER,	/* clear the user requested mask */
	};
	union cpumask_rcuhead {
		cpumask_t cpumask;
		struct rcu_head rcu;
	};

	__do_set_cpus_allowed(p, &ac);

	/*
	 * Because this is called with p->pi_lock held, it is not possible
	 * to use kfree() here (when PREEMPT_RT=y), therefore punt to using
	 * kfree_rcu().
	 */
	kfree_rcu((union cpumask_rcuhead *)ac.user_mask, rcu);
}

int dup_user_cpus_ptr(struct task_struct *dst, struct task_struct *src,
		      int node)
{
	cpumask_t *user_mask;
	unsigned long flags;

	/*
	 * Always clear dst->user_cpus_ptr first as their user_cpus_ptr's
	 * may differ by now due to racing.
	 */
	dst->user_cpus_ptr = NULL;

	/*
	 * This check is racy and losing the race is a valid situation.
	 * It is not worth the extra overhead of taking the pi_lock on
	 * every fork/clone.
	 */
	if (data_race(!src->user_cpus_ptr))
		return 0;

	user_mask = alloc_user_cpus_ptr(node);
	if (!user_mask)
		return -ENOMEM;

	/*
	 * Use pi_lock to protect content of user_cpus_ptr
	 *
	 * Though unlikely, user_cpus_ptr can be reset to NULL by a concurrent
	 * do_set_cpus_allowed().
	 */
	raw_spin_lock_irqsave(&src->pi_lock, flags);
	if (src->user_cpus_ptr) {
		swap(dst->user_cpus_ptr, user_mask);
		cpumask_copy(dst->user_cpus_ptr, src->user_cpus_ptr);
	}
	raw_spin_unlock_irqrestore(&src->pi_lock, flags);

	if (unlikely(user_mask))
		kfree(user_mask);

	return 0;
}

static inline struct cpumask *clear_user_cpus_ptr(struct task_struct *p)
{
	struct cpumask *user_mask = NULL;

	swap(p->user_cpus_ptr, user_mask);

	return user_mask;
}

void release_user_cpus_ptr(struct task_struct *p)
{
	kfree(clear_user_cpus_ptr(p));
}

/*
 * This function is wildly self concurrent; here be dragons.
 *
 *
 * When given a valid mask, __set_cpus_allowed_ptr() must block until the
 * designated task is enqueued on an allowed CPU. If that task is currently
 * running, we have to kick it out using the CPU stopper.
 *
 * Migrate-Disable comes along and tramples all over our nice sandcastle.
 * Consider:
 *
 *     Initial conditions: P0->cpus_mask = [0, 1]
 *
 *     P0@CPU0                  P1
 *
 *     migrate_disable();
 *     <preempted>
 *                              set_cpus_allowed_ptr(P0, [1]);
 *
 * P1 *cannot* return from this set_cpus_allowed_ptr() call until P0 executes
 * its outermost migrate_enable() (i.e. it exits its Migrate-Disable region).
 * This means we need the following scheme:
 *
 *     P0@CPU0                  P1
 *
 *     migrate_disable();
 *     <preempted>
 *                              set_cpus_allowed_ptr(P0, [1]);
 *                                <blocks>
 *     <resumes>
 *     migrate_enable();
 *       __set_cpus_allowed_ptr();
 *       <wakes local stopper>
 *                         `--> <woken on migration completion>
 *
 * Now the fun stuff: there may be several P1-like tasks, i.e. multiple
 * concurrent set_cpus_allowed_ptr(P0, [*]) calls. CPU affinity changes of any
 * task p are serialized by p->pi_lock, which we can leverage: the one that
 * should come into effect at the end of the Migrate-Disable region is the last
 * one. This means we only need to track a single cpumask (i.e. p->cpus_mask),
 * but we still need to properly signal those waiting tasks at the appropriate
 * moment.
 *
 * This is implemented using struct set_affinity_pending. The first
 * __set_cpus_allowed_ptr() caller within a given Migrate-Disable region will
 * setup an instance of that struct and install it on the targeted task_struct.
 * Any and all further callers will reuse that instance. Those then wait for
 * a completion signaled at the tail of the CPU stopper callback (1), triggered
 * on the end of the Migrate-Disable region (i.e. outermost migrate_enable()).
 *
 *
 * (1) In the cases covered above. There is one more where the completion is
 * signaled within affine_move_task() itself: when a subsequent affinity request
 * occurs after the stopper bailed out due to the targeted task still being
 * Migrate-Disable. Consider:
 *
 *     Initial conditions: P0->cpus_mask = [0, 1]
 *
 *     CPU0		  P1				P2
 *     <P0>
 *       migrate_disable();
 *       <preempted>
 *                        set_cpus_allowed_ptr(P0, [1]);
 *                          <blocks>
 *     <migration/0>
 *       migration_cpu_stop()
 *         is_migration_disabled()
 *           <bails>
 *                                                       set_cpus_allowed_ptr(P0, [0, 1]);
 *                                                         <signal completion>
 *                          <awakes>
 *
 * Note that the above is safe vs a concurrent migrate_enable(), as any
 * pending affinity completion is preceded by an uninstallation of
 * p->migration_pending done with p->pi_lock held.
 */
static int affine_move_task(struct rq *rq, struct task_struct *p, struct rq_flags *rf,
			    int dest_cpu, unsigned int flags)
	__releases(rq->lock)
	__releases(p->pi_lock)
{
	struct set_affinity_pending my_pending = { }, *pending = NULL;
	bool stop_pending, complete = false;

	/* Can the task run on the task's current CPU? If so, we're done */
	if (cpumask_test_cpu(task_cpu(p), &p->cpus_mask)) {
		struct task_struct *push_task = NULL;

		if ((flags & SCA_MIGRATE_ENABLE) &&
		    (p->migration_flags & MDF_PUSH) && !rq->push_busy) {
			rq->push_busy = true;
			push_task = get_task_struct(p);
		}

		/*
		 * If there are pending waiters, but no pending stop_work,
		 * then complete now.
		 */
		pending = p->migration_pending;
		if (pending && !pending->stop_pending) {
			p->migration_pending = NULL;
			complete = true;
		}

		preempt_disable();
		task_rq_unlock(rq, p, rf);
		if (push_task) {
			stop_one_cpu_nowait(rq->cpu, push_cpu_stop,
					    p, &rq->push_work);
		}
		preempt_enable();

		if (complete)
			complete_all(&pending->done);

		return 0;
	}

	if (!(flags & SCA_MIGRATE_ENABLE)) {
		/* serialized by p->pi_lock */
		if (!p->migration_pending) {
			/* Install the request */
			refcount_set(&my_pending.refs, 1);
			init_completion(&my_pending.done);
			my_pending.arg = (struct migration_arg) {
				.task = p,
				.dest_cpu = dest_cpu,
				.pending = &my_pending,
			};

			p->migration_pending = &my_pending;
		} else {
			pending = p->migration_pending;
			refcount_inc(&pending->refs);
			/*
			 * Affinity has changed, but we've already installed a
			 * pending. migration_cpu_stop() *must* see this, else
			 * we risk a completion of the pending despite having a
			 * task on a disallowed CPU.
			 *
			 * Serialized by p->pi_lock, so this is safe.
			 */
			pending->arg.dest_cpu = dest_cpu;
		}
	}
	pending = p->migration_pending;
	/*
	 * - !MIGRATE_ENABLE:
	 *   we'll have installed a pending if there wasn't one already.
	 *
	 * - MIGRATE_ENABLE:
	 *   we're here because the current CPU isn't matching anymore,
	 *   the only way that can happen is because of a concurrent
	 *   set_cpus_allowed_ptr() call, which should then still be
	 *   pending completion.
	 *
	 * Either way, we really should have a @pending here.
	 */
	if (WARN_ON_ONCE(!pending)) {
		task_rq_unlock(rq, p, rf);
		return -EINVAL;
	}

	if (task_on_cpu(rq, p) || READ_ONCE(p->__state) == TASK_WAKING) {
		/*
		 * MIGRATE_ENABLE gets here because 'p == current', but for
		 * anything else we cannot do is_migration_disabled(), punt
		 * and have the stopper function handle it all race-free.
		 */
		stop_pending = pending->stop_pending;
		if (!stop_pending)
			pending->stop_pending = true;

		if (flags & SCA_MIGRATE_ENABLE)
			p->migration_flags &= ~MDF_PUSH;

		preempt_disable();
		task_rq_unlock(rq, p, rf);
		if (!stop_pending) {
			stop_one_cpu_nowait(cpu_of(rq), migration_cpu_stop,
					    &pending->arg, &pending->stop_work);
		}
		preempt_enable();

		if (flags & SCA_MIGRATE_ENABLE)
			return 0;
	} else {

		if (!is_migration_disabled(p)) {
			if (task_on_rq_queued(p))
				rq = move_queued_task(rq, rf, p, dest_cpu);

			if (!pending->stop_pending) {
				p->migration_pending = NULL;
				complete = true;
			}
		}
		task_rq_unlock(rq, p, rf);

		if (complete)
			complete_all(&pending->done);
	}

	wait_for_completion(&pending->done);

	if (refcount_dec_and_test(&pending->refs))
		wake_up_var(&pending->refs); /* No UaF, just an address */

	/*
	 * Block the original owner of &pending until all subsequent callers
	 * have seen the completion and decremented the refcount
	 */
	wait_var_event(&my_pending.refs, !refcount_read(&my_pending.refs));

	/* ARGH */
	WARN_ON_ONCE(my_pending.stop_pending);

	return 0;
}

/*
 * Called with both p->pi_lock and rq->lock held; drops both before returning.
 */
static int __set_cpus_allowed_ptr_locked(struct task_struct *p,
					 struct affinity_context *ctx,
					 struct rq *rq,
					 struct rq_flags *rf)
	__releases(rq->lock)
	__releases(p->pi_lock)
{
	const struct cpumask *cpu_allowed_mask = task_cpu_possible_mask(p);
	const struct cpumask *cpu_valid_mask = cpu_active_mask;
	bool kthread = p->flags & PF_KTHREAD;
	unsigned int dest_cpu;
	int ret = 0;

	update_rq_clock(rq);

	if (kthread || is_migration_disabled(p)) {
		/*
		 * Kernel threads are allowed on online && !active CPUs,
		 * however, during cpu-hot-unplug, even these might get pushed
		 * away if not KTHREAD_IS_PER_CPU.
		 *
		 * Specifically, migration_disabled() tasks must not fail the
		 * cpumask_any_and_distribute() pick below, esp. so on
		 * SCA_MIGRATE_ENABLE, otherwise we'll not call
		 * set_cpus_allowed_common() and actually reset p->cpus_ptr.
		 */
		cpu_valid_mask = cpu_online_mask;
	}

	if (!kthread && !cpumask_subset(ctx->new_mask, cpu_allowed_mask)) {
		ret = -EINVAL;
		goto out;
	}

	/*
	 * Must re-check here, to close a race against __kthread_bind(),
	 * sched_setaffinity() is not guaranteed to observe the flag.
	 */
	if ((ctx->flags & SCA_CHECK) && (p->flags & PF_NO_SETAFFINITY)) {
		ret = -EINVAL;
		goto out;
	}

	if (!(ctx->flags & SCA_MIGRATE_ENABLE)) {
		if (cpumask_equal(&p->cpus_mask, ctx->new_mask)) {
			if (ctx->flags & SCA_USER)
				swap(p->user_cpus_ptr, ctx->user_mask);
			goto out;
		}

		if (WARN_ON_ONCE(p == current &&
				 is_migration_disabled(p) &&
				 !cpumask_test_cpu(task_cpu(p), ctx->new_mask))) {
			ret = -EBUSY;
			goto out;
		}
	}

	/*
	 * Picking a ~random cpu helps in cases where we are changing affinity
	 * for groups of tasks (ie. cpuset), so that load balancing is not
	 * immediately required to distribute the tasks within their new mask.
	 */
	dest_cpu = cpumask_any_and_distribute(cpu_valid_mask, ctx->new_mask);
	trace_android_rvh_set_cpus_allowed_by_task(cpu_valid_mask, ctx->new_mask, p, &dest_cpu);
	if (dest_cpu >= nr_cpu_ids) {
		ret = -EINVAL;
		goto out;
	}

	__do_set_cpus_allowed(p, ctx);

	return affine_move_task(rq, p, rf, dest_cpu, ctx->flags);

out:
	task_rq_unlock(rq, p, rf);

	return ret;
}

/*
 * Change a given task's CPU affinity. Migrate the thread to a
 * proper CPU and schedule it away if the CPU it's executing on
 * is removed from the allowed bitmask.
 *
 * NOTE: the caller must have a valid reference to the task, the
 * task must not exit() & deallocate itself prematurely. The
 * call is not atomic; no spinlocks may be held.
 */
int __set_cpus_allowed_ptr(struct task_struct *p, struct affinity_context *ctx)
{
	struct rq_flags rf;
	struct rq *rq;

	rq = task_rq_lock(p, &rf);
	/*
	 * Masking should be skipped if SCA_USER or any of the SCA_MIGRATE_*
	 * flags are set.
	 */
	if (p->user_cpus_ptr &&
	    !(ctx->flags & (SCA_USER | SCA_MIGRATE_ENABLE | SCA_MIGRATE_DISABLE)) &&
	    cpumask_and(rq->scratch_mask, ctx->new_mask, p->user_cpus_ptr))
		ctx->new_mask = rq->scratch_mask;

	return __set_cpus_allowed_ptr_locked(p, ctx, rq, &rf);
}

int set_cpus_allowed_ptr(struct task_struct *p, const struct cpumask *new_mask)
{
	struct affinity_context ac = {
		.new_mask  = new_mask,
		.flags     = 0,
	};

	return __set_cpus_allowed_ptr(p, &ac);
}
EXPORT_SYMBOL_GPL(set_cpus_allowed_ptr);

/*
 * Change a given task's CPU affinity to the intersection of its current
 * affinity mask and @subset_mask, writing the resulting mask to @new_mask.
 * If user_cpus_ptr is defined, use it as the basis for restricting CPU
 * affinity or use cpu_online_mask instead.
 *
 * If the resulting mask is empty, leave the affinity unchanged and return
 * -EINVAL.
 */
static int restrict_cpus_allowed_ptr(struct task_struct *p,
				     struct cpumask *new_mask,
				     const struct cpumask *subset_mask)
{
	struct affinity_context ac = {
		.new_mask  = new_mask,
		.flags     = 0,
	};
	struct rq_flags rf;
	struct rq *rq;
	int err;

	rq = task_rq_lock(p, &rf);

	/*
	 * Forcefully restricting the affinity of a deadline task is
	 * likely to cause problems, so fail and noisily override the
	 * mask entirely.
	 */
	if (task_has_dl_policy(p) && dl_bandwidth_enabled()) {
		err = -EPERM;
		goto err_unlock;
	}

	if (!cpumask_and(new_mask, task_user_cpus(p), subset_mask)) {
		err = -EINVAL;
		goto err_unlock;
	}

	return __set_cpus_allowed_ptr_locked(p, &ac, rq, &rf);

err_unlock:
	task_rq_unlock(rq, p, &rf);
	return err;
}

/*
 * Restrict the CPU affinity of task @p so that it is a subset of
 * task_cpu_possible_mask() and point @p->user_cpus_ptr to a copy of the
 * old affinity mask. If the resulting mask is empty, we warn and walk
 * up the cpuset hierarchy until we find a suitable mask.
 */
void force_compatible_cpus_allowed_ptr(struct task_struct *p)
{
	cpumask_var_t new_mask;
	const struct cpumask *override_mask = task_cpu_possible_mask(p);

	alloc_cpumask_var(&new_mask, GFP_KERNEL);

	/*
	 * __migrate_task() can fail silently in the face of concurrent
	 * offlining of the chosen destination CPU, so take the hotplug
	 * lock to ensure that the migration succeeds.
	 */
	cpus_read_lock();
	if (!cpumask_available(new_mask))
		goto out_set_mask;

	if (!restrict_cpus_allowed_ptr(p, new_mask, override_mask))
		goto out_free_mask;

	/*
	 * We failed to find a valid subset of the affinity mask for the
	 * task, so override it based on its cpuset hierarchy.
	 */
	cpuset_cpus_allowed(p, new_mask);
	override_mask = new_mask;

out_set_mask:
	if (printk_ratelimit()) {
		printk_deferred("Overriding affinity for process %d (%s) to CPUs %*pbl\n",
				task_pid_nr(p), p->comm,
				cpumask_pr_args(override_mask));
	}

	WARN_ON(set_cpus_allowed_ptr(p, override_mask));
out_free_mask:
	cpus_read_unlock();
	free_cpumask_var(new_mask);
}

/*
 * Restore the affinity of a task @p which was previously restricted by a
 * call to force_compatible_cpus_allowed_ptr().
 *
 * It is the caller's responsibility to serialise this with any calls to
 * force_compatible_cpus_allowed_ptr(@p).
 */
void relax_compatible_cpus_allowed_ptr(struct task_struct *p)
{
	struct affinity_context ac = {
		.new_mask  = task_user_cpus(p),
		.flags     = 0,
	};
	int ret;

	/*
	 * Try to restore the old affinity mask with __sched_setaffinity().
	 * Cpuset masking will be done there too.
	 */
	ret = __sched_setaffinity(p, &ac);
	WARN_ON_ONCE(ret);
}

void set_task_cpu(struct task_struct *p, unsigned int new_cpu)
{
#ifdef CONFIG_SCHED_DEBUG
	unsigned int state = READ_ONCE(p->__state);

	/*
	 * We should never call set_task_cpu() on a blocked task,
	 * ttwu() will sort out the placement.
	 */
	WARN_ON_ONCE(state != TASK_RUNNING && state != TASK_WAKING && !p->on_rq);

	/*
	 * Migrating fair class task must have p->on_rq = TASK_ON_RQ_MIGRATING,
	 * because schedstat_wait_{start,end} rebase migrating task's wait_start
	 * time relying on p->on_rq.
	 */
	WARN_ON_ONCE(state == TASK_RUNNING &&
		     p->sched_class == &fair_sched_class &&
		     (p->on_rq && !task_on_rq_migrating(p)));

#ifdef CONFIG_LOCKDEP
	/*
	 * The caller should hold either p->pi_lock or rq->lock, when changing
	 * a task's CPU. ->pi_lock for waking tasks, rq->lock for runnable tasks.
	 *
	 * sched_move_task() holds both and thus holding either pins the cgroup,
	 * see task_group().
	 *
	 * Furthermore, all task_rq users should acquire both locks, see
	 * task_rq_lock().
	 */
	WARN_ON_ONCE(debug_locks && !(lockdep_is_held(&p->pi_lock) ||
				      lockdep_is_held(__rq_lockp(task_rq(p)))));
#endif
	/*
	 * Clearly, migrating tasks to offline CPUs is a fairly daft thing.
	 */
	WARN_ON_ONCE(!cpu_online(new_cpu));

	WARN_ON_ONCE(is_migration_disabled(p));
#endif

	trace_sched_migrate_task(p, new_cpu);

	if (task_cpu(p) != new_cpu) {
		if (p->sched_class->migrate_task_rq)
			p->sched_class->migrate_task_rq(p, new_cpu);
		p->se.nr_migrations++;
		rseq_migrate(p);
		sched_mm_cid_migrate_from(p);
		perf_event_task_migrate(p);
		trace_android_rvh_set_task_cpu(p, new_cpu);
	}

	__set_task_cpu(p, new_cpu);
}
EXPORT_SYMBOL_GPL(set_task_cpu);

static void __migrate_swap_task(struct task_struct *p, int cpu)
{
	if (task_on_rq_queued(p)) {
		struct rq *src_rq, *dst_rq;
		struct rq_flags srf, drf;

		src_rq = task_rq(p);
		dst_rq = cpu_rq(cpu);

		rq_pin_lock(src_rq, &srf);
		rq_pin_lock(dst_rq, &drf);

		deactivate_task(src_rq, p, 0);
		set_task_cpu(p, cpu);
		activate_task(dst_rq, p, 0);
		wakeup_preempt(dst_rq, p, 0);

		rq_unpin_lock(dst_rq, &drf);
		rq_unpin_lock(src_rq, &srf);

	} else {
		/*
		 * Task isn't running anymore; make it appear like we migrated
		 * it before it went to sleep. This means on wakeup we make the
		 * previous CPU our target instead of where it really is.
		 */
		p->wake_cpu = cpu;
	}
}

struct migration_swap_arg {
	struct task_struct *src_task, *dst_task;
	int src_cpu, dst_cpu;
};

static int migrate_swap_stop(void *data)
{
	struct migration_swap_arg *arg = data;
	struct rq *src_rq, *dst_rq;

	if (!cpu_active(arg->src_cpu) || !cpu_active(arg->dst_cpu))
		return -EAGAIN;

	src_rq = cpu_rq(arg->src_cpu);
	dst_rq = cpu_rq(arg->dst_cpu);

	guard(double_raw_spinlock)(&arg->src_task->pi_lock, &arg->dst_task->pi_lock);
	guard(double_rq_lock)(src_rq, dst_rq);

	if (task_cpu(arg->dst_task) != arg->dst_cpu)
		return -EAGAIN;

	if (task_cpu(arg->src_task) != arg->src_cpu)
		return -EAGAIN;

	if (!cpumask_test_cpu(arg->dst_cpu, arg->src_task->cpus_ptr))
		return -EAGAIN;

	if (!cpumask_test_cpu(arg->src_cpu, arg->dst_task->cpus_ptr))
		return -EAGAIN;

	__migrate_swap_task(arg->src_task, arg->dst_cpu);
	__migrate_swap_task(arg->dst_task, arg->src_cpu);

	return 0;
}

/*
 * Cross migrate two tasks
 */
int migrate_swap(struct task_struct *cur, struct task_struct *p,
		int target_cpu, int curr_cpu)
{
	struct migration_swap_arg arg;
	int ret = -EINVAL;

	arg = (struct migration_swap_arg){
		.src_task = cur,
		.src_cpu = curr_cpu,
		.dst_task = p,
		.dst_cpu = target_cpu,
	};

	if (arg.src_cpu == arg.dst_cpu)
		goto out;

	/*
	 * These three tests are all lockless; this is OK since all of them
	 * will be re-checked with proper locks held further down the line.
	 */
	if (!cpu_active(arg.src_cpu) || !cpu_active(arg.dst_cpu))
		goto out;

	if (!cpumask_test_cpu(arg.dst_cpu, arg.src_task->cpus_ptr))
		goto out;

	if (!cpumask_test_cpu(arg.src_cpu, arg.dst_task->cpus_ptr))
		goto out;

	trace_sched_swap_numa(cur, arg.src_cpu, p, arg.dst_cpu);
	ret = stop_two_cpus(arg.dst_cpu, arg.src_cpu, migrate_swap_stop, &arg);

out:
	return ret;
}
EXPORT_SYMBOL_GPL(migrate_swap);

/***
 * kick_process - kick a running thread to enter/exit the kernel
 * @p: the to-be-kicked thread
 *
 * Cause a process which is running on another CPU to enter
 * kernel-mode, without any delay. (to get signals handled.)
 *
 * NOTE: this function doesn't have to take the runqueue lock,
 * because all it wants to ensure is that the remote task enters
 * the kernel. If the IPI races and the task has been migrated
 * to another CPU then no harm is done and the purpose has been
 * achieved as well.
 */
void kick_process(struct task_struct *p)
{
	guard(preempt)();
	int cpu = task_cpu(p);

	if ((cpu != smp_processor_id()) && task_curr(p))
		smp_send_reschedule(cpu);
}
EXPORT_SYMBOL_GPL(kick_process);

/*
 * ->cpus_ptr is protected by both rq->lock and p->pi_lock
 *
 * A few notes on cpu_active vs cpu_online:
 *
 *  - cpu_active must be a subset of cpu_online
 *
 *  - on CPU-up we allow per-CPU kthreads on the online && !active CPU,
 *    see __set_cpus_allowed_ptr(). At this point the newly online
 *    CPU isn't yet part of the sched domains, and balancing will not
 *    see it.
 *
 *  - on CPU-down we clear cpu_active() to mask the sched domains and
 *    avoid the load balancer to place new tasks on the to be removed
 *    CPU. Existing tasks will remain running there and will be taken
 *    off.
 *
 * This means that fallback selection must not select !active CPUs.
 * And can assume that any active CPU must be online. Conversely
 * select_task_rq() below may allow selection of !active CPUs in order
 * to satisfy the above rules.
 */
int select_fallback_rq(int cpu, struct task_struct *p)
{
	int nid = cpu_to_node(cpu);
	const struct cpumask *nodemask = NULL;
	enum { cpuset, possible, fail } state = cpuset;
	int dest_cpu = -1;

	trace_android_rvh_select_fallback_rq(cpu, p, &dest_cpu);
	if (dest_cpu >= 0)
		return dest_cpu;

	/*
	 * If the node that the CPU is on has been offlined, cpu_to_node()
	 * will return -1. There is no CPU on the node, and we should
	 * select the CPU on the other node.
	 */
	if (nid != -1) {
		nodemask = cpumask_of_node(nid);

		/* Look for allowed, online CPU in same node. */
		for_each_cpu(dest_cpu, nodemask) {
			if (is_cpu_allowed(p, dest_cpu))
				return dest_cpu;
		}
	}

	for (;;) {
		/* Any allowed, online CPU? */
		for_each_cpu(dest_cpu, p->cpus_ptr) {
			if (!is_cpu_allowed(p, dest_cpu))
				continue;

			goto out;
		}

		/* No more Mr. Nice Guy. */
		switch (state) {
		case cpuset:
			if (cpuset_cpus_allowed_fallback(p)) {
				state = possible;
				break;
			}
			fallthrough;
		case possible:
			/*
			 * XXX When called from select_task_rq() we only
			 * hold p->pi_lock and again violate locking order.
			 *
			 * More yuck to audit.
			 */
			do_set_cpus_allowed(p, task_cpu_possible_mask(p));
			state = fail;
			break;
		case fail:
			BUG();
			break;
		}
	}

out:
	if (state != cpuset) {
		/*
		 * Don't tell them about moving exiting tasks or
		 * kernel threads (both mm NULL), since they never
		 * leave kernel.
		 */
		if (p->mm && printk_ratelimit()) {
			printk_deferred("process %d (%s) no longer affine to cpu%d\n",
					task_pid_nr(p), p->comm, cpu);
		}
	}

	return dest_cpu;
}
EXPORT_SYMBOL_GPL(select_fallback_rq);

/*
 * The caller (fork, wakeup) owns p->pi_lock, ->cpus_ptr is stable.
 */
static inline
int select_task_rq(struct task_struct *p, int cpu, int *wake_flags)
{
	lockdep_assert_held(&p->pi_lock);

	if (p->nr_cpus_allowed > 1 && !is_migration_disabled(p)) {
		cpu = p->sched_class->select_task_rq(p, cpu, *wake_flags);
		*wake_flags |= WF_RQ_SELECTED;
	} else {
		cpu = cpumask_any(p->cpus_ptr);
	}

	/*
	 * In order not to call set_task_cpu() on a blocking task we need
	 * to rely on ttwu() to place the task on a valid ->cpus_ptr
	 * CPU.
	 *
	 * Since this is common to all placement strategies, this lives here.
	 *
	 * [ this allows ->select_task() to simply return task_cpu(p) and
	 *   not worry about this generic constraint ]
	 */
	if (unlikely(!is_cpu_allowed(p, cpu)))
		cpu = select_fallback_rq(task_cpu(p), p);

	return cpu;
}

void sched_set_stop_task(int cpu, struct task_struct *stop)
{
	static struct lock_class_key stop_pi_lock;
	struct sched_param param = { .sched_priority = MAX_RT_PRIO - 1 };
	struct task_struct *old_stop = cpu_rq(cpu)->stop;

	if (stop) {
		/*
		 * Make it appear like a SCHED_FIFO task, its something
		 * userspace knows about and won't get confused about.
		 *
		 * Also, it will make PI more or less work without too
		 * much confusion -- but then, stop work should not
		 * rely on PI working anyway.
		 */
		sched_setscheduler_nocheck(stop, SCHED_FIFO, &param);

		stop->sched_class = &stop_sched_class;

		/*
		 * The PI code calls rt_mutex_setprio() with ->pi_lock held to
		 * adjust the effective priority of a task. As a result,
		 * rt_mutex_setprio() can trigger (RT) balancing operations,
		 * which can then trigger wakeups of the stop thread to push
		 * around the current task.
		 *
		 * The stop task itself will never be part of the PI-chain, it
		 * never blocks, therefore that ->pi_lock recursion is safe.
		 * Tell lockdep about this by placing the stop->pi_lock in its
		 * own class.
		 */
		lockdep_set_class(&stop->pi_lock, &stop_pi_lock);
	}

	cpu_rq(cpu)->stop = stop;

	if (old_stop) {
		/*
		 * Reset it back to a normal scheduling class so that
		 * it can die in pieces.
		 */
		old_stop->sched_class = &rt_sched_class;
	}
}

#else /* CONFIG_SMP */

static inline void migrate_disable_switch(struct rq *rq, struct task_struct *p) { }

static inline bool rq_has_pinned_tasks(struct rq *rq)
{
	return false;
}

#endif /* !CONFIG_SMP */

static void
ttwu_stat(struct task_struct *p, int cpu, int wake_flags)
{
	struct rq *rq;

	if (!schedstat_enabled())
		return;

	rq = this_rq();

#ifdef CONFIG_SMP
	if (cpu == rq->cpu) {
		__schedstat_inc(rq->ttwu_local);
		__schedstat_inc(p->stats.nr_wakeups_local);
	} else {
		struct sched_domain *sd;

		__schedstat_inc(p->stats.nr_wakeups_remote);

		guard(rcu)();
		for_each_domain(rq->cpu, sd) {
			if (cpumask_test_cpu(cpu, sched_domain_span(sd))) {
				__schedstat_inc(sd->ttwu_wake_remote);
				break;
			}
		}
	}

	if (wake_flags & WF_MIGRATED)
		__schedstat_inc(p->stats.nr_wakeups_migrate);
#endif /* CONFIG_SMP */

	__schedstat_inc(rq->ttwu_count);
	__schedstat_inc(p->stats.nr_wakeups);

	if (wake_flags & WF_SYNC)
		__schedstat_inc(p->stats.nr_wakeups_sync);
}

/*
 * Mark the task runnable.
 */
static inline void ttwu_do_wakeup(struct task_struct *p)
{
	WRITE_ONCE(p->__state, TASK_RUNNING);
	trace_sched_wakeup(p);
}

static void
ttwu_do_activate(struct rq *rq, struct task_struct *p, int wake_flags,
		 struct rq_flags *rf)
{
	int en_flags = ENQUEUE_WAKEUP | ENQUEUE_NOCLOCK;

	if (wake_flags & WF_SYNC)
		en_flags |= ENQUEUE_WAKEUP_SYNC;

	lockdep_assert_rq_held(rq);

	if (p->sched_contributes_to_load)
		rq->nr_uninterruptible--;

#ifdef CONFIG_SMP
	if (wake_flags & WF_RQ_SELECTED)
		en_flags |= ENQUEUE_RQ_SELECTED;
	if (wake_flags & WF_MIGRATED)
		en_flags |= ENQUEUE_MIGRATED;
	else
#endif
	if (p->in_iowait) {
		delayacct_blkio_end(p);
		atomic_dec(&task_rq(p)->nr_iowait);
	}

	activate_task(rq, p, en_flags);
	wakeup_preempt(rq, p, wake_flags);

	ttwu_do_wakeup(p);

#ifdef CONFIG_SMP
	if (p->sched_class->task_woken) {
		/*
		 * Our task @p is fully woken up and running; so it's safe to
		 * drop the rq->lock, hereafter rq is only used for statistics.
		 */
		rq_unpin_lock(rq, rf);
		p->sched_class->task_woken(rq, p);
		rq_repin_lock(rq, rf);
	}

	if (rq->idle_stamp) {
		u64 delta = rq_clock(rq) - rq->idle_stamp;
		u64 max = 2*rq->max_idle_balance_cost;

		update_avg(&rq->avg_idle, delta);

		if (rq->avg_idle > max)
			rq->avg_idle = max;

		rq->idle_stamp = 0;
	}
#endif
}

/*
 * Consider @p being inside a wait loop:
 *
 *   for (;;) {
 *      set_current_state(TASK_UNINTERRUPTIBLE);
 *
 *      if (CONDITION)
 *         break;
 *
 *      schedule();
 *   }
 *   __set_current_state(TASK_RUNNING);
 *
 * between set_current_state() and schedule(). In this case @p is still
 * runnable, so all that needs doing is change p->state back to TASK_RUNNING in
 * an atomic manner.
 *
 * By taking task_rq(p)->lock we serialize against schedule(), if @p->on_rq
 * then schedule() must still happen and p->state can be changed to
 * TASK_RUNNING. Otherwise we lost the race, schedule() has happened, and we
 * need to do a full wakeup with enqueue.
 *
 * Returns: %true when the wakeup is done,
 *          %false otherwise.
 */
static int ttwu_runnable(struct task_struct *p, int wake_flags)
{
	struct rq_flags rf;
	struct rq *rq;
	int ret = 0;

	rq = __task_rq_lock(p, &rf);
	if (task_on_rq_queued(p)) {
		update_rq_clock(rq);
		if (p->se.sched_delayed)
			enqueue_task(rq, p, ENQUEUE_NOCLOCK | ENQUEUE_DELAYED);
		if (!task_on_cpu(rq, p)) {
			/*
			 * When on_rq && !on_cpu the task is preempted, see if
			 * it should preempt the task that is current now.
			 */
			wakeup_preempt(rq, p, wake_flags);
		}
		ttwu_do_wakeup(p);
		ret = 1;
	}
	__task_rq_unlock(rq, &rf);

	return ret;
}

#ifdef CONFIG_SMP
void sched_ttwu_pending(void *arg)
{
	struct llist_node *llist = arg;
	struct rq *rq = this_rq();
	struct task_struct *p, *t;
	struct rq_flags rf;

	if (!llist)
		return;

	rq_lock_irqsave(rq, &rf);
	update_rq_clock(rq);

	llist_for_each_entry_safe(p, t, llist, wake_entry.llist) {
		if (WARN_ON_ONCE(p->on_cpu))
			smp_cond_load_acquire(&p->on_cpu, !VAL);

		if (WARN_ON_ONCE(task_cpu(p) != cpu_of(rq)))
			set_task_cpu(p, cpu_of(rq));

		ttwu_do_activate(rq, p, p->sched_remote_wakeup ? WF_MIGRATED : 0, &rf);
	}

	/*
	 * Must be after enqueueing at least once task such that
	 * idle_cpu() does not observe a false-negative -- if it does,
	 * it is possible for select_idle_siblings() to stack a number
	 * of tasks on this CPU during that window.
	 *
	 * It is OK to clear ttwu_pending when another task pending.
	 * We will receive IPI after local IRQ enabled and then enqueue it.
	 * Since now nr_running > 0, idle_cpu() will always get correct result.
	 */
	WRITE_ONCE(rq->ttwu_pending, 0);
	rq_unlock_irqrestore(rq, &rf);
}

/*
 * Prepare the scene for sending an IPI for a remote smp_call
 *
 * Returns true if the caller can proceed with sending the IPI.
 * Returns false otherwise.
 */
bool call_function_single_prep_ipi(int cpu)
{
	if (set_nr_if_polling(cpu_rq(cpu)->idle)) {
		trace_sched_wake_idle_without_ipi(cpu);
		return false;
	}

	return true;
}

/*
 * Queue a task on the target CPUs wake_list and wake the CPU via IPI if
 * necessary. The wakee CPU on receipt of the IPI will queue the task
 * via sched_ttwu_wakeup() for activation so the wakee incurs the cost
 * of the wakeup instead of the waker.
 */
static void __ttwu_queue_wakelist(struct task_struct *p, int cpu, int wake_flags)
{
	struct rq *rq = cpu_rq(cpu);

	p->sched_remote_wakeup = !!(wake_flags & WF_MIGRATED);

	WRITE_ONCE(rq->ttwu_pending, 1);
	__smp_call_single_queue(cpu, &p->wake_entry.llist);
}

void wake_up_if_idle(int cpu)
{
	struct rq *rq = cpu_rq(cpu);

	guard(rcu)();
	if (is_idle_task(rcu_dereference(rq->curr))) {
		guard(rq_lock_irqsave)(rq);
		if (is_idle_task(rq->curr))
			resched_curr(rq);
	}
}
EXPORT_SYMBOL_GPL(wake_up_if_idle);

bool cpus_equal_capacity(int this_cpu, int that_cpu)
{
	if (!sched_asym_cpucap_active())
		return true;

	if (this_cpu == that_cpu)
		return true;

	return arch_scale_cpu_capacity(this_cpu) == arch_scale_cpu_capacity(that_cpu);
}

bool cpus_share_cache(int this_cpu, int that_cpu)
{
	if (this_cpu == that_cpu)
		return true;

	return per_cpu(sd_llc_id, this_cpu) == per_cpu(sd_llc_id, that_cpu);
}

/*
 * Whether CPUs are share cache resources, which means LLC on non-cluster
 * machines and LLC tag or L2 on machines with clusters.
 */
bool cpus_share_resources(int this_cpu, int that_cpu)
{
	if (this_cpu == that_cpu)
		return true;

	return per_cpu(sd_share_id, this_cpu) == per_cpu(sd_share_id, that_cpu);
}

static inline bool ttwu_queue_cond(struct task_struct *p, int cpu)
{
	/*
	 * The BPF scheduler may depend on select_task_rq() being invoked during
	 * wakeups. In addition, @p may end up executing on a different CPU
	 * regardless of what happens in the wakeup path making the ttwu_queue
	 * optimization less meaningful. Skip if on SCX.
	 */
	if (task_on_scx(p))
		return false;

	/*
	 * Do not complicate things with the async wake_list while the CPU is
	 * in hotplug state.
	 */
	if (!cpu_active(cpu))
		return false;

	/* Ensure the task will still be allowed to run on the CPU. */
	if (!cpumask_test_cpu(cpu, p->cpus_ptr))
		return false;

	/*
	 * If the CPU does not share cache, then queue the task on the
	 * remote rqs wakelist to avoid accessing remote data.
	 */
	if (!cpus_share_cache(smp_processor_id(), cpu))
		return true;

	if (cpu == smp_processor_id())
		return false;

	/*
	 * If the wakee cpu is idle, or the task is descheduling and the
	 * only running task on the CPU, then use the wakelist to offload
	 * the task activation to the idle (or soon-to-be-idle) CPU as
	 * the current CPU is likely busy. nr_running is checked to
	 * avoid unnecessary task stacking.
	 *
	 * Note that we can only get here with (wakee) p->on_rq=0,
	 * p->on_cpu can be whatever, we've done the dequeue, so
	 * the wakee has been accounted out of ->nr_running.
	 */
	if (!cpu_rq(cpu)->nr_running)
		return true;

	return false;
}

static bool ttwu_queue_wakelist(struct task_struct *p, int cpu, int wake_flags)
{
	bool cond = false;

	trace_android_rvh_ttwu_cond(cpu, &cond);

	if ((sched_feat(TTWU_QUEUE) && ttwu_queue_cond(p, cpu)) ||
			cond) {
		sched_clock_cpu(cpu); /* Sync clocks across CPUs */
		__ttwu_queue_wakelist(p, cpu, wake_flags);
		return true;
	}

	return false;
}

#else /* !CONFIG_SMP */

static inline bool ttwu_queue_wakelist(struct task_struct *p, int cpu, int wake_flags)
{
	return false;
}

#endif /* CONFIG_SMP */

static void ttwu_queue(struct task_struct *p, int cpu, int wake_flags)
{
	struct rq *rq = cpu_rq(cpu);
	struct rq_flags rf;

	if (ttwu_queue_wakelist(p, cpu, wake_flags))
		return;

	rq_lock(rq, &rf);
	update_rq_clock(rq);
	ttwu_do_activate(rq, p, wake_flags, &rf);
	rq_unlock(rq, &rf);
}

/*
 * Invoked from try_to_wake_up() to check whether the task can be woken up.
 *
 * The caller holds p::pi_lock if p != current or has preemption
 * disabled when p == current.
 *
 * The rules of saved_state:
 *
 *   The related locking code always holds p::pi_lock when updating
 *   p::saved_state, which means the code is fully serialized in both cases.
 *
 *   For PREEMPT_RT, the lock wait and lock wakeups happen via TASK_RTLOCK_WAIT.
 *   No other bits set. This allows to distinguish all wakeup scenarios.
 *
 *   For FREEZER, the wakeup happens via TASK_FROZEN. No other bits set. This
 *   allows us to prevent early wakeup of tasks before they can be run on
 *   asymmetric ISA architectures (eg ARMv9).
 */
static __always_inline
bool ttwu_state_match(struct task_struct *p, unsigned int state, int *success)
{
	int match;

	if (IS_ENABLED(CONFIG_DEBUG_PREEMPT)) {
		WARN_ON_ONCE((state & TASK_RTLOCK_WAIT) &&
			     state != TASK_RTLOCK_WAIT);
	}

	*success = !!(match = __task_state_match(p, state));

	/*
	 * Saved state preserves the task state across blocking on
	 * an RT lock or TASK_FREEZABLE tasks.  If the state matches,
	 * set p::saved_state to TASK_RUNNING, but do not wake the task
	 * because it waits for a lock wakeup or __thaw_task(). Also
	 * indicate success because from the regular waker's point of
	 * view this has succeeded.
	 *
	 * After acquiring the lock the task will restore p::__state
	 * from p::saved_state which ensures that the regular
	 * wakeup is not lost. The restore will also set
	 * p::saved_state to TASK_RUNNING so any further tests will
	 * not result in false positives vs. @success
	 */
	if (match < 0)
		p->saved_state = TASK_RUNNING;

	return match > 0;
}

/*
 * Notes on Program-Order guarantees on SMP systems.
 *
 *  MIGRATION
 *
 * The basic program-order guarantee on SMP systems is that when a task [t]
 * migrates, all its activity on its old CPU [c0] happens-before any subsequent
 * execution on its new CPU [c1].
 *
 * For migration (of runnable tasks) this is provided by the following means:
 *
 *  A) UNLOCK of the rq(c0)->lock scheduling out task t
 *  B) migration for t is required to synchronize *both* rq(c0)->lock and
 *     rq(c1)->lock (if not at the same time, then in that order).
 *  C) LOCK of the rq(c1)->lock scheduling in task
 *
 * Release/acquire chaining guarantees that B happens after A and C after B.
 * Note: the CPU doing B need not be c0 or c1
 *
 * Example:
 *
 *   CPU0            CPU1            CPU2
 *
 *   LOCK rq(0)->lock
 *   sched-out X
 *   sched-in Y
 *   UNLOCK rq(0)->lock
 *
 *                                   LOCK rq(0)->lock // orders against CPU0
 *                                   dequeue X
 *                                   UNLOCK rq(0)->lock
 *
 *                                   LOCK rq(1)->lock
 *                                   enqueue X
 *                                   UNLOCK rq(1)->lock
 *
 *                   LOCK rq(1)->lock // orders against CPU2
 *                   sched-out Z
 *                   sched-in X
 *                   UNLOCK rq(1)->lock
 *
 *
 *  BLOCKING -- aka. SLEEP + WAKEUP
 *
 * For blocking we (obviously) need to provide the same guarantee as for
 * migration. However the means are completely different as there is no lock
 * chain to provide order. Instead we do:
 *
 *   1) smp_store_release(X->on_cpu, 0)   -- finish_task()
 *   2) smp_cond_load_acquire(!X->on_cpu) -- try_to_wake_up()
 *
 * Example:
 *
 *   CPU0 (schedule)  CPU1 (try_to_wake_up) CPU2 (schedule)
 *
 *   LOCK rq(0)->lock LOCK X->pi_lock
 *   dequeue X
 *   sched-out X
 *   smp_store_release(X->on_cpu, 0);
 *
 *                    smp_cond_load_acquire(&X->on_cpu, !VAL);
 *                    X->state = WAKING
 *                    set_task_cpu(X,2)
 *
 *                    LOCK rq(2)->lock
 *                    enqueue X
 *                    X->state = RUNNING
 *                    UNLOCK rq(2)->lock
 *
 *                                          LOCK rq(2)->lock // orders against CPU1
 *                                          sched-out Z
 *                                          sched-in X
 *                                          UNLOCK rq(2)->lock
 *
 *                    UNLOCK X->pi_lock
 *   UNLOCK rq(0)->lock
 *
 *
 * However, for wakeups there is a second guarantee we must provide, namely we
 * must ensure that CONDITION=1 done by the caller can not be reordered with
 * accesses to the task state; see try_to_wake_up() and set_current_state().
 */

/**
 * try_to_wake_up - wake up a thread
 * @p: the thread to be awakened
 * @state: the mask of task states that can be woken
 * @wake_flags: wake modifier flags (WF_*)
 *
 * Conceptually does:
 *
 *   If (@state & @p->state) @p->state = TASK_RUNNING.
 *
 * If the task was not queued/runnable, also place it back on a runqueue.
 *
 * This function is atomic against schedule() which would dequeue the task.
 *
 * It issues a full memory barrier before accessing @p->state, see the comment
 * with set_current_state().
 *
 * Uses p->pi_lock to serialize against concurrent wake-ups.
 *
 * Relies on p->pi_lock stabilizing:
 *  - p->sched_class
 *  - p->cpus_ptr
 *  - p->sched_task_group
 * in order to do migration, see its use of select_task_rq()/set_task_cpu().
 *
 * Tries really hard to only take one task_rq(p)->lock for performance.
 * Takes rq->lock in:
 *  - ttwu_runnable()    -- old rq, unavoidable, see comment there;
 *  - ttwu_queue()       -- new rq, for enqueue of the task;
 *  - psi_ttwu_dequeue() -- much sadness :-( accounting will kill us.
 *
 * As a consequence we race really badly with just about everything. See the
 * many memory barriers and their comments for details.
 *
 * Return: %true if @p->state changes (an actual wakeup was done),
 *	   %false otherwise.
 */
int try_to_wake_up(struct task_struct *p, unsigned int state, int wake_flags)
{
	guard(preempt)();
	int cpu, success = 0;

	wake_flags |= WF_TTWU;

	if (p == current) {
		/*
		 * We're waking current, this means 'p->on_rq' and 'task_cpu(p)
		 * == smp_processor_id()'. Together this means we can special
		 * case the whole 'p->on_rq && ttwu_runnable()' case below
		 * without taking any locks.
		 *
		 * Specifically, given current runs ttwu() we must be before
		 * schedule()'s block_task(), as such this must not observe
		 * sched_delayed.
		 *
		 * In particular:
		 *  - we rely on Program-Order guarantees for all the ordering,
		 *  - we're serialized against set_special_state() by virtue of
		 *    it disabling IRQs (this allows not taking ->pi_lock).
		 */
		SCHED_WARN_ON(p->se.sched_delayed);
		if (!ttwu_state_match(p, state, &success))
			goto out;

		trace_sched_waking(p);
		ttwu_do_wakeup(p);
		goto out;
	}

	/*
	 * If we are going to wake up a thread waiting for CONDITION we
	 * need to ensure that CONDITION=1 done by the caller can not be
	 * reordered with p->state check below. This pairs with smp_store_mb()
	 * in set_current_state() that the waiting thread does.
	 */
	scoped_guard (raw_spinlock_irqsave, &p->pi_lock) {
		smp_mb__after_spinlock();
		if (!ttwu_state_match(p, state, &success))
			break;

		trace_sched_waking(p);

		/*
		 * Ensure we load p->on_rq _after_ p->state, otherwise it would
		 * be possible to, falsely, observe p->on_rq == 0 and get stuck
		 * in smp_cond_load_acquire() below.
		 *
		 * sched_ttwu_pending()			try_to_wake_up()
		 *   STORE p->on_rq = 1			  LOAD p->state
		 *   UNLOCK rq->lock
		 *
		 * __schedule() (switch to task 'p')
		 *   LOCK rq->lock			  smp_rmb();
		 *   smp_mb__after_spinlock();
		 *   UNLOCK rq->lock
		 *
		 * [task p]
		 *   STORE p->state = UNINTERRUPTIBLE	  LOAD p->on_rq
		 *
		 * Pairs with the LOCK+smp_mb__after_spinlock() on rq->lock in
		 * __schedule().  See the comment for smp_mb__after_spinlock().
		 *
		 * A similar smp_rmb() lives in __task_needs_rq_lock().
		 */
		smp_rmb();
		if (READ_ONCE(p->on_rq) && ttwu_runnable(p, wake_flags))
			break;

	if (READ_ONCE(p->__state) & TASK_UNINTERRUPTIBLE)
		trace_sched_blocked_reason(p);

#ifdef CONFIG_SMP
		/*
		 * Ensure we load p->on_cpu _after_ p->on_rq, otherwise it would be
		 * possible to, falsely, observe p->on_cpu == 0.
		 *
		 * One must be running (->on_cpu == 1) in order to remove oneself
		 * from the runqueue.
		 *
		 * __schedule() (switch to task 'p')	try_to_wake_up()
		 *   STORE p->on_cpu = 1		  LOAD p->on_rq
		 *   UNLOCK rq->lock
		 *
		 * __schedule() (put 'p' to sleep)
		 *   LOCK rq->lock			  smp_rmb();
		 *   smp_mb__after_spinlock();
		 *   STORE p->on_rq = 0			  LOAD p->on_cpu
		 *
		 * Pairs with the LOCK+smp_mb__after_spinlock() on rq->lock in
		 * __schedule().  See the comment for smp_mb__after_spinlock().
		 *
		 * Form a control-dep-acquire with p->on_rq == 0 above, to ensure
		 * schedule()'s deactivate_task() has 'happened' and p will no longer
		 * care about it's own p->state. See the comment in __schedule().
		 */
		smp_acquire__after_ctrl_dep();

		/*
		 * We're doing the wakeup (@success == 1), they did a dequeue (p->on_rq
		 * == 0), which means we need to do an enqueue, change p->state to
		 * TASK_WAKING such that we can unlock p->pi_lock before doing the
		 * enqueue, such as ttwu_queue_wakelist().
		 */
		WRITE_ONCE(p->__state, TASK_WAKING);

		/*
		 * If the owning (remote) CPU is still in the middle of schedule() with
		 * this task as prev, considering queueing p on the remote CPUs wake_list
		 * which potentially sends an IPI instead of spinning on p->on_cpu to
		 * let the waker make forward progress. This is safe because IRQs are
		 * disabled and the IPI will deliver after on_cpu is cleared.
		 *
		 * Ensure we load task_cpu(p) after p->on_cpu:
		 *
		 * set_task_cpu(p, cpu);
		 *   STORE p->cpu = @cpu
		 * __schedule() (switch to task 'p')
		 *   LOCK rq->lock
		 *   smp_mb__after_spin_lock()		smp_cond_load_acquire(&p->on_cpu)
		 *   STORE p->on_cpu = 1		LOAD p->cpu
		 *
		 * to ensure we observe the correct CPU on which the task is currently
		 * scheduling.
		 */
		if (smp_load_acquire(&p->on_cpu) &&
		    ttwu_queue_wakelist(p, task_cpu(p), wake_flags))
			break;

		/*
		 * If the owning (remote) CPU is still in the middle of schedule() with
		 * this task as prev, wait until it's done referencing the task.
		 *
		 * Pairs with the smp_store_release() in finish_task().
		 *
		 * This ensures that tasks getting woken will be fully ordered against
		 * their previous state and preserve Program Order.
		 */
		smp_cond_load_acquire(&p->on_cpu, !VAL);

		trace_android_rvh_try_to_wake_up(p);

		cpu = select_task_rq(p, p->wake_cpu, &wake_flags);
		if (task_cpu(p) != cpu) {
			if (p->in_iowait) {
				delayacct_blkio_end(p);
				atomic_dec(&task_rq(p)->nr_iowait);
			}

			wake_flags |= WF_MIGRATED;
			psi_ttwu_dequeue(p);
			set_task_cpu(p, cpu);
		}
#else
		cpu = task_cpu(p);
#endif /* CONFIG_SMP */

		ttwu_queue(p, cpu, wake_flags);
	}
out:
	if (success) {
		trace_android_rvh_try_to_wake_up_success(p);
		ttwu_stat(p, task_cpu(p), wake_flags);
	}
	return success;
}

static bool __task_needs_rq_lock(struct task_struct *p)
{
	unsigned int state = READ_ONCE(p->__state);

	/*
	 * Since pi->lock blocks try_to_wake_up(), we don't need rq->lock when
	 * the task is blocked. Make sure to check @state since ttwu() can drop
	 * locks at the end, see ttwu_queue_wakelist().
	 */
	if (state == TASK_RUNNING || state == TASK_WAKING)
		return true;

	/*
	 * Ensure we load p->on_rq after p->__state, otherwise it would be
	 * possible to, falsely, observe p->on_rq == 0.
	 *
	 * See try_to_wake_up() for a longer comment.
	 */
	smp_rmb();
	if (p->on_rq)
		return true;

#ifdef CONFIG_SMP
	/*
	 * Ensure the task has finished __schedule() and will not be referenced
	 * anymore. Again, see try_to_wake_up() for a longer comment.
	 */
	smp_rmb();
	smp_cond_load_acquire(&p->on_cpu, !VAL);
#endif

	return false;
}

/**
 * task_call_func - Invoke a function on task in fixed state
 * @p: Process for which the function is to be invoked, can be @current.
 * @func: Function to invoke.
 * @arg: Argument to function.
 *
 * Fix the task in it's current state by avoiding wakeups and or rq operations
 * and call @func(@arg) on it.  This function can use task_is_runnable() and
 * task_curr() to work out what the state is, if required.  Given that @func
 * can be invoked with a runqueue lock held, it had better be quite
 * lightweight.
 *
 * Returns:
 *   Whatever @func returns
 */
int task_call_func(struct task_struct *p, task_call_f func, void *arg)
{
	struct rq *rq = NULL;
	struct rq_flags rf;
	int ret;

	raw_spin_lock_irqsave(&p->pi_lock, rf.flags);

	if (__task_needs_rq_lock(p))
		rq = __task_rq_lock(p, &rf);

	/*
	 * At this point the task is pinned; either:
	 *  - blocked and we're holding off wakeups	 (pi->lock)
	 *  - woken, and we're holding off enqueue	 (rq->lock)
	 *  - queued, and we're holding off schedule	 (rq->lock)
	 *  - running, and we're holding off de-schedule (rq->lock)
	 *
	 * The called function (@func) can use: task_curr(), p->on_rq and
	 * p->__state to differentiate between these states.
	 */
	ret = func(p, arg);

	if (rq)
		rq_unlock(rq, &rf);

	raw_spin_unlock_irqrestore(&p->pi_lock, rf.flags);
	return ret;
}

/**
 * cpu_curr_snapshot - Return a snapshot of the currently running task
 * @cpu: The CPU on which to snapshot the task.
 *
 * Returns the task_struct pointer of the task "currently" running on
 * the specified CPU.
 *
 * If the specified CPU was offline, the return value is whatever it
 * is, perhaps a pointer to the task_struct structure of that CPU's idle
 * task, but there is no guarantee.  Callers wishing a useful return
 * value must take some action to ensure that the specified CPU remains
 * online throughout.
 *
 * This function executes full memory barriers before and after fetching
 * the pointer, which permits the caller to confine this function's fetch
 * with respect to the caller's accesses to other shared variables.
 */
struct task_struct *cpu_curr_snapshot(int cpu)
{
	struct rq *rq = cpu_rq(cpu);
	struct task_struct *t;
	struct rq_flags rf;

	rq_lock_irqsave(rq, &rf);
	smp_mb__after_spinlock(); /* Pairing determined by caller's synchronization design. */
	t = rcu_dereference(cpu_curr(cpu));
	rq_unlock_irqrestore(rq, &rf);
	smp_mb(); /* Pairing determined by caller's synchronization design. */

	return t;
}

/**
 * wake_up_process - Wake up a specific process
 * @p: The process to be woken up.
 *
 * Attempt to wake up the nominated process and move it to the set of runnable
 * processes.
 *
 * Return: 1 if the process was woken up, 0 if it was already running.
 *
 * This function executes a full memory barrier before accessing the task state.
 */
int wake_up_process(struct task_struct *p)
{
	return try_to_wake_up(p, TASK_NORMAL, 0);
}
EXPORT_SYMBOL(wake_up_process);

int wake_up_state(struct task_struct *p, unsigned int state)
{
	return try_to_wake_up(p, state, 0);
}

/*
 * Perform scheduler related setup for a newly forked process p.
 * p is forked by current.
 *
 * __sched_fork() is basic setup used by init_idle() too:
 */
static void __sched_fork(unsigned long clone_flags, struct task_struct *p)
{
	p->on_rq			= 0;

	p->se.on_rq			= 0;
	p->se.exec_start		= 0;
	p->se.sum_exec_runtime		= 0;
	p->se.prev_sum_exec_runtime	= 0;
	p->se.nr_migrations		= 0;
	p->se.vruntime			= 0;
	p->se.vlag			= 0;
	INIT_LIST_HEAD(&p->se.group_node);

	/* A delayed task cannot be in clone(). */
	SCHED_WARN_ON(p->se.sched_delayed);

#ifdef CONFIG_FAIR_GROUP_SCHED
	p->se.cfs_rq			= NULL;
#endif

	trace_android_rvh_sched_fork_init(p);

#ifdef CONFIG_SCHEDSTATS
	/* Even if schedstat is disabled, there should not be garbage */
	memset(&p->stats, 0, sizeof(p->stats));
#endif

	init_dl_entity(&p->dl);

	INIT_LIST_HEAD(&p->rt.run_list);
	p->rt.timeout		= 0;
	p->rt.time_slice	= sched_rr_timeslice;
	p->rt.on_rq		= 0;
	p->rt.on_list		= 0;

#ifdef CONFIG_SCHED_CLASS_EXT
	init_scx_entity(&p->scx);
#endif

#ifdef CONFIG_PREEMPT_NOTIFIERS
	INIT_HLIST_HEAD(&p->preempt_notifiers);
#endif

#ifdef CONFIG_COMPACTION
	p->capture_control = NULL;
#endif
	init_numa_balancing(clone_flags, p);
#ifdef CONFIG_SMP
	p->wake_entry.u_flags = CSD_TYPE_TTWU;
	p->migration_pending = NULL;
#endif
	init_sched_mm_cid(p);
}

DEFINE_STATIC_KEY_FALSE(sched_numa_balancing);

#ifdef CONFIG_NUMA_BALANCING

int sysctl_numa_balancing_mode;

static void __set_numabalancing_state(bool enabled)
{
	if (enabled)
		static_branch_enable(&sched_numa_balancing);
	else
		static_branch_disable(&sched_numa_balancing);
}

void set_numabalancing_state(bool enabled)
{
	if (enabled)
		sysctl_numa_balancing_mode = NUMA_BALANCING_NORMAL;
	else
		sysctl_numa_balancing_mode = NUMA_BALANCING_DISABLED;
	__set_numabalancing_state(enabled);
}

#ifdef CONFIG_PROC_SYSCTL
static void reset_memory_tiering(void)
{
	struct pglist_data *pgdat;

	for_each_online_pgdat(pgdat) {
		pgdat->nbp_threshold = 0;
		pgdat->nbp_th_nr_cand = node_page_state(pgdat, PGPROMOTE_CANDIDATE);
		pgdat->nbp_th_start = jiffies_to_msecs(jiffies);
	}
}

static int sysctl_numa_balancing(const struct ctl_table *table, int write,
			  void *buffer, size_t *lenp, loff_t *ppos)
{
	struct ctl_table t;
	int err;
	int state = sysctl_numa_balancing_mode;

	if (write && !capable(CAP_SYS_ADMIN))
		return -EPERM;

	t = *table;
	t.data = &state;
	err = proc_dointvec_minmax(&t, write, buffer, lenp, ppos);
	if (err < 0)
		return err;
	if (write) {
		if (!(sysctl_numa_balancing_mode & NUMA_BALANCING_MEMORY_TIERING) &&
		    (state & NUMA_BALANCING_MEMORY_TIERING))
			reset_memory_tiering();
		sysctl_numa_balancing_mode = state;
		__set_numabalancing_state(state);
	}
	return err;
}
#endif
#endif

#ifdef CONFIG_SCHEDSTATS

DEFINE_STATIC_KEY_FALSE(sched_schedstats);

static void set_schedstats(bool enabled)
{
	if (enabled)
		static_branch_enable(&sched_schedstats);
	else
		static_branch_disable(&sched_schedstats);
}

void force_schedstat_enabled(void)
{
	if (!schedstat_enabled()) {
		pr_info("kernel profiling enabled schedstats, disable via kernel.sched_schedstats.\n");
		static_branch_enable(&sched_schedstats);
	}
}

static int __init setup_schedstats(char *str)
{
	int ret = 0;
	if (!str)
		goto out;

	if (!strcmp(str, "enable")) {
		set_schedstats(true);
		ret = 1;
	} else if (!strcmp(str, "disable")) {
		set_schedstats(false);
		ret = 1;
	}
out:
	if (!ret)
		pr_warn("Unable to parse schedstats=\n");

	return ret;
}
__setup("schedstats=", setup_schedstats);

#ifdef CONFIG_PROC_SYSCTL
static int sysctl_schedstats(const struct ctl_table *table, int write, void *buffer,
		size_t *lenp, loff_t *ppos)
{
	struct ctl_table t;
	int err;
	int state = static_branch_likely(&sched_schedstats);

	if (write && !capable(CAP_SYS_ADMIN))
		return -EPERM;

	t = *table;
	t.data = &state;
	err = proc_dointvec_minmax(&t, write, buffer, lenp, ppos);
	if (err < 0)
		return err;
	if (write)
		set_schedstats(state);
	return err;
}
#endif /* CONFIG_PROC_SYSCTL */
#endif /* CONFIG_SCHEDSTATS */

#ifdef CONFIG_SYSCTL
static struct ctl_table sched_core_sysctls[] = {
#ifdef CONFIG_SCHEDSTATS
	{
		.procname       = "sched_schedstats",
		.data           = NULL,
		.maxlen         = sizeof(unsigned int),
		.mode           = 0644,
		.proc_handler   = sysctl_schedstats,
		.extra1         = SYSCTL_ZERO,
		.extra2         = SYSCTL_ONE,
	},
#endif /* CONFIG_SCHEDSTATS */
#ifdef CONFIG_UCLAMP_TASK
	{
		.procname       = "sched_util_clamp_min",
		.data           = &sysctl_sched_uclamp_util_min,
		.maxlen         = sizeof(unsigned int),
		.mode           = 0644,
		.proc_handler   = sysctl_sched_uclamp_handler,
	},
	{
		.procname       = "sched_util_clamp_max",
		.data           = &sysctl_sched_uclamp_util_max,
		.maxlen         = sizeof(unsigned int),
		.mode           = 0644,
		.proc_handler   = sysctl_sched_uclamp_handler,
	},
	{
		.procname       = "sched_util_clamp_min_rt_default",
		.data           = &sysctl_sched_uclamp_util_min_rt_default,
		.maxlen         = sizeof(unsigned int),
		.mode           = 0644,
		.proc_handler   = sysctl_sched_uclamp_handler,
	},
#endif /* CONFIG_UCLAMP_TASK */
#ifdef CONFIG_NUMA_BALANCING
	{
		.procname	= "numa_balancing",
		.data		= NULL, /* filled in by handler */
		.maxlen		= sizeof(unsigned int),
		.mode		= 0644,
		.proc_handler	= sysctl_numa_balancing,
		.extra1		= SYSCTL_ZERO,
		.extra2		= SYSCTL_FOUR,
	},
#endif /* CONFIG_NUMA_BALANCING */
};
static int __init sched_core_sysctl_init(void)
{
	register_sysctl_init("kernel", sched_core_sysctls);
	return 0;
}
late_initcall(sched_core_sysctl_init);
#endif /* CONFIG_SYSCTL */

/*
 * fork()/clone()-time setup:
 */
int sched_fork(unsigned long clone_flags, struct task_struct *p)
{
	trace_android_rvh_sched_fork(p);

	__sched_fork(clone_flags, p);
	/*
	 * We mark the process as NEW here. This guarantees that
	 * nobody will actually run it, and a signal or other external
	 * event cannot wake it up and insert it on the runqueue either.
	 */
	p->__state = TASK_NEW;

	/*
	 * Make sure we do not leak PI boosting priority to the child.
	 */
	p->prio = current->normal_prio;
	trace_android_rvh_prepare_prio_fork(p);

	uclamp_fork(p);

	/*
	 * Revert to default priority/policy on fork if requested.
	 */
	if (unlikely(p->sched_reset_on_fork)) {
		if (task_has_dl_policy(p) || task_has_rt_policy(p)) {
			p->policy = SCHED_NORMAL;
			p->static_prio = NICE_TO_PRIO(0);
			p->rt_priority = 0;
		} else if (PRIO_TO_NICE(p->static_prio) < 0)
			p->static_prio = NICE_TO_PRIO(0);

		p->prio = p->normal_prio = p->static_prio;
		set_load_weight(p, false);
		p->se.custom_slice = 0;
		p->se.slice = sysctl_sched_base_slice;

		/*
		 * We don't need the reset flag anymore after the fork. It has
		 * fulfilled its duty:
		 */
		p->sched_reset_on_fork = 0;
	}

	if (dl_prio(p->prio))
		return -EAGAIN;

	scx_pre_fork(p);

	if (rt_prio(p->prio)) {
		p->sched_class = &rt_sched_class;
#ifdef CONFIG_SCHED_CLASS_EXT
	} else if (task_should_scx(p)) {
		p->sched_class = &ext_sched_class;
#endif
	} else {
		p->sched_class = &fair_sched_class;
	}

	init_entity_runnable_average(&p->se);
	trace_android_rvh_finish_prio_fork(p);


#ifdef CONFIG_SCHED_INFO
	if (likely(sched_info_on()))
		memset(&p->sched_info, 0, sizeof(p->sched_info));
#endif
#if defined(CONFIG_SMP)
	p->on_cpu = 0;
#endif
	init_task_preempt_count(p);
#ifdef CONFIG_SMP
	plist_node_init(&p->pushable_tasks, MAX_PRIO);
	RB_CLEAR_NODE(&p->pushable_dl_tasks);
#endif
	return 0;
}

int sched_cgroup_fork(struct task_struct *p, struct kernel_clone_args *kargs)
{
	unsigned long flags;

	/*
	 * Because we're not yet on the pid-hash, p->pi_lock isn't strictly
	 * required yet, but lockdep gets upset if rules are violated.
	 */
	raw_spin_lock_irqsave(&p->pi_lock, flags);
#ifdef CONFIG_CGROUP_SCHED
	if (1) {
		struct task_group *tg;
		tg = container_of(kargs->cset->subsys[cpu_cgrp_id],
				  struct task_group, css);
		tg = autogroup_task_group(p, tg);
		p->sched_task_group = tg;
	}
#endif
	rseq_migrate(p);
	/*
	 * We're setting the CPU for the first time, we don't migrate,
	 * so use __set_task_cpu().
	 */
	__set_task_cpu(p, smp_processor_id());
	if (p->sched_class->task_fork)
		p->sched_class->task_fork(p);
	raw_spin_unlock_irqrestore(&p->pi_lock, flags);

	return scx_fork(p);
}

void sched_cancel_fork(struct task_struct *p)
{
	scx_cancel_fork(p);
}

void sched_post_fork(struct task_struct *p)
{
	uclamp_post_fork(p);
	scx_post_fork(p);
}

unsigned long to_ratio(u64 period, u64 runtime)
{
	if (runtime == RUNTIME_INF)
		return BW_UNIT;

	/*
	 * Doing this here saves a lot of checks in all
	 * the calling paths, and returning zero seems
	 * safe for them anyway.
	 */
	if (period == 0)
		return 0;

	return div64_u64(runtime << BW_SHIFT, period);
}

/*
 * wake_up_new_task - wake up a newly created task for the first time.
 *
 * This function will do some initial scheduler statistics housekeeping
 * that must be done for every newly created context, then puts the task
 * on the runqueue and wakes it.
 */
void wake_up_new_task(struct task_struct *p)
{
	struct rq_flags rf;
	struct rq *rq;
	int wake_flags = WF_FORK;

	trace_android_rvh_wake_up_new_task(p);

	raw_spin_lock_irqsave(&p->pi_lock, rf.flags);
	WRITE_ONCE(p->__state, TASK_RUNNING);
#ifdef CONFIG_SMP
	/*
	 * Fork balancing, do it here and not earlier because:
	 *  - cpus_ptr can change in the fork path
	 *  - any previously selected CPU might disappear through hotplug
	 *
	 * Use __set_task_cpu() to avoid calling sched_class::migrate_task_rq,
	 * as we're not fully set-up yet.
	 */
	p->recent_used_cpu = task_cpu(p);
	rseq_migrate(p);
	__set_task_cpu(p, select_task_rq(p, task_cpu(p), &wake_flags));
#endif
	rq = __task_rq_lock(p, &rf);
	update_rq_clock(rq);
	post_init_entity_util_avg(p);
	trace_android_rvh_new_task_stats(p);

	activate_task(rq, p, ENQUEUE_NOCLOCK | ENQUEUE_INITIAL);
	trace_sched_wakeup_new(p);
	wakeup_preempt(rq, p, wake_flags);
#ifdef CONFIG_SMP
	if (p->sched_class->task_woken) {
		/*
		 * Nothing relies on rq->lock after this, so it's fine to
		 * drop it.
		 */
		rq_unpin_lock(rq, &rf);
		p->sched_class->task_woken(rq, p);
		rq_repin_lock(rq, &rf);
	}
#endif
	task_rq_unlock(rq, p, &rf);
}

#ifdef CONFIG_PREEMPT_NOTIFIERS

static DEFINE_STATIC_KEY_FALSE(preempt_notifier_key);

void preempt_notifier_inc(void)
{
	static_branch_inc(&preempt_notifier_key);
}
EXPORT_SYMBOL_GPL(preempt_notifier_inc);

void preempt_notifier_dec(void)
{
	static_branch_dec(&preempt_notifier_key);
}
EXPORT_SYMBOL_GPL(preempt_notifier_dec);

/**
 * preempt_notifier_register - tell me when current is being preempted & rescheduled
 * @notifier: notifier struct to register
 */
void preempt_notifier_register(struct preempt_notifier *notifier)
{
	if (!static_branch_unlikely(&preempt_notifier_key))
		WARN(1, "registering preempt_notifier while notifiers disabled\n");

	hlist_add_head(&notifier->link, &current->preempt_notifiers);
}
EXPORT_SYMBOL_GPL(preempt_notifier_register);

/**
 * preempt_notifier_unregister - no longer interested in preemption notifications
 * @notifier: notifier struct to unregister
 *
 * This is *not* safe to call from within a preemption notifier.
 */
void preempt_notifier_unregister(struct preempt_notifier *notifier)
{
	hlist_del(&notifier->link);
}
EXPORT_SYMBOL_GPL(preempt_notifier_unregister);

static void __fire_sched_in_preempt_notifiers(struct task_struct *curr)
{
	struct preempt_notifier *notifier;

	hlist_for_each_entry(notifier, &curr->preempt_notifiers, link)
		notifier->ops->sched_in(notifier, raw_smp_processor_id());
}

static __always_inline void fire_sched_in_preempt_notifiers(struct task_struct *curr)
{
	if (static_branch_unlikely(&preempt_notifier_key))
		__fire_sched_in_preempt_notifiers(curr);
}

static void
__fire_sched_out_preempt_notifiers(struct task_struct *curr,
				   struct task_struct *next)
{
	struct preempt_notifier *notifier;

	hlist_for_each_entry(notifier, &curr->preempt_notifiers, link)
		notifier->ops->sched_out(notifier, next);
}

static __always_inline void
fire_sched_out_preempt_notifiers(struct task_struct *curr,
				 struct task_struct *next)
{
	if (static_branch_unlikely(&preempt_notifier_key))
		__fire_sched_out_preempt_notifiers(curr, next);
}

#else /* !CONFIG_PREEMPT_NOTIFIERS */

static inline void fire_sched_in_preempt_notifiers(struct task_struct *curr)
{
}

static inline void
fire_sched_out_preempt_notifiers(struct task_struct *curr,
				 struct task_struct *next)
{
}

#endif /* CONFIG_PREEMPT_NOTIFIERS */

static inline void prepare_task(struct task_struct *next)
{
#ifdef CONFIG_SMP
	/*
	 * Claim the task as running, we do this before switching to it
	 * such that any running task will have this set.
	 *
	 * See the smp_load_acquire(&p->on_cpu) case in ttwu() and
	 * its ordering comment.
	 */
	WRITE_ONCE(next->on_cpu, 1);
#endif
}

static inline void finish_task(struct task_struct *prev)
{
#ifdef CONFIG_SMP
	/*
	 * This must be the very last reference to @prev from this CPU. After
	 * p->on_cpu is cleared, the task can be moved to a different CPU. We
	 * must ensure this doesn't happen until the switch is completely
	 * finished.
	 *
	 * In particular, the load of prev->state in finish_task_switch() must
	 * happen before this.
	 *
	 * Pairs with the smp_cond_load_acquire() in try_to_wake_up().
	 */
	smp_store_release(&prev->on_cpu, 0);
#endif
}

#ifdef CONFIG_SMP

static void do_balance_callbacks(struct rq *rq, struct balance_callback *head)
{
	void (*func)(struct rq *rq);
	struct balance_callback *next;

	lockdep_assert_rq_held(rq);

	while (head) {
		func = (void (*)(struct rq *))head->func;
		next = head->next;
		head->next = NULL;
		head = next;

		func(rq);
	}
}

static void balance_push(struct rq *rq);

/*
 * balance_push_callback is a right abuse of the callback interface and plays
 * by significantly different rules.
 *
 * Where the normal balance_callback's purpose is to be ran in the same context
 * that queued it (only later, when it's safe to drop rq->lock again),
 * balance_push_callback is specifically targeted at __schedule().
 *
 * This abuse is tolerated because it places all the unlikely/odd cases behind
 * a single test, namely: rq->balance_callback == NULL.
 */
struct balance_callback balance_push_callback = {
	.next = NULL,
	.func = balance_push,
};
EXPORT_SYMBOL_GPL(balance_push_callback);

static inline struct balance_callback *
__splice_balance_callbacks(struct rq *rq, bool split)
{
	struct balance_callback *head = rq->balance_callback;

	if (likely(!head))
		return NULL;

	lockdep_assert_rq_held(rq);
	/*
	 * Must not take balance_push_callback off the list when
	 * splice_balance_callbacks() and balance_callbacks() are not
	 * in the same rq->lock section.
	 *
	 * In that case it would be possible for __schedule() to interleave
	 * and observe the list empty.
	 */
	if (split && head == &balance_push_callback)
		head = NULL;
	else
		rq->balance_callback = NULL;

	return head;
}

struct balance_callback *splice_balance_callbacks(struct rq *rq)
{
	return __splice_balance_callbacks(rq, true);
}

static void __balance_callbacks(struct rq *rq)
{
	do_balance_callbacks(rq, __splice_balance_callbacks(rq, false));
}

void balance_callbacks(struct rq *rq, struct balance_callback *head)
{
	unsigned long flags;

	if (unlikely(head)) {
		raw_spin_rq_lock_irqsave(rq, flags);
		do_balance_callbacks(rq, head);
		raw_spin_rq_unlock_irqrestore(rq, flags);
	}
}

#else

static inline void __balance_callbacks(struct rq *rq)
{
}

#endif

static inline void
prepare_lock_switch(struct rq *rq, struct task_struct *next, struct rq_flags *rf)
{
	/*
	 * Since the runqueue lock will be released by the next
	 * task (which is an invalid locking op but in the case
	 * of the scheduler it's an obvious special-case), so we
	 * do an early lockdep release here:
	 */
	rq_unpin_lock(rq, rf);
	spin_release(&__rq_lockp(rq)->dep_map, _THIS_IP_);
#ifdef CONFIG_DEBUG_SPINLOCK
	/* this is a valid case when another task releases the spinlock */
	rq_lockp(rq)->owner = next;
#endif
}

static inline void finish_lock_switch(struct rq *rq)
{
	/*
	 * If we are tracking spinlock dependencies then we have to
	 * fix up the runqueue lock - which gets 'carried over' from
	 * prev into current:
	 */
	spin_acquire(&__rq_lockp(rq)->dep_map, 0, 0, _THIS_IP_);
	__balance_callbacks(rq);
	raw_spin_rq_unlock_irq(rq);
}

/*
 * NOP if the arch has not defined these:
 */

#ifndef prepare_arch_switch
# define prepare_arch_switch(next)	do { } while (0)
#endif

#ifndef finish_arch_post_lock_switch
# define finish_arch_post_lock_switch()	do { } while (0)
#endif

static inline void kmap_local_sched_out(void)
{
#ifdef CONFIG_KMAP_LOCAL
	if (unlikely(current->kmap_ctrl.idx))
		__kmap_local_sched_out();
#endif
}

static inline void kmap_local_sched_in(void)
{
#ifdef CONFIG_KMAP_LOCAL
	if (unlikely(current->kmap_ctrl.idx))
		__kmap_local_sched_in();
#endif
}

/**
 * prepare_task_switch - prepare to switch tasks
 * @rq: the runqueue preparing to switch
 * @prev: the current task that is being switched out
 * @next: the task we are going to switch to.
 *
 * This is called with the rq lock held and interrupts off. It must
 * be paired with a subsequent finish_task_switch after the context
 * switch.
 *
 * prepare_task_switch sets up locking and calls architecture specific
 * hooks.
 */
static inline void
prepare_task_switch(struct rq *rq, struct task_struct *prev,
		    struct task_struct *next)
{
	kcov_prepare_switch(prev);
	sched_info_switch(rq, prev, next);
	perf_event_task_sched_out(prev, next);
	rseq_preempt(prev);
	fire_sched_out_preempt_notifiers(prev, next);
	kmap_local_sched_out();
	prepare_task(next);
	prepare_arch_switch(next);
}

/**
 * finish_task_switch - clean up after a task-switch
 * @prev: the thread we just switched away from.
 *
 * finish_task_switch must be called after the context switch, paired
 * with a prepare_task_switch call before the context switch.
 * finish_task_switch will reconcile locking set up by prepare_task_switch,
 * and do any other architecture-specific cleanup actions.
 *
 * Note that we may have delayed dropping an mm in context_switch(). If
 * so, we finish that here outside of the runqueue lock. (Doing it
 * with the lock held can cause deadlocks; see schedule() for
 * details.)
 *
 * The context switch have flipped the stack from under us and restored the
 * local variables which were saved when this task called schedule() in the
 * past. 'prev == current' is still correct but we need to recalculate this_rq
 * because prev may have moved to another CPU.
 */
static struct rq *finish_task_switch(struct task_struct *prev)
	__releases(rq->lock)
{
	struct rq *rq = this_rq();
	struct mm_struct *mm = rq->prev_mm;
	unsigned int prev_state;

	/*
	 * The previous task will have left us with a preempt_count of 2
	 * because it left us after:
	 *
	 *	schedule()
	 *	  preempt_disable();			// 1
	 *	  __schedule()
	 *	    raw_spin_lock_irq(&rq->lock)	// 2
	 *
	 * Also, see FORK_PREEMPT_COUNT.
	 */
	if (WARN_ONCE(preempt_count() != 2*PREEMPT_DISABLE_OFFSET,
		      "corrupted preempt_count: %s/%d/0x%x\n",
		      current->comm, current->pid, preempt_count()))
		preempt_count_set(FORK_PREEMPT_COUNT);

	rq->prev_mm = NULL;

	/*
	 * A task struct has one reference for the use as "current".
	 * If a task dies, then it sets TASK_DEAD in tsk->state and calls
	 * schedule one last time. The schedule call will never return, and
	 * the scheduled task must drop that reference.
	 *
	 * We must observe prev->state before clearing prev->on_cpu (in
	 * finish_task), otherwise a concurrent wakeup can get prev
	 * running on another CPU and we could rave with its RUNNING -> DEAD
	 * transition, resulting in a double drop.
	 */
	prev_state = READ_ONCE(prev->__state);
	vtime_task_switch(prev);
	perf_event_task_sched_in(prev, current);
	finish_task(prev);
	tick_nohz_task_switch();
	finish_lock_switch(rq);
	finish_arch_post_lock_switch();
	kcov_finish_switch(current);
	/*
	 * kmap_local_sched_out() is invoked with rq::lock held and
	 * interrupts disabled. There is no requirement for that, but the
	 * sched out code does not have an interrupt enabled section.
	 * Restoring the maps on sched in does not require interrupts being
	 * disabled either.
	 */
	kmap_local_sched_in();

	fire_sched_in_preempt_notifiers(current);
	/*
	 * When switching through a kernel thread, the loop in
	 * membarrier_{private,global}_expedited() may have observed that
	 * kernel thread and not issued an IPI. It is therefore possible to
	 * schedule between user->kernel->user threads without passing though
	 * switch_mm(). Membarrier requires a barrier after storing to
	 * rq->curr, before returning to userspace, so provide them here:
	 *
	 * - a full memory barrier for {PRIVATE,GLOBAL}_EXPEDITED, implicitly
	 *   provided by mmdrop_lazy_tlb(),
	 * - a sync_core for SYNC_CORE.
	 */
	if (mm) {
		membarrier_mm_sync_core_before_usermode(mm);
		mmdrop_lazy_tlb_sched(mm);
	}

	if (unlikely(prev_state == TASK_DEAD)) {
		if (prev->sched_class->task_dead)
			prev->sched_class->task_dead(prev);

		trace_android_rvh_flush_task(prev);

		/* Task is done with its stack. */
		put_task_stack(prev);

		put_task_struct_rcu_user(prev);
	}

	return rq;
}

/**
 * schedule_tail - first thing a freshly forked thread must call.
 * @prev: the thread we just switched away from.
 */
asmlinkage __visible void schedule_tail(struct task_struct *prev)
	__releases(rq->lock)
{
	/*
	 * New tasks start with FORK_PREEMPT_COUNT, see there and
	 * finish_task_switch() for details.
	 *
	 * finish_task_switch() will drop rq->lock() and lower preempt_count
	 * and the preempt_enable() will end up enabling preemption (on
	 * PREEMPT_COUNT kernels).
	 */

	finish_task_switch(prev);
	preempt_enable();

	if (current->set_child_tid)
		put_user(task_pid_vnr(current), current->set_child_tid);

	calculate_sigpending();
}

/*
 * context_switch - switch to the new MM and the new thread's register state.
 */
static __always_inline struct rq *
context_switch(struct rq *rq, struct task_struct *prev,
	       struct task_struct *next, struct rq_flags *rf)
{
	prepare_task_switch(rq, prev, next);

	/*
	 * For paravirt, this is coupled with an exit in switch_to to
	 * combine the page table reload and the switch backend into
	 * one hypercall.
	 */
	arch_start_context_switch(prev);

	/*
	 * kernel -> kernel   lazy + transfer active
	 *   user -> kernel   lazy + mmgrab_lazy_tlb() active
	 *
	 * kernel ->   user   switch + mmdrop_lazy_tlb() active
	 *   user ->   user   switch
	 *
	 * switch_mm_cid() needs to be updated if the barriers provided
	 * by context_switch() are modified.
	 */
	if (!next->mm) {                                // to kernel
		enter_lazy_tlb(prev->active_mm, next);

		next->active_mm = prev->active_mm;
		if (prev->mm)                           // from user
			mmgrab_lazy_tlb(prev->active_mm);
		else
			prev->active_mm = NULL;
	} else {                                        // to user
		membarrier_switch_mm(rq, prev->active_mm, next->mm);
		/*
		 * sys_membarrier() requires an smp_mb() between setting
		 * rq->curr / membarrier_switch_mm() and returning to userspace.
		 *
		 * The below provides this either through switch_mm(), or in
		 * case 'prev->active_mm == next->mm' through
		 * finish_task_switch()'s mmdrop().
		 */
		switch_mm_irqs_off(prev->active_mm, next->mm, next);
		lru_gen_use_mm(next->mm);

		if (!prev->mm) {                        // from kernel
			/* will mmdrop_lazy_tlb() in finish_task_switch(). */
			rq->prev_mm = prev->active_mm;
			prev->active_mm = NULL;
		}
	}

	/* switch_mm_cid() requires the memory barriers above. */
	switch_mm_cid(rq, prev, next);

	prepare_lock_switch(rq, next, rf);

	/* Here we just switch the register state and the stack. */
	switch_to(prev, next, prev);
	barrier();

	return finish_task_switch(prev);
}

/*
 * nr_running and nr_context_switches:
 *
 * externally visible scheduler statistics: current number of runnable
 * threads, total number of context switches performed since bootup.
 */
unsigned int nr_running(void)
{
	unsigned int i, sum = 0;

	for_each_online_cpu(i)
		sum += cpu_rq(i)->nr_running;

	return sum;
}

/*
 * Check if only the current task is running on the CPU.
 *
 * Caution: this function does not check that the caller has disabled
 * preemption, thus the result might have a time-of-check-to-time-of-use
 * race.  The caller is responsible to use it correctly, for example:
 *
 * - from a non-preemptible section (of course)
 *
 * - from a thread that is bound to a single CPU
 *
 * - in a loop with very short iterations (e.g. a polling loop)
 */
bool single_task_running(void)
{
	return raw_rq()->nr_running == 1;
}
EXPORT_SYMBOL(single_task_running);

unsigned long long nr_context_switches_cpu(int cpu)
{
	return cpu_rq(cpu)->nr_switches;
}

unsigned long long nr_context_switches(void)
{
	int i;
	unsigned long long sum = 0;

	for_each_possible_cpu(i)
		sum += cpu_rq(i)->nr_switches;

	return sum;
}

/*
 * Consumers of these two interfaces, like for example the cpuidle menu
 * governor, are using nonsensical data. Preferring shallow idle state selection
 * for a CPU that has IO-wait which might not even end up running the task when
 * it does become runnable.
 */

unsigned int nr_iowait_cpu(int cpu)
{
	return atomic_read(&cpu_rq(cpu)->nr_iowait);
}

/*
 * IO-wait accounting, and how it's mostly bollocks (on SMP).
 *
 * The idea behind IO-wait account is to account the idle time that we could
 * have spend running if it were not for IO. That is, if we were to improve the
 * storage performance, we'd have a proportional reduction in IO-wait time.
 *
 * This all works nicely on UP, where, when a task blocks on IO, we account
 * idle time as IO-wait, because if the storage were faster, it could've been
 * running and we'd not be idle.
 *
 * This has been extended to SMP, by doing the same for each CPU. This however
 * is broken.
 *
 * Imagine for instance the case where two tasks block on one CPU, only the one
 * CPU will have IO-wait accounted, while the other has regular idle. Even
 * though, if the storage were faster, both could've ran at the same time,
 * utilising both CPUs.
 *
 * This means, that when looking globally, the current IO-wait accounting on
 * SMP is a lower bound, by reason of under accounting.
 *
 * Worse, since the numbers are provided per CPU, they are sometimes
 * interpreted per CPU, and that is nonsensical. A blocked task isn't strictly
 * associated with any one particular CPU, it can wake to another CPU than it
 * blocked on. This means the per CPU IO-wait number is meaningless.
 *
 * Task CPU affinities can make all that even more 'interesting'.
 */

unsigned int nr_iowait(void)
{
	unsigned int i, sum = 0;

	for_each_possible_cpu(i)
		sum += nr_iowait_cpu(i);

	return sum;
}

#ifdef CONFIG_SMP

/*
 * sched_exec - execve() is a valuable balancing opportunity, because at
 * this point the task has the smallest effective memory and cache footprint.
 */
void sched_exec(void)
{
	struct task_struct *p = current;
	struct migration_arg arg;
	int dest_cpu;
	bool cond = false;

	trace_android_rvh_sched_exec(&cond);
	if (cond)
		return;

	scoped_guard (raw_spinlock_irqsave, &p->pi_lock) {
		dest_cpu = p->sched_class->select_task_rq(p, task_cpu(p), WF_EXEC);
		if (dest_cpu == smp_processor_id())
			return;

		if (unlikely(!cpu_active(dest_cpu)))
			return;

		arg = (struct migration_arg){ p, dest_cpu };
	}
	stop_one_cpu(task_cpu(p), migration_cpu_stop, &arg);
}

#endif

DEFINE_PER_CPU(struct kernel_stat, kstat);
DEFINE_PER_CPU(struct kernel_cpustat, kernel_cpustat);

EXPORT_PER_CPU_SYMBOL(kstat);
EXPORT_PER_CPU_SYMBOL(kernel_cpustat);

/*
 * The function fair_sched_class.update_curr accesses the struct curr
 * and its field curr->exec_start; when called from task_sched_runtime(),
 * we observe a high rate of cache misses in practice.
 * Prefetching this data results in improved performance.
 */
static inline void prefetch_curr_exec_start(struct task_struct *p)
{
#ifdef CONFIG_FAIR_GROUP_SCHED
	struct sched_entity *curr = p->se.cfs_rq->curr;
#else
	struct sched_entity *curr = task_rq(p)->cfs.curr;
#endif
	prefetch(curr);
	prefetch(&curr->exec_start);
}

/*
 * Return accounted runtime for the task.
 * In case the task is currently running, return the runtime plus current's
 * pending runtime that have not been accounted yet.
 */
unsigned long long task_sched_runtime(struct task_struct *p)
{
	struct rq_flags rf;
	struct rq *rq;
	u64 ns;

#if defined(CONFIG_64BIT) && defined(CONFIG_SMP)
	/*
	 * 64-bit doesn't need locks to atomically read a 64-bit value.
	 * So we have a optimization chance when the task's delta_exec is 0.
	 * Reading ->on_cpu is racy, but this is OK.
	 *
	 * If we race with it leaving CPU, we'll take a lock. So we're correct.
	 * If we race with it entering CPU, unaccounted time is 0. This is
	 * indistinguishable from the read occurring a few cycles earlier.
	 * If we see ->on_cpu without ->on_rq, the task is leaving, and has
	 * been accounted, so we're correct here as well.
	 */
	if (!p->on_cpu || !task_on_rq_queued(p))
		return p->se.sum_exec_runtime;
#endif

	rq = task_rq_lock(p, &rf);
	/*
	 * Must be ->curr _and_ ->on_rq.  If dequeued, we would
	 * project cycles that may never be accounted to this
	 * thread, breaking clock_gettime().
	 */
	if (task_current(rq, p) && task_on_rq_queued(p)) {
		prefetch_curr_exec_start(p);
		update_rq_clock(rq);
		p->sched_class->update_curr(rq);
	}
	ns = p->se.sum_exec_runtime;
	task_rq_unlock(rq, p, &rf);

	return ns;
}

#ifdef CONFIG_SCHED_DEBUG
static u64 cpu_resched_latency(struct rq *rq)
{
	int latency_warn_ms = READ_ONCE(sysctl_resched_latency_warn_ms);
	u64 resched_latency, now = rq_clock(rq);
	static bool warned_once;

	if (sysctl_resched_latency_warn_once && warned_once)
		return 0;

	if (!need_resched() || !latency_warn_ms)
		return 0;

	if (system_state == SYSTEM_BOOTING)
		return 0;

	if (!rq->last_seen_need_resched_ns) {
		rq->last_seen_need_resched_ns = now;
		rq->ticks_without_resched = 0;
		return 0;
	}

	rq->ticks_without_resched++;
	resched_latency = now - rq->last_seen_need_resched_ns;
	if (resched_latency <= latency_warn_ms * NSEC_PER_MSEC)
		return 0;

	warned_once = true;

	return resched_latency;
}

static int __init setup_resched_latency_warn_ms(char *str)
{
	long val;

	if ((kstrtol(str, 0, &val))) {
		pr_warn("Unable to set resched_latency_warn_ms\n");
		return 1;
	}

	sysctl_resched_latency_warn_ms = val;
	return 1;
}
__setup("resched_latency_warn_ms=", setup_resched_latency_warn_ms);
#else
static inline u64 cpu_resched_latency(struct rq *rq) { return 0; }
#endif /* CONFIG_SCHED_DEBUG */

/*
 * This function gets called by the timer code, with HZ frequency.
 * We call it with interrupts disabled.
 */
void sched_tick(void)
{
	int cpu = smp_processor_id();
	struct rq *rq = cpu_rq(cpu);
	struct task_struct *curr;
	struct rq_flags rf;
	unsigned long hw_pressure;
	u64 resched_latency;

	if (housekeeping_cpu(cpu, HK_TYPE_TICK))
		arch_scale_freq_tick();

	sched_clock_tick();

	rq_lock(rq, &rf);

	curr = rq->curr;
	psi_account_irqtime(rq, curr, NULL);

	update_rq_clock(rq);
	trace_android_rvh_tick_entry(rq);
	hw_pressure = arch_scale_hw_pressure(cpu_of(rq));
	update_hw_load_avg(rq_clock_task(rq), rq, hw_pressure);
	curr->sched_class->task_tick(rq, curr, 0);
	if (sched_feat(LATENCY_WARN))
		resched_latency = cpu_resched_latency(rq);
	calc_global_load_tick(rq);
	sched_core_tick(rq);
	task_tick_mm_cid(rq, curr);
	scx_tick(rq);

	rq_unlock(rq, &rf);

	if (sched_feat(LATENCY_WARN) && resched_latency)
		resched_latency_warn(cpu, resched_latency);

	perf_event_task_tick();

	if (curr->flags & PF_WQ_WORKER)
		wq_worker_tick(curr);

#ifdef CONFIG_SMP
	if (!scx_switched_all()) {
		rq->idle_balance = idle_cpu(cpu);
		sched_balance_trigger(rq);
	}
#endif

	trace_android_vh_scheduler_tick(rq);
}

#ifdef CONFIG_NO_HZ_FULL

struct tick_work {
	int			cpu;
	atomic_t		state;
	struct delayed_work	work;
};
/* Values for ->state, see diagram below. */
#define TICK_SCHED_REMOTE_OFFLINE	0
#define TICK_SCHED_REMOTE_OFFLINING	1
#define TICK_SCHED_REMOTE_RUNNING	2

/*
 * State diagram for ->state:
 *
 *
 *          TICK_SCHED_REMOTE_OFFLINE
 *                    |   ^
 *                    |   |
 *                    |   | sched_tick_remote()
 *                    |   |
 *                    |   |
 *                    +--TICK_SCHED_REMOTE_OFFLINING
 *                    |   ^
 *                    |   |
 * sched_tick_start() |   | sched_tick_stop()
 *                    |   |
 *                    V   |
 *          TICK_SCHED_REMOTE_RUNNING
 *
 *
 * Other transitions get WARN_ON_ONCE(), except that sched_tick_remote()
 * and sched_tick_start() are happy to leave the state in RUNNING.
 */

static struct tick_work __percpu *tick_work_cpu;

static void sched_tick_remote(struct work_struct *work)
{
	struct delayed_work *dwork = to_delayed_work(work);
	struct tick_work *twork = container_of(dwork, struct tick_work, work);
	int cpu = twork->cpu;
	struct rq *rq = cpu_rq(cpu);
	int os;

	/*
	 * Handle the tick only if it appears the remote CPU is running in full
	 * dynticks mode. The check is racy by nature, but missing a tick or
	 * having one too much is no big deal because the scheduler tick updates
	 * statistics and checks timeslices in a time-independent way, regardless
	 * of when exactly it is running.
	 */
	if (tick_nohz_tick_stopped_cpu(cpu)) {
		guard(rq_lock_irq)(rq);
		struct task_struct *curr = rq->curr;

		if (cpu_online(cpu)) {
			update_rq_clock(rq);

			if (!is_idle_task(curr)) {
				/*
				 * Make sure the next tick runs within a
				 * reasonable amount of time.
				 */
				u64 delta = rq_clock_task(rq) - curr->se.exec_start;
				WARN_ON_ONCE(delta > (u64)NSEC_PER_SEC * 3);
			}
			curr->sched_class->task_tick(rq, curr, 0);

			calc_load_nohz_remote(rq);
		}
	}

	/*
	 * Run the remote tick once per second (1Hz). This arbitrary
	 * frequency is large enough to avoid overload but short enough
	 * to keep scheduler internal stats reasonably up to date.  But
	 * first update state to reflect hotplug activity if required.
	 */
	os = atomic_fetch_add_unless(&twork->state, -1, TICK_SCHED_REMOTE_RUNNING);
	WARN_ON_ONCE(os == TICK_SCHED_REMOTE_OFFLINE);
	if (os == TICK_SCHED_REMOTE_RUNNING)
		queue_delayed_work(system_unbound_wq, dwork, HZ);
}

static void sched_tick_start(int cpu)
{
	int os;
	struct tick_work *twork;

	if (housekeeping_cpu(cpu, HK_TYPE_TICK))
		return;

	WARN_ON_ONCE(!tick_work_cpu);

	twork = per_cpu_ptr(tick_work_cpu, cpu);
	os = atomic_xchg(&twork->state, TICK_SCHED_REMOTE_RUNNING);
	WARN_ON_ONCE(os == TICK_SCHED_REMOTE_RUNNING);
	if (os == TICK_SCHED_REMOTE_OFFLINE) {
		twork->cpu = cpu;
		INIT_DELAYED_WORK(&twork->work, sched_tick_remote);
		queue_delayed_work(system_unbound_wq, &twork->work, HZ);
	}
}

#ifdef CONFIG_HOTPLUG_CPU
static void sched_tick_stop(int cpu)
{
	struct tick_work *twork;
	int os;

	if (housekeeping_cpu(cpu, HK_TYPE_TICK))
		return;

	WARN_ON_ONCE(!tick_work_cpu);

	twork = per_cpu_ptr(tick_work_cpu, cpu);
	/* There cannot be competing actions, but don't rely on stop-machine. */
	os = atomic_xchg(&twork->state, TICK_SCHED_REMOTE_OFFLINING);
	WARN_ON_ONCE(os != TICK_SCHED_REMOTE_RUNNING);
	/* Don't cancel, as this would mess up the state machine. */
}
#endif /* CONFIG_HOTPLUG_CPU */

int __init sched_tick_offload_init(void)
{
	tick_work_cpu = alloc_percpu(struct tick_work);
	BUG_ON(!tick_work_cpu);
	return 0;
}

#else /* !CONFIG_NO_HZ_FULL */
static inline void sched_tick_start(int cpu) { }
static inline void sched_tick_stop(int cpu) { }
#endif

#if defined(CONFIG_PREEMPTION) && (defined(CONFIG_DEBUG_PREEMPT) || \
				defined(CONFIG_TRACE_PREEMPT_TOGGLE))
/*
 * If the value passed in is equal to the current preempt count
 * then we just disabled preemption. Start timing the latency.
 */
static inline void preempt_latency_start(int val)
{
	if (preempt_count() == val) {
		unsigned long ip = get_lock_parent_ip();
#ifdef CONFIG_DEBUG_PREEMPT
		current->preempt_disable_ip = ip;
#endif
		trace_preempt_off(CALLER_ADDR0, ip);
	}
}

void preempt_count_add(int val)
{
#ifdef CONFIG_DEBUG_PREEMPT
	/*
	 * Underflow?
	 */
	if (DEBUG_LOCKS_WARN_ON((preempt_count() < 0)))
		return;
#endif
	__preempt_count_add(val);
#ifdef CONFIG_DEBUG_PREEMPT
	/*
	 * Spinlock count overflowing soon?
	 */
	DEBUG_LOCKS_WARN_ON((preempt_count() & PREEMPT_MASK) >=
				PREEMPT_MASK - 10);
#endif
	preempt_latency_start(val);
}
EXPORT_SYMBOL(preempt_count_add);
NOKPROBE_SYMBOL(preempt_count_add);

/*
 * If the value passed in equals to the current preempt count
 * then we just enabled preemption. Stop timing the latency.
 */
static inline void preempt_latency_stop(int val)
{
	if (preempt_count() == val)
		trace_preempt_on(CALLER_ADDR0, get_lock_parent_ip());
}

void preempt_count_sub(int val)
{
#ifdef CONFIG_DEBUG_PREEMPT
	/*
	 * Underflow?
	 */
	if (DEBUG_LOCKS_WARN_ON(val > preempt_count()))
		return;
	/*
	 * Is the spinlock portion underflowing?
	 */
	if (DEBUG_LOCKS_WARN_ON((val < PREEMPT_MASK) &&
			!(preempt_count() & PREEMPT_MASK)))
		return;
#endif

	preempt_latency_stop(val);
	__preempt_count_sub(val);
}
EXPORT_SYMBOL(preempt_count_sub);
NOKPROBE_SYMBOL(preempt_count_sub);

#else
static inline void preempt_latency_start(int val) { }
static inline void preempt_latency_stop(int val) { }
#endif

static inline unsigned long get_preempt_disable_ip(struct task_struct *p)
{
#ifdef CONFIG_DEBUG_PREEMPT
	return p->preempt_disable_ip;
#else
	return 0;
#endif
}

/*
 * Print scheduling while atomic bug:
 */
static noinline void __schedule_bug(struct task_struct *prev)
{
	/* Save this before calling printk(), since that will clobber it */
	unsigned long preempt_disable_ip = get_preempt_disable_ip(current);

	if (oops_in_progress)
		return;

	printk(KERN_ERR "BUG: scheduling while atomic: %s/%d/0x%08x\n",
		prev->comm, prev->pid, preempt_count());

	debug_show_held_locks(prev);
	print_modules();
	if (irqs_disabled())
		print_irqtrace_events(prev);
	if (IS_ENABLED(CONFIG_DEBUG_PREEMPT)) {
		pr_err("Preemption disabled at:");
		print_ip_sym(KERN_ERR, preempt_disable_ip);
	}
	check_panic_on_warn("scheduling while atomic");

	trace_android_rvh_schedule_bug(prev);

	dump_stack();
	add_taint(TAINT_WARN, LOCKDEP_STILL_OK);
}

/*
 * Various schedule()-time debugging checks and statistics:
 */
static inline void schedule_debug(struct task_struct *prev, bool preempt)
{
#ifdef CONFIG_SCHED_STACK_END_CHECK
	if (task_stack_end_corrupted(prev))
		panic("corrupted stack end detected inside scheduler\n");

	if (task_scs_end_corrupted(prev))
		panic("corrupted shadow stack detected inside scheduler\n");
#endif

#ifdef CONFIG_DEBUG_ATOMIC_SLEEP
	if (!preempt && READ_ONCE(prev->__state) && prev->non_block_count) {
		printk(KERN_ERR "BUG: scheduling in a non-blocking section: %s/%d/%i\n",
			prev->comm, prev->pid, prev->non_block_count);
		dump_stack();
		add_taint(TAINT_WARN, LOCKDEP_STILL_OK);
	}
#endif

	if (unlikely(in_atomic_preempt_off())) {
		__schedule_bug(prev);
		preempt_count_set(PREEMPT_DISABLED);
	}
	rcu_sleep_check();
	SCHED_WARN_ON(ct_state() == CT_STATE_USER);

	profile_hit(SCHED_PROFILING, __builtin_return_address(0));

	schedstat_inc(this_rq()->sched_count);
}

static void prev_balance(struct rq *rq, struct task_struct *prev,
			 struct rq_flags *rf)
{
	const struct sched_class *start_class = prev->sched_class;
	const struct sched_class *class;

#ifdef CONFIG_SCHED_CLASS_EXT
	/*
	 * SCX requires a balance() call before every pick_next_task() including
	 * when waking up from SCHED_IDLE. If @start_class is below SCX, start
	 * from SCX instead.
	 */
	if (scx_enabled() && sched_class_above(&ext_sched_class, start_class))
		start_class = &ext_sched_class;
#endif

	/*
	 * We must do the balancing pass before put_prev_task(), such
	 * that when we release the rq->lock the task is in the same
	 * state as before we took rq->lock.
	 *
	 * We can terminate the balance pass as soon as we know there is
	 * a runnable task of @class priority or higher.
	 */
	for_active_class_range(class, start_class, &idle_sched_class) {
		if (class->balance && class->balance(rq, prev, rf))
			break;
	}
}

/*
 * Pick up the highest-prio task:
 */
static inline struct task_struct *
__pick_next_task(struct rq *rq, struct task_struct *prev, struct rq_flags *rf)
{
	const struct sched_class *class;
	struct task_struct *p;

	rq->dl_server = NULL;

	if (scx_enabled())
		goto restart;

	/*
	 * Optimization: we know that if all tasks are in the fair class we can
	 * call that function directly, but only if the @prev task wasn't of a
	 * higher scheduling class, because otherwise those lose the
	 * opportunity to pull in more work from other CPUs.
	 */
	if (likely(!sched_class_above(prev->sched_class, &fair_sched_class) &&
		   rq->nr_running == rq->cfs.h_nr_running)) {

		p = pick_next_task_fair(rq, prev, rf);
		if (unlikely(p == RETRY_TASK))
			goto restart;

		/* Assume the next prioritized class is idle_sched_class */
		if (!p) {
			p = pick_task_idle(rq);
			put_prev_set_next_task(rq, prev, p);
		}

		return p;
	}

restart:
	prev_balance(rq, prev, rf);

	for_each_active_class(class) {
		if (class->pick_next_task) {
			p = class->pick_next_task(rq, prev);
			if (p)
				return p;
		} else {
			p = class->pick_task(rq);
			if (p) {
				put_prev_set_next_task(rq, prev, p);
				return p;
			}
		}
	}

	BUG(); /* The idle class should always have a runnable task. */
}

#ifdef CONFIG_SCHED_CORE
static inline bool is_task_rq_idle(struct task_struct *t)
{
	return (task_rq(t)->idle == t);
}

static inline bool cookie_equals(struct task_struct *a, unsigned long cookie)
{
	return is_task_rq_idle(a) || (a->core_cookie == cookie);
}

static inline bool cookie_match(struct task_struct *a, struct task_struct *b)
{
	if (is_task_rq_idle(a) || is_task_rq_idle(b))
		return true;

	return a->core_cookie == b->core_cookie;
}

static inline struct task_struct *pick_task(struct rq *rq)
{
	const struct sched_class *class;
	struct task_struct *p;

	rq->dl_server = NULL;

	for_each_active_class(class) {
		p = class->pick_task(rq);
		if (p)
			return p;
	}

	BUG(); /* The idle class should always have a runnable task. */
}

extern void task_vruntime_update(struct rq *rq, struct task_struct *p, bool in_fi);

static void queue_core_balance(struct rq *rq);

static struct task_struct *
pick_next_task(struct rq *rq, struct task_struct *prev, struct rq_flags *rf)
{
	struct task_struct *next, *p, *max = NULL;
	const struct cpumask *smt_mask;
	bool fi_before = false;
	bool core_clock_updated = (rq == rq->core);
	unsigned long cookie;
	int i, cpu, occ = 0;
	struct rq *rq_i;
	bool need_sync;

	if (!sched_core_enabled(rq))
		return __pick_next_task(rq, prev, rf);

	cpu = cpu_of(rq);

	/* Stopper task is switching into idle, no need core-wide selection. */
	if (cpu_is_offline(cpu)) {
		/*
		 * Reset core_pick so that we don't enter the fastpath when
		 * coming online. core_pick would already be migrated to
		 * another cpu during offline.
		 */
		rq->core_pick = NULL;
		rq->core_dl_server = NULL;
		return __pick_next_task(rq, prev, rf);
	}

	/*
	 * If there were no {en,de}queues since we picked (IOW, the task
	 * pointers are all still valid), and we haven't scheduled the last
	 * pick yet, do so now.
	 *
	 * rq->core_pick can be NULL if no selection was made for a CPU because
	 * it was either offline or went offline during a sibling's core-wide
	 * selection. In this case, do a core-wide selection.
	 */
	if (rq->core->core_pick_seq == rq->core->core_task_seq &&
	    rq->core->core_pick_seq != rq->core_sched_seq &&
	    rq->core_pick) {
		WRITE_ONCE(rq->core_sched_seq, rq->core->core_pick_seq);

		next = rq->core_pick;
		rq->dl_server = rq->core_dl_server;
		rq->core_pick = NULL;
		rq->core_dl_server = NULL;
		goto out_set_next;
	}

	prev_balance(rq, prev, rf);

	smt_mask = cpu_smt_mask(cpu);
	need_sync = !!rq->core->core_cookie;

	/* reset state */
	rq->core->core_cookie = 0UL;
	if (rq->core->core_forceidle_count) {
		if (!core_clock_updated) {
			update_rq_clock(rq->core);
			core_clock_updated = true;
		}
		sched_core_account_forceidle(rq);
		/* reset after accounting force idle */
		rq->core->core_forceidle_start = 0;
		rq->core->core_forceidle_count = 0;
		rq->core->core_forceidle_occupation = 0;
		need_sync = true;
		fi_before = true;
	}

	/*
	 * core->core_task_seq, core->core_pick_seq, rq->core_sched_seq
	 *
	 * @task_seq guards the task state ({en,de}queues)
	 * @pick_seq is the @task_seq we did a selection on
	 * @sched_seq is the @pick_seq we scheduled
	 *
	 * However, preemptions can cause multiple picks on the same task set.
	 * 'Fix' this by also increasing @task_seq for every pick.
	 */
	rq->core->core_task_seq++;

	/*
	 * Optimize for common case where this CPU has no cookies
	 * and there are no cookied tasks running on siblings.
	 */
	if (!need_sync) {
		next = pick_task(rq);
		if (!next->core_cookie) {
			rq->core_pick = NULL;
			rq->core_dl_server = NULL;
			/*
			 * For robustness, update the min_vruntime_fi for
			 * unconstrained picks as well.
			 */
			WARN_ON_ONCE(fi_before);
			task_vruntime_update(rq, next, false);
			goto out_set_next;
		}
	}

	/*
	 * For each thread: do the regular task pick and find the max prio task
	 * amongst them.
	 *
	 * Tie-break prio towards the current CPU
	 */
	for_each_cpu_wrap(i, smt_mask, cpu) {
		rq_i = cpu_rq(i);

		/*
		 * Current cpu always has its clock updated on entrance to
		 * pick_next_task(). If the current cpu is not the core,
		 * the core may also have been updated above.
		 */
		if (i != cpu && (rq_i != rq->core || !core_clock_updated))
			update_rq_clock(rq_i);

		rq_i->core_pick = p = pick_task(rq_i);
		rq_i->core_dl_server = rq_i->dl_server;

		if (!max || prio_less(max, p, fi_before))
			max = p;
	}

	cookie = rq->core->core_cookie = max->core_cookie;

	/*
	 * For each thread: try and find a runnable task that matches @max or
	 * force idle.
	 */
	for_each_cpu(i, smt_mask) {
		rq_i = cpu_rq(i);
		p = rq_i->core_pick;

		if (!cookie_equals(p, cookie)) {
			p = NULL;
			if (cookie)
				p = sched_core_find(rq_i, cookie);
			if (!p)
				p = idle_sched_class.pick_task(rq_i);
		}

		rq_i->core_pick = p;
		rq_i->core_dl_server = NULL;

		if (p == rq_i->idle) {
			if (rq_i->nr_running) {
				rq->core->core_forceidle_count++;
				if (!fi_before)
					rq->core->core_forceidle_seq++;
			}
		} else {
			occ++;
		}
	}

	if (schedstat_enabled() && rq->core->core_forceidle_count) {
		rq->core->core_forceidle_start = rq_clock(rq->core);
		rq->core->core_forceidle_occupation = occ;
	}

	rq->core->core_pick_seq = rq->core->core_task_seq;
	next = rq->core_pick;
	rq->core_sched_seq = rq->core->core_pick_seq;

	/* Something should have been selected for current CPU */
	WARN_ON_ONCE(!next);

	/*
	 * Reschedule siblings
	 *
	 * NOTE: L1TF -- at this point we're no longer running the old task and
	 * sending an IPI (below) ensures the sibling will no longer be running
	 * their task. This ensures there is no inter-sibling overlap between
	 * non-matching user state.
	 */
	for_each_cpu(i, smt_mask) {
		rq_i = cpu_rq(i);

		/*
		 * An online sibling might have gone offline before a task
		 * could be picked for it, or it might be offline but later
		 * happen to come online, but its too late and nothing was
		 * picked for it.  That's Ok - it will pick tasks for itself,
		 * so ignore it.
		 */
		if (!rq_i->core_pick)
			continue;

		/*
		 * Update for new !FI->FI transitions, or if continuing to be in !FI:
		 * fi_before     fi      update?
		 *  0            0       1
		 *  0            1       1
		 *  1            0       1
		 *  1            1       0
		 */
		if (!(fi_before && rq->core->core_forceidle_count))
			task_vruntime_update(rq_i, rq_i->core_pick, !!rq->core->core_forceidle_count);

		rq_i->core_pick->core_occupation = occ;

		if (i == cpu) {
			rq_i->core_pick = NULL;
			rq_i->core_dl_server = NULL;
			continue;
		}

		/* Did we break L1TF mitigation requirements? */
		WARN_ON_ONCE(!cookie_match(next, rq_i->core_pick));

		if (rq_i->curr == rq_i->core_pick) {
			rq_i->core_pick = NULL;
			rq_i->core_dl_server = NULL;
			continue;
		}

		resched_curr(rq_i);
	}

out_set_next:
	put_prev_set_next_task(rq, prev, next);
	if (rq->core->core_forceidle_count && next == rq->idle)
		queue_core_balance(rq);

	return next;
}

static bool try_steal_cookie(int this, int that)
{
	struct rq *dst = cpu_rq(this), *src = cpu_rq(that);
	struct task_struct *p;
	unsigned long cookie;
	bool success = false;

	guard(irq)();
	guard(double_rq_lock)(dst, src);

	cookie = dst->core->core_cookie;
	if (!cookie)
		return false;

	if (dst->curr != dst->idle)
		return false;

	p = sched_core_find(src, cookie);
	if (!p)
		return false;

	do {
		if (p == src->core_pick || p == src->curr)
			goto next;

		if (!is_cpu_allowed(p, this))
			goto next;

		if (p->core_occupation > dst->idle->core_occupation)
			goto next;
		/*
		 * sched_core_find() and sched_core_next() will ensure
		 * that task @p is not throttled now, we also need to
		 * check whether the runqueue of the destination CPU is
		 * being throttled.
		 */
		if (sched_task_is_throttled(p, this))
			goto next;

		deactivate_task(src, p, 0);
		set_task_cpu(p, this);
		activate_task(dst, p, 0);

		resched_curr(dst);

		success = true;
		break;

next:
		p = sched_core_next(p, cookie);
	} while (p);

	return success;
}

static bool steal_cookie_task(int cpu, struct sched_domain *sd)
{
	int i;

	for_each_cpu_wrap(i, sched_domain_span(sd), cpu + 1) {
		if (i == cpu)
			continue;

		if (need_resched())
			break;

		if (try_steal_cookie(cpu, i))
			return true;
	}

	return false;
}

static void sched_core_balance(struct rq *rq)
{
	struct sched_domain *sd;
	int cpu = cpu_of(rq);

	guard(preempt)();
	guard(rcu)();

	raw_spin_rq_unlock_irq(rq);
	for_each_domain(cpu, sd) {
		if (need_resched())
			break;

		if (steal_cookie_task(cpu, sd))
			break;
	}
	raw_spin_rq_lock_irq(rq);
}

static DEFINE_PER_CPU(struct balance_callback, core_balance_head);

static void queue_core_balance(struct rq *rq)
{
	if (!sched_core_enabled(rq))
		return;

	if (!rq->core->core_cookie)
		return;

	if (!rq->nr_running) /* not forced idle */
		return;

	queue_balance_callback(rq, &per_cpu(core_balance_head, rq->cpu), sched_core_balance);
}

DEFINE_LOCK_GUARD_1(core_lock, int,
		    sched_core_lock(*_T->lock, &_T->flags),
		    sched_core_unlock(*_T->lock, &_T->flags),
		    unsigned long flags)

static void sched_core_cpu_starting(unsigned int cpu)
{
	const struct cpumask *smt_mask = cpu_smt_mask(cpu);
	struct rq *rq = cpu_rq(cpu), *core_rq = NULL;
	int t;

	guard(core_lock)(&cpu);

	WARN_ON_ONCE(rq->core != rq);

	/* if we're the first, we'll be our own leader */
	if (cpumask_weight(smt_mask) == 1)
		return;

	/* find the leader */
	for_each_cpu(t, smt_mask) {
		if (t == cpu)
			continue;
		rq = cpu_rq(t);
		if (rq->core == rq) {
			core_rq = rq;
			break;
		}
	}

	if (WARN_ON_ONCE(!core_rq)) /* whoopsie */
		return;

	/* install and validate core_rq */
	for_each_cpu(t, smt_mask) {
		rq = cpu_rq(t);

		if (t == cpu)
			rq->core = core_rq;

		WARN_ON_ONCE(rq->core != core_rq);
	}
}

static void sched_core_cpu_deactivate(unsigned int cpu)
{
	const struct cpumask *smt_mask = cpu_smt_mask(cpu);
	struct rq *rq = cpu_rq(cpu), *core_rq = NULL;
	int t;

	guard(core_lock)(&cpu);

	/* if we're the last man standing, nothing to do */
	if (cpumask_weight(smt_mask) == 1) {
		WARN_ON_ONCE(rq->core != rq);
		return;
	}

	/* if we're not the leader, nothing to do */
	if (rq->core != rq)
		return;

	/* find a new leader */
	for_each_cpu(t, smt_mask) {
		if (t == cpu)
			continue;
		core_rq = cpu_rq(t);
		break;
	}

	if (WARN_ON_ONCE(!core_rq)) /* impossible */
		return;

	/* copy the shared state to the new leader */
	core_rq->core_task_seq             = rq->core_task_seq;
	core_rq->core_pick_seq             = rq->core_pick_seq;
	core_rq->core_cookie               = rq->core_cookie;
	core_rq->core_forceidle_count      = rq->core_forceidle_count;
	core_rq->core_forceidle_seq        = rq->core_forceidle_seq;
	core_rq->core_forceidle_occupation = rq->core_forceidle_occupation;

	/*
	 * Accounting edge for forced idle is handled in pick_next_task().
	 * Don't need another one here, since the hotplug thread shouldn't
	 * have a cookie.
	 */
	core_rq->core_forceidle_start = 0;

	/* install new leader */
	for_each_cpu(t, smt_mask) {
		rq = cpu_rq(t);
		rq->core = core_rq;
	}
}

static inline void sched_core_cpu_dying(unsigned int cpu)
{
	struct rq *rq = cpu_rq(cpu);

	if (rq->core != rq)
		rq->core = rq;
}

#else /* !CONFIG_SCHED_CORE */

static inline void sched_core_cpu_starting(unsigned int cpu) {}
static inline void sched_core_cpu_deactivate(unsigned int cpu) {}
static inline void sched_core_cpu_dying(unsigned int cpu) {}

static struct task_struct *
pick_next_task(struct rq *rq, struct task_struct *prev, struct rq_flags *rf)
{
	return __pick_next_task(rq, prev, rf);
}

#endif /* CONFIG_SCHED_CORE */

/*
 * Constants for the sched_mode argument of __schedule().
 *
 * The mode argument allows RT enabled kernels to differentiate a
 * preemption from blocking on an 'sleeping' spin/rwlock.
 */
#define SM_IDLE			(-1)
#define SM_NONE			0
#define SM_PREEMPT		1
#define SM_RTLOCK_WAIT		2

/*
 * __schedule() is the main scheduler function.
 *
 * The main means of driving the scheduler and thus entering this function are:
 *
 *   1. Explicit blocking: mutex, semaphore, waitqueue, etc.
 *
 *   2. TIF_NEED_RESCHED flag is checked on interrupt and userspace return
 *      paths. For example, see arch/x86/entry_64.S.
 *
 *      To drive preemption between tasks, the scheduler sets the flag in timer
 *      interrupt handler sched_tick().
 *
 *   3. Wakeups don't really cause entry into schedule(). They add a
 *      task to the run-queue and that's it.
 *
 *      Now, if the new task added to the run-queue preempts the current
 *      task, then the wakeup sets TIF_NEED_RESCHED and schedule() gets
 *      called on the nearest possible occasion:
 *
 *       - If the kernel is preemptible (CONFIG_PREEMPTION=y):
 *
 *         - in syscall or exception context, at the next outmost
 *           preempt_enable(). (this might be as soon as the wake_up()'s
 *           spin_unlock()!)
 *
 *         - in IRQ context, return from interrupt-handler to
 *           preemptible context
 *
 *       - If the kernel is not preemptible (CONFIG_PREEMPTION is not set)
 *         then at the next:
 *
 *          - cond_resched() call
 *          - explicit schedule() call
 *          - return from syscall or exception to user-space
 *          - return from interrupt-handler to user-space
 *
 * WARNING: must be called with preemption disabled!
 */
static void __sched notrace __schedule(int sched_mode)
{
	struct task_struct *prev, *next;
	/*
	 * On PREEMPT_RT kernel, SM_RTLOCK_WAIT is noted
	 * as a preemption by schedule_debug() and RCU.
	 */
	bool preempt = sched_mode > SM_NONE;
	bool block = false;
	unsigned long *switch_count;
	unsigned long prev_state;
	struct rq_flags rf;
	struct rq *rq;
	int cpu;

	cpu = smp_processor_id();
	rq = cpu_rq(cpu);
	prev = rq->curr;

	schedule_debug(prev, preempt);

	if (sched_feat(HRTICK) || sched_feat(HRTICK_DL))
		hrtick_clear(rq);

	local_irq_disable();
	rcu_note_context_switch(preempt);

	/*
	 * Make sure that signal_pending_state()->signal_pending() below
	 * can't be reordered with __set_current_state(TASK_INTERRUPTIBLE)
	 * done by the caller to avoid the race with signal_wake_up():
	 *
	 * __set_current_state(@state)		signal_wake_up()
	 * schedule()				  set_tsk_thread_flag(p, TIF_SIGPENDING)
	 *					  wake_up_state(p, state)
	 *   LOCK rq->lock			    LOCK p->pi_state
	 *   smp_mb__after_spinlock()		    smp_mb__after_spinlock()
	 *     if (signal_pending_state())	    if (p->state & @state)
	 *
	 * Also, the membarrier system call requires a full memory barrier
	 * after coming from user-space, before storing to rq->curr; this
	 * barrier matches a full barrier in the proximity of the membarrier
	 * system call exit.
	 */
	rq_lock(rq, &rf);
	smp_mb__after_spinlock();

	/* Promote REQ to ACT */
	rq->clock_update_flags <<= 1;
	update_rq_clock(rq);
	rq->clock_update_flags = RQCF_UPDATED;

	switch_count = &prev->nivcsw;

	/* Task state changes only considers SM_PREEMPT as preemption */
	preempt = sched_mode == SM_PREEMPT;

	/*
	 * We must load prev->state once (task_struct::state is volatile), such
	 * that we form a control dependency vs deactivate_task() below.
	 */
	prev_state = READ_ONCE(prev->__state);
	if (sched_mode == SM_IDLE) {
		/* SCX must consult the BPF scheduler to tell if rq is empty */
		if (!rq->nr_running && !scx_enabled()) {
			next = prev;
			goto picked;
		}
	} else if (!preempt && prev_state) {
		if (signal_pending_state(prev_state, prev)) {
			WRITE_ONCE(prev->__state, TASK_RUNNING);
		} else {
			int flags = DEQUEUE_NOCLOCK;

			prev->sched_contributes_to_load =
				(prev_state & TASK_UNINTERRUPTIBLE) &&
				!(prev_state & TASK_NOLOAD) &&
				!(prev_state & TASK_FROZEN);

			if (unlikely(is_special_task_state(prev_state)))
				flags |= DEQUEUE_SPECIAL;

			/*
			 * __schedule()			ttwu()
			 *   prev_state = prev->state;    if (p->on_rq && ...)
			 *   if (prev_state)		    goto out;
			 *     p->on_rq = 0;		  smp_acquire__after_ctrl_dep();
			 *				  p->state = TASK_WAKING
			 *
			 * Where __schedule() and ttwu() have matching control dependencies.
			 *
			 * After this, schedule() must not care about p->state any more.
			 */
			block_task(rq, prev, flags);
			block = true;
		}
		switch_count = &prev->nvcsw;
	}

	next = pick_next_task(rq, prev, &rf);
picked:
	clear_tsk_need_resched(prev);
	clear_preempt_need_resched();
#ifdef CONFIG_SCHED_DEBUG
	rq->last_seen_need_resched_ns = 0;
#endif

	trace_android_rvh_schedule(prev, next, rq);
	if (likely(prev != next)) {
		rq->nr_switches++;
		/*
		 * RCU users of rcu_dereference(rq->curr) may not see
		 * changes to task_struct made by pick_next_task().
		 */
		RCU_INIT_POINTER(rq->curr, next);
		/*
		 * The membarrier system call requires each architecture
		 * to have a full memory barrier after updating
		 * rq->curr, before returning to user-space.
		 *
		 * Here are the schemes providing that barrier on the
		 * various architectures:
		 * - mm ? switch_mm() : mmdrop() for x86, s390, sparc, PowerPC,
		 *   RISC-V.  switch_mm() relies on membarrier_arch_switch_mm()
		 *   on PowerPC and on RISC-V.
		 * - finish_lock_switch() for weakly-ordered
		 *   architectures where spin_unlock is a full barrier,
		 * - switch_to() for arm64 (weakly-ordered, spin_unlock
		 *   is a RELEASE barrier),
		 *
		 * The barrier matches a full barrier in the proximity of
		 * the membarrier system call entry.
		 *
		 * On RISC-V, this barrier pairing is also needed for the
		 * SYNC_CORE command when switching between processes, cf.
		 * the inline comments in membarrier_arch_switch_mm().
		 */
		++*switch_count;

		migrate_disable_switch(rq, prev);
		psi_account_irqtime(rq, prev, next);
		psi_sched_switch(prev, next, block);

		trace_sched_switch(preempt, prev, next, prev_state);

		/* Also unlocks the rq: */
		rq = context_switch(rq, prev, next, &rf);
	} else {
		rq_unpin_lock(rq, &rf);
		__balance_callbacks(rq);
		raw_spin_rq_unlock_irq(rq);
	}
}

void __noreturn do_task_dead(void)
{
	/* Causes final put_task_struct in finish_task_switch(): */
	set_special_state(TASK_DEAD);

	/* Tell freezer to ignore us: */
	current->flags |= PF_NOFREEZE;

	__schedule(SM_NONE);
	BUG();

	/* Avoid "noreturn function does return" - but don't continue if BUG() is a NOP: */
	for (;;)
		cpu_relax();
}

static inline void sched_submit_work(struct task_struct *tsk)
{
	static DEFINE_WAIT_OVERRIDE_MAP(sched_map, LD_WAIT_CONFIG);
	unsigned int task_flags;

	/*
	 * Establish LD_WAIT_CONFIG context to ensure none of the code called
	 * will use a blocking primitive -- which would lead to recursion.
	 */
	lock_map_acquire_try(&sched_map);

	task_flags = tsk->flags;
	/*
	 * If a worker goes to sleep, notify and ask workqueue whether it
	 * wants to wake up a task to maintain concurrency.
	 */
	if (task_flags & PF_WQ_WORKER)
		wq_worker_sleeping(tsk);
	else if (task_flags & PF_IO_WORKER)
		io_wq_worker_sleeping(tsk);

	/*
	 * spinlock and rwlock must not flush block requests.  This will
	 * deadlock if the callback attempts to acquire a lock which is
	 * already acquired.
	 */
	SCHED_WARN_ON(current->__state & TASK_RTLOCK_WAIT);

	/*
	 * If we are going to sleep and we have plugged IO queued,
	 * make sure to submit it to avoid deadlocks.
	 */
	blk_flush_plug(tsk->plug, true);

	lock_map_release(&sched_map);
}

static void sched_update_worker(struct task_struct *tsk)
{
	if (tsk->flags & (PF_WQ_WORKER | PF_IO_WORKER | PF_BLOCK_TS)) {
		if (tsk->flags & PF_BLOCK_TS)
			blk_plug_invalidate_ts(tsk);
		if (tsk->flags & PF_WQ_WORKER)
			wq_worker_running(tsk);
		else if (tsk->flags & PF_IO_WORKER)
			io_wq_worker_running(tsk);
	}
}

static __always_inline void __schedule_loop(int sched_mode)
{
	do {
		preempt_disable();
		__schedule(sched_mode);
		sched_preempt_enable_no_resched();
	} while (need_resched());
}

asmlinkage __visible void __sched schedule(void)
{
	struct task_struct *tsk = current;

#ifdef CONFIG_RT_MUTEXES
	lockdep_assert(!tsk->sched_rt_mutex);
#endif

	if (!task_is_running(tsk))
		sched_submit_work(tsk);
	__schedule_loop(SM_NONE);
	sched_update_worker(tsk);
}
EXPORT_SYMBOL(schedule);

/*
 * synchronize_rcu_tasks() makes sure that no task is stuck in preempted
 * state (have scheduled out non-voluntarily) by making sure that all
 * tasks have either left the run queue or have gone into user space.
 * As idle tasks do not do either, they must not ever be preempted
 * (schedule out non-voluntarily).
 *
 * schedule_idle() is similar to schedule_preempt_disable() except that it
 * never enables preemption because it does not call sched_submit_work().
 */
void __sched schedule_idle(void)
{
	/*
	 * As this skips calling sched_submit_work(), which the idle task does
	 * regardless because that function is a NOP when the task is in a
	 * TASK_RUNNING state, make sure this isn't used someplace that the
	 * current task can be in any other state. Note, idle is always in the
	 * TASK_RUNNING state.
	 */
	WARN_ON_ONCE(current->__state);
	do {
		__schedule(SM_IDLE);
	} while (need_resched());
}

#if defined(CONFIG_CONTEXT_TRACKING_USER) && !defined(CONFIG_HAVE_CONTEXT_TRACKING_USER_OFFSTACK)
asmlinkage __visible void __sched schedule_user(void)
{
	/*
	 * If we come here after a random call to set_need_resched(),
	 * or we have been woken up remotely but the IPI has not yet arrived,
	 * we haven't yet exited the RCU idle mode. Do it here manually until
	 * we find a better solution.
	 *
	 * NB: There are buggy callers of this function.  Ideally we
	 * should warn if prev_state != CT_STATE_USER, but that will trigger
	 * too frequently to make sense yet.
	 */
	enum ctx_state prev_state = exception_enter();
	schedule();
	exception_exit(prev_state);
}
#endif

/**
 * schedule_preempt_disabled - called with preemption disabled
 *
 * Returns with preemption disabled. Note: preempt_count must be 1
 */
void __sched schedule_preempt_disabled(void)
{
	sched_preempt_enable_no_resched();
	schedule();
	preempt_disable();
}

#ifdef CONFIG_PREEMPT_RT
void __sched notrace schedule_rtlock(void)
{
	__schedule_loop(SM_RTLOCK_WAIT);
}
NOKPROBE_SYMBOL(schedule_rtlock);
#endif

static void __sched notrace preempt_schedule_common(void)
{
	do {
		/*
		 * Because the function tracer can trace preempt_count_sub()
		 * and it also uses preempt_enable/disable_notrace(), if
		 * NEED_RESCHED is set, the preempt_enable_notrace() called
		 * by the function tracer will call this function again and
		 * cause infinite recursion.
		 *
		 * Preemption must be disabled here before the function
		 * tracer can trace. Break up preempt_disable() into two
		 * calls. One to disable preemption without fear of being
		 * traced. The other to still record the preemption latency,
		 * which can also be traced by the function tracer.
		 */
		preempt_disable_notrace();
		preempt_latency_start(1);
		__schedule(SM_PREEMPT);
		preempt_latency_stop(1);
		preempt_enable_no_resched_notrace();

		/*
		 * Check again in case we missed a preemption opportunity
		 * between schedule and now.
		 */
	} while (need_resched());
}

#ifdef CONFIG_PREEMPTION
/*
 * This is the entry point to schedule() from in-kernel preemption
 * off of preempt_enable.
 */
asmlinkage __visible void __sched notrace preempt_schedule(void)
{
	/*
	 * If there is a non-zero preempt_count or interrupts are disabled,
	 * we do not want to preempt the current task. Just return..
	 */
	if (likely(!preemptible()))
		return;
	preempt_schedule_common();
}
NOKPROBE_SYMBOL(preempt_schedule);
EXPORT_SYMBOL(preempt_schedule);

#ifdef CONFIG_PREEMPT_DYNAMIC
#if defined(CONFIG_HAVE_PREEMPT_DYNAMIC_CALL)
#ifndef preempt_schedule_dynamic_enabled
#define preempt_schedule_dynamic_enabled	preempt_schedule
#define preempt_schedule_dynamic_disabled	NULL
#endif
DEFINE_STATIC_CALL(preempt_schedule, preempt_schedule_dynamic_enabled);
EXPORT_STATIC_CALL_TRAMP(preempt_schedule);
#elif defined(CONFIG_HAVE_PREEMPT_DYNAMIC_KEY)
static DEFINE_STATIC_KEY_TRUE(sk_dynamic_preempt_schedule);
void __sched notrace dynamic_preempt_schedule(void)
{
	if (!static_branch_unlikely(&sk_dynamic_preempt_schedule))
		return;
	preempt_schedule();
}
NOKPROBE_SYMBOL(dynamic_preempt_schedule);
EXPORT_SYMBOL(dynamic_preempt_schedule);
#endif
#endif

/**
 * preempt_schedule_notrace - preempt_schedule called by tracing
 *
 * The tracing infrastructure uses preempt_enable_notrace to prevent
 * recursion and tracing preempt enabling caused by the tracing
 * infrastructure itself. But as tracing can happen in areas coming
 * from userspace or just about to enter userspace, a preempt enable
 * can occur before user_exit() is called. This will cause the scheduler
 * to be called when the system is still in usermode.
 *
 * To prevent this, the preempt_enable_notrace will use this function
 * instead of preempt_schedule() to exit user context if needed before
 * calling the scheduler.
 */
asmlinkage __visible void __sched notrace preempt_schedule_notrace(void)
{
	enum ctx_state prev_ctx;

	if (likely(!preemptible()))
		return;

	do {
		/*
		 * Because the function tracer can trace preempt_count_sub()
		 * and it also uses preempt_enable/disable_notrace(), if
		 * NEED_RESCHED is set, the preempt_enable_notrace() called
		 * by the function tracer will call this function again and
		 * cause infinite recursion.
		 *
		 * Preemption must be disabled here before the function
		 * tracer can trace. Break up preempt_disable() into two
		 * calls. One to disable preemption without fear of being
		 * traced. The other to still record the preemption latency,
		 * which can also be traced by the function tracer.
		 */
		preempt_disable_notrace();
		preempt_latency_start(1);
		/*
		 * Needs preempt disabled in case user_exit() is traced
		 * and the tracer calls preempt_enable_notrace() causing
		 * an infinite recursion.
		 */
		prev_ctx = exception_enter();
		__schedule(SM_PREEMPT);
		exception_exit(prev_ctx);

		preempt_latency_stop(1);
		preempt_enable_no_resched_notrace();
	} while (need_resched());
}
EXPORT_SYMBOL_GPL(preempt_schedule_notrace);

#ifdef CONFIG_PREEMPT_DYNAMIC
#if defined(CONFIG_HAVE_PREEMPT_DYNAMIC_CALL)
#ifndef preempt_schedule_notrace_dynamic_enabled
#define preempt_schedule_notrace_dynamic_enabled	preempt_schedule_notrace
#define preempt_schedule_notrace_dynamic_disabled	NULL
#endif
DEFINE_STATIC_CALL(preempt_schedule_notrace, preempt_schedule_notrace_dynamic_enabled);
EXPORT_STATIC_CALL_TRAMP(preempt_schedule_notrace);
#elif defined(CONFIG_HAVE_PREEMPT_DYNAMIC_KEY)
static DEFINE_STATIC_KEY_TRUE(sk_dynamic_preempt_schedule_notrace);
void __sched notrace dynamic_preempt_schedule_notrace(void)
{
	if (!static_branch_unlikely(&sk_dynamic_preempt_schedule_notrace))
		return;
	preempt_schedule_notrace();
}
NOKPROBE_SYMBOL(dynamic_preempt_schedule_notrace);
EXPORT_SYMBOL(dynamic_preempt_schedule_notrace);
#endif
#endif

#endif /* CONFIG_PREEMPTION */

/*
 * This is the entry point to schedule() from kernel preemption
 * off of IRQ context.
 * Note, that this is called and return with IRQs disabled. This will
 * protect us against recursive calling from IRQ contexts.
 */
asmlinkage __visible void __sched preempt_schedule_irq(void)
{
	enum ctx_state prev_state;

	/* Catch callers which need to be fixed */
	BUG_ON(preempt_count() || !irqs_disabled());

	prev_state = exception_enter();

	do {
		preempt_disable();
		local_irq_enable();
		__schedule(SM_PREEMPT);
		local_irq_disable();
		sched_preempt_enable_no_resched();
	} while (need_resched());

	exception_exit(prev_state);
}

int default_wake_function(wait_queue_entry_t *curr, unsigned mode, int wake_flags,
			  void *key)
{
	WARN_ON_ONCE(IS_ENABLED(CONFIG_SCHED_DEBUG) && wake_flags & ~(WF_SYNC|WF_CURRENT_CPU));
	return try_to_wake_up(curr->private, mode, wake_flags);
}
EXPORT_SYMBOL(default_wake_function);

const struct sched_class *__setscheduler_class(struct task_struct *p, int prio)
{
	if (dl_prio(prio))
		return &dl_sched_class;

	if (rt_prio(prio))
		return &rt_sched_class;

#ifdef CONFIG_SCHED_CLASS_EXT
	if (task_should_scx(p))
		return &ext_sched_class;
#endif

	return &fair_sched_class;
}

#ifdef CONFIG_RT_MUTEXES

/*
 * Would be more useful with typeof()/auto_type but they don't mix with
 * bit-fields. Since it's a local thing, use int. Keep the generic sounding
 * name such that if someone were to implement this function we get to compare
 * notes.
 */
#define fetch_and_set(x, v) ({ int _x = (x); (x) = (v); _x; })

void rt_mutex_pre_schedule(void)
{
	lockdep_assert(!fetch_and_set(current->sched_rt_mutex, 1));
	sched_submit_work(current);
}

void rt_mutex_schedule(void)
{
	lockdep_assert(current->sched_rt_mutex);
	__schedule_loop(SM_NONE);
}

void rt_mutex_post_schedule(void)
{
	sched_update_worker(current);
	lockdep_assert(fetch_and_set(current->sched_rt_mutex, 0));
}

/*
 * rt_mutex_setprio - set the current priority of a task
 * @p: task to boost
 * @pi_task: donor task
 *
 * This function changes the 'effective' priority of a task. It does
 * not touch ->normal_prio like __setscheduler().
 *
 * Used by the rt_mutex code to implement priority inheritance
 * logic. Call site only calls if the priority of the task changed.
 */
void rt_mutex_setprio(struct task_struct *p, struct task_struct *pi_task)
{
	int prio, oldprio, queued, running, queue_flag =
		DEQUEUE_SAVE | DEQUEUE_MOVE | DEQUEUE_NOCLOCK;
	const struct sched_class *prev_class, *next_class;
	struct rq_flags rf;
	struct rq *rq;

	trace_android_rvh_rtmutex_prepare_setprio(p, pi_task);
	/* XXX used to be waiter->prio, not waiter->task->prio */
	prio = __rt_effective_prio(pi_task, p->normal_prio);

	/*
	 * If nothing changed; bail early.
	 */
	if (p->pi_top_task == pi_task && prio == p->prio && !dl_prio(prio))
		return;

	rq = __task_rq_lock(p, &rf);
	update_rq_clock(rq);
	/*
	 * Set under pi_lock && rq->lock, such that the value can be used under
	 * either lock.
	 *
	 * Note that there is loads of tricky to make this pointer cache work
	 * right. rt_mutex_slowunlock()+rt_mutex_postunlock() work together to
	 * ensure a task is de-boosted (pi_task is set to NULL) before the
	 * task is allowed to run again (and can exit). This ensures the pointer
	 * points to a blocked task -- which guarantees the task is present.
	 */
	p->pi_top_task = pi_task;

	/*
	 * For FIFO/RR we only need to set prio, if that matches we're done.
	 */
	if (prio == p->prio && !dl_prio(prio))
		goto out_unlock;

	/*
	 * Idle task boosting is a no-no in general. There is one
	 * exception, when PREEMPT_RT and NOHZ is active:
	 *
	 * The idle task calls get_next_timer_interrupt() and holds
	 * the timer wheel base->lock on the CPU and another CPU wants
	 * to access the timer (probably to cancel it). We can safely
	 * ignore the boosting request, as the idle CPU runs this code
	 * with interrupts disabled and will complete the lock
	 * protected section without being interrupted. So there is no
	 * real need to boost.
	 */
	if (unlikely(p == rq->idle)) {
		WARN_ON(p != rq->curr);
		WARN_ON(p->pi_blocked_on);
		goto out_unlock;
	}

	trace_sched_pi_setprio(p, pi_task);
	oldprio = p->prio;

	if (oldprio == prio)
		queue_flag &= ~DEQUEUE_MOVE;

	prev_class = p->sched_class;
	next_class = __setscheduler_class(p, prio);

	if (prev_class != next_class && p->se.sched_delayed)
		dequeue_task(rq, p, DEQUEUE_SLEEP | DEQUEUE_DELAYED | DEQUEUE_NOCLOCK);

	queued = task_on_rq_queued(p);
	running = task_current(rq, p);
	if (queued)
		dequeue_task(rq, p, queue_flag);
	if (running)
		put_prev_task(rq, p);

	/*
	 * Boosting condition are:
	 * 1. -rt task is running and holds mutex A
	 *      --> -dl task blocks on mutex A
	 *
	 * 2. -dl task is running and holds mutex A
	 *      --> -dl task blocks on mutex A and could preempt the
	 *          running task
	 */
	if (dl_prio(prio)) {
		if (!dl_prio(p->normal_prio) ||
		    (pi_task && dl_prio(pi_task->prio) &&
		     dl_entity_preempt(&pi_task->dl, &p->dl))) {
			p->dl.pi_se = pi_task->dl.pi_se;
			queue_flag |= ENQUEUE_REPLENISH;
		} else {
			p->dl.pi_se = &p->dl;
		}
	} else if (rt_prio(prio)) {
		if (dl_prio(oldprio))
			p->dl.pi_se = &p->dl;
		if (oldprio < prio)
			queue_flag |= ENQUEUE_HEAD;
	} else {
		if (dl_prio(oldprio))
			p->dl.pi_se = &p->dl;
		if (rt_prio(oldprio))
			p->rt.timeout = 0;
	}

	p->sched_class = next_class;
	p->prio = prio;

	check_class_changing(rq, p, prev_class);

	if (queued)
		enqueue_task(rq, p, queue_flag);
	if (running)
		set_next_task(rq, p);

	check_class_changed(rq, p, prev_class, oldprio);
out_unlock:
	/* Avoid rq from going away on us: */
	preempt_disable();

	rq_unpin_lock(rq, &rf);
	__balance_callbacks(rq);
	raw_spin_rq_unlock(rq);

	preempt_enable();
}
#endif

#if !defined(CONFIG_PREEMPTION) || defined(CONFIG_PREEMPT_DYNAMIC)
int __sched __cond_resched(void)
{
	if (should_resched(0)) {
		preempt_schedule_common();
		return 1;
	}
	/*
	 * In preemptible kernels, ->rcu_read_lock_nesting tells the tick
	 * whether the current CPU is in an RCU read-side critical section,
	 * so the tick can report quiescent states even for CPUs looping
	 * in kernel context.  In contrast, in non-preemptible kernels,
	 * RCU readers leave no in-memory hints, which means that CPU-bound
	 * processes executing in kernel context might never report an
	 * RCU quiescent state.  Therefore, the following code causes
	 * cond_resched() to report a quiescent state, but only when RCU
	 * is in urgent need of one.
	 */
#ifndef CONFIG_PREEMPT_RCU
	rcu_all_qs();
#endif
	return 0;
}
EXPORT_SYMBOL(__cond_resched);
#endif

#ifdef CONFIG_PREEMPT_DYNAMIC
#if defined(CONFIG_HAVE_PREEMPT_DYNAMIC_CALL)
#define cond_resched_dynamic_enabled	__cond_resched
#define cond_resched_dynamic_disabled	((void *)&__static_call_return0)
DEFINE_STATIC_CALL_RET0(cond_resched, __cond_resched);
EXPORT_STATIC_CALL_TRAMP(cond_resched);

#define might_resched_dynamic_enabled	__cond_resched
#define might_resched_dynamic_disabled	((void *)&__static_call_return0)
DEFINE_STATIC_CALL_RET0(might_resched, __cond_resched);
EXPORT_STATIC_CALL_TRAMP(might_resched);
#elif defined(CONFIG_HAVE_PREEMPT_DYNAMIC_KEY)
static DEFINE_STATIC_KEY_FALSE(sk_dynamic_cond_resched);
int __sched dynamic_cond_resched(void)
{
	klp_sched_try_switch();
	if (!static_branch_unlikely(&sk_dynamic_cond_resched))
		return 0;
	return __cond_resched();
}
EXPORT_SYMBOL(dynamic_cond_resched);

static DEFINE_STATIC_KEY_FALSE(sk_dynamic_might_resched);
int __sched dynamic_might_resched(void)
{
	if (!static_branch_unlikely(&sk_dynamic_might_resched))
		return 0;
	return __cond_resched();
}
EXPORT_SYMBOL(dynamic_might_resched);
#endif
#endif

/*
 * __cond_resched_lock() - if a reschedule is pending, drop the given lock,
 * call schedule, and on return reacquire the lock.
 *
 * This works OK both with and without CONFIG_PREEMPTION. We do strange low-level
 * operations here to prevent schedule() from being called twice (once via
 * spin_unlock(), once by hand).
 */
int __cond_resched_lock(spinlock_t *lock)
{
	int resched = should_resched(PREEMPT_LOCK_OFFSET);
	int ret = 0;

	lockdep_assert_held(lock);

	if (spin_needbreak(lock) || resched) {
		spin_unlock(lock);
		if (!_cond_resched())
			cpu_relax();
		ret = 1;
		spin_lock(lock);
	}
	return ret;
}
EXPORT_SYMBOL(__cond_resched_lock);

int __cond_resched_rwlock_read(rwlock_t *lock)
{
	int resched = should_resched(PREEMPT_LOCK_OFFSET);
	int ret = 0;

	lockdep_assert_held_read(lock);

	if (rwlock_needbreak(lock) || resched) {
		read_unlock(lock);
		if (!_cond_resched())
			cpu_relax();
		ret = 1;
		read_lock(lock);
	}
	return ret;
}
EXPORT_SYMBOL(__cond_resched_rwlock_read);

int __cond_resched_rwlock_write(rwlock_t *lock)
{
	int resched = should_resched(PREEMPT_LOCK_OFFSET);
	int ret = 0;

	lockdep_assert_held_write(lock);

	if (rwlock_needbreak(lock) || resched) {
		write_unlock(lock);
		if (!_cond_resched())
			cpu_relax();
		ret = 1;
		write_lock(lock);
	}
	return ret;
}
EXPORT_SYMBOL(__cond_resched_rwlock_write);

#ifdef CONFIG_PREEMPT_DYNAMIC

#ifdef CONFIG_GENERIC_ENTRY
#include <linux/entry-common.h>
#endif

/*
 * SC:cond_resched
 * SC:might_resched
 * SC:preempt_schedule
 * SC:preempt_schedule_notrace
 * SC:irqentry_exit_cond_resched
 *
 *
 * NONE:
 *   cond_resched               <- __cond_resched
 *   might_resched              <- RET0
 *   preempt_schedule           <- NOP
 *   preempt_schedule_notrace   <- NOP
 *   irqentry_exit_cond_resched <- NOP
 *
 * VOLUNTARY:
 *   cond_resched               <- __cond_resched
 *   might_resched              <- __cond_resched
 *   preempt_schedule           <- NOP
 *   preempt_schedule_notrace   <- NOP
 *   irqentry_exit_cond_resched <- NOP
 *
 * FULL:
 *   cond_resched               <- RET0
 *   might_resched              <- RET0
 *   preempt_schedule           <- preempt_schedule
 *   preempt_schedule_notrace   <- preempt_schedule_notrace
 *   irqentry_exit_cond_resched <- irqentry_exit_cond_resched
 */

enum {
	preempt_dynamic_undefined = -1,
	preempt_dynamic_none,
	preempt_dynamic_voluntary,
	preempt_dynamic_full,
};

int preempt_dynamic_mode = preempt_dynamic_undefined;

int sched_dynamic_mode(const char *str)
{
	if (!strcmp(str, "none"))
		return preempt_dynamic_none;

	if (!strcmp(str, "voluntary"))
		return preempt_dynamic_voluntary;

	if (!strcmp(str, "full"))
		return preempt_dynamic_full;

	return -EINVAL;
}

#if defined(CONFIG_HAVE_PREEMPT_DYNAMIC_CALL)
#define preempt_dynamic_enable(f)	static_call_update(f, f##_dynamic_enabled)
#define preempt_dynamic_disable(f)	static_call_update(f, f##_dynamic_disabled)
#elif defined(CONFIG_HAVE_PREEMPT_DYNAMIC_KEY)
#define preempt_dynamic_enable(f)	static_key_enable(&sk_dynamic_##f.key)
#define preempt_dynamic_disable(f)	static_key_disable(&sk_dynamic_##f.key)
#else
#error "Unsupported PREEMPT_DYNAMIC mechanism"
#endif

static DEFINE_MUTEX(sched_dynamic_mutex);
static bool klp_override;

static void __sched_dynamic_update(int mode)
{
	/*
	 * Avoid {NONE,VOLUNTARY} -> FULL transitions from ever ending up in
	 * the ZERO state, which is invalid.
	 */
	if (!klp_override)
		preempt_dynamic_enable(cond_resched);
	preempt_dynamic_enable(might_resched);
	preempt_dynamic_enable(preempt_schedule);
	preempt_dynamic_enable(preempt_schedule_notrace);
	preempt_dynamic_enable(irqentry_exit_cond_resched);

	switch (mode) {
	case preempt_dynamic_none:
		if (!klp_override)
			preempt_dynamic_enable(cond_resched);
		preempt_dynamic_disable(might_resched);
		preempt_dynamic_disable(preempt_schedule);
		preempt_dynamic_disable(preempt_schedule_notrace);
		preempt_dynamic_disable(irqentry_exit_cond_resched);
		if (mode != preempt_dynamic_mode)
			pr_info("Dynamic Preempt: none\n");
		break;

	case preempt_dynamic_voluntary:
		if (!klp_override)
			preempt_dynamic_enable(cond_resched);
		preempt_dynamic_enable(might_resched);
		preempt_dynamic_disable(preempt_schedule);
		preempt_dynamic_disable(preempt_schedule_notrace);
		preempt_dynamic_disable(irqentry_exit_cond_resched);
		if (mode != preempt_dynamic_mode)
			pr_info("Dynamic Preempt: voluntary\n");
		break;

	case preempt_dynamic_full:
		if (!klp_override)
			preempt_dynamic_disable(cond_resched);
		preempt_dynamic_disable(might_resched);
		preempt_dynamic_enable(preempt_schedule);
		preempt_dynamic_enable(preempt_schedule_notrace);
		preempt_dynamic_enable(irqentry_exit_cond_resched);
		if (mode != preempt_dynamic_mode)
			pr_info("Dynamic Preempt: full\n");
		break;
	}

	preempt_dynamic_mode = mode;
}

void sched_dynamic_update(int mode)
{
	mutex_lock(&sched_dynamic_mutex);
	__sched_dynamic_update(mode);
	mutex_unlock(&sched_dynamic_mutex);
}

#ifdef CONFIG_HAVE_PREEMPT_DYNAMIC_CALL

static int klp_cond_resched(void)
{
	__klp_sched_try_switch();
	return __cond_resched();
}

void sched_dynamic_klp_enable(void)
{
	mutex_lock(&sched_dynamic_mutex);

	klp_override = true;
	static_call_update(cond_resched, klp_cond_resched);

	mutex_unlock(&sched_dynamic_mutex);
}

void sched_dynamic_klp_disable(void)
{
	mutex_lock(&sched_dynamic_mutex);

	klp_override = false;
	__sched_dynamic_update(preempt_dynamic_mode);

	mutex_unlock(&sched_dynamic_mutex);
}

#endif /* CONFIG_HAVE_PREEMPT_DYNAMIC_CALL */

static int __init setup_preempt_mode(char *str)
{
	int mode = sched_dynamic_mode(str);
	if (mode < 0) {
		pr_warn("Dynamic Preempt: unsupported mode: %s\n", str);
		return 0;
	}

	sched_dynamic_update(mode);
	return 1;
}
__setup("preempt=", setup_preempt_mode);

static void __init preempt_dynamic_init(void)
{
	if (preempt_dynamic_mode == preempt_dynamic_undefined) {
		if (IS_ENABLED(CONFIG_PREEMPT_NONE)) {
			sched_dynamic_update(preempt_dynamic_none);
		} else if (IS_ENABLED(CONFIG_PREEMPT_VOLUNTARY)) {
			sched_dynamic_update(preempt_dynamic_voluntary);
		} else {
			/* Default static call setting, nothing to do */
			WARN_ON_ONCE(!IS_ENABLED(CONFIG_PREEMPT));
			preempt_dynamic_mode = preempt_dynamic_full;
			pr_info("Dynamic Preempt: full\n");
		}
	}
}

#define PREEMPT_MODEL_ACCESSOR(mode) \
	bool preempt_model_##mode(void)						 \
	{									 \
		WARN_ON_ONCE(preempt_dynamic_mode == preempt_dynamic_undefined); \
		return preempt_dynamic_mode == preempt_dynamic_##mode;		 \
	}									 \
	EXPORT_SYMBOL_GPL(preempt_model_##mode)

PREEMPT_MODEL_ACCESSOR(none);
PREEMPT_MODEL_ACCESSOR(voluntary);
PREEMPT_MODEL_ACCESSOR(full);

#else /* !CONFIG_PREEMPT_DYNAMIC: */

static inline void preempt_dynamic_init(void) { }

#endif /* CONFIG_PREEMPT_DYNAMIC */

int io_schedule_prepare(void)
{
	int old_iowait = current->in_iowait;

	current->in_iowait = 1;
	blk_flush_plug(current->plug, true);
	return old_iowait;
}

void io_schedule_finish(int token)
{
	current->in_iowait = token;
}

/*
 * This task is about to go to sleep on IO. Increment rq->nr_iowait so
 * that process accounting knows that this is a task in IO wait state.
 */
long __sched io_schedule_timeout(long timeout)
{
	int token;
	long ret;

	token = io_schedule_prepare();
	ret = schedule_timeout(timeout);
	io_schedule_finish(token);

	return ret;
}
EXPORT_SYMBOL(io_schedule_timeout);

void __sched io_schedule(void)
{
	int token;

	token = io_schedule_prepare();
	schedule();
	io_schedule_finish(token);
}
EXPORT_SYMBOL(io_schedule);

void sched_show_task(struct task_struct *p)
{
	unsigned long free;
	int ppid;

	if (!try_get_task_stack(p))
		return;

	pr_info("task:%-15.15s state:%c", p->comm, task_state_to_char(p));

	if (task_is_running(p))
		pr_cont("  running task    ");
	free = stack_not_used(p);
	ppid = 0;
	rcu_read_lock();
	if (pid_alive(p))
		ppid = task_pid_nr(rcu_dereference(p->real_parent));
	rcu_read_unlock();
	pr_cont(" stack:%-5lu pid:%-5d tgid:%-5d ppid:%-6d flags:0x%08lx\n",
		free, task_pid_nr(p), task_tgid_nr(p),
		ppid, read_task_thread_flags(p));

	print_worker_info(KERN_INFO, p);
	print_stop_info(KERN_INFO, p);
	print_scx_info(KERN_INFO, p);
	show_stack(p, NULL, KERN_INFO);
	put_task_stack(p);
}
EXPORT_SYMBOL_GPL(sched_show_task);

static inline bool
state_filter_match(unsigned long state_filter, struct task_struct *p)
{
	unsigned int state = READ_ONCE(p->__state);

	/* no filter, everything matches */
	if (!state_filter)
		return true;

	/* filter, but doesn't match */
	if (!(state & state_filter))
		return false;

	/*
	 * When looking for TASK_UNINTERRUPTIBLE skip TASK_IDLE (allows
	 * TASK_KILLABLE).
	 */
	if (state_filter == TASK_UNINTERRUPTIBLE && (state & TASK_NOLOAD))
		return false;

	return true;
}


void show_state_filter(unsigned int state_filter)
{
	struct task_struct *g, *p;

	rcu_read_lock();
	for_each_process_thread(g, p) {
		/*
		 * reset the NMI-timeout, listing all files on a slow
		 * console might take a lot of time:
		 * Also, reset softlockup watchdogs on all CPUs, because
		 * another CPU might be blocked waiting for us to process
		 * an IPI.
		 */
		touch_nmi_watchdog();
		touch_all_softlockup_watchdogs();
		if (state_filter_match(state_filter, p))
			sched_show_task(p);
	}

#ifdef CONFIG_SCHED_DEBUG
	if (!state_filter)
		sysrq_sched_debug_show();
#endif
	rcu_read_unlock();
	/*
	 * Only show locks if all tasks are dumped:
	 */
	if (!state_filter)
		debug_show_all_locks();
}

/**
 * init_idle - set up an idle thread for a given CPU
 * @idle: task in question
 * @cpu: CPU the idle task belongs to
 *
 * NOTE: this function does not set the idle thread's NEED_RESCHED
 * flag, to make booting more robust.
 */
void __init init_idle(struct task_struct *idle, int cpu)
{
#ifdef CONFIG_SMP
	struct affinity_context ac = (struct affinity_context) {
		.new_mask  = cpumask_of(cpu),
		.flags     = 0,
	};
#endif
	struct rq *rq = cpu_rq(cpu);
	unsigned long flags;

	__sched_fork(0, idle);

	raw_spin_lock_irqsave(&idle->pi_lock, flags);
	raw_spin_rq_lock(rq);

	idle->__state = TASK_RUNNING;
	idle->se.exec_start = sched_clock();
	/*
	 * PF_KTHREAD should already be set at this point; regardless, make it
	 * look like a proper per-CPU kthread.
	 */
	idle->flags |= PF_KTHREAD | PF_NO_SETAFFINITY;
	kthread_set_per_cpu(idle, cpu);

#ifdef CONFIG_SMP
	/*
	 * It's possible that init_idle() gets called multiple times on a task,
	 * in that case do_set_cpus_allowed() will not do the right thing.
	 *
	 * And since this is boot we can forgo the serialization.
	 */
	set_cpus_allowed_common(idle, &ac);
#endif
	/*
	 * We're having a chicken and egg problem, even though we are
	 * holding rq->lock, the CPU isn't yet set to this CPU so the
	 * lockdep check in task_group() will fail.
	 *
	 * Similar case to sched_fork(). / Alternatively we could
	 * use task_rq_lock() here and obtain the other rq->lock.
	 *
	 * Silence PROVE_RCU
	 */
	rcu_read_lock();
	__set_task_cpu(idle, cpu);
	rcu_read_unlock();

	rq->idle = idle;
	rcu_assign_pointer(rq->curr, idle);
	idle->on_rq = TASK_ON_RQ_QUEUED;
#ifdef CONFIG_SMP
	idle->on_cpu = 1;
#endif
	raw_spin_rq_unlock(rq);
	raw_spin_unlock_irqrestore(&idle->pi_lock, flags);

	/* Set the preempt count _outside_ the spinlocks! */
	init_idle_preempt_count(idle, cpu);

	/*
	 * The idle tasks have their own, simple scheduling class:
	 */
	idle->sched_class = &idle_sched_class;
	ftrace_graph_init_idle_task(idle, cpu);
	vtime_init_idle(idle, cpu);
#ifdef CONFIG_SMP
	sprintf(idle->comm, "%s/%d", INIT_TASK_COMM, cpu);
#endif
}

#ifdef CONFIG_SMP

int cpuset_cpumask_can_shrink(const struct cpumask *cur,
			      const struct cpumask *trial)
{
	int ret = 1;

	if (cpumask_empty(cur))
		return ret;

	ret = dl_cpuset_cpumask_can_shrink(cur, trial);

	return ret;
}

int task_can_attach(struct task_struct *p)
{
	int ret = 0;

	/*
	 * Kthreads which disallow setaffinity shouldn't be moved
	 * to a new cpuset; we don't want to change their CPU
	 * affinity and isolating such threads by their set of
	 * allowed nodes is unnecessary.  Thus, cpusets are not
	 * applicable for such threads.  This prevents checking for
	 * success of set_cpus_allowed_ptr() on all attached tasks
	 * before cpus_mask may be changed.
	 */
	if (p->flags & PF_NO_SETAFFINITY)
		ret = -EINVAL;

	return ret;
}

bool sched_smp_initialized __read_mostly;

#ifdef CONFIG_NUMA_BALANCING
/* Migrate current task p to target_cpu */
int migrate_task_to(struct task_struct *p, int target_cpu)
{
	struct migration_arg arg = { p, target_cpu };
	int curr_cpu = task_cpu(p);

	if (curr_cpu == target_cpu)
		return 0;

	if (!cpumask_test_cpu(target_cpu, p->cpus_ptr))
		return -EINVAL;

	/* TODO: This is not properly updating schedstats */

	trace_sched_move_numa(p, curr_cpu, target_cpu);
	return stop_one_cpu(curr_cpu, migration_cpu_stop, &arg);
}

/*
 * Requeue a task on a given node and accurately track the number of NUMA
 * tasks on the runqueues
 */
void sched_setnuma(struct task_struct *p, int nid)
{
	bool queued, running;
	struct rq_flags rf;
	struct rq *rq;

	rq = task_rq_lock(p, &rf);
	queued = task_on_rq_queued(p);
	running = task_current(rq, p);

	if (queued)
		dequeue_task(rq, p, DEQUEUE_SAVE);
	if (running)
		put_prev_task(rq, p);

	p->numa_preferred_nid = nid;

	if (queued)
		enqueue_task(rq, p, ENQUEUE_RESTORE | ENQUEUE_NOCLOCK);
	if (running)
		set_next_task(rq, p);
	task_rq_unlock(rq, p, &rf);
}
#endif /* CONFIG_NUMA_BALANCING */

#ifdef CONFIG_HOTPLUG_CPU
/*
 * Ensure that the idle task is using init_mm right before its CPU goes
 * offline.
 */
void idle_task_exit(void)
{
	struct mm_struct *mm = current->active_mm;

	BUG_ON(cpu_online(smp_processor_id()));
	BUG_ON(current != this_rq()->idle);

	if (mm != &init_mm) {
		switch_mm(mm, &init_mm, current);
		finish_arch_post_lock_switch();
	}

	/* finish_cpu(), as ran on the BP, will clean up the active_mm state */
}

static int __balance_push_cpu_stop(void *arg)
{
	struct task_struct *p = arg;
	struct rq *rq = this_rq();
	struct rq_flags rf;
	int cpu;

	raw_spin_lock_irq(&p->pi_lock);
	rq_lock(rq, &rf);

	update_rq_clock(rq);

	if (task_rq(p) == rq && task_on_rq_queued(p)) {
		cpu = select_fallback_rq(rq->cpu, p);
		rq = __migrate_task(rq, &rf, p, cpu);
	}

	rq_unlock(rq, &rf);
	raw_spin_unlock_irq(&p->pi_lock);

	put_task_struct(p);

	return 0;
}

static DEFINE_PER_CPU(struct cpu_stop_work, push_work);

/*
 * Ensure we only run per-cpu kthreads once the CPU goes !active.
 *
 * This is enabled below SCHED_AP_ACTIVE; when !cpu_active(), but only
 * effective when the hotplug motion is down.
 */
static void balance_push(struct rq *rq)
{
	struct task_struct *push_task = rq->curr;

	lockdep_assert_rq_held(rq);

	/*
	 * Ensure the thing is persistent until balance_push_set(.on = false);
	 */
	rq->balance_callback = &balance_push_callback;

	/*
	 * Only active while going offline and when invoked on the outgoing
	 * CPU.
	 */
	if (!cpu_dying(rq->cpu) || rq != this_rq())
		return;

	/*
	 * Both the cpu-hotplug and stop task are in this case and are
	 * required to complete the hotplug process.
	 */
	if (kthread_is_per_cpu(push_task) ||
	    is_migration_disabled(push_task)) {

		/*
		 * If this is the idle task on the outgoing CPU try to wake
		 * up the hotplug control thread which might wait for the
		 * last task to vanish. The rcuwait_active() check is
		 * accurate here because the waiter is pinned on this CPU
		 * and can't obviously be running in parallel.
		 *
		 * On RT kernels this also has to check whether there are
		 * pinned and scheduled out tasks on the runqueue. They
		 * need to leave the migrate disabled section first.
		 */
		if (!rq->nr_running && !rq_has_pinned_tasks(rq) &&
		    rcuwait_active(&rq->hotplug_wait)) {
			raw_spin_rq_unlock(rq);
			rcuwait_wake_up(&rq->hotplug_wait);
			raw_spin_rq_lock(rq);
		}
		return;
	}

	get_task_struct(push_task);
	/*
	 * Temporarily drop rq->lock such that we can wake-up the stop task.
	 * Both preemption and IRQs are still disabled.
	 */
	preempt_disable();
	raw_spin_rq_unlock(rq);
	stop_one_cpu_nowait(rq->cpu, __balance_push_cpu_stop, push_task,
			    this_cpu_ptr(&push_work));
	preempt_enable();
	/*
	 * At this point need_resched() is true and we'll take the loop in
	 * schedule(). The next pick is obviously going to be the stop task
	 * which kthread_is_per_cpu() and will push this task away.
	 */
	raw_spin_rq_lock(rq);
}

static void balance_push_set(int cpu, bool on)
{
	struct rq *rq = cpu_rq(cpu);
	struct rq_flags rf;

	rq_lock_irqsave(rq, &rf);
	if (on) {
		WARN_ON_ONCE(rq->balance_callback);
		rq->balance_callback = &balance_push_callback;
	} else if (rq->balance_callback == &balance_push_callback) {
		rq->balance_callback = NULL;
	}
	rq_unlock_irqrestore(rq, &rf);
}

/*
 * Invoked from a CPUs hotplug control thread after the CPU has been marked
 * inactive. All tasks which are not per CPU kernel threads are either
 * pushed off this CPU now via balance_push() or placed on a different CPU
 * during wakeup. Wait until the CPU is quiescent.
 */
static void balance_hotplug_wait(void)
{
	struct rq *rq = this_rq();

	rcuwait_wait_event(&rq->hotplug_wait,
			   rq->nr_running == 1 && !rq_has_pinned_tasks(rq),
			   TASK_UNINTERRUPTIBLE);
}

#else

static inline void balance_push(struct rq *rq)
{
}

static inline void balance_push_set(int cpu, bool on)
{
}

static inline void balance_hotplug_wait(void)
{
}

#endif /* CONFIG_HOTPLUG_CPU */

void set_rq_online(struct rq *rq)
{
	if (!rq->online) {
		const struct sched_class *class;

		cpumask_set_cpu(rq->cpu, rq->rd->online);
		rq->online = 1;

		for_each_class(class) {
			if (class->rq_online)
				class->rq_online(rq);
		}
	}
}

void set_rq_offline(struct rq *rq)
{
	if (rq->online) {
		const struct sched_class *class;

		update_rq_clock(rq);
		for_each_class(class) {
			if (class->rq_offline)
				class->rq_offline(rq);
		}

		cpumask_clear_cpu(rq->cpu, rq->rd->online);
		rq->online = 0;
	}
}

static inline void sched_set_rq_online(struct rq *rq, int cpu)
{
	struct rq_flags rf;

	rq_lock_irqsave(rq, &rf);
	if (rq->rd) {
		BUG_ON(!cpumask_test_cpu(cpu, rq->rd->span));
		set_rq_online(rq);
	}
	rq_unlock_irqrestore(rq, &rf);
}

static inline void sched_set_rq_offline(struct rq *rq, int cpu)
{
	struct rq_flags rf;

	rq_lock_irqsave(rq, &rf);
	if (rq->rd) {
		BUG_ON(!cpumask_test_cpu(cpu, rq->rd->span));
		set_rq_offline(rq);
	}
	rq_unlock_irqrestore(rq, &rf);
}

/*
 * used to mark begin/end of suspend/resume:
 */
static int num_cpus_frozen;

/*
 * Update cpusets according to cpu_active mask.  If cpusets are
 * disabled, cpuset_update_active_cpus() becomes a simple wrapper
 * around partition_sched_domains().
 *
 * If we come here as part of a suspend/resume, don't touch cpusets because we
 * want to restore it back to its original state upon resume anyway.
 */
static void cpuset_cpu_active(void)
{
	if (cpuhp_tasks_frozen) {
		/*
		 * num_cpus_frozen tracks how many CPUs are involved in suspend
		 * resume sequence. As long as this is not the last online
		 * operation in the resume sequence, just build a single sched
		 * domain, ignoring cpusets.
		 */
		partition_sched_domains(1, NULL, NULL);
		if (--num_cpus_frozen)
			return;
		/*
		 * This is the last CPU online operation. So fall through and
		 * restore the original sched domains by considering the
		 * cpuset configurations.
		 */
		cpuset_force_rebuild();
	}
	cpuset_update_active_cpus();
}

static int cpuset_cpu_inactive(unsigned int cpu)
{
	if (!cpuhp_tasks_frozen) {
		int ret = dl_bw_check_overflow(cpu);

		if (ret)
			return ret;
		cpuset_update_active_cpus();
	} else {
		num_cpus_frozen++;
		partition_sched_domains(1, NULL, NULL);
	}
	return 0;
}

static inline void sched_smt_present_inc(int cpu)
{
#ifdef CONFIG_SCHED_SMT
	if (cpumask_weight(cpu_smt_mask(cpu)) == 2)
		static_branch_inc_cpuslocked(&sched_smt_present);
#endif
}

static inline void sched_smt_present_dec(int cpu)
{
#ifdef CONFIG_SCHED_SMT
	if (cpumask_weight(cpu_smt_mask(cpu)) == 2)
		static_branch_dec_cpuslocked(&sched_smt_present);
#endif
}

int sched_cpu_activate(unsigned int cpu)
{
	struct rq *rq = cpu_rq(cpu);

	/*
	 * Clear the balance_push callback and prepare to schedule
	 * regular tasks.
	 */
	balance_push_set(cpu, false);

	/*
	 * When going up, increment the number of cores with SMT present.
	 */
	sched_smt_present_inc(cpu);
	set_cpu_active(cpu, true);

	if (sched_smp_initialized) {
		sched_update_numa(cpu, true);
		sched_domains_numa_masks_set(cpu);
		cpuset_cpu_active();
	}

	scx_rq_activate(rq);

	/*
	 * Put the rq online, if not already. This happens:
	 *
	 * 1) In the early boot process, because we build the real domains
	 *    after all CPUs have been brought up.
	 *
	 * 2) At runtime, if cpuset_cpu_active() fails to rebuild the
	 *    domains.
	 */
	sched_set_rq_online(rq, cpu);

	return 0;
}

int sched_cpu_deactivate(unsigned int cpu)
{
	struct rq *rq = cpu_rq(cpu);
	int ret;

	/*
	 * Remove CPU from nohz.idle_cpus_mask to prevent participating in
	 * load balancing when not active
	 */
	nohz_balance_exit_idle(rq);

	set_cpu_active(cpu, false);

	/*
	 * From this point forward, this CPU will refuse to run any task that
	 * is not: migrate_disable() or KTHREAD_IS_PER_CPU, and will actively
	 * push those tasks away until this gets cleared, see
	 * sched_cpu_dying().
	 */
	balance_push_set(cpu, true);

	/*
	 * We've cleared cpu_active_mask / set balance_push, wait for all
	 * preempt-disabled and RCU users of this state to go away such that
	 * all new such users will observe it.
	 *
	 * Specifically, we rely on ttwu to no longer target this CPU, see
	 * ttwu_queue_cond() and is_cpu_allowed().
	 *
	 * Do sync before park smpboot threads to take care the RCU boost case.
	 */
	synchronize_rcu();

	sched_set_rq_offline(rq, cpu);

	scx_rq_deactivate(rq);

	/*
	 * When going down, decrement the number of cores with SMT present.
	 */
	sched_smt_present_dec(cpu);

#ifdef CONFIG_SCHED_SMT
	sched_core_cpu_deactivate(cpu);
#endif

	if (!sched_smp_initialized)
		return 0;

	sched_update_numa(cpu, false);
	ret = cpuset_cpu_inactive(cpu);
	if (ret) {
		sched_smt_present_inc(cpu);
		sched_set_rq_online(rq, cpu);
		balance_push_set(cpu, false);
		set_cpu_active(cpu, true);
		sched_update_numa(cpu, true);
		return ret;
	}
	sched_domains_numa_masks_clear(cpu);
	return 0;
}

static void sched_rq_cpu_starting(unsigned int cpu)
{
	struct rq *rq = cpu_rq(cpu);

	rq->calc_load_update = calc_load_update;
	update_max_interval();
}

int sched_cpu_starting(unsigned int cpu)
{
	sched_core_cpu_starting(cpu);
	sched_rq_cpu_starting(cpu);
	sched_tick_start(cpu);
	trace_android_rvh_sched_cpu_starting(cpu);
	return 0;
}

#ifdef CONFIG_HOTPLUG_CPU

/*
 * Invoked immediately before the stopper thread is invoked to bring the
 * CPU down completely. At this point all per CPU kthreads except the
 * hotplug thread (current) and the stopper thread (inactive) have been
 * either parked or have been unbound from the outgoing CPU. Ensure that
 * any of those which might be on the way out are gone.
 *
 * If after this point a bound task is being woken on this CPU then the
 * responsible hotplug callback has failed to do it's job.
 * sched_cpu_dying() will catch it with the appropriate fireworks.
 */
int sched_cpu_wait_empty(unsigned int cpu)
{
	balance_hotplug_wait();
	return 0;
}

/*
 * Since this CPU is going 'away' for a while, fold any nr_active delta we
 * might have. Called from the CPU stopper task after ensuring that the
 * stopper is the last running task on the CPU, so nr_active count is
 * stable. We need to take the tear-down thread which is calling this into
 * account, so we hand in adjust = 1 to the load calculation.
 *
 * Also see the comment "Global load-average calculations".
 */
static void calc_load_migrate(struct rq *rq)
{
	long delta = calc_load_fold_active(rq, 1);

	if (delta)
		atomic_long_add(delta, &calc_load_tasks);
}

static void dump_rq_tasks(struct rq *rq, const char *loglvl)
{
	struct task_struct *g, *p;
	int cpu = cpu_of(rq);

	lockdep_assert_rq_held(rq);

	printk("%sCPU%d enqueued tasks (%u total):\n", loglvl, cpu, rq->nr_running);
	for_each_process_thread(g, p) {
		if (task_cpu(p) != cpu)
			continue;

		if (!task_on_rq_queued(p))
			continue;

		printk("%s\tpid: %d, name: %s\n", loglvl, p->pid, p->comm);
	}
}

int sched_cpu_dying(unsigned int cpu)
{
	struct rq *rq = cpu_rq(cpu);
	struct rq_flags rf;

	/* Handle pending wakeups and then migrate everything off */
	sched_tick_stop(cpu);

	rq_lock_irqsave(rq, &rf);
	if (rq->nr_running != 1 || rq_has_pinned_tasks(rq)) {
		WARN(true, "Dying CPU not properly vacated!");
		dump_rq_tasks(rq, KERN_WARNING);
	}
	rq_unlock_irqrestore(rq, &rf);

	trace_android_rvh_sched_cpu_dying(cpu);

	calc_load_migrate(rq);
	update_max_interval();
	hrtick_clear(rq);
	sched_core_cpu_dying(cpu);
	return 0;
}
#endif

void __init sched_init_smp(void)
{
	sched_init_numa(NUMA_NO_NODE);

	/*
	 * There's no userspace yet to cause hotplug operations; hence all the
	 * CPU masks are stable and all blatant races in the below code cannot
	 * happen.
	 */
	mutex_lock(&sched_domains_mutex);
	sched_init_domains(cpu_active_mask);
	mutex_unlock(&sched_domains_mutex);

	/* Move init over to a non-isolated CPU */
	if (set_cpus_allowed_ptr(current, housekeeping_cpumask(HK_TYPE_DOMAIN)) < 0)
		BUG();
	current->flags &= ~PF_NO_SETAFFINITY;
	sched_init_granularity();

	init_sched_rt_class();
	init_sched_dl_class();

	sched_smp_initialized = true;
}

static int __init migration_init(void)
{
	sched_cpu_starting(smp_processor_id());
	return 0;
}
early_initcall(migration_init);

#else
void __init sched_init_smp(void)
{
	sched_init_granularity();
}
#endif /* CONFIG_SMP */

int in_sched_functions(unsigned long addr)
{
	return in_lock_functions(addr) ||
		(addr >= (unsigned long)__sched_text_start
		&& addr < (unsigned long)__sched_text_end);
}

#ifdef CONFIG_CGROUP_SCHED
/*
 * Default task group.
 * Every task in system belongs to this group at bootup.
 */
struct task_group root_task_group;
EXPORT_SYMBOL_GPL(root_task_group);
LIST_HEAD(task_groups);
EXPORT_SYMBOL_GPL(task_groups);

/* Cacheline aligned slab cache for task_group */
static struct kmem_cache *task_group_cache __ro_after_init;
#endif

void __init sched_init(void)
{
	unsigned long ptr = 0;
	int i;

	/* Make sure the linker didn't screw up */
#ifdef CONFIG_SMP
	BUG_ON(!sched_class_above(&stop_sched_class, &dl_sched_class));
#endif
	BUG_ON(!sched_class_above(&dl_sched_class, &rt_sched_class));
	BUG_ON(!sched_class_above(&rt_sched_class, &fair_sched_class));
	BUG_ON(!sched_class_above(&fair_sched_class, &idle_sched_class));
#ifdef CONFIG_SCHED_CLASS_EXT
	BUG_ON(!sched_class_above(&fair_sched_class, &ext_sched_class));
	BUG_ON(!sched_class_above(&ext_sched_class, &idle_sched_class));
#endif

	wait_bit_init();

#ifdef CONFIG_FAIR_GROUP_SCHED
	ptr += 2 * nr_cpu_ids * sizeof(void **);
#endif
#ifdef CONFIG_RT_GROUP_SCHED
	ptr += 2 * nr_cpu_ids * sizeof(void **);
#endif
	if (ptr) {
		ptr = (unsigned long)kzalloc(ptr, GFP_NOWAIT);

#ifdef CONFIG_FAIR_GROUP_SCHED
		root_task_group.se = (struct sched_entity **)ptr;
		ptr += nr_cpu_ids * sizeof(void **);

		root_task_group.cfs_rq = (struct cfs_rq **)ptr;
		ptr += nr_cpu_ids * sizeof(void **);

		root_task_group.shares = ROOT_TASK_GROUP_LOAD;
		init_cfs_bandwidth(&root_task_group.cfs_bandwidth, NULL);
#endif /* CONFIG_FAIR_GROUP_SCHED */
#ifdef CONFIG_EXT_GROUP_SCHED
		root_task_group.scx_weight = CGROUP_WEIGHT_DFL;
#endif /* CONFIG_EXT_GROUP_SCHED */
#ifdef CONFIG_RT_GROUP_SCHED
		root_task_group.rt_se = (struct sched_rt_entity **)ptr;
		ptr += nr_cpu_ids * sizeof(void **);

		root_task_group.rt_rq = (struct rt_rq **)ptr;
		ptr += nr_cpu_ids * sizeof(void **);

#endif /* CONFIG_RT_GROUP_SCHED */
	}

#ifdef CONFIG_SMP
	init_defrootdomain();
#endif

#ifdef CONFIG_RT_GROUP_SCHED
	init_rt_bandwidth(&root_task_group.rt_bandwidth,
			global_rt_period(), global_rt_runtime());
#endif /* CONFIG_RT_GROUP_SCHED */

#ifdef CONFIG_CGROUP_SCHED
	task_group_cache = KMEM_CACHE(task_group, 0);

	list_add(&root_task_group.list, &task_groups);
	INIT_LIST_HEAD(&root_task_group.children);
	INIT_LIST_HEAD(&root_task_group.siblings);
	autogroup_init(&init_task);
#endif /* CONFIG_CGROUP_SCHED */

	for_each_possible_cpu(i) {
		struct rq *rq;

		rq = cpu_rq(i);
		raw_spin_lock_init(&rq->__lock);
		rq->nr_running = 0;
		rq->calc_load_active = 0;
		rq->calc_load_update = jiffies + LOAD_FREQ;
		init_cfs_rq(&rq->cfs);
		init_rt_rq(&rq->rt);
		init_dl_rq(&rq->dl);
#ifdef CONFIG_FAIR_GROUP_SCHED
		INIT_LIST_HEAD(&rq->leaf_cfs_rq_list);
		rq->tmp_alone_branch = &rq->leaf_cfs_rq_list;
		/*
		 * How much CPU bandwidth does root_task_group get?
		 *
		 * In case of task-groups formed through the cgroup filesystem, it
		 * gets 100% of the CPU resources in the system. This overall
		 * system CPU resource is divided among the tasks of
		 * root_task_group and its child task-groups in a fair manner,
		 * based on each entity's (task or task-group's) weight
		 * (se->load.weight).
		 *
		 * In other words, if root_task_group has 10 tasks of weight
		 * 1024) and two child groups A0 and A1 (of weight 1024 each),
		 * then A0's share of the CPU resource is:
		 *
		 *	A0's bandwidth = 1024 / (10*1024 + 1024 + 1024) = 8.33%
		 *
		 * We achieve this by letting root_task_group's tasks sit
		 * directly in rq->cfs (i.e root_task_group->se[] = NULL).
		 */
		init_tg_cfs_entry(&root_task_group, &rq->cfs, NULL, i, NULL);
#endif /* CONFIG_FAIR_GROUP_SCHED */

#ifdef CONFIG_RT_GROUP_SCHED
		/*
		 * This is required for init cpu because rt.c:__enable_runtime()
		 * starts working after scheduler_running, which is not the case
		 * yet.
		 */
		rq->rt.rt_runtime = global_rt_runtime();
		init_tg_rt_entry(&root_task_group, &rq->rt, NULL, i, NULL);
#endif
#ifdef CONFIG_SMP
		rq->sd = NULL;
		rq->rd = NULL;
		rq->cpu_capacity = SCHED_CAPACITY_SCALE;
		rq->balance_callback = &balance_push_callback;
		rq->active_balance = 0;
		rq->next_balance = jiffies;
		rq->push_cpu = 0;
		rq->cpu = i;
		rq->online = 0;
		rq->idle_stamp = 0;
		rq->avg_idle = 2*sysctl_sched_migration_cost;
		rq->max_idle_balance_cost = sysctl_sched_migration_cost;

		INIT_LIST_HEAD(&rq->cfs_tasks);

		rq_attach_root(rq, &def_root_domain);
#ifdef CONFIG_NO_HZ_COMMON
		rq->last_blocked_load_update_tick = jiffies;
		atomic_set(&rq->nohz_flags, 0);

		INIT_CSD(&rq->nohz_csd, nohz_csd_func, rq);
#endif
#ifdef CONFIG_HOTPLUG_CPU
		rcuwait_init(&rq->hotplug_wait);
#endif
#endif /* CONFIG_SMP */
		hrtick_rq_init(rq);
		atomic_set(&rq->nr_iowait, 0);
		fair_server_init(rq);

#ifdef CONFIG_SCHED_CORE
		rq->core = rq;
		rq->core_pick = NULL;
		rq->core_dl_server = NULL;
		rq->core_enabled = 0;
		rq->core_tree = RB_ROOT;
		rq->core_forceidle_count = 0;
		rq->core_forceidle_occupation = 0;
		rq->core_forceidle_start = 0;

		rq->core_cookie = 0UL;
#endif
		zalloc_cpumask_var_node(&rq->scratch_mask, GFP_KERNEL, cpu_to_node(i));
	}

	set_load_weight(&init_task, false);
	init_task.se.slice = sysctl_sched_base_slice,

	/*
	 * The boot idle thread does lazy MMU switching as well:
	 */
	mmgrab_lazy_tlb(&init_mm);
	enter_lazy_tlb(&init_mm, current);

	/*
	 * The idle task doesn't need the kthread struct to function, but it
	 * is dressed up as a per-CPU kthread and thus needs to play the part
	 * if we want to avoid special-casing it in code that deals with per-CPU
	 * kthreads.
	 */
	WARN_ON(!set_kthread_struct(current));

	/*
	 * Make us the idle thread. Technically, schedule() should not be
	 * called from this thread, however somewhere below it might be,
	 * but because we are the idle thread, we just pick up running again
	 * when this runqueue becomes "idle".
	 */
	init_idle(current, smp_processor_id());

	calc_load_update = jiffies + LOAD_FREQ;

#ifdef CONFIG_SMP
	idle_thread_set_boot_cpu();
	balance_push_set(smp_processor_id(), false);
#endif
	init_sched_fair_class();
	init_sched_ext_class();

	psi_init();

	init_uclamp();

	preempt_dynamic_init();

	scheduler_running = 1;
}

#ifdef CONFIG_DEBUG_ATOMIC_SLEEP

void __might_sleep(const char *file, int line)
{
	unsigned int state = get_current_state();
	/*
	 * Blocking primitives will set (and therefore destroy) current->state,
	 * since we will exit with TASK_RUNNING make sure we enter with it,
	 * otherwise we will destroy state.
	 */
	WARN_ONCE(state != TASK_RUNNING && current->task_state_change,
			"do not call blocking ops when !TASK_RUNNING; "
			"state=%x set at [<%p>] %pS\n", state,
			(void *)current->task_state_change,
			(void *)current->task_state_change);

	__might_resched(file, line, 0);
}
EXPORT_SYMBOL(__might_sleep);

static void print_preempt_disable_ip(int preempt_offset, unsigned long ip)
{
	if (!IS_ENABLED(CONFIG_DEBUG_PREEMPT))
		return;

	if (preempt_count() == preempt_offset)
		return;

	pr_err("Preemption disabled at:");
	print_ip_sym(KERN_ERR, ip);
}

static inline bool resched_offsets_ok(unsigned int offsets)
{
	unsigned int nested = preempt_count();

	nested += rcu_preempt_depth() << MIGHT_RESCHED_RCU_SHIFT;

	return nested == offsets;
}

void __might_resched(const char *file, int line, unsigned int offsets)
{
	/* Ratelimiting timestamp: */
	static unsigned long prev_jiffy;

	unsigned long preempt_disable_ip;

	/* WARN_ON_ONCE() by default, no rate limit required: */
	rcu_sleep_check();

	if ((resched_offsets_ok(offsets) && !irqs_disabled() &&
	     !is_idle_task(current) && !current->non_block_count) ||
	    system_state == SYSTEM_BOOTING || system_state > SYSTEM_RUNNING ||
	    oops_in_progress)
		return;

	if (time_before(jiffies, prev_jiffy + HZ) && prev_jiffy)
		return;
	prev_jiffy = jiffies;

	/* Save this before calling printk(), since that will clobber it: */
	preempt_disable_ip = get_preempt_disable_ip(current);

	pr_err("BUG: sleeping function called from invalid context at %s:%d\n",
	       file, line);
	pr_err("in_atomic(): %d, irqs_disabled(): %d, non_block: %d, pid: %d, name: %s\n",
	       in_atomic(), irqs_disabled(), current->non_block_count,
	       current->pid, current->comm);
	pr_err("preempt_count: %x, expected: %x\n", preempt_count(),
	       offsets & MIGHT_RESCHED_PREEMPT_MASK);

	if (IS_ENABLED(CONFIG_PREEMPT_RCU)) {
		pr_err("RCU nest depth: %d, expected: %u\n",
		       rcu_preempt_depth(), offsets >> MIGHT_RESCHED_RCU_SHIFT);
	}

	if (task_stack_end_corrupted(current))
		pr_emerg("Thread overran stack, or stack corrupted\n");

	debug_show_held_locks(current);
	if (irqs_disabled())
		print_irqtrace_events(current);

	print_preempt_disable_ip(offsets & MIGHT_RESCHED_PREEMPT_MASK,
				 preempt_disable_ip);

	trace_android_rvh_schedule_bug(NULL);

	dump_stack();
	add_taint(TAINT_WARN, LOCKDEP_STILL_OK);
}
EXPORT_SYMBOL(__might_resched);

void __cant_sleep(const char *file, int line, int preempt_offset)
{
	static unsigned long prev_jiffy;

	if (irqs_disabled())
		return;

	if (!IS_ENABLED(CONFIG_PREEMPT_COUNT))
		return;

	if (preempt_count() > preempt_offset)
		return;

	if (time_before(jiffies, prev_jiffy + HZ) && prev_jiffy)
		return;
	prev_jiffy = jiffies;

	printk(KERN_ERR "BUG: assuming atomic context at %s:%d\n", file, line);
	printk(KERN_ERR "in_atomic(): %d, irqs_disabled(): %d, pid: %d, name: %s\n",
			in_atomic(), irqs_disabled(),
			current->pid, current->comm);

	debug_show_held_locks(current);
	dump_stack();
	add_taint(TAINT_WARN, LOCKDEP_STILL_OK);
}
EXPORT_SYMBOL_GPL(__cant_sleep);

#ifdef CONFIG_SMP
void __cant_migrate(const char *file, int line)
{
	static unsigned long prev_jiffy;

	if (irqs_disabled())
		return;

	if (is_migration_disabled(current))
		return;

	if (!IS_ENABLED(CONFIG_PREEMPT_COUNT))
		return;

	if (preempt_count() > 0)
		return;

	if (time_before(jiffies, prev_jiffy + HZ) && prev_jiffy)
		return;
	prev_jiffy = jiffies;

	pr_err("BUG: assuming non migratable context at %s:%d\n", file, line);
	pr_err("in_atomic(): %d, irqs_disabled(): %d, migration_disabled() %u pid: %d, name: %s\n",
	       in_atomic(), irqs_disabled(), is_migration_disabled(current),
	       current->pid, current->comm);

	debug_show_held_locks(current);
	dump_stack();
	add_taint(TAINT_WARN, LOCKDEP_STILL_OK);
}
EXPORT_SYMBOL_GPL(__cant_migrate);
#endif
#endif

#ifdef CONFIG_MAGIC_SYSRQ
void normalize_rt_tasks(void)
{
	struct task_struct *g, *p;
	struct sched_attr attr = {
		.sched_policy = SCHED_NORMAL,
	};

	read_lock(&tasklist_lock);
	for_each_process_thread(g, p) {
		/*
		 * Only normalize user tasks:
		 */
		if (p->flags & PF_KTHREAD)
			continue;

		p->se.exec_start = 0;
		schedstat_set(p->stats.wait_start,  0);
		schedstat_set(p->stats.sleep_start, 0);
		schedstat_set(p->stats.block_start, 0);

		if (!rt_or_dl_task(p)) {
			/*
			 * Renice negative nice level userspace
			 * tasks back to 0:
			 */
			if (task_nice(p) < 0)
				set_user_nice(p, 0);
			continue;
		}

		__sched_setscheduler(p, &attr, false, false);
	}
	read_unlock(&tasklist_lock);
}

#endif /* CONFIG_MAGIC_SYSRQ */

#if defined(CONFIG_KGDB_KDB)
/*
 * These functions are only useful for KDB.
 *
 * They can only be called when the whole system has been
 * stopped - every CPU needs to be quiescent, and no scheduling
 * activity can take place. Using them for anything else would
 * be a serious bug, and as a result, they aren't even visible
 * under any other configuration.
 */

/**
 * curr_task - return the current task for a given CPU.
 * @cpu: the processor in question.
 *
 * ONLY VALID WHEN THE WHOLE SYSTEM IS STOPPED!
 *
 * Return: The current task for @cpu.
 */
struct task_struct *curr_task(int cpu)
{
	return cpu_curr(cpu);
}

#endif /* defined(CONFIG_KGDB_KDB) */

#ifdef CONFIG_CGROUP_SCHED
/* task_group_lock serializes the addition/removal of task groups */
static DEFINE_SPINLOCK(task_group_lock);

static inline void alloc_uclamp_sched_group(struct task_group *tg,
					    struct task_group *parent)
{
#ifdef CONFIG_UCLAMP_TASK_GROUP
	enum uclamp_id clamp_id;

	for_each_clamp_id(clamp_id) {
		uclamp_se_set(&tg->uclamp_req[clamp_id],
			      uclamp_none(clamp_id), false);
		tg->uclamp[clamp_id] = parent->uclamp[clamp_id];
	}
#endif
}

static void sched_free_group(struct task_group *tg)
{
	free_fair_sched_group(tg);
	free_rt_sched_group(tg);
	autogroup_free(tg);
	kmem_cache_free(task_group_cache, tg);
}

static void sched_free_group_rcu(struct rcu_head *rcu)
{
	sched_free_group(container_of(rcu, struct task_group, rcu));
}

static void sched_unregister_group(struct task_group *tg)
{
	unregister_fair_sched_group(tg);
	unregister_rt_sched_group(tg);
	/*
	 * We have to wait for yet another RCU grace period to expire, as
	 * print_cfs_stats() might run concurrently.
	 */
	call_rcu(&tg->rcu, sched_free_group_rcu);
}

/* allocate runqueue etc for a new task group */
struct task_group *sched_create_group(struct task_group *parent)
{
	struct task_group *tg;

	tg = kmem_cache_alloc(task_group_cache, GFP_KERNEL | __GFP_ZERO);
	if (!tg)
		return ERR_PTR(-ENOMEM);

	if (!alloc_fair_sched_group(tg, parent))
		goto err;

	if (!alloc_rt_sched_group(tg, parent))
		goto err;

	scx_group_set_weight(tg, CGROUP_WEIGHT_DFL);
	alloc_uclamp_sched_group(tg, parent);

	return tg;

err:
	sched_free_group(tg);
	return ERR_PTR(-ENOMEM);
}

void sched_online_group(struct task_group *tg, struct task_group *parent)
{
	unsigned long flags;

	spin_lock_irqsave(&task_group_lock, flags);
	list_add_rcu(&tg->list, &task_groups);

	/* Root should already exist: */
	WARN_ON(!parent);

	tg->parent = parent;
	INIT_LIST_HEAD(&tg->children);
	list_add_rcu(&tg->siblings, &parent->children);
	spin_unlock_irqrestore(&task_group_lock, flags);

	online_fair_sched_group(tg);
}

/* RCU callback to free various structures associated with a task group */
static void sched_unregister_group_rcu(struct rcu_head *rhp)
{
	/* Now it should be safe to free those cfs_rqs: */
	sched_unregister_group(container_of(rhp, struct task_group, rcu));
}

void sched_destroy_group(struct task_group *tg)
{
	/* Wait for possible concurrent references to cfs_rqs complete: */
	call_rcu(&tg->rcu, sched_unregister_group_rcu);
}

void sched_release_group(struct task_group *tg)
{
	unsigned long flags;

	/*
	 * Unlink first, to avoid walk_tg_tree_from() from finding us (via
	 * sched_cfs_period_timer()).
	 *
	 * For this to be effective, we have to wait for all pending users of
	 * this task group to leave their RCU critical section to ensure no new
	 * user will see our dying task group any more. Specifically ensure
	 * that tg_unthrottle_up() won't add decayed cfs_rq's to it.
	 *
	 * We therefore defer calling unregister_fair_sched_group() to
	 * sched_unregister_group() which is guarantied to get called only after the
	 * current RCU grace period has expired.
	 */
	spin_lock_irqsave(&task_group_lock, flags);
	list_del_rcu(&tg->list);
	list_del_rcu(&tg->siblings);
	spin_unlock_irqrestore(&task_group_lock, flags);
}

static struct task_group *sched_get_task_group(struct task_struct *tsk)
{
	struct task_group *tg;

	/*
	 * All callers are synchronized by task_rq_lock(); we do not use RCU
	 * which is pointless here. Thus, we pass "true" to task_css_check()
	 * to prevent lockdep warnings.
	 */
	tg = container_of(task_css_check(tsk, cpu_cgrp_id, true),
			  struct task_group, css);
	tg = autogroup_task_group(tsk, tg);

	return tg;
}

static void sched_change_group(struct task_struct *tsk, struct task_group *group)
{
	tsk->sched_task_group = group;

#ifdef CONFIG_FAIR_GROUP_SCHED
	if (tsk->sched_class->task_change_group)
		tsk->sched_class->task_change_group(tsk);
	else
#endif
		set_task_rq(tsk, task_cpu(tsk));
}

/*
 * Change task's runqueue when it moves between groups.
 *
 * The caller of this function should have put the task in its new group by
 * now. This function just updates tsk->se.cfs_rq and tsk->se.parent to reflect
 * its new group.
 */
void sched_move_task(struct task_struct *tsk)
{
	int queued, running, queue_flags =
		DEQUEUE_SAVE | DEQUEUE_MOVE | DEQUEUE_NOCLOCK;
	struct task_group *group;
	struct rq *rq;

	CLASS(task_rq_lock, rq_guard)(tsk);
	rq = rq_guard.rq;

	/*
	 * Esp. with SCHED_AUTOGROUP enabled it is possible to get superfluous
	 * group changes.
	 */
	group = sched_get_task_group(tsk);
	if (group == tsk->sched_task_group)
		return;

	update_rq_clock(rq);

	running = task_current(rq, tsk);
	queued = task_on_rq_queued(tsk);

	if (queued)
		dequeue_task(rq, tsk, queue_flags);
	if (running)
		put_prev_task(rq, tsk);

	sched_change_group(tsk, group);
	scx_move_task(tsk);

	if (queued)
		enqueue_task(rq, tsk, queue_flags);
	if (running) {
		set_next_task(rq, tsk);
		/*
		 * After changing group, the running task may have joined a
		 * throttled one but it's still the running task. Trigger a
		 * resched to make sure that task can still run.
		 */
		resched_curr(rq);
	}
}

static struct cgroup_subsys_state *
cpu_cgroup_css_alloc(struct cgroup_subsys_state *parent_css)
{
	struct task_group *parent = css_tg(parent_css);
	struct task_group *tg;

	if (!parent) {
		/* This is early initialization for the top cgroup */
		return &root_task_group.css;
	}

	tg = sched_create_group(parent);
	if (IS_ERR(tg))
		return ERR_PTR(-ENOMEM);

	return &tg->css;
}

/* Expose task group only after completing cgroup initialization */
static int cpu_cgroup_css_online(struct cgroup_subsys_state *css)
{
	struct task_group *tg = css_tg(css);
	struct task_group *parent = css_tg(css->parent);
	int ret;

	ret = scx_tg_online(tg);
	if (ret)
		return ret;

	if (parent)
		sched_online_group(tg, parent);

#ifdef CONFIG_UCLAMP_TASK_GROUP
	/* Propagate the effective uclamp value for the new group */
	guard(mutex)(&uclamp_mutex);
	guard(rcu)();
	cpu_util_update_eff(css);
#endif

	trace_android_rvh_cpu_cgroup_online(css);
	return 0;
}

static void cpu_cgroup_css_offline(struct cgroup_subsys_state *css)
{
	struct task_group *tg = css_tg(css);

	scx_tg_offline(tg);
}

static void cpu_cgroup_css_released(struct cgroup_subsys_state *css)
{
	struct task_group *tg = css_tg(css);

	sched_release_group(tg);
}

static void cpu_cgroup_css_free(struct cgroup_subsys_state *css)
{
	struct task_group *tg = css_tg(css);

	/*
	 * Relies on the RCU grace period between css_released() and this.
	 */
	sched_unregister_group(tg);
}

static int cpu_cgroup_can_attach(struct cgroup_taskset *tset)
{
#ifdef CONFIG_RT_GROUP_SCHED
	struct task_struct *task;
	struct cgroup_subsys_state *css;

	cgroup_taskset_for_each(task, css, tset) {
		if (!sched_rt_can_attach(css_tg(css), task))
			return -EINVAL;
	}
#endif
	return scx_cgroup_can_attach(tset);
}

static void cpu_cgroup_attach(struct cgroup_taskset *tset)
{
	struct task_struct *task;
	struct cgroup_subsys_state *css;

	cgroup_taskset_for_each(task, css, tset)
		sched_move_task(task);

	trace_android_rvh_cpu_cgroup_attach(tset);

	scx_cgroup_finish_attach();
}

static void cpu_cgroup_cancel_attach(struct cgroup_taskset *tset)
{
	scx_cgroup_cancel_attach(tset);
}

#ifdef CONFIG_UCLAMP_TASK_GROUP
static void cpu_util_update_eff(struct cgroup_subsys_state *css)
{
	struct cgroup_subsys_state *top_css = css;
	struct uclamp_se *uc_parent = NULL;
	struct uclamp_se *uc_se = NULL;
	unsigned int eff[UCLAMP_CNT];
	enum uclamp_id clamp_id;
	unsigned int clamps;

	lockdep_assert_held(&uclamp_mutex);
	SCHED_WARN_ON(!rcu_read_lock_held());

	css_for_each_descendant_pre(css, top_css) {
		uc_parent = css_tg(css)->parent
			? css_tg(css)->parent->uclamp : NULL;

		for_each_clamp_id(clamp_id) {
			/* Assume effective clamps matches requested clamps */
			eff[clamp_id] = css_tg(css)->uclamp_req[clamp_id].value;
			/* Cap effective clamps with parent's effective clamps */
			if (uc_parent &&
			    eff[clamp_id] > uc_parent[clamp_id].value) {
				eff[clamp_id] = uc_parent[clamp_id].value;
			}
		}
		/* Ensure protection is always capped by limit */
		eff[UCLAMP_MIN] = min(eff[UCLAMP_MIN], eff[UCLAMP_MAX]);

		/* Propagate most restrictive effective clamps */
		clamps = 0x0;
		uc_se = css_tg(css)->uclamp;
		for_each_clamp_id(clamp_id) {
			if (eff[clamp_id] == uc_se[clamp_id].value)
				continue;
			uc_se[clamp_id].value = eff[clamp_id];
			uc_se[clamp_id].bucket_id = uclamp_bucket_id(eff[clamp_id]);
			clamps |= (0x1 << clamp_id);
		}
		if (!clamps) {
			css = css_rightmost_descendant(css);
			continue;
		}

		/* Immediately update descendants RUNNABLE tasks */
		uclamp_update_active_tasks(css);
	}
}

/*
 * Integer 10^N with a given N exponent by casting to integer the literal "1eN"
 * C expression. Since there is no way to convert a macro argument (N) into a
 * character constant, use two levels of macros.
 */
#define _POW10(exp) ((unsigned int)1e##exp)
#define POW10(exp) _POW10(exp)

struct uclamp_request {
#define UCLAMP_PERCENT_SHIFT	2
#define UCLAMP_PERCENT_SCALE	(100 * POW10(UCLAMP_PERCENT_SHIFT))
	s64 percent;
	u64 util;
	int ret;
};

static inline struct uclamp_request
capacity_from_percent(char *buf)
{
	struct uclamp_request req = {
		.percent = UCLAMP_PERCENT_SCALE,
		.util = SCHED_CAPACITY_SCALE,
		.ret = 0,
	};

	buf = strim(buf);
	if (strcmp(buf, "max")) {
		req.ret = cgroup_parse_float(buf, UCLAMP_PERCENT_SHIFT,
					     &req.percent);
		if (req.ret)
			return req;
		if ((u64)req.percent > UCLAMP_PERCENT_SCALE) {
			req.ret = -ERANGE;
			return req;
		}

		req.util = req.percent << SCHED_CAPACITY_SHIFT;
		req.util = DIV_ROUND_CLOSEST_ULL(req.util, UCLAMP_PERCENT_SCALE);
	}

	return req;
}

static ssize_t cpu_uclamp_write(struct kernfs_open_file *of, char *buf,
				size_t nbytes, loff_t off,
				enum uclamp_id clamp_id)
{
	struct uclamp_request req;
	struct task_group *tg;

	req = capacity_from_percent(buf);
	if (req.ret)
		return req.ret;

	static_branch_enable(&sched_uclamp_used);

	guard(mutex)(&uclamp_mutex);
	guard(rcu)();

	tg = css_tg(of_css(of));
	if (tg->uclamp_req[clamp_id].value != req.util)
		uclamp_se_set(&tg->uclamp_req[clamp_id], req.util, false);

	/*
	 * Because of not recoverable conversion rounding we keep track of the
	 * exact requested value
	 */
	tg->uclamp_pct[clamp_id] = req.percent;

	/* Update effective clamps to track the most restrictive value */
	cpu_util_update_eff(of_css(of));

	return nbytes;
}

static ssize_t cpu_uclamp_min_write(struct kernfs_open_file *of,
				    char *buf, size_t nbytes,
				    loff_t off)
{
	return cpu_uclamp_write(of, buf, nbytes, off, UCLAMP_MIN);
}

static ssize_t cpu_uclamp_max_write(struct kernfs_open_file *of,
				    char *buf, size_t nbytes,
				    loff_t off)
{
	return cpu_uclamp_write(of, buf, nbytes, off, UCLAMP_MAX);
}

static inline void cpu_uclamp_print(struct seq_file *sf,
				    enum uclamp_id clamp_id)
{
	struct task_group *tg;
	u64 util_clamp;
	u64 percent;
	u32 rem;

	scoped_guard (rcu) {
		tg = css_tg(seq_css(sf));
		util_clamp = tg->uclamp_req[clamp_id].value;
	}

	if (util_clamp == SCHED_CAPACITY_SCALE) {
		seq_puts(sf, "max\n");
		return;
	}

	percent = tg->uclamp_pct[clamp_id];
	percent = div_u64_rem(percent, POW10(UCLAMP_PERCENT_SHIFT), &rem);
	seq_printf(sf, "%llu.%0*u\n", percent, UCLAMP_PERCENT_SHIFT, rem);
}

static int cpu_uclamp_min_show(struct seq_file *sf, void *v)
{
	cpu_uclamp_print(sf, UCLAMP_MIN);
	return 0;
}

static int cpu_uclamp_max_show(struct seq_file *sf, void *v)
{
	cpu_uclamp_print(sf, UCLAMP_MAX);
	return 0;
}

static int cpu_uclamp_ls_write_u64(struct cgroup_subsys_state *css,
				   struct cftype *cftype, u64 ls)
{
	struct task_group *tg;

	if (ls > 1)
		return -EINVAL;
	tg = css_tg(css);
	tg->latency_sensitive = (unsigned int) ls;

	return 0;
}

static u64 cpu_uclamp_ls_read_u64(struct cgroup_subsys_state *css,
				  struct cftype *cft)
{
	struct task_group *tg = css_tg(css);

	return (u64) tg->latency_sensitive;
}
#endif /* CONFIG_UCLAMP_TASK_GROUP */

#ifdef CONFIG_GROUP_SCHED_WEIGHT
static unsigned long tg_weight(struct task_group *tg)
{
#ifdef CONFIG_FAIR_GROUP_SCHED
	return scale_load_down(tg->shares);
#else
	return sched_weight_from_cgroup(tg->scx_weight);
#endif
}

static int cpu_shares_write_u64(struct cgroup_subsys_state *css,
				struct cftype *cftype, u64 shareval)
{
	int ret;

	if (shareval > scale_load_down(ULONG_MAX))
		shareval = MAX_SHARES;
	ret = sched_group_set_shares(css_tg(css), scale_load(shareval));
	if (!ret)
		scx_group_set_weight(css_tg(css),
				     sched_weight_to_cgroup(shareval));
	return ret;
}

static u64 cpu_shares_read_u64(struct cgroup_subsys_state *css,
			       struct cftype *cft)
{
	return tg_weight(css_tg(css));
}
#endif /* CONFIG_GROUP_SCHED_WEIGHT */

#ifdef CONFIG_CFS_BANDWIDTH
static DEFINE_MUTEX(cfs_constraints_mutex);

const u64 max_cfs_quota_period = 1 * NSEC_PER_SEC; /* 1s */
static const u64 min_cfs_quota_period = 1 * NSEC_PER_MSEC; /* 1ms */
/* More than 203 days if BW_SHIFT equals 20. */
static const u64 max_cfs_runtime = MAX_BW * NSEC_PER_USEC;

static int __cfs_schedulable(struct task_group *tg, u64 period, u64 runtime);

static int tg_set_cfs_bandwidth(struct task_group *tg, u64 period, u64 quota,
				u64 burst)
{
	int i, ret = 0, runtime_enabled, runtime_was_enabled;
	struct cfs_bandwidth *cfs_b = &tg->cfs_bandwidth;

	if (tg == &root_task_group)
		return -EINVAL;

	/*
	 * Ensure we have at some amount of bandwidth every period.  This is
	 * to prevent reaching a state of large arrears when throttled via
	 * entity_tick() resulting in prolonged exit starvation.
	 */
	if (quota < min_cfs_quota_period || period < min_cfs_quota_period)
		return -EINVAL;

	/*
	 * Likewise, bound things on the other side by preventing insane quota
	 * periods.  This also allows us to normalize in computing quota
	 * feasibility.
	 */
	if (period > max_cfs_quota_period)
		return -EINVAL;

	/*
	 * Bound quota to defend quota against overflow during bandwidth shift.
	 */
	if (quota != RUNTIME_INF && quota > max_cfs_runtime)
		return -EINVAL;

	if (quota != RUNTIME_INF && (burst > quota ||
				     burst + quota > max_cfs_runtime))
		return -EINVAL;

	/*
	 * Prevent race between setting of cfs_rq->runtime_enabled and
	 * unthrottle_offline_cfs_rqs().
	 */
	guard(cpus_read_lock)();
	guard(mutex)(&cfs_constraints_mutex);

	ret = __cfs_schedulable(tg, period, quota);
	if (ret)
		return ret;

	runtime_enabled = quota != RUNTIME_INF;
	runtime_was_enabled = cfs_b->quota != RUNTIME_INF;
	/*
	 * If we need to toggle cfs_bandwidth_used, off->on must occur
	 * before making related changes, and on->off must occur afterwards
	 */
	if (runtime_enabled && !runtime_was_enabled)
		cfs_bandwidth_usage_inc();

	scoped_guard (raw_spinlock_irq, &cfs_b->lock) {
		cfs_b->period = ns_to_ktime(period);
		cfs_b->quota = quota;
		cfs_b->burst = burst;

		__refill_cfs_bandwidth_runtime(cfs_b);

		/*
		 * Restart the period timer (if active) to handle new
		 * period expiry:
		 */
		if (runtime_enabled)
			start_cfs_bandwidth(cfs_b);
	}

	for_each_online_cpu(i) {
		struct cfs_rq *cfs_rq = tg->cfs_rq[i];
		struct rq *rq = cfs_rq->rq;

		guard(rq_lock_irq)(rq);
		cfs_rq->runtime_enabled = runtime_enabled;
		cfs_rq->runtime_remaining = 0;

		if (cfs_rq->throttled)
			unthrottle_cfs_rq(cfs_rq);
	}

	if (runtime_was_enabled && !runtime_enabled)
		cfs_bandwidth_usage_dec();

	return 0;
}

static int tg_set_cfs_quota(struct task_group *tg, long cfs_quota_us)
{
	u64 quota, period, burst;

	period = ktime_to_ns(tg->cfs_bandwidth.period);
	burst = tg->cfs_bandwidth.burst;
	if (cfs_quota_us < 0)
		quota = RUNTIME_INF;
	else if ((u64)cfs_quota_us <= U64_MAX / NSEC_PER_USEC)
		quota = (u64)cfs_quota_us * NSEC_PER_USEC;
	else
		return -EINVAL;

	return tg_set_cfs_bandwidth(tg, period, quota, burst);
}

static long tg_get_cfs_quota(struct task_group *tg)
{
	u64 quota_us;

	if (tg->cfs_bandwidth.quota == RUNTIME_INF)
		return -1;

	quota_us = tg->cfs_bandwidth.quota;
	do_div(quota_us, NSEC_PER_USEC);

	return quota_us;
}

static int tg_set_cfs_period(struct task_group *tg, long cfs_period_us)
{
	u64 quota, period, burst;

	if ((u64)cfs_period_us > U64_MAX / NSEC_PER_USEC)
		return -EINVAL;

	period = (u64)cfs_period_us * NSEC_PER_USEC;
	quota = tg->cfs_bandwidth.quota;
	burst = tg->cfs_bandwidth.burst;

	return tg_set_cfs_bandwidth(tg, period, quota, burst);
}

static long tg_get_cfs_period(struct task_group *tg)
{
	u64 cfs_period_us;

	cfs_period_us = ktime_to_ns(tg->cfs_bandwidth.period);
	do_div(cfs_period_us, NSEC_PER_USEC);

	return cfs_period_us;
}

static int tg_set_cfs_burst(struct task_group *tg, long cfs_burst_us)
{
	u64 quota, period, burst;

	if ((u64)cfs_burst_us > U64_MAX / NSEC_PER_USEC)
		return -EINVAL;

	burst = (u64)cfs_burst_us * NSEC_PER_USEC;
	period = ktime_to_ns(tg->cfs_bandwidth.period);
	quota = tg->cfs_bandwidth.quota;

	return tg_set_cfs_bandwidth(tg, period, quota, burst);
}

static long tg_get_cfs_burst(struct task_group *tg)
{
	u64 burst_us;

	burst_us = tg->cfs_bandwidth.burst;
	do_div(burst_us, NSEC_PER_USEC);

	return burst_us;
}

static s64 cpu_cfs_quota_read_s64(struct cgroup_subsys_state *css,
				  struct cftype *cft)
{
	return tg_get_cfs_quota(css_tg(css));
}

static int cpu_cfs_quota_write_s64(struct cgroup_subsys_state *css,
				   struct cftype *cftype, s64 cfs_quota_us)
{
	return tg_set_cfs_quota(css_tg(css), cfs_quota_us);
}

static u64 cpu_cfs_period_read_u64(struct cgroup_subsys_state *css,
				   struct cftype *cft)
{
	return tg_get_cfs_period(css_tg(css));
}

static int cpu_cfs_period_write_u64(struct cgroup_subsys_state *css,
				    struct cftype *cftype, u64 cfs_period_us)
{
	return tg_set_cfs_period(css_tg(css), cfs_period_us);
}

static u64 cpu_cfs_burst_read_u64(struct cgroup_subsys_state *css,
				  struct cftype *cft)
{
	return tg_get_cfs_burst(css_tg(css));
}

static int cpu_cfs_burst_write_u64(struct cgroup_subsys_state *css,
				   struct cftype *cftype, u64 cfs_burst_us)
{
	return tg_set_cfs_burst(css_tg(css), cfs_burst_us);
}

struct cfs_schedulable_data {
	struct task_group *tg;
	u64 period, quota;
};

/*
 * normalize group quota/period to be quota/max_period
 * note: units are usecs
 */
static u64 normalize_cfs_quota(struct task_group *tg,
			       struct cfs_schedulable_data *d)
{
	u64 quota, period;

	if (tg == d->tg) {
		period = d->period;
		quota = d->quota;
	} else {
		period = tg_get_cfs_period(tg);
		quota = tg_get_cfs_quota(tg);
	}

	/* note: these should typically be equivalent */
	if (quota == RUNTIME_INF || quota == -1)
		return RUNTIME_INF;

	return to_ratio(period, quota);
}

static int tg_cfs_schedulable_down(struct task_group *tg, void *data)
{
	struct cfs_schedulable_data *d = data;
	struct cfs_bandwidth *cfs_b = &tg->cfs_bandwidth;
	s64 quota = 0, parent_quota = -1;

	if (!tg->parent) {
		quota = RUNTIME_INF;
	} else {
		struct cfs_bandwidth *parent_b = &tg->parent->cfs_bandwidth;

		quota = normalize_cfs_quota(tg, d);
		parent_quota = parent_b->hierarchical_quota;

		/*
		 * Ensure max(child_quota) <= parent_quota.  On cgroup2,
		 * always take the non-RUNTIME_INF min.  On cgroup1, only
		 * inherit when no limit is set. In both cases this is used
		 * by the scheduler to determine if a given CFS task has a
		 * bandwidth constraint at some higher level.
		 */
		if (cgroup_subsys_on_dfl(cpu_cgrp_subsys)) {
			if (quota == RUNTIME_INF)
				quota = parent_quota;
			else if (parent_quota != RUNTIME_INF)
				quota = min(quota, parent_quota);
		} else {
			if (quota == RUNTIME_INF)
				quota = parent_quota;
			else if (parent_quota != RUNTIME_INF && quota > parent_quota)
				return -EINVAL;
		}
	}
	cfs_b->hierarchical_quota = quota;

	return 0;
}

static int __cfs_schedulable(struct task_group *tg, u64 period, u64 quota)
{
	struct cfs_schedulable_data data = {
		.tg = tg,
		.period = period,
		.quota = quota,
	};

	if (quota != RUNTIME_INF) {
		do_div(data.period, NSEC_PER_USEC);
		do_div(data.quota, NSEC_PER_USEC);
	}

	guard(rcu)();
	return walk_tg_tree(tg_cfs_schedulable_down, tg_nop, &data);
}

static int cpu_cfs_stat_show(struct seq_file *sf, void *v)
{
	struct task_group *tg = css_tg(seq_css(sf));
	struct cfs_bandwidth *cfs_b = &tg->cfs_bandwidth;

	seq_printf(sf, "nr_periods %d\n", cfs_b->nr_periods);
	seq_printf(sf, "nr_throttled %d\n", cfs_b->nr_throttled);
	seq_printf(sf, "throttled_time %llu\n", cfs_b->throttled_time);

	if (schedstat_enabled() && tg != &root_task_group) {
		struct sched_statistics *stats;
		u64 ws = 0;
		int i;

		for_each_possible_cpu(i) {
			stats = __schedstats_from_se(tg->se[i]);
			ws += schedstat_val(stats->wait_sum);
		}

		seq_printf(sf, "wait_sum %llu\n", ws);
	}

	seq_printf(sf, "nr_bursts %d\n", cfs_b->nr_burst);
	seq_printf(sf, "burst_time %llu\n", cfs_b->burst_time);

	return 0;
}

static u64 throttled_time_self(struct task_group *tg)
{
	int i;
	u64 total = 0;

	for_each_possible_cpu(i) {
		total += READ_ONCE(tg->cfs_rq[i]->throttled_clock_self_time);
	}

	return total;
}

static int cpu_cfs_local_stat_show(struct seq_file *sf, void *v)
{
	struct task_group *tg = css_tg(seq_css(sf));

	seq_printf(sf, "throttled_time %llu\n", throttled_time_self(tg));

	return 0;
}
#endif /* CONFIG_CFS_BANDWIDTH */

#ifdef CONFIG_RT_GROUP_SCHED
static int cpu_rt_runtime_write(struct cgroup_subsys_state *css,
				struct cftype *cft, s64 val)
{
	return sched_group_set_rt_runtime(css_tg(css), val);
}

static s64 cpu_rt_runtime_read(struct cgroup_subsys_state *css,
			       struct cftype *cft)
{
	return sched_group_rt_runtime(css_tg(css));
}

static int cpu_rt_period_write_uint(struct cgroup_subsys_state *css,
				    struct cftype *cftype, u64 rt_period_us)
{
	return sched_group_set_rt_period(css_tg(css), rt_period_us);
}

static u64 cpu_rt_period_read_uint(struct cgroup_subsys_state *css,
				   struct cftype *cft)
{
	return sched_group_rt_period(css_tg(css));
}
#endif /* CONFIG_RT_GROUP_SCHED */

#ifdef CONFIG_GROUP_SCHED_WEIGHT
static s64 cpu_idle_read_s64(struct cgroup_subsys_state *css,
			       struct cftype *cft)
{
	return css_tg(css)->idle;
}

static int cpu_idle_write_s64(struct cgroup_subsys_state *css,
				struct cftype *cft, s64 idle)
{
	int ret;

	ret = sched_group_set_idle(css_tg(css), idle);
	if (!ret)
		scx_group_set_idle(css_tg(css), idle);
	return ret;
}
#endif

static struct cftype cpu_legacy_files[] = {
#ifdef CONFIG_GROUP_SCHED_WEIGHT
	{
		.name = "shares",
		.read_u64 = cpu_shares_read_u64,
		.write_u64 = cpu_shares_write_u64,
	},
	{
		.name = "idle",
		.read_s64 = cpu_idle_read_s64,
		.write_s64 = cpu_idle_write_s64,
	},
#endif
#ifdef CONFIG_CFS_BANDWIDTH
	{
		.name = "cfs_quota_us",
		.read_s64 = cpu_cfs_quota_read_s64,
		.write_s64 = cpu_cfs_quota_write_s64,
	},
	{
		.name = "cfs_period_us",
		.read_u64 = cpu_cfs_period_read_u64,
		.write_u64 = cpu_cfs_period_write_u64,
	},
	{
		.name = "cfs_burst_us",
		.read_u64 = cpu_cfs_burst_read_u64,
		.write_u64 = cpu_cfs_burst_write_u64,
	},
	{
		.name = "stat",
		.seq_show = cpu_cfs_stat_show,
	},
	{
		.name = "stat.local",
		.seq_show = cpu_cfs_local_stat_show,
	},
#endif
#ifdef CONFIG_RT_GROUP_SCHED
	{
		.name = "rt_runtime_us",
		.read_s64 = cpu_rt_runtime_read,
		.write_s64 = cpu_rt_runtime_write,
	},
	{
		.name = "rt_period_us",
		.read_u64 = cpu_rt_period_read_uint,
		.write_u64 = cpu_rt_period_write_uint,
	},
#endif
#ifdef CONFIG_UCLAMP_TASK_GROUP
	{
		.name = "uclamp.min",
		.flags = CFTYPE_NOT_ON_ROOT,
		.seq_show = cpu_uclamp_min_show,
		.write = cpu_uclamp_min_write,
	},
	{
		.name = "uclamp.max",
		.flags = CFTYPE_NOT_ON_ROOT,
		.seq_show = cpu_uclamp_max_show,
		.write = cpu_uclamp_max_write,
	},
	{
		.name = "uclamp.latency_sensitive",
		.flags = CFTYPE_NOT_ON_ROOT,
		.read_u64 = cpu_uclamp_ls_read_u64,
		.write_u64 = cpu_uclamp_ls_write_u64,
	},
#endif
	{ }	/* Terminate */
};

static int cpu_extra_stat_show(struct seq_file *sf,
			       struct cgroup_subsys_state *css)
{
#ifdef CONFIG_CFS_BANDWIDTH
	{
		struct task_group *tg = css_tg(css);
		struct cfs_bandwidth *cfs_b = &tg->cfs_bandwidth;
		u64 throttled_usec, burst_usec;

		throttled_usec = cfs_b->throttled_time;
		do_div(throttled_usec, NSEC_PER_USEC);
		burst_usec = cfs_b->burst_time;
		do_div(burst_usec, NSEC_PER_USEC);

		seq_printf(sf, "nr_periods %d\n"
			   "nr_throttled %d\n"
			   "throttled_usec %llu\n"
			   "nr_bursts %d\n"
			   "burst_usec %llu\n",
			   cfs_b->nr_periods, cfs_b->nr_throttled,
			   throttled_usec, cfs_b->nr_burst, burst_usec);
	}
#endif
	return 0;
}

static int cpu_local_stat_show(struct seq_file *sf,
			       struct cgroup_subsys_state *css)
{
#ifdef CONFIG_CFS_BANDWIDTH
	{
		struct task_group *tg = css_tg(css);
		u64 throttled_self_usec;

		throttled_self_usec = throttled_time_self(tg);
		do_div(throttled_self_usec, NSEC_PER_USEC);

		seq_printf(sf, "throttled_usec %llu\n",
			   throttled_self_usec);
	}
#endif
	return 0;
}

#ifdef CONFIG_GROUP_SCHED_WEIGHT

static u64 cpu_weight_read_u64(struct cgroup_subsys_state *css,
			       struct cftype *cft)
{
	return sched_weight_to_cgroup(tg_weight(css_tg(css)));
}

static int cpu_weight_write_u64(struct cgroup_subsys_state *css,
				struct cftype *cft, u64 cgrp_weight)
{
	unsigned long weight;
	int ret;

	if (cgrp_weight < CGROUP_WEIGHT_MIN || cgrp_weight > CGROUP_WEIGHT_MAX)
		return -ERANGE;

	weight = sched_weight_from_cgroup(cgrp_weight);

	ret = sched_group_set_shares(css_tg(css), scale_load(weight));
	if (!ret)
		scx_group_set_weight(css_tg(css), cgrp_weight);
	return ret;
}

static s64 cpu_weight_nice_read_s64(struct cgroup_subsys_state *css,
				    struct cftype *cft)
{
	unsigned long weight = tg_weight(css_tg(css));
	int last_delta = INT_MAX;
	int prio, delta;

	/* find the closest nice value to the current weight */
	for (prio = 0; prio < ARRAY_SIZE(sched_prio_to_weight); prio++) {
		delta = abs(sched_prio_to_weight[prio] - weight);
		if (delta >= last_delta)
			break;
		last_delta = delta;
	}

	return PRIO_TO_NICE(prio - 1 + MAX_RT_PRIO);
}

static int cpu_weight_nice_write_s64(struct cgroup_subsys_state *css,
				     struct cftype *cft, s64 nice)
{
	unsigned long weight;
	int idx, ret;

	if (nice < MIN_NICE || nice > MAX_NICE)
		return -ERANGE;

	idx = NICE_TO_PRIO(nice) - MAX_RT_PRIO;
	idx = array_index_nospec(idx, 40);
	weight = sched_prio_to_weight[idx];

	ret = sched_group_set_shares(css_tg(css), scale_load(weight));
	if (!ret)
		scx_group_set_weight(css_tg(css),
				     sched_weight_to_cgroup(weight));
	return ret;
}
#endif /* CONFIG_GROUP_SCHED_WEIGHT */

static void __maybe_unused cpu_period_quota_print(struct seq_file *sf,
						  long period, long quota)
{
	if (quota < 0)
		seq_puts(sf, "max");
	else
		seq_printf(sf, "%ld", quota);

	seq_printf(sf, " %ld\n", period);
}

/* caller should put the current value in *@periodp before calling */
static int __maybe_unused cpu_period_quota_parse(char *buf,
						 u64 *periodp, u64 *quotap)
{
	char tok[21];	/* U64_MAX */

	if (sscanf(buf, "%20s %llu", tok, periodp) < 1)
		return -EINVAL;

	*periodp *= NSEC_PER_USEC;

	if (sscanf(tok, "%llu", quotap))
		*quotap *= NSEC_PER_USEC;
	else if (!strcmp(tok, "max"))
		*quotap = RUNTIME_INF;
	else
		return -EINVAL;

	return 0;
}

#ifdef CONFIG_CFS_BANDWIDTH
static int cpu_max_show(struct seq_file *sf, void *v)
{
	struct task_group *tg = css_tg(seq_css(sf));

	cpu_period_quota_print(sf, tg_get_cfs_period(tg), tg_get_cfs_quota(tg));
	return 0;
}

static ssize_t cpu_max_write(struct kernfs_open_file *of,
			     char *buf, size_t nbytes, loff_t off)
{
	struct task_group *tg = css_tg(of_css(of));
	u64 period = tg_get_cfs_period(tg);
	u64 burst = tg->cfs_bandwidth.burst;
	u64 quota;
	int ret;

	ret = cpu_period_quota_parse(buf, &period, &quota);
	if (!ret)
		ret = tg_set_cfs_bandwidth(tg, period, quota, burst);
	return ret ?: nbytes;
}
#endif

static struct cftype cpu_files[] = {
#ifdef CONFIG_GROUP_SCHED_WEIGHT
	{
		.name = "weight",
		.flags = CFTYPE_NOT_ON_ROOT,
		.read_u64 = cpu_weight_read_u64,
		.write_u64 = cpu_weight_write_u64,
	},
	{
		.name = "weight.nice",
		.flags = CFTYPE_NOT_ON_ROOT,
		.read_s64 = cpu_weight_nice_read_s64,
		.write_s64 = cpu_weight_nice_write_s64,
	},
	{
		.name = "idle",
		.flags = CFTYPE_NOT_ON_ROOT,
		.read_s64 = cpu_idle_read_s64,
		.write_s64 = cpu_idle_write_s64,
	},
#endif
#ifdef CONFIG_CFS_BANDWIDTH
	{
		.name = "max",
		.flags = CFTYPE_NOT_ON_ROOT,
		.seq_show = cpu_max_show,
		.write = cpu_max_write,
	},
	{
		.name = "max.burst",
		.flags = CFTYPE_NOT_ON_ROOT,
		.read_u64 = cpu_cfs_burst_read_u64,
		.write_u64 = cpu_cfs_burst_write_u64,
	},
#endif
#ifdef CONFIG_UCLAMP_TASK_GROUP
	{
		.name = "uclamp.min",
		.flags = CFTYPE_NOT_ON_ROOT,
		.seq_show = cpu_uclamp_min_show,
		.write = cpu_uclamp_min_write,
	},
	{
		.name = "uclamp.max",
		.flags = CFTYPE_NOT_ON_ROOT,
		.seq_show = cpu_uclamp_max_show,
		.write = cpu_uclamp_max_write,
	},
	{
		.name = "uclamp.latency_sensitive",
		.flags = CFTYPE_NOT_ON_ROOT,
		.read_u64 = cpu_uclamp_ls_read_u64,
		.write_u64 = cpu_uclamp_ls_write_u64,
	},
#endif
	{ }	/* terminate */
};

struct cgroup_subsys cpu_cgrp_subsys = {
	.css_alloc	= cpu_cgroup_css_alloc,
	.css_online	= cpu_cgroup_css_online,
	.css_offline	= cpu_cgroup_css_offline,
	.css_released	= cpu_cgroup_css_released,
	.css_free	= cpu_cgroup_css_free,
	.css_extra_stat_show = cpu_extra_stat_show,
	.css_local_stat_show = cpu_local_stat_show,
	.can_attach	= cpu_cgroup_can_attach,
	.attach		= cpu_cgroup_attach,
	.cancel_attach	= cpu_cgroup_cancel_attach,
	.legacy_cftypes	= cpu_legacy_files,
	.dfl_cftypes	= cpu_files,
	.early_init	= true,
	.threaded	= true,
};

#endif	/* CONFIG_CGROUP_SCHED */

void dump_cpu_task(int cpu)
{
	if (in_hardirq() && cpu == smp_processor_id()) {
		struct pt_regs *regs;

		regs = get_irq_regs();
		if (regs) {
			show_regs(regs);
			return;
		}
	}

	if (trigger_single_cpu_backtrace(cpu))
		return;

	pr_info("Task dump for CPU %d:\n", cpu);
	sched_show_task(cpu_curr(cpu));
}

/*
 * Nice levels are multiplicative, with a gentle 10% change for every
 * nice level changed. I.e. when a CPU-bound task goes from nice 0 to
 * nice 1, it will get ~10% less CPU time than another CPU-bound task
 * that remained on nice 0.
 *
 * The "10% effect" is relative and cumulative: from _any_ nice level,
 * if you go up 1 level, it's -10% CPU usage, if you go down 1 level
 * it's +10% CPU usage. (to achieve that we use a multiplier of 1.25.
 * If a task goes up by ~10% and another task goes down by ~10% then
 * the relative distance between them is ~25%.)
 */
const int sched_prio_to_weight[40] = {
 /* -20 */     88761,     71755,     56483,     46273,     36291,
 /* -15 */     29154,     23254,     18705,     14949,     11916,
 /* -10 */      9548,      7620,      6100,      4904,      3906,
 /*  -5 */      3121,      2501,      1991,      1586,      1277,
 /*   0 */      1024,       820,       655,       526,       423,
 /*   5 */       335,       272,       215,       172,       137,
 /*  10 */       110,        87,        70,        56,        45,
 /*  15 */        36,        29,        23,        18,        15,
};

/*
 * Inverse (2^32/x) values of the sched_prio_to_weight[] array, pre-calculated.
 *
 * In cases where the weight does not change often, we can use the
 * pre-calculated inverse to speed up arithmetics by turning divisions
 * into multiplications:
 */
const u32 sched_prio_to_wmult[40] = {
 /* -20 */     48388,     59856,     76040,     92818,    118348,
 /* -15 */    147320,    184698,    229616,    287308,    360437,
 /* -10 */    449829,    563644,    704093,    875809,   1099582,
 /*  -5 */   1376151,   1717300,   2157191,   2708050,   3363326,
 /*   0 */   4194304,   5237765,   6557202,   8165337,  10153587,
 /*   5 */  12820798,  15790321,  19976592,  24970740,  31350126,
 /*  10 */  39045157,  49367440,  61356676,  76695844,  95443717,
 /*  15 */ 119304647, 148102320, 186737708, 238609294, 286331153,
};

void call_trace_sched_update_nr_running(struct rq *rq, int count)
{
        trace_sched_update_nr_running_tp(rq, count);
}

#ifdef CONFIG_SCHED_MM_CID

/*
 * @cid_lock: Guarantee forward-progress of cid allocation.
 *
 * Concurrency ID allocation within a bitmap is mostly lock-free. The cid_lock
 * is only used when contention is detected by the lock-free allocation so
 * forward progress can be guaranteed.
 */
DEFINE_RAW_SPINLOCK(cid_lock);

/*
 * @use_cid_lock: Select cid allocation behavior: lock-free vs spinlock.
 *
 * When @use_cid_lock is 0, the cid allocation is lock-free. When contention is
 * detected, it is set to 1 to ensure that all newly coming allocations are
 * serialized by @cid_lock until the allocation which detected contention
 * completes and sets @use_cid_lock back to 0. This guarantees forward progress
 * of a cid allocation.
 */
int use_cid_lock;

/*
 * mm_cid remote-clear implements a lock-free algorithm to clear per-mm/cpu cid
 * concurrently with respect to the execution of the source runqueue context
 * switch.
 *
 * There is one basic properties we want to guarantee here:
 *
 * (1) Remote-clear should _never_ mark a per-cpu cid UNSET when it is actively
 * used by a task. That would lead to concurrent allocation of the cid and
 * userspace corruption.
 *
 * Provide this guarantee by introducing a Dekker memory ordering to guarantee
 * that a pair of loads observe at least one of a pair of stores, which can be
 * shown as:
 *
 *      X = Y = 0
 *
 *      w[X]=1          w[Y]=1
 *      MB              MB
 *      r[Y]=y          r[X]=x
 *
 * Which guarantees that x==0 && y==0 is impossible. But rather than using
 * values 0 and 1, this algorithm cares about specific state transitions of the
 * runqueue current task (as updated by the scheduler context switch), and the
 * per-mm/cpu cid value.
 *
 * Let's introduce task (Y) which has task->mm == mm and task (N) which has
 * task->mm != mm for the rest of the discussion. There are two scheduler state
 * transitions on context switch we care about:
 *
 * (TSA) Store to rq->curr with transition from (N) to (Y)
 *
 * (TSB) Store to rq->curr with transition from (Y) to (N)
 *
 * On the remote-clear side, there is one transition we care about:
 *
 * (TMA) cmpxchg to *pcpu_cid to set the LAZY flag
 *
 * There is also a transition to UNSET state which can be performed from all
 * sides (scheduler, remote-clear). It is always performed with a cmpxchg which
 * guarantees that only a single thread will succeed:
 *
 * (TMB) cmpxchg to *pcpu_cid to mark UNSET
 *
 * Just to be clear, what we do _not_ want to happen is a transition to UNSET
 * when a thread is actively using the cid (property (1)).
 *
 * Let's looks at the relevant combinations of TSA/TSB, and TMA transitions.
 *
 * Scenario A) (TSA)+(TMA) (from next task perspective)
 *
 * CPU0                                      CPU1
 *
 * Context switch CS-1                       Remote-clear
 *   - store to rq->curr: (N)->(Y) (TSA)     - cmpxchg to *pcpu_id to LAZY (TMA)
 *                                             (implied barrier after cmpxchg)
 *   - switch_mm_cid()
 *     - memory barrier (see switch_mm_cid()
 *       comment explaining how this barrier
 *       is combined with other scheduler
 *       barriers)
 *     - mm_cid_get (next)
 *       - READ_ONCE(*pcpu_cid)              - rcu_dereference(src_rq->curr)
 *
 * This Dekker ensures that either task (Y) is observed by the
 * rcu_dereference() or the LAZY flag is observed by READ_ONCE(), or both are
 * observed.
 *
 * If task (Y) store is observed by rcu_dereference(), it means that there is
 * still an active task on the cpu. Remote-clear will therefore not transition
 * to UNSET, which fulfills property (1).
 *
 * If task (Y) is not observed, but the lazy flag is observed by READ_ONCE(),
 * it will move its state to UNSET, which clears the percpu cid perhaps
 * uselessly (which is not an issue for correctness). Because task (Y) is not
 * observed, CPU1 can move ahead to set the state to UNSET. Because moving
 * state to UNSET is done with a cmpxchg expecting that the old state has the
 * LAZY flag set, only one thread will successfully UNSET.
 *
 * If both states (LAZY flag and task (Y)) are observed, the thread on CPU0
 * will observe the LAZY flag and transition to UNSET (perhaps uselessly), and
 * CPU1 will observe task (Y) and do nothing more, which is fine.
 *
 * What we are effectively preventing with this Dekker is a scenario where
 * neither LAZY flag nor store (Y) are observed, which would fail property (1)
 * because this would UNSET a cid which is actively used.
 */

void sched_mm_cid_migrate_from(struct task_struct *t)
{
	t->migrate_from_cpu = task_cpu(t);
}

static
int __sched_mm_cid_migrate_from_fetch_cid(struct rq *src_rq,
					  struct task_struct *t,
					  struct mm_cid *src_pcpu_cid)
{
	struct mm_struct *mm = t->mm;
	struct task_struct *src_task;
	int src_cid, last_mm_cid;

	if (!mm)
		return -1;

	last_mm_cid = t->last_mm_cid;
	/*
	 * If the migrated task has no last cid, or if the current
	 * task on src rq uses the cid, it means the source cid does not need
	 * to be moved to the destination cpu.
	 */
	if (last_mm_cid == -1)
		return -1;
	src_cid = READ_ONCE(src_pcpu_cid->cid);
	if (!mm_cid_is_valid(src_cid) || last_mm_cid != src_cid)
		return -1;

	/*
	 * If we observe an active task using the mm on this rq, it means we
	 * are not the last task to be migrated from this cpu for this mm, so
	 * there is no need to move src_cid to the destination cpu.
	 */
	guard(rcu)();
	src_task = rcu_dereference(src_rq->curr);
	if (READ_ONCE(src_task->mm_cid_active) && src_task->mm == mm) {
		t->last_mm_cid = -1;
		return -1;
	}

	return src_cid;
}

static
int __sched_mm_cid_migrate_from_try_steal_cid(struct rq *src_rq,
					      struct task_struct *t,
					      struct mm_cid *src_pcpu_cid,
					      int src_cid)
{
	struct task_struct *src_task;
	struct mm_struct *mm = t->mm;
	int lazy_cid;

	if (src_cid == -1)
		return -1;

	/*
	 * Attempt to clear the source cpu cid to move it to the destination
	 * cpu.
	 */
	lazy_cid = mm_cid_set_lazy_put(src_cid);
	if (!try_cmpxchg(&src_pcpu_cid->cid, &src_cid, lazy_cid))
		return -1;

	/*
	 * The implicit barrier after cmpxchg per-mm/cpu cid before loading
	 * rq->curr->mm matches the scheduler barrier in context_switch()
	 * between store to rq->curr and load of prev and next task's
	 * per-mm/cpu cid.
	 *
	 * The implicit barrier after cmpxchg per-mm/cpu cid before loading
	 * rq->curr->mm_cid_active matches the barrier in
	 * sched_mm_cid_exit_signals(), sched_mm_cid_before_execve(), and
	 * sched_mm_cid_after_execve() between store to t->mm_cid_active and
	 * load of per-mm/cpu cid.
	 */

	/*
	 * If we observe an active task using the mm on this rq after setting
	 * the lazy-put flag, this task will be responsible for transitioning
	 * from lazy-put flag set to MM_CID_UNSET.
	 */
	scoped_guard (rcu) {
		src_task = rcu_dereference(src_rq->curr);
		if (READ_ONCE(src_task->mm_cid_active) && src_task->mm == mm) {
			/*
			 * We observed an active task for this mm, there is therefore
			 * no point in moving this cid to the destination cpu.
			 */
			t->last_mm_cid = -1;
			return -1;
		}
	}

	/*
	 * The src_cid is unused, so it can be unset.
	 */
	if (!try_cmpxchg(&src_pcpu_cid->cid, &lazy_cid, MM_CID_UNSET))
		return -1;
	return src_cid;
}

/*
 * Migration to dst cpu. Called with dst_rq lock held.
 * Interrupts are disabled, which keeps the window of cid ownership without the
 * source rq lock held small.
 */
void sched_mm_cid_migrate_to(struct rq *dst_rq, struct task_struct *t)
{
	struct mm_cid *src_pcpu_cid, *dst_pcpu_cid;
	struct mm_struct *mm = t->mm;
	int src_cid, dst_cid, src_cpu;
	struct rq *src_rq;

	lockdep_assert_rq_held(dst_rq);

	if (!mm)
		return;
	src_cpu = t->migrate_from_cpu;
	if (src_cpu == -1) {
		t->last_mm_cid = -1;
		return;
	}
	/*
	 * Move the src cid if the dst cid is unset. This keeps id
	 * allocation closest to 0 in cases where few threads migrate around
	 * many CPUs.
	 *
	 * If destination cid is already set, we may have to just clear
	 * the src cid to ensure compactness in frequent migrations
	 * scenarios.
	 *
	 * It is not useful to clear the src cid when the number of threads is
	 * greater or equal to the number of allowed CPUs, because user-space
	 * can expect that the number of allowed cids can reach the number of
	 * allowed CPUs.
	 */
	dst_pcpu_cid = per_cpu_ptr(mm->pcpu_cid, cpu_of(dst_rq));
	dst_cid = READ_ONCE(dst_pcpu_cid->cid);
	if (!mm_cid_is_unset(dst_cid) &&
	    atomic_read(&mm->mm_users) >= t->nr_cpus_allowed)
		return;
	src_pcpu_cid = per_cpu_ptr(mm->pcpu_cid, src_cpu);
	src_rq = cpu_rq(src_cpu);
	src_cid = __sched_mm_cid_migrate_from_fetch_cid(src_rq, t, src_pcpu_cid);
	if (src_cid == -1)
		return;
	src_cid = __sched_mm_cid_migrate_from_try_steal_cid(src_rq, t, src_pcpu_cid,
							    src_cid);
	if (src_cid == -1)
		return;
	if (!mm_cid_is_unset(dst_cid)) {
		__mm_cid_put(mm, src_cid);
		return;
	}
	/* Move src_cid to dst cpu. */
	mm_cid_snapshot_time(dst_rq, mm);
	WRITE_ONCE(dst_pcpu_cid->cid, src_cid);
}

static void sched_mm_cid_remote_clear(struct mm_struct *mm, struct mm_cid *pcpu_cid,
				      int cpu)
{
	struct rq *rq = cpu_rq(cpu);
	struct task_struct *t;
	int cid, lazy_cid;

	cid = READ_ONCE(pcpu_cid->cid);
	if (!mm_cid_is_valid(cid))
		return;

	/*
	 * Clear the cpu cid if it is set to keep cid allocation compact.  If
	 * there happens to be other tasks left on the source cpu using this
	 * mm, the next task using this mm will reallocate its cid on context
	 * switch.
	 */
	lazy_cid = mm_cid_set_lazy_put(cid);
	if (!try_cmpxchg(&pcpu_cid->cid, &cid, lazy_cid))
		return;

	/*
	 * The implicit barrier after cmpxchg per-mm/cpu cid before loading
	 * rq->curr->mm matches the scheduler barrier in context_switch()
	 * between store to rq->curr and load of prev and next task's
	 * per-mm/cpu cid.
	 *
	 * The implicit barrier after cmpxchg per-mm/cpu cid before loading
	 * rq->curr->mm_cid_active matches the barrier in
	 * sched_mm_cid_exit_signals(), sched_mm_cid_before_execve(), and
	 * sched_mm_cid_after_execve() between store to t->mm_cid_active and
	 * load of per-mm/cpu cid.
	 */

	/*
	 * If we observe an active task using the mm on this rq after setting
	 * the lazy-put flag, that task will be responsible for transitioning
	 * from lazy-put flag set to MM_CID_UNSET.
	 */
	scoped_guard (rcu) {
		t = rcu_dereference(rq->curr);
		if (READ_ONCE(t->mm_cid_active) && t->mm == mm)
			return;
	}

	/*
	 * The cid is unused, so it can be unset.
	 * Disable interrupts to keep the window of cid ownership without rq
	 * lock small.
	 */
	scoped_guard (irqsave) {
		if (try_cmpxchg(&pcpu_cid->cid, &lazy_cid, MM_CID_UNSET))
			__mm_cid_put(mm, cid);
	}
}

static void sched_mm_cid_remote_clear_old(struct mm_struct *mm, int cpu)
{
	struct rq *rq = cpu_rq(cpu);
	struct mm_cid *pcpu_cid;
	struct task_struct *curr;
	u64 rq_clock;

	/*
	 * rq->clock load is racy on 32-bit but one spurious clear once in a
	 * while is irrelevant.
	 */
	rq_clock = READ_ONCE(rq->clock);
	pcpu_cid = per_cpu_ptr(mm->pcpu_cid, cpu);

	/*
	 * In order to take care of infrequently scheduled tasks, bump the time
	 * snapshot associated with this cid if an active task using the mm is
	 * observed on this rq.
	 */
	scoped_guard (rcu) {
		curr = rcu_dereference(rq->curr);
		if (READ_ONCE(curr->mm_cid_active) && curr->mm == mm) {
			WRITE_ONCE(pcpu_cid->time, rq_clock);
			return;
		}
	}

	if (rq_clock < pcpu_cid->time + SCHED_MM_CID_PERIOD_NS)
		return;
	sched_mm_cid_remote_clear(mm, pcpu_cid, cpu);
}

static void sched_mm_cid_remote_clear_weight(struct mm_struct *mm, int cpu,
					     int weight)
{
	struct mm_cid *pcpu_cid;
	int cid;

	pcpu_cid = per_cpu_ptr(mm->pcpu_cid, cpu);
	cid = READ_ONCE(pcpu_cid->cid);
	if (!mm_cid_is_valid(cid) || cid < weight)
		return;
	sched_mm_cid_remote_clear(mm, pcpu_cid, cpu);
}

static void task_mm_cid_work(struct callback_head *work)
{
	unsigned long now = jiffies, old_scan, next_scan;
	struct task_struct *t = current;
	struct cpumask *cidmask;
	struct mm_struct *mm;
	int weight, cpu;

	SCHED_WARN_ON(t != container_of(work, struct task_struct, cid_work));

	work->next = work;	/* Prevent double-add */
	if (t->flags & PF_EXITING)
		return;
	mm = t->mm;
	if (!mm)
		return;
	old_scan = READ_ONCE(mm->mm_cid_next_scan);
	next_scan = now + msecs_to_jiffies(MM_CID_SCAN_DELAY);
	if (!old_scan) {
		unsigned long res;

		res = cmpxchg(&mm->mm_cid_next_scan, old_scan, next_scan);
		if (res != old_scan)
			old_scan = res;
		else
			old_scan = next_scan;
	}
	if (time_before(now, old_scan))
		return;
	if (!try_cmpxchg(&mm->mm_cid_next_scan, &old_scan, next_scan))
		return;
	cidmask = mm_cidmask(mm);
	/* Clear cids that were not recently used. */
	for_each_possible_cpu(cpu)
		sched_mm_cid_remote_clear_old(mm, cpu);
	weight = cpumask_weight(cidmask);
	/*
	 * Clear cids that are greater or equal to the cidmask weight to
	 * recompact it.
	 */
	for_each_possible_cpu(cpu)
		sched_mm_cid_remote_clear_weight(mm, cpu, weight);
}

void init_sched_mm_cid(struct task_struct *t)
{
	struct mm_struct *mm = t->mm;
	int mm_users = 0;

	if (mm) {
		mm_users = atomic_read(&mm->mm_users);
		if (mm_users == 1)
			mm->mm_cid_next_scan = jiffies + msecs_to_jiffies(MM_CID_SCAN_DELAY);
	}
	t->cid_work.next = &t->cid_work;	/* Protect against double add */
	init_task_work(&t->cid_work, task_mm_cid_work);
}

void task_tick_mm_cid(struct rq *rq, struct task_struct *curr)
{
	struct callback_head *work = &curr->cid_work;
	unsigned long now = jiffies;

	if (!curr->mm || (curr->flags & (PF_EXITING | PF_KTHREAD)) ||
	    work->next != work)
		return;
	if (time_before(now, READ_ONCE(curr->mm->mm_cid_next_scan)))
		return;

	/* No page allocation under rq lock */
	task_work_add(curr, work, TWA_RESUME | TWAF_NO_ALLOC);
}

void sched_mm_cid_exit_signals(struct task_struct *t)
{
	struct mm_struct *mm = t->mm;
	struct rq *rq;

	if (!mm)
		return;

	preempt_disable();
	rq = this_rq();
	guard(rq_lock_irqsave)(rq);
	preempt_enable_no_resched();	/* holding spinlock */
	WRITE_ONCE(t->mm_cid_active, 0);
	/*
	 * Store t->mm_cid_active before loading per-mm/cpu cid.
	 * Matches barrier in sched_mm_cid_remote_clear_old().
	 */
	smp_mb();
	mm_cid_put(mm);
	t->last_mm_cid = t->mm_cid = -1;
}

void sched_mm_cid_before_execve(struct task_struct *t)
{
	struct mm_struct *mm = t->mm;
	struct rq *rq;

	if (!mm)
		return;

	preempt_disable();
	rq = this_rq();
	guard(rq_lock_irqsave)(rq);
	preempt_enable_no_resched();	/* holding spinlock */
	WRITE_ONCE(t->mm_cid_active, 0);
	/*
	 * Store t->mm_cid_active before loading per-mm/cpu cid.
	 * Matches barrier in sched_mm_cid_remote_clear_old().
	 */
	smp_mb();
	mm_cid_put(mm);
	t->last_mm_cid = t->mm_cid = -1;
}

void sched_mm_cid_after_execve(struct task_struct *t)
{
	struct mm_struct *mm = t->mm;
	struct rq *rq;

	if (!mm)
		return;

	preempt_disable();
	rq = this_rq();
	scoped_guard (rq_lock_irqsave, rq) {
		preempt_enable_no_resched();	/* holding spinlock */
		WRITE_ONCE(t->mm_cid_active, 1);
		/*
		 * Store t->mm_cid_active before loading per-mm/cpu cid.
		 * Matches barrier in sched_mm_cid_remote_clear_old().
		 */
		smp_mb();
		t->last_mm_cid = t->mm_cid = mm_cid_get(rq, mm);
	}
	rseq_set_notify_resume(t);
}

void sched_mm_cid_fork(struct task_struct *t)
{
	WARN_ON_ONCE(!t->mm || t->mm_cid != -1);
	t->mm_cid_active = 1;
}
#endif

#ifdef CONFIG_SCHED_CLASS_EXT
void sched_deq_and_put_task(struct task_struct *p, int queue_flags,
			    struct sched_enq_and_set_ctx *ctx)
{
	struct rq *rq = task_rq(p);

	lockdep_assert_rq_held(rq);

	*ctx = (struct sched_enq_and_set_ctx){
		.p = p,
		.queue_flags = queue_flags,
		.queued = task_on_rq_queued(p),
		.running = task_current(rq, p),
	};

	update_rq_clock(rq);
	if (ctx->queued)
		dequeue_task(rq, p, queue_flags | DEQUEUE_NOCLOCK);
	if (ctx->running)
		put_prev_task(rq, p);
}

void sched_enq_and_set_task(struct sched_enq_and_set_ctx *ctx)
{
	struct rq *rq = task_rq(ctx->p);

	lockdep_assert_rq_held(rq);

	if (ctx->queued)
		enqueue_task(rq, ctx->p, ctx->queue_flags | ENQUEUE_NOCLOCK);
	if (ctx->running)
		set_next_task(rq, ctx->p);
}
#endif	/* CONFIG_SCHED_CLASS_EXT */<|MERGE_RESOLUTION|>--- conflicted
+++ resolved
@@ -2046,15 +2046,7 @@
 	if (!(flags & ENQUEUE_NOCLOCK))
 		update_rq_clock(rq);
 
-<<<<<<< HEAD
-	if (!(flags & ENQUEUE_RESTORE)) {
-		sched_info_enqueue(rq, p);
-		psi_enqueue(p, (flags & ENQUEUE_WAKEUP) && !(flags & ENQUEUE_MIGRATED));
-	}
-
 	trace_android_rvh_enqueue_task(rq, p, flags);
-=======
->>>>>>> 42f7652d
 	p->sched_class->enqueue_task(rq, p, flags);
 	trace_android_rvh_after_enqueue_task(rq, p, flags);
 
