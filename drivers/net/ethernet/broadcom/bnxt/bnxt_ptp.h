--- conflicted
+++ resolved
@@ -24,11 +24,7 @@
 
 #define BNXT_PTP_DFLT_TX_TMO	1000 /* ms */
 #define BNXT_PTP_QTS_TIMEOUT	1000
-<<<<<<< HEAD
-#define BNXT_PTP_QTS_MAX_TMO_US	65535
-=======
 #define BNXT_PTP_QTS_MAX_TMO_US	65535U
->>>>>>> 1613e604
 #define BNXT_PTP_QTS_TX_ENABLES	(PORT_TS_QUERY_REQ_ENABLES_PTP_SEQ_ID |	\
 				 PORT_TS_QUERY_REQ_ENABLES_TS_REQ_TIMEOUT | \
 				 PORT_TS_QUERY_REQ_ENABLES_PTP_HDR_OFFSET)
