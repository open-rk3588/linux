--- conflicted
+++ resolved
@@ -151,7 +151,6 @@
 
 export KBUILD_EXTMOD
 
-<<<<<<< HEAD
 # ANDROID: set up mixed-build support. mixed-build allows device kernel modules
 # to be compiled against a GKI kernel. This approach still uses the headers and
 # Kbuild from device kernel, so care must be taken to ensure that those headers match.
@@ -170,11 +169,6 @@
 # TODO(b/205893923): Revert this hack once it is properly handled.
 export mixed-build-prefix
 
-# backward compatibility
-KBUILD_EXTRA_WARN ?= $(KBUILD_ENABLE_EXTRA_GCC_CHECKS)
-
-=======
->>>>>>> f4d2ef48
 ifeq ("$(origin W)", "command line")
   KBUILD_EXTRA_WARN := $(W)
 endif
