/*
 * Copyright (C) 2007 Oracle.  All rights reserved.
 *
 * This program is free software; you can redistribute it and/or
 * modify it under the terms of the GNU General Public
 * License v2 as published by the Free Software Foundation.
 *
 * This program is distributed in the hope that it will be useful,
 * but WITHOUT ANY WARRANTY; without even the implied warranty of
 * MERCHANTABILITY or FITNESS FOR A PARTICULAR PURPOSE.  See the GNU
 * General Public License for more details.
 *
 * You should have received a copy of the GNU General Public
 * License along with this program; if not, write to the
 * Free Software Foundation, Inc., 59 Temple Place - Suite 330,
 * Boston, MA 021110-1307, USA.
 */

#ifndef __BTRFS_CTREE__
#define __BTRFS_CTREE__

#include <linux/version.h>
#include <linux/mm.h>
#include <linux/highmem.h>
#include <linux/fs.h>
#include <linux/completion.h>
#include <linux/backing-dev.h>
#include <linux/wait.h>
#include <asm/kmap_types.h>
#include "extent_io.h"
#include "extent_map.h"
#include "async-thread.h"

struct btrfs_trans_handle;
struct btrfs_transaction;
extern struct kmem_cache *btrfs_trans_handle_cachep;
extern struct kmem_cache *btrfs_transaction_cachep;
extern struct kmem_cache *btrfs_bit_radix_cachep;
extern struct kmem_cache *btrfs_path_cachep;
struct btrfs_ordered_sum;

#define BTRFS_MAGIC "_BHRfS_M"

#define BTRFS_MAX_LEVEL 8

#define BTRFS_COMPAT_EXTENT_TREE_V0

/*
 * files bigger than this get some pre-flushing when they are added
 * to the ordered operations list.  That way we limit the total
 * work done by the commit
 */
#define BTRFS_ORDERED_OPERATIONS_FLUSH_LIMIT (8 * 1024 * 1024)

/* holds pointers to all of the tree roots */
#define BTRFS_ROOT_TREE_OBJECTID 1ULL

/* stores information about which extents are in use, and reference counts */
#define BTRFS_EXTENT_TREE_OBJECTID 2ULL

/*
 * chunk tree stores translations from logical -> physical block numbering
 * the super block points to the chunk tree
 */
#define BTRFS_CHUNK_TREE_OBJECTID 3ULL

/*
 * stores information about which areas of a given device are in use.
 * one per device.  The tree of tree roots points to the device tree
 */
#define BTRFS_DEV_TREE_OBJECTID 4ULL

/* one per subvolume, storing files and directories */
#define BTRFS_FS_TREE_OBJECTID 5ULL

/* directory objectid inside the root tree */
#define BTRFS_ROOT_TREE_DIR_OBJECTID 6ULL

/* holds checksums of all the data extents */
#define BTRFS_CSUM_TREE_OBJECTID 7ULL

/* orhpan objectid for tracking unlinked/truncated files */
#define BTRFS_ORPHAN_OBJECTID -5ULL

/* does write ahead logging to speed up fsyncs */
#define BTRFS_TREE_LOG_OBJECTID -6ULL
#define BTRFS_TREE_LOG_FIXUP_OBJECTID -7ULL

/* for space balancing */
#define BTRFS_TREE_RELOC_OBJECTID -8ULL
#define BTRFS_DATA_RELOC_TREE_OBJECTID -9ULL

/*
 * extent checksums all have this objectid
 * this allows them to share the logging tree
 * for fsyncs
 */
#define BTRFS_EXTENT_CSUM_OBJECTID -10ULL

/* dummy objectid represents multiple objectids */
#define BTRFS_MULTIPLE_OBJECTIDS -255ULL

/*
 * All files have objectids in this range.
 */
#define BTRFS_FIRST_FREE_OBJECTID 256ULL
#define BTRFS_LAST_FREE_OBJECTID -256ULL
#define BTRFS_FIRST_CHUNK_TREE_OBJECTID 256ULL


/*
 * the device items go into the chunk tree.  The key is in the form
 * [ 1 BTRFS_DEV_ITEM_KEY device_id ]
 */
#define BTRFS_DEV_ITEMS_OBJECTID 1ULL

#define BTRFS_BTREE_INODE_OBJECTID 1

#define BTRFS_EMPTY_SUBVOL_DIR_OBJECTID 2

/*
 * we can actually store much bigger names, but lets not confuse the rest
 * of linux
 */
#define BTRFS_NAME_LEN 255

/* 32 bytes in various csum fields */
#define BTRFS_CSUM_SIZE 32

/* csum types */
#define BTRFS_CSUM_TYPE_CRC32	0

static int btrfs_csum_sizes[] = { 4, 0 };

/* four bytes for CRC32 */
#define BTRFS_EMPTY_DIR_SIZE 0

#define BTRFS_FT_UNKNOWN	0
#define BTRFS_FT_REG_FILE	1
#define BTRFS_FT_DIR		2
#define BTRFS_FT_CHRDEV		3
#define BTRFS_FT_BLKDEV		4
#define BTRFS_FT_FIFO		5
#define BTRFS_FT_SOCK		6
#define BTRFS_FT_SYMLINK	7
#define BTRFS_FT_XATTR		8
#define BTRFS_FT_MAX		9

/*
 * The key defines the order in the tree, and so it also defines (optimal)
 * block layout.
 *
 * objectid corresponds to the inode number.
 *
 * type tells us things about the object, and is a kind of stream selector.
 * so for a given inode, keys with type of 1 might refer to the inode data,
 * type of 2 may point to file data in the btree and type == 3 may point to
 * extents.
 *
 * offset is the starting byte offset for this key in the stream.
 *
 * btrfs_disk_key is in disk byte order.  struct btrfs_key is always
 * in cpu native order.  Otherwise they are identical and their sizes
 * should be the same (ie both packed)
 */
struct btrfs_disk_key {
	__le64 objectid;
	u8 type;
	__le64 offset;
} __attribute__ ((__packed__));

struct btrfs_key {
	u64 objectid;
	u8 type;
	u64 offset;
} __attribute__ ((__packed__));

struct btrfs_mapping_tree {
	struct extent_map_tree map_tree;
};

#define BTRFS_UUID_SIZE 16
struct btrfs_dev_item {
	/* the internal btrfs device id */
	__le64 devid;

	/* size of the device */
	__le64 total_bytes;

	/* bytes used */
	__le64 bytes_used;

	/* optimal io alignment for this device */
	__le32 io_align;

	/* optimal io width for this device */
	__le32 io_width;

	/* minimal io size for this device */
	__le32 sector_size;

	/* type and info about this device */
	__le64 type;

	/* expected generation for this device */
	__le64 generation;

	/*
	 * starting byte of this partition on the device,
	 * to allow for stripe alignment in the future
	 */
	__le64 start_offset;

	/* grouping information for allocation decisions */
	__le32 dev_group;

	/* seek speed 0-100 where 100 is fastest */
	u8 seek_speed;

	/* bandwidth 0-100 where 100 is fastest */
	u8 bandwidth;

	/* btrfs generated uuid for this device */
	u8 uuid[BTRFS_UUID_SIZE];

	/* uuid of FS who owns this device */
	u8 fsid[BTRFS_UUID_SIZE];
} __attribute__ ((__packed__));

struct btrfs_stripe {
	__le64 devid;
	__le64 offset;
	u8 dev_uuid[BTRFS_UUID_SIZE];
} __attribute__ ((__packed__));

struct btrfs_chunk {
	/* size of this chunk in bytes */
	__le64 length;

	/* objectid of the root referencing this chunk */
	__le64 owner;

	__le64 stripe_len;
	__le64 type;

	/* optimal io alignment for this chunk */
	__le32 io_align;

	/* optimal io width for this chunk */
	__le32 io_width;

	/* minimal io size for this chunk */
	__le32 sector_size;

	/* 2^16 stripes is quite a lot, a second limit is the size of a single
	 * item in the btree
	 */
	__le16 num_stripes;

	/* sub stripes only matter for raid10 */
	__le16 sub_stripes;
	struct btrfs_stripe stripe;
	/* additional stripes go here */
} __attribute__ ((__packed__));

static inline unsigned long btrfs_chunk_item_size(int num_stripes)
{
	BUG_ON(num_stripes == 0);
	return sizeof(struct btrfs_chunk) +
		sizeof(struct btrfs_stripe) * (num_stripes - 1);
}

#define BTRFS_FSID_SIZE 16
#define BTRFS_HEADER_FLAG_WRITTEN	(1ULL << 0)
#define BTRFS_HEADER_FLAG_RELOC		(1ULL << 1)
#define BTRFS_SUPER_FLAG_SEEDING	(1ULL << 32)
#define BTRFS_SUPER_FLAG_METADUMP	(1ULL << 33)

#define BTRFS_BACKREF_REV_MAX		256
#define BTRFS_BACKREF_REV_SHIFT		56
#define BTRFS_BACKREF_REV_MASK		(((u64)BTRFS_BACKREF_REV_MAX - 1) << \
					 BTRFS_BACKREF_REV_SHIFT)

#define BTRFS_OLD_BACKREF_REV		0
#define BTRFS_MIXED_BACKREF_REV		1

/*
 * every tree block (leaf or node) starts with this header.
 */
struct btrfs_header {
	/* these first four must match the super block */
	u8 csum[BTRFS_CSUM_SIZE];
	u8 fsid[BTRFS_FSID_SIZE]; /* FS specific uuid */
	__le64 bytenr; /* which block this node is supposed to live in */
	__le64 flags;

	/* allowed to be different from the super from here on down */
	u8 chunk_tree_uuid[BTRFS_UUID_SIZE];
	__le64 generation;
	__le64 owner;
	__le32 nritems;
	u8 level;
} __attribute__ ((__packed__));

#define BTRFS_NODEPTRS_PER_BLOCK(r) (((r)->nodesize - \
				      sizeof(struct btrfs_header)) / \
				     sizeof(struct btrfs_key_ptr))
#define __BTRFS_LEAF_DATA_SIZE(bs) ((bs) - sizeof(struct btrfs_header))
#define BTRFS_LEAF_DATA_SIZE(r) (__BTRFS_LEAF_DATA_SIZE(r->leafsize))
#define BTRFS_MAX_INLINE_DATA_SIZE(r) (BTRFS_LEAF_DATA_SIZE(r) - \
					sizeof(struct btrfs_item) - \
					sizeof(struct btrfs_file_extent_item))


/*
 * this is a very generous portion of the super block, giving us
 * room to translate 14 chunks with 3 stripes each.
 */
#define BTRFS_SYSTEM_CHUNK_ARRAY_SIZE 2048
#define BTRFS_LABEL_SIZE 256

/*
 * the super block basically lists the main trees of the FS
 * it currently lacks any block count etc etc
 */
struct btrfs_super_block {
	u8 csum[BTRFS_CSUM_SIZE];
	/* the first 4 fields must match struct btrfs_header */
	u8 fsid[BTRFS_FSID_SIZE];    /* FS specific uuid */
	__le64 bytenr; /* this block number */
	__le64 flags;

	/* allowed to be different from the btrfs_header from here own down */
	__le64 magic;
	__le64 generation;
	__le64 root;
	__le64 chunk_root;
	__le64 log_root;

	/* this will help find the new super based on the log root */
	__le64 log_root_transid;
	__le64 total_bytes;
	__le64 bytes_used;
	__le64 root_dir_objectid;
	__le64 num_devices;
	__le32 sectorsize;
	__le32 nodesize;
	__le32 leafsize;
	__le32 stripesize;
	__le32 sys_chunk_array_size;
	__le64 chunk_root_generation;
	__le64 compat_flags;
	__le64 compat_ro_flags;
	__le64 incompat_flags;
	__le16 csum_type;
	u8 root_level;
	u8 chunk_root_level;
	u8 log_root_level;
	struct btrfs_dev_item dev_item;

	char label[BTRFS_LABEL_SIZE];

	/* future expansion */
	__le64 reserved[32];
	u8 sys_chunk_array[BTRFS_SYSTEM_CHUNK_ARRAY_SIZE];
} __attribute__ ((__packed__));

/*
 * Compat flags that we support.  If any incompat flags are set other than the
 * ones specified below then we will fail to mount
 */
#define BTRFS_FEATURE_INCOMPAT_MIXED_BACKREF	(1ULL << 0)

#define BTRFS_FEATURE_COMPAT_SUPP		0ULL
#define BTRFS_FEATURE_COMPAT_RO_SUPP		0ULL
#define BTRFS_FEATURE_INCOMPAT_SUPP		\
	BTRFS_FEATURE_INCOMPAT_MIXED_BACKREF

/*
 * A leaf is full of items. offset and size tell us where to find
 * the item in the leaf (relative to the start of the data area)
 */
struct btrfs_item {
	struct btrfs_disk_key key;
	__le32 offset;
	__le32 size;
} __attribute__ ((__packed__));

/*
 * leaves have an item area and a data area:
 * [item0, item1....itemN] [free space] [dataN...data1, data0]
 *
 * The data is separate from the items to get the keys closer together
 * during searches.
 */
struct btrfs_leaf {
	struct btrfs_header header;
	struct btrfs_item items[];
} __attribute__ ((__packed__));

/*
 * all non-leaf blocks are nodes, they hold only keys and pointers to
 * other blocks
 */
struct btrfs_key_ptr {
	struct btrfs_disk_key key;
	__le64 blockptr;
	__le64 generation;
} __attribute__ ((__packed__));

struct btrfs_node {
	struct btrfs_header header;
	struct btrfs_key_ptr ptrs[];
} __attribute__ ((__packed__));

/*
 * btrfs_paths remember the path taken from the root down to the leaf.
 * level 0 is always the leaf, and nodes[1...BTRFS_MAX_LEVEL] will point
 * to any other levels that are present.
 *
 * The slots array records the index of the item or block pointer
 * used while walking the tree.
 */
struct btrfs_path {
	struct extent_buffer *nodes[BTRFS_MAX_LEVEL];
	int slots[BTRFS_MAX_LEVEL];
	/* if there is real range locking, this locks field will change */
	int locks[BTRFS_MAX_LEVEL];
	int reada;
	/* keep some upper locks as we walk down */
	int lowest_level;

	/*
	 * set by btrfs_split_item, tells search_slot to keep all locks
	 * and to force calls to keep space in the nodes
	 */
	unsigned int search_for_split:1;
	unsigned int keep_locks:1;
	unsigned int skip_locking:1;
	unsigned int leave_spinning:1;
	unsigned int search_commit_root:1;
};

/*
 * items in the extent btree are used to record the objectid of the
 * owner of the block and the number of references
 */

struct btrfs_extent_item {
	__le64 refs;
	__le64 generation;
	__le64 flags;
} __attribute__ ((__packed__));

struct btrfs_extent_item_v0 {
	__le32 refs;
} __attribute__ ((__packed__));

#define BTRFS_MAX_EXTENT_ITEM_SIZE(r) ((BTRFS_LEAF_DATA_SIZE(r) >> 4) - \
					sizeof(struct btrfs_item))

#define BTRFS_EXTENT_FLAG_DATA		(1ULL << 0)
#define BTRFS_EXTENT_FLAG_TREE_BLOCK	(1ULL << 1)

/* following flags only apply to tree blocks */

/* use full backrefs for extent pointers in the block */
#define BTRFS_BLOCK_FLAG_FULL_BACKREF	(1ULL << 8)

struct btrfs_tree_block_info {
	struct btrfs_disk_key key;
	u8 level;
} __attribute__ ((__packed__));

struct btrfs_extent_data_ref {
	__le64 root;
	__le64 objectid;
	__le64 offset;
	__le32 count;
} __attribute__ ((__packed__));

struct btrfs_shared_data_ref {
	__le32 count;
} __attribute__ ((__packed__));

struct btrfs_extent_inline_ref {
	u8 type;
	__le64 offset;
} __attribute__ ((__packed__));

/* old style backrefs item */
struct btrfs_extent_ref_v0 {
	__le64 root;
	__le64 generation;
	__le64 objectid;
	__le32 count;
} __attribute__ ((__packed__));


/* dev extents record free space on individual devices.  The owner
 * field points back to the chunk allocation mapping tree that allocated
 * the extent.  The chunk tree uuid field is a way to double check the owner
 */
struct btrfs_dev_extent {
	__le64 chunk_tree;
	__le64 chunk_objectid;
	__le64 chunk_offset;
	__le64 length;
	u8 chunk_tree_uuid[BTRFS_UUID_SIZE];
} __attribute__ ((__packed__));

struct btrfs_inode_ref {
	__le64 index;
	__le16 name_len;
	/* name goes here */
} __attribute__ ((__packed__));

struct btrfs_timespec {
	__le64 sec;
	__le32 nsec;
} __attribute__ ((__packed__));

enum btrfs_compression_type {
	BTRFS_COMPRESS_NONE = 0,
	BTRFS_COMPRESS_ZLIB = 1,
	BTRFS_COMPRESS_LAST = 2,
};

struct btrfs_inode_item {
	/* nfs style generation number */
	__le64 generation;
	/* transid that last touched this inode */
	__le64 transid;
	__le64 size;
	__le64 nbytes;
	__le64 block_group;
	__le32 nlink;
	__le32 uid;
	__le32 gid;
	__le32 mode;
	__le64 rdev;
	__le64 flags;

	/* modification sequence number for NFS */
	__le64 sequence;

	/*
	 * a little future expansion, for more than this we can
	 * just grow the inode item and version it
	 */
	__le64 reserved[4];
	struct btrfs_timespec atime;
	struct btrfs_timespec ctime;
	struct btrfs_timespec mtime;
	struct btrfs_timespec otime;
} __attribute__ ((__packed__));

struct btrfs_dir_log_item {
	__le64 end;
} __attribute__ ((__packed__));

struct btrfs_dir_item {
	struct btrfs_disk_key location;
	__le64 transid;
	__le16 data_len;
	__le16 name_len;
	u8 type;
} __attribute__ ((__packed__));

struct btrfs_root_item {
	struct btrfs_inode_item inode;
	__le64 generation;
	__le64 root_dirid;
	__le64 bytenr;
	__le64 byte_limit;
	__le64 bytes_used;
	__le64 last_snapshot;
	__le64 flags;
	__le32 refs;
	struct btrfs_disk_key drop_progress;
	u8 drop_level;
	u8 level;
} __attribute__ ((__packed__));

/*
 * this is used for both forward and backward root refs
 */
struct btrfs_root_ref {
	__le64 dirid;
	__le64 sequence;
	__le16 name_len;
} __attribute__ ((__packed__));

#define BTRFS_FILE_EXTENT_INLINE 0
#define BTRFS_FILE_EXTENT_REG 1
#define BTRFS_FILE_EXTENT_PREALLOC 2

struct btrfs_file_extent_item {
	/*
	 * transaction id that created this extent
	 */
	__le64 generation;
	/*
	 * max number of bytes to hold this extent in ram
	 * when we split a compressed extent we can't know how big
	 * each of the resulting pieces will be.  So, this is
	 * an upper limit on the size of the extent in ram instead of
	 * an exact limit.
	 */
	__le64 ram_bytes;

	/*
	 * 32 bits for the various ways we might encode the data,
	 * including compression and encryption.  If any of these
	 * are set to something a given disk format doesn't understand
	 * it is treated like an incompat flag for reading and writing,
	 * but not for stat.
	 */
	u8 compression;
	u8 encryption;
	__le16 other_encoding; /* spare for later use */

	/* are we inline data or a real extent? */
	u8 type;

	/*
	 * disk space consumed by the extent, checksum blocks are included
	 * in these numbers
	 */
	__le64 disk_bytenr;
	__le64 disk_num_bytes;
	/*
	 * the logical offset in file blocks (no csums)
	 * this extent record is for.  This allows a file extent to point
	 * into the middle of an existing extent on disk, sharing it
	 * between two snapshots (useful if some bytes in the middle of the
	 * extent have changed
	 */
	__le64 offset;
	/*
	 * the logical number of file blocks (no csums included).  This
	 * always reflects the size uncompressed and without encoding.
	 */
	__le64 num_bytes;

} __attribute__ ((__packed__));

struct btrfs_csum_item {
	u8 csum;
} __attribute__ ((__packed__));

/* different types of block groups (and chunks) */
#define BTRFS_BLOCK_GROUP_DATA     (1 << 0)
#define BTRFS_BLOCK_GROUP_SYSTEM   (1 << 1)
#define BTRFS_BLOCK_GROUP_METADATA (1 << 2)
#define BTRFS_BLOCK_GROUP_RAID0    (1 << 3)
#define BTRFS_BLOCK_GROUP_RAID1    (1 << 4)
#define BTRFS_BLOCK_GROUP_DUP	   (1 << 5)
#define BTRFS_BLOCK_GROUP_RAID10   (1 << 6)

struct btrfs_block_group_item {
	__le64 used;
	__le64 chunk_objectid;
	__le64 flags;
} __attribute__ ((__packed__));

struct btrfs_space_info {
	u64 flags;

	u64 total_bytes;	/* total bytes in the space */
	u64 bytes_used;		/* total bytes used on disk */
	u64 bytes_pinned;	/* total bytes pinned, will be freed when the
				   transaction finishes */
	u64 bytes_reserved;	/* total bytes the allocator has reserved for
				   current allocations */
	u64 bytes_readonly;	/* total bytes that are read only */
	u64 bytes_super;	/* total bytes reserved for the super blocks */
	u64 bytes_root;		/* the number of bytes needed to commit a
				   transaction */
	u64 bytes_may_use;	/* number of bytes that may be used for
				   delalloc/allocations */
	u64 bytes_delalloc;	/* number of bytes currently reserved for
				   delayed allocation */

	int full;		/* indicates that we cannot allocate any more
				   chunks for this space */
	int force_alloc;	/* set if we need to force a chunk alloc for
				   this space */
	int force_delalloc;	/* make people start doing filemap_flush until
				   we're under a threshold */

	struct list_head list;

	/* for controlling how we free up space for allocations */
	wait_queue_head_t allocate_wait;
	wait_queue_head_t flush_wait;
	int allocating_chunk;
	int flushing;

	/* for block groups in our same type */
	struct list_head block_groups;
	spinlock_t lock;
	struct rw_semaphore groups_sem;
	atomic_t caching_threads;

	int allocating_chunk;
	wait_queue_head_t wait;
};

/*
 * free clusters are used to claim free space in relatively large chunks,
 * allowing us to do less seeky writes.  They are used for all metadata
 * allocations and data allocations in ssd mode.
 */
struct btrfs_free_cluster {
	spinlock_t lock;
	spinlock_t refill_lock;
	struct rb_root root;

	/* largest extent in this cluster */
	u64 max_size;

	/* first extent starting offset */
	u64 window_start;

	/* if this cluster simply points at a bitmap in the block group */
	bool points_to_bitmap;

	struct btrfs_block_group_cache *block_group;
	/*
	 * when a cluster is allocated from a block group, we put the
	 * cluster onto a list in the block group so that it can
	 * be freed before the block group is freed.
	 */
	struct list_head block_group_list;
};

enum btrfs_caching_type {
	BTRFS_CACHE_NO		= 0,
	BTRFS_CACHE_STARTED	= 1,
	BTRFS_CACHE_FINISHED	= 2,
};

struct btrfs_caching_control {
	struct list_head list;
	struct mutex mutex;
	wait_queue_head_t wait;
	struct btrfs_block_group_cache *block_group;
	u64 progress;
	atomic_t count;
};

struct btrfs_block_group_cache {
	struct btrfs_key key;
	struct btrfs_block_group_item item;
	struct btrfs_fs_info *fs_info;
	spinlock_t lock;
	u64 pinned;
	u64 reserved;
	u64 bytes_super;
	u64 flags;
	u64 sectorsize;
	int extents_thresh;
	int free_extents;
	int total_bitmaps;
	int ro;
	int dirty;

	/* cache tracking stuff */
	int cached;
	struct btrfs_caching_control *caching_ctl;
	u64 last_byte_to_unpin;

	struct btrfs_space_info *space_info;

	/* free space cache stuff */
	spinlock_t tree_lock;
	struct rb_root free_space_offset;
	u64 free_space;

	/* block group cache stuff */
	struct rb_node cache_node;

	/* for block groups in the same raid type */
	struct list_head list;

	/* usage count */
	atomic_t count;

	/* List of struct btrfs_free_clusters for this block group.
	 * Today it will only have one thing on it, but that may change
	 */
	struct list_head cluster_list;
};

struct reloc_control;
struct btrfs_device;
struct btrfs_fs_devices;
struct btrfs_fs_info {
	u8 fsid[BTRFS_FSID_SIZE];
	u8 chunk_tree_uuid[BTRFS_UUID_SIZE];
	struct btrfs_root *extent_root;
	struct btrfs_root *tree_root;
	struct btrfs_root *chunk_root;
	struct btrfs_root *dev_root;
	struct btrfs_root *fs_root;
	struct btrfs_root *csum_root;

	/* the log root tree is a directory of all the other log roots */
	struct btrfs_root *log_root_tree;

	spinlock_t fs_roots_radix_lock;
	struct radix_tree_root fs_roots_radix;

	/* block group cache stuff */
	spinlock_t block_group_cache_lock;
	struct rb_root block_group_cache_tree;

	struct extent_io_tree freed_extents[2];
	struct extent_io_tree *pinned_extents;

	/* logical->physical extent mapping */
	struct btrfs_mapping_tree mapping_tree;

	u64 generation;
	u64 last_trans_committed;

	/*
	 * this is updated to the current trans every time a full commit
	 * is required instead of the faster short fsync log commits
	 */
	u64 last_trans_log_full_commit;
	u64 open_ioctl_trans;
	unsigned long mount_opt;
	u64 max_extent;
	u64 max_inline;
	u64 alloc_start;
	struct btrfs_transaction *running_transaction;
	wait_queue_head_t transaction_throttle;
	wait_queue_head_t transaction_wait;
	wait_queue_head_t async_submit_wait;

	struct btrfs_super_block super_copy;
	struct btrfs_super_block super_for_commit;
	struct block_device *__bdev;
	struct super_block *sb;
	struct inode *btree_inode;
	struct backing_dev_info bdi;
	struct mutex trans_mutex;
	struct mutex tree_log_mutex;
	struct mutex transaction_kthread_mutex;
	struct mutex cleaner_mutex;
	struct mutex chunk_mutex;
	struct mutex volume_mutex;
	/*
	 * this protects the ordered operations list only while we are
	 * processing all of the entries on it.  This way we make
	 * sure the commit code doesn't find the list temporarily empty
	 * because another function happens to be doing non-waiting preflush
	 * before jumping into the main commit.
	 */
	struct mutex ordered_operations_mutex;
	struct rw_semaphore extent_commit_sem;

	struct rw_semaphore subvol_sem;

	struct srcu_struct subvol_srcu;

	struct list_head trans_list;
	struct list_head hashers;
	struct list_head dead_roots;
	struct list_head caching_block_groups;

	atomic_t nr_async_submits;
	atomic_t async_submit_draining;
	atomic_t nr_async_bios;
	atomic_t async_delalloc_pages;

	/*
	 * this is used by the balancing code to wait for all the pending
	 * ordered extents
	 */
	spinlock_t ordered_extent_lock;

	/*
	 * all of the data=ordered extents pending writeback
	 * these can span multiple transactions and basically include
	 * every dirty data page that isn't from nodatacow
	 */
	struct list_head ordered_extents;

	/*
	 * all of the inodes that have delalloc bytes.  It is possible for
	 * this list to be empty even when there is still dirty data=ordered
	 * extents waiting to finish IO.
	 */
	struct list_head delalloc_inodes;

	/*
	 * special rename and truncate targets that must be on disk before
	 * we're allowed to commit.  This is basically the ext3 style
	 * data=ordered list.
	 */
	struct list_head ordered_operations;

	/*
	 * there is a pool of worker threads for checksumming during writes
	 * and a pool for checksumming after reads.  This is because readers
	 * can run with FS locks held, and the writers may be waiting for
	 * those locks.  We don't want ordering in the pending list to cause
	 * deadlocks, and so the two are serviced separately.
	 *
	 * A third pool does submit_bio to avoid deadlocking with the other
	 * two
	 */
	struct btrfs_workers generic_worker;
	struct btrfs_workers workers;
	struct btrfs_workers delalloc_workers;
	struct btrfs_workers endio_workers;
	struct btrfs_workers endio_meta_workers;
	struct btrfs_workers endio_meta_write_workers;
	struct btrfs_workers endio_write_workers;
	struct btrfs_workers submit_workers;
	struct btrfs_workers enospc_workers;
	/*
	 * fixup workers take dirty pages that didn't properly go through
	 * the cow mechanism and make them safe to write.  It happens
	 * for the sys_munmap function call path
	 */
	struct btrfs_workers fixup_workers;
	struct task_struct *transaction_kthread;
	struct task_struct *cleaner_kthread;
	int thread_pool_size;

	struct kobject super_kobj;
	struct completion kobj_unregister;
	int do_barriers;
	int closing;
	int log_root_recovering;

	u64 total_pinned;

	/* protected by the delalloc lock, used to keep from writing
	 * metadata until there is a nice batch
	 */
	u64 dirty_metadata_bytes;
	struct list_head dirty_cowonly_roots;

	struct btrfs_fs_devices *fs_devices;

	/*
	 * the space_info list is almost entirely read only.  It only changes
	 * when we add a new raid type to the FS, and that happens
	 * very rarely.  RCU is used to protect it.
	 */
	struct list_head space_info;

	struct reloc_control *reloc_ctl;

	spinlock_t delalloc_lock;
	spinlock_t new_trans_lock;
	u64 delalloc_bytes;

	/* data_alloc_cluster is only used in ssd mode */
	struct btrfs_free_cluster data_alloc_cluster;

	/* all metadata allocations go through this cluster */
	struct btrfs_free_cluster meta_alloc_cluster;

	spinlock_t ref_cache_lock;
	u64 total_ref_cache_size;

	u64 avail_data_alloc_bits;
	u64 avail_metadata_alloc_bits;
	u64 avail_system_alloc_bits;
	u64 data_alloc_profile;
	u64 metadata_alloc_profile;
	u64 system_alloc_profile;

	unsigned data_chunk_allocations;
	unsigned metadata_ratio;

	void *bdev_holder;
};

/*
 * in ram representation of the tree.  extent_root is used for all allocations
 * and for the extent tree extent_root root.
 */
struct btrfs_root {
	struct extent_buffer *node;

	/* the node lock is held while changing the node pointer */
	spinlock_t node_lock;

	struct extent_buffer *commit_root;
	struct btrfs_root *log_root;
	struct btrfs_root *reloc_root;

	struct btrfs_root_item root_item;
	struct btrfs_key root_key;
	struct btrfs_fs_info *fs_info;
	struct extent_io_tree dirty_log_pages;

	struct kobject root_kobj;
	struct completion kobj_unregister;
	struct mutex objectid_mutex;

	struct mutex log_mutex;
	wait_queue_head_t log_writer_wait;
	wait_queue_head_t log_commit_wait[2];
	atomic_t log_writers;
	atomic_t log_commit[2];
	unsigned long log_transid;
	unsigned long last_log_commit;
	unsigned long log_batch;
	pid_t log_start_pid;
	bool log_multiple_pids;

	u64 objectid;
	u64 last_trans;

	/* data allocations are done in sectorsize units */
	u32 sectorsize;

	/* node allocations are done in nodesize units */
	u32 nodesize;

	/* leaf allocations are done in leafsize units */
	u32 leafsize;

	u32 stripesize;

	u32 type;

	u64 highest_objectid;
	int ref_cows;
	int track_dirty;
	int in_radix;

	u64 defrag_trans_start;
	struct btrfs_key defrag_progress;
	struct btrfs_key defrag_max;
	int defrag_running;
	int defrag_level;
	char *name;
	int in_sysfs;

	/* the dirty list is only used by non-reference counted roots */
	struct list_head dirty_list;

	struct list_head root_list;

	spinlock_t list_lock;
	struct list_head orphan_list;

	spinlock_t inode_lock;
	/* red-black tree that keeps track of in-memory inodes */
	struct rb_root inode_tree;

	/*
	 * right now this just gets used so that a root has its own devid
	 * for stat.  It may be used for more later
	 */
	struct super_block anon_super;
};

/*
 * inode items have the data typically returned from stat and store other
 * info about object characteristics.  There is one for every file and dir in
 * the FS
 */
#define BTRFS_INODE_ITEM_KEY		1
#define BTRFS_INODE_REF_KEY		12
#define BTRFS_XATTR_ITEM_KEY		24
#define BTRFS_ORPHAN_ITEM_KEY		48
/* reserve 2-15 close to the inode for later flexibility */

/*
 * dir items are the name -> inode pointers in a directory.  There is one
 * for every name in a directory.
 */
#define BTRFS_DIR_LOG_ITEM_KEY  60
#define BTRFS_DIR_LOG_INDEX_KEY 72
#define BTRFS_DIR_ITEM_KEY	84
#define BTRFS_DIR_INDEX_KEY	96
/*
 * extent data is for file data
 */
#define BTRFS_EXTENT_DATA_KEY	108

/*
 * extent csums are stored in a separate tree and hold csums for
 * an entire extent on disk.
 */
#define BTRFS_EXTENT_CSUM_KEY	128

/*
 * root items point to tree roots.  They are typically in the root
 * tree used by the super block to find all the other trees
 */
#define BTRFS_ROOT_ITEM_KEY	132

/*
 * root backrefs tie subvols and snapshots to the directory entries that
 * reference them
 */
#define BTRFS_ROOT_BACKREF_KEY	144

/*
 * root refs make a fast index for listing all of the snapshots and
 * subvolumes referenced by a given root.  They point directly to the
 * directory item in the root that references the subvol
 */
#define BTRFS_ROOT_REF_KEY	156

/*
 * extent items are in the extent map tree.  These record which blocks
 * are used, and how many references there are to each block
 */
#define BTRFS_EXTENT_ITEM_KEY	168

#define BTRFS_TREE_BLOCK_REF_KEY	176

#define BTRFS_EXTENT_DATA_REF_KEY	178

#define BTRFS_EXTENT_REF_V0_KEY		180

#define BTRFS_SHARED_BLOCK_REF_KEY	182

#define BTRFS_SHARED_DATA_REF_KEY	184

/*
 * block groups give us hints into the extent allocation trees.  Which
 * blocks are free etc etc
 */
#define BTRFS_BLOCK_GROUP_ITEM_KEY 192

#define BTRFS_DEV_EXTENT_KEY	204
#define BTRFS_DEV_ITEM_KEY	216
#define BTRFS_CHUNK_ITEM_KEY	228

/*
 * string items are for debugging.  They just store a short string of
 * data in the FS
 */
#define BTRFS_STRING_ITEM_KEY	253

#define BTRFS_MOUNT_NODATASUM		(1 << 0)
#define BTRFS_MOUNT_NODATACOW		(1 << 1)
#define BTRFS_MOUNT_NOBARRIER		(1 << 2)
#define BTRFS_MOUNT_SSD			(1 << 3)
#define BTRFS_MOUNT_DEGRADED		(1 << 4)
#define BTRFS_MOUNT_COMPRESS		(1 << 5)
#define BTRFS_MOUNT_NOTREELOG           (1 << 6)
#define BTRFS_MOUNT_FLUSHONCOMMIT       (1 << 7)
#define BTRFS_MOUNT_SSD_SPREAD		(1 << 8)
#define BTRFS_MOUNT_NOSSD		(1 << 9)
#define BTRFS_MOUNT_DISCARD		(1 << 10)

#define btrfs_clear_opt(o, opt)		((o) &= ~BTRFS_MOUNT_##opt)
#define btrfs_set_opt(o, opt)		((o) |= BTRFS_MOUNT_##opt)
#define btrfs_test_opt(root, opt)	((root)->fs_info->mount_opt & \
					 BTRFS_MOUNT_##opt)
/*
 * Inode flags
 */
#define BTRFS_INODE_NODATASUM		(1 << 0)
#define BTRFS_INODE_NODATACOW		(1 << 1)
#define BTRFS_INODE_READONLY		(1 << 2)
#define BTRFS_INODE_NOCOMPRESS		(1 << 3)
#define BTRFS_INODE_PREALLOC		(1 << 4)
#define BTRFS_INODE_SYNC		(1 << 5)
#define BTRFS_INODE_IMMUTABLE		(1 << 6)
#define BTRFS_INODE_APPEND		(1 << 7)
#define BTRFS_INODE_NODUMP		(1 << 8)
#define BTRFS_INODE_NOATIME		(1 << 9)
#define BTRFS_INODE_DIRSYNC		(1 << 10)


/* some macros to generate set/get funcs for the struct fields.  This
 * assumes there is a lefoo_to_cpu for every type, so lets make a simple
 * one for u8:
 */
#define le8_to_cpu(v) (v)
#define cpu_to_le8(v) (v)
#define __le8 u8

#define read_eb_member(eb, ptr, type, member, result) (			\
	read_extent_buffer(eb, (char *)(result),			\
			   ((unsigned long)(ptr)) +			\
			    offsetof(type, member),			\
			   sizeof(((type *)0)->member)))

#define write_eb_member(eb, ptr, type, member, result) (		\
	write_extent_buffer(eb, (char *)(result),			\
			   ((unsigned long)(ptr)) +			\
			    offsetof(type, member),			\
			   sizeof(((type *)0)->member)))

#ifndef BTRFS_SETGET_FUNCS
#define BTRFS_SETGET_FUNCS(name, type, member, bits)			\
u##bits btrfs_##name(struct extent_buffer *eb, type *s);		\
void btrfs_set_##name(struct extent_buffer *eb, type *s, u##bits val);
#endif

#define BTRFS_SETGET_HEADER_FUNCS(name, type, member, bits)		\
static inline u##bits btrfs_##name(struct extent_buffer *eb)		\
{									\
	type *p = kmap_atomic(eb->first_page, KM_USER0);		\
	u##bits res = le##bits##_to_cpu(p->member);			\
	kunmap_atomic(p, KM_USER0);					\
	return res;							\
}									\
static inline void btrfs_set_##name(struct extent_buffer *eb,		\
				    u##bits val)			\
{									\
	type *p = kmap_atomic(eb->first_page, KM_USER0);		\
	p->member = cpu_to_le##bits(val);				\
	kunmap_atomic(p, KM_USER0);					\
}

#define BTRFS_SETGET_STACK_FUNCS(name, type, member, bits)		\
static inline u##bits btrfs_##name(type *s)				\
{									\
	return le##bits##_to_cpu(s->member);				\
}									\
static inline void btrfs_set_##name(type *s, u##bits val)		\
{									\
	s->member = cpu_to_le##bits(val);				\
}

BTRFS_SETGET_FUNCS(device_type, struct btrfs_dev_item, type, 64);
BTRFS_SETGET_FUNCS(device_total_bytes, struct btrfs_dev_item, total_bytes, 64);
BTRFS_SETGET_FUNCS(device_bytes_used, struct btrfs_dev_item, bytes_used, 64);
BTRFS_SETGET_FUNCS(device_io_align, struct btrfs_dev_item, io_align, 32);
BTRFS_SETGET_FUNCS(device_io_width, struct btrfs_dev_item, io_width, 32);
BTRFS_SETGET_FUNCS(device_start_offset, struct btrfs_dev_item,
		   start_offset, 64);
BTRFS_SETGET_FUNCS(device_sector_size, struct btrfs_dev_item, sector_size, 32);
BTRFS_SETGET_FUNCS(device_id, struct btrfs_dev_item, devid, 64);
BTRFS_SETGET_FUNCS(device_group, struct btrfs_dev_item, dev_group, 32);
BTRFS_SETGET_FUNCS(device_seek_speed, struct btrfs_dev_item, seek_speed, 8);
BTRFS_SETGET_FUNCS(device_bandwidth, struct btrfs_dev_item, bandwidth, 8);
BTRFS_SETGET_FUNCS(device_generation, struct btrfs_dev_item, generation, 64);

BTRFS_SETGET_STACK_FUNCS(stack_device_type, struct btrfs_dev_item, type, 64);
BTRFS_SETGET_STACK_FUNCS(stack_device_total_bytes, struct btrfs_dev_item,
			 total_bytes, 64);
BTRFS_SETGET_STACK_FUNCS(stack_device_bytes_used, struct btrfs_dev_item,
			 bytes_used, 64);
BTRFS_SETGET_STACK_FUNCS(stack_device_io_align, struct btrfs_dev_item,
			 io_align, 32);
BTRFS_SETGET_STACK_FUNCS(stack_device_io_width, struct btrfs_dev_item,
			 io_width, 32);
BTRFS_SETGET_STACK_FUNCS(stack_device_sector_size, struct btrfs_dev_item,
			 sector_size, 32);
BTRFS_SETGET_STACK_FUNCS(stack_device_id, struct btrfs_dev_item, devid, 64);
BTRFS_SETGET_STACK_FUNCS(stack_device_group, struct btrfs_dev_item,
			 dev_group, 32);
BTRFS_SETGET_STACK_FUNCS(stack_device_seek_speed, struct btrfs_dev_item,
			 seek_speed, 8);
BTRFS_SETGET_STACK_FUNCS(stack_device_bandwidth, struct btrfs_dev_item,
			 bandwidth, 8);
BTRFS_SETGET_STACK_FUNCS(stack_device_generation, struct btrfs_dev_item,
			 generation, 64);

static inline char *btrfs_device_uuid(struct btrfs_dev_item *d)
{
	return (char *)d + offsetof(struct btrfs_dev_item, uuid);
}

static inline char *btrfs_device_fsid(struct btrfs_dev_item *d)
{
	return (char *)d + offsetof(struct btrfs_dev_item, fsid);
}

BTRFS_SETGET_FUNCS(chunk_length, struct btrfs_chunk, length, 64);
BTRFS_SETGET_FUNCS(chunk_owner, struct btrfs_chunk, owner, 64);
BTRFS_SETGET_FUNCS(chunk_stripe_len, struct btrfs_chunk, stripe_len, 64);
BTRFS_SETGET_FUNCS(chunk_io_align, struct btrfs_chunk, io_align, 32);
BTRFS_SETGET_FUNCS(chunk_io_width, struct btrfs_chunk, io_width, 32);
BTRFS_SETGET_FUNCS(chunk_sector_size, struct btrfs_chunk, sector_size, 32);
BTRFS_SETGET_FUNCS(chunk_type, struct btrfs_chunk, type, 64);
BTRFS_SETGET_FUNCS(chunk_num_stripes, struct btrfs_chunk, num_stripes, 16);
BTRFS_SETGET_FUNCS(chunk_sub_stripes, struct btrfs_chunk, sub_stripes, 16);
BTRFS_SETGET_FUNCS(stripe_devid, struct btrfs_stripe, devid, 64);
BTRFS_SETGET_FUNCS(stripe_offset, struct btrfs_stripe, offset, 64);

static inline char *btrfs_stripe_dev_uuid(struct btrfs_stripe *s)
{
	return (char *)s + offsetof(struct btrfs_stripe, dev_uuid);
}

BTRFS_SETGET_STACK_FUNCS(stack_chunk_length, struct btrfs_chunk, length, 64);
BTRFS_SETGET_STACK_FUNCS(stack_chunk_owner, struct btrfs_chunk, owner, 64);
BTRFS_SETGET_STACK_FUNCS(stack_chunk_stripe_len, struct btrfs_chunk,
			 stripe_len, 64);
BTRFS_SETGET_STACK_FUNCS(stack_chunk_io_align, struct btrfs_chunk,
			 io_align, 32);
BTRFS_SETGET_STACK_FUNCS(stack_chunk_io_width, struct btrfs_chunk,
			 io_width, 32);
BTRFS_SETGET_STACK_FUNCS(stack_chunk_sector_size, struct btrfs_chunk,
			 sector_size, 32);
BTRFS_SETGET_STACK_FUNCS(stack_chunk_type, struct btrfs_chunk, type, 64);
BTRFS_SETGET_STACK_FUNCS(stack_chunk_num_stripes, struct btrfs_chunk,
			 num_stripes, 16);
BTRFS_SETGET_STACK_FUNCS(stack_chunk_sub_stripes, struct btrfs_chunk,
			 sub_stripes, 16);
BTRFS_SETGET_STACK_FUNCS(stack_stripe_devid, struct btrfs_stripe, devid, 64);
BTRFS_SETGET_STACK_FUNCS(stack_stripe_offset, struct btrfs_stripe, offset, 64);

static inline struct btrfs_stripe *btrfs_stripe_nr(struct btrfs_chunk *c,
						   int nr)
{
	unsigned long offset = (unsigned long)c;
	offset += offsetof(struct btrfs_chunk, stripe);
	offset += nr * sizeof(struct btrfs_stripe);
	return (struct btrfs_stripe *)offset;
}

static inline char *btrfs_stripe_dev_uuid_nr(struct btrfs_chunk *c, int nr)
{
	return btrfs_stripe_dev_uuid(btrfs_stripe_nr(c, nr));
}

static inline u64 btrfs_stripe_offset_nr(struct extent_buffer *eb,
					 struct btrfs_chunk *c, int nr)
{
	return btrfs_stripe_offset(eb, btrfs_stripe_nr(c, nr));
}

static inline void btrfs_set_stripe_offset_nr(struct extent_buffer *eb,
					     struct btrfs_chunk *c, int nr,
					     u64 val)
{
	btrfs_set_stripe_offset(eb, btrfs_stripe_nr(c, nr), val);
}

static inline u64 btrfs_stripe_devid_nr(struct extent_buffer *eb,
					 struct btrfs_chunk *c, int nr)
{
	return btrfs_stripe_devid(eb, btrfs_stripe_nr(c, nr));
}

static inline void btrfs_set_stripe_devid_nr(struct extent_buffer *eb,
					     struct btrfs_chunk *c, int nr,
					     u64 val)
{
	btrfs_set_stripe_devid(eb, btrfs_stripe_nr(c, nr), val);
}

/* struct btrfs_block_group_item */
BTRFS_SETGET_STACK_FUNCS(block_group_used, struct btrfs_block_group_item,
			 used, 64);
BTRFS_SETGET_FUNCS(disk_block_group_used, struct btrfs_block_group_item,
			 used, 64);
BTRFS_SETGET_STACK_FUNCS(block_group_chunk_objectid,
			struct btrfs_block_group_item, chunk_objectid, 64);

BTRFS_SETGET_FUNCS(disk_block_group_chunk_objectid,
		   struct btrfs_block_group_item, chunk_objectid, 64);
BTRFS_SETGET_FUNCS(disk_block_group_flags,
		   struct btrfs_block_group_item, flags, 64);
BTRFS_SETGET_STACK_FUNCS(block_group_flags,
			struct btrfs_block_group_item, flags, 64);

/* struct btrfs_inode_ref */
BTRFS_SETGET_FUNCS(inode_ref_name_len, struct btrfs_inode_ref, name_len, 16);
BTRFS_SETGET_FUNCS(inode_ref_index, struct btrfs_inode_ref, index, 64);

/* struct btrfs_inode_item */
BTRFS_SETGET_FUNCS(inode_generation, struct btrfs_inode_item, generation, 64);
BTRFS_SETGET_FUNCS(inode_sequence, struct btrfs_inode_item, sequence, 64);
BTRFS_SETGET_FUNCS(inode_transid, struct btrfs_inode_item, transid, 64);
BTRFS_SETGET_FUNCS(inode_size, struct btrfs_inode_item, size, 64);
BTRFS_SETGET_FUNCS(inode_nbytes, struct btrfs_inode_item, nbytes, 64);
BTRFS_SETGET_FUNCS(inode_block_group, struct btrfs_inode_item, block_group, 64);
BTRFS_SETGET_FUNCS(inode_nlink, struct btrfs_inode_item, nlink, 32);
BTRFS_SETGET_FUNCS(inode_uid, struct btrfs_inode_item, uid, 32);
BTRFS_SETGET_FUNCS(inode_gid, struct btrfs_inode_item, gid, 32);
BTRFS_SETGET_FUNCS(inode_mode, struct btrfs_inode_item, mode, 32);
BTRFS_SETGET_FUNCS(inode_rdev, struct btrfs_inode_item, rdev, 64);
BTRFS_SETGET_FUNCS(inode_flags, struct btrfs_inode_item, flags, 64);

static inline struct btrfs_timespec *
btrfs_inode_atime(struct btrfs_inode_item *inode_item)
{
	unsigned long ptr = (unsigned long)inode_item;
	ptr += offsetof(struct btrfs_inode_item, atime);
	return (struct btrfs_timespec *)ptr;
}

static inline struct btrfs_timespec *
btrfs_inode_mtime(struct btrfs_inode_item *inode_item)
{
	unsigned long ptr = (unsigned long)inode_item;
	ptr += offsetof(struct btrfs_inode_item, mtime);
	return (struct btrfs_timespec *)ptr;
}

static inline struct btrfs_timespec *
btrfs_inode_ctime(struct btrfs_inode_item *inode_item)
{
	unsigned long ptr = (unsigned long)inode_item;
	ptr += offsetof(struct btrfs_inode_item, ctime);
	return (struct btrfs_timespec *)ptr;
}

static inline struct btrfs_timespec *
btrfs_inode_otime(struct btrfs_inode_item *inode_item)
{
	unsigned long ptr = (unsigned long)inode_item;
	ptr += offsetof(struct btrfs_inode_item, otime);
	return (struct btrfs_timespec *)ptr;
}

BTRFS_SETGET_FUNCS(timespec_sec, struct btrfs_timespec, sec, 64);
BTRFS_SETGET_FUNCS(timespec_nsec, struct btrfs_timespec, nsec, 32);

/* struct btrfs_dev_extent */
BTRFS_SETGET_FUNCS(dev_extent_chunk_tree, struct btrfs_dev_extent,
		   chunk_tree, 64);
BTRFS_SETGET_FUNCS(dev_extent_chunk_objectid, struct btrfs_dev_extent,
		   chunk_objectid, 64);
BTRFS_SETGET_FUNCS(dev_extent_chunk_offset, struct btrfs_dev_extent,
		   chunk_offset, 64);
BTRFS_SETGET_FUNCS(dev_extent_length, struct btrfs_dev_extent, length, 64);

static inline u8 *btrfs_dev_extent_chunk_tree_uuid(struct btrfs_dev_extent *dev)
{
	unsigned long ptr = offsetof(struct btrfs_dev_extent, chunk_tree_uuid);
	return (u8 *)((unsigned long)dev + ptr);
}

BTRFS_SETGET_FUNCS(extent_refs, struct btrfs_extent_item, refs, 64);
BTRFS_SETGET_FUNCS(extent_generation, struct btrfs_extent_item,
		   generation, 64);
BTRFS_SETGET_FUNCS(extent_flags, struct btrfs_extent_item, flags, 64);

BTRFS_SETGET_FUNCS(extent_refs_v0, struct btrfs_extent_item_v0, refs, 32);


BTRFS_SETGET_FUNCS(tree_block_level, struct btrfs_tree_block_info, level, 8);

static inline void btrfs_tree_block_key(struct extent_buffer *eb,
					struct btrfs_tree_block_info *item,
					struct btrfs_disk_key *key)
{
	read_eb_member(eb, item, struct btrfs_tree_block_info, key, key);
}

static inline void btrfs_set_tree_block_key(struct extent_buffer *eb,
					    struct btrfs_tree_block_info *item,
					    struct btrfs_disk_key *key)
{
	write_eb_member(eb, item, struct btrfs_tree_block_info, key, key);
}

BTRFS_SETGET_FUNCS(extent_data_ref_root, struct btrfs_extent_data_ref,
		   root, 64);
BTRFS_SETGET_FUNCS(extent_data_ref_objectid, struct btrfs_extent_data_ref,
		   objectid, 64);
BTRFS_SETGET_FUNCS(extent_data_ref_offset, struct btrfs_extent_data_ref,
		   offset, 64);
BTRFS_SETGET_FUNCS(extent_data_ref_count, struct btrfs_extent_data_ref,
		   count, 32);

BTRFS_SETGET_FUNCS(shared_data_ref_count, struct btrfs_shared_data_ref,
		   count, 32);

BTRFS_SETGET_FUNCS(extent_inline_ref_type, struct btrfs_extent_inline_ref,
		   type, 8);
BTRFS_SETGET_FUNCS(extent_inline_ref_offset, struct btrfs_extent_inline_ref,
		   offset, 64);

static inline u32 btrfs_extent_inline_ref_size(int type)
{
	if (type == BTRFS_TREE_BLOCK_REF_KEY ||
	    type == BTRFS_SHARED_BLOCK_REF_KEY)
		return sizeof(struct btrfs_extent_inline_ref);
	if (type == BTRFS_SHARED_DATA_REF_KEY)
		return sizeof(struct btrfs_shared_data_ref) +
		       sizeof(struct btrfs_extent_inline_ref);
	if (type == BTRFS_EXTENT_DATA_REF_KEY)
		return sizeof(struct btrfs_extent_data_ref) +
		       offsetof(struct btrfs_extent_inline_ref, offset);
	BUG();
	return 0;
}

BTRFS_SETGET_FUNCS(ref_root_v0, struct btrfs_extent_ref_v0, root, 64);
BTRFS_SETGET_FUNCS(ref_generation_v0, struct btrfs_extent_ref_v0,
		   generation, 64);
BTRFS_SETGET_FUNCS(ref_objectid_v0, struct btrfs_extent_ref_v0, objectid, 64);
BTRFS_SETGET_FUNCS(ref_count_v0, struct btrfs_extent_ref_v0, count, 32);

/* struct btrfs_node */
BTRFS_SETGET_FUNCS(key_blockptr, struct btrfs_key_ptr, blockptr, 64);
BTRFS_SETGET_FUNCS(key_generation, struct btrfs_key_ptr, generation, 64);

static inline u64 btrfs_node_blockptr(struct extent_buffer *eb, int nr)
{
	unsigned long ptr;
	ptr = offsetof(struct btrfs_node, ptrs) +
		sizeof(struct btrfs_key_ptr) * nr;
	return btrfs_key_blockptr(eb, (struct btrfs_key_ptr *)ptr);
}

static inline void btrfs_set_node_blockptr(struct extent_buffer *eb,
					   int nr, u64 val)
{
	unsigned long ptr;
	ptr = offsetof(struct btrfs_node, ptrs) +
		sizeof(struct btrfs_key_ptr) * nr;
	btrfs_set_key_blockptr(eb, (struct btrfs_key_ptr *)ptr, val);
}

static inline u64 btrfs_node_ptr_generation(struct extent_buffer *eb, int nr)
{
	unsigned long ptr;
	ptr = offsetof(struct btrfs_node, ptrs) +
		sizeof(struct btrfs_key_ptr) * nr;
	return btrfs_key_generation(eb, (struct btrfs_key_ptr *)ptr);
}

static inline void btrfs_set_node_ptr_generation(struct extent_buffer *eb,
						 int nr, u64 val)
{
	unsigned long ptr;
	ptr = offsetof(struct btrfs_node, ptrs) +
		sizeof(struct btrfs_key_ptr) * nr;
	btrfs_set_key_generation(eb, (struct btrfs_key_ptr *)ptr, val);
}

static inline unsigned long btrfs_node_key_ptr_offset(int nr)
{
	return offsetof(struct btrfs_node, ptrs) +
		sizeof(struct btrfs_key_ptr) * nr;
}

void btrfs_node_key(struct extent_buffer *eb,
		    struct btrfs_disk_key *disk_key, int nr);

static inline void btrfs_set_node_key(struct extent_buffer *eb,
				      struct btrfs_disk_key *disk_key, int nr)
{
	unsigned long ptr;
	ptr = btrfs_node_key_ptr_offset(nr);
	write_eb_member(eb, (struct btrfs_key_ptr *)ptr,
		       struct btrfs_key_ptr, key, disk_key);
}

/* struct btrfs_item */
BTRFS_SETGET_FUNCS(item_offset, struct btrfs_item, offset, 32);
BTRFS_SETGET_FUNCS(item_size, struct btrfs_item, size, 32);

static inline unsigned long btrfs_item_nr_offset(int nr)
{
	return offsetof(struct btrfs_leaf, items) +
		sizeof(struct btrfs_item) * nr;
}

static inline struct btrfs_item *btrfs_item_nr(struct extent_buffer *eb,
					       int nr)
{
	return (struct btrfs_item *)btrfs_item_nr_offset(nr);
}

static inline u32 btrfs_item_end(struct extent_buffer *eb,
				 struct btrfs_item *item)
{
	return btrfs_item_offset(eb, item) + btrfs_item_size(eb, item);
}

static inline u32 btrfs_item_end_nr(struct extent_buffer *eb, int nr)
{
	return btrfs_item_end(eb, btrfs_item_nr(eb, nr));
}

static inline u32 btrfs_item_offset_nr(struct extent_buffer *eb, int nr)
{
	return btrfs_item_offset(eb, btrfs_item_nr(eb, nr));
}

static inline u32 btrfs_item_size_nr(struct extent_buffer *eb, int nr)
{
	return btrfs_item_size(eb, btrfs_item_nr(eb, nr));
}

static inline void btrfs_item_key(struct extent_buffer *eb,
			   struct btrfs_disk_key *disk_key, int nr)
{
	struct btrfs_item *item = btrfs_item_nr(eb, nr);
	read_eb_member(eb, item, struct btrfs_item, key, disk_key);
}

static inline void btrfs_set_item_key(struct extent_buffer *eb,
			       struct btrfs_disk_key *disk_key, int nr)
{
	struct btrfs_item *item = btrfs_item_nr(eb, nr);
	write_eb_member(eb, item, struct btrfs_item, key, disk_key);
}

BTRFS_SETGET_FUNCS(dir_log_end, struct btrfs_dir_log_item, end, 64);

/*
 * struct btrfs_root_ref
 */
BTRFS_SETGET_FUNCS(root_ref_dirid, struct btrfs_root_ref, dirid, 64);
BTRFS_SETGET_FUNCS(root_ref_sequence, struct btrfs_root_ref, sequence, 64);
BTRFS_SETGET_FUNCS(root_ref_name_len, struct btrfs_root_ref, name_len, 16);

/* struct btrfs_dir_item */
BTRFS_SETGET_FUNCS(dir_data_len, struct btrfs_dir_item, data_len, 16);
BTRFS_SETGET_FUNCS(dir_type, struct btrfs_dir_item, type, 8);
BTRFS_SETGET_FUNCS(dir_name_len, struct btrfs_dir_item, name_len, 16);
BTRFS_SETGET_FUNCS(dir_transid, struct btrfs_dir_item, transid, 64);

static inline void btrfs_dir_item_key(struct extent_buffer *eb,
				      struct btrfs_dir_item *item,
				      struct btrfs_disk_key *key)
{
	read_eb_member(eb, item, struct btrfs_dir_item, location, key);
}

static inline void btrfs_set_dir_item_key(struct extent_buffer *eb,
					  struct btrfs_dir_item *item,
					  struct btrfs_disk_key *key)
{
	write_eb_member(eb, item, struct btrfs_dir_item, location, key);
}

/* struct btrfs_disk_key */
BTRFS_SETGET_STACK_FUNCS(disk_key_objectid, struct btrfs_disk_key,
			 objectid, 64);
BTRFS_SETGET_STACK_FUNCS(disk_key_offset, struct btrfs_disk_key, offset, 64);
BTRFS_SETGET_STACK_FUNCS(disk_key_type, struct btrfs_disk_key, type, 8);

static inline void btrfs_disk_key_to_cpu(struct btrfs_key *cpu,
					 struct btrfs_disk_key *disk)
{
	cpu->offset = le64_to_cpu(disk->offset);
	cpu->type = disk->type;
	cpu->objectid = le64_to_cpu(disk->objectid);
}

static inline void btrfs_cpu_key_to_disk(struct btrfs_disk_key *disk,
					 struct btrfs_key *cpu)
{
	disk->offset = cpu_to_le64(cpu->offset);
	disk->type = cpu->type;
	disk->objectid = cpu_to_le64(cpu->objectid);
}

static inline void btrfs_node_key_to_cpu(struct extent_buffer *eb,
				  struct btrfs_key *key, int nr)
{
	struct btrfs_disk_key disk_key;
	btrfs_node_key(eb, &disk_key, nr);
	btrfs_disk_key_to_cpu(key, &disk_key);
}

static inline void btrfs_item_key_to_cpu(struct extent_buffer *eb,
				  struct btrfs_key *key, int nr)
{
	struct btrfs_disk_key disk_key;
	btrfs_item_key(eb, &disk_key, nr);
	btrfs_disk_key_to_cpu(key, &disk_key);
}

static inline void btrfs_dir_item_key_to_cpu(struct extent_buffer *eb,
				      struct btrfs_dir_item *item,
				      struct btrfs_key *key)
{
	struct btrfs_disk_key disk_key;
	btrfs_dir_item_key(eb, item, &disk_key);
	btrfs_disk_key_to_cpu(key, &disk_key);
}


static inline u8 btrfs_key_type(struct btrfs_key *key)
{
	return key->type;
}

static inline void btrfs_set_key_type(struct btrfs_key *key, u8 val)
{
	key->type = val;
}

/* struct btrfs_header */
BTRFS_SETGET_HEADER_FUNCS(header_bytenr, struct btrfs_header, bytenr, 64);
BTRFS_SETGET_HEADER_FUNCS(header_generation, struct btrfs_header,
			  generation, 64);
BTRFS_SETGET_HEADER_FUNCS(header_owner, struct btrfs_header, owner, 64);
BTRFS_SETGET_HEADER_FUNCS(header_nritems, struct btrfs_header, nritems, 32);
BTRFS_SETGET_HEADER_FUNCS(header_flags, struct btrfs_header, flags, 64);
BTRFS_SETGET_HEADER_FUNCS(header_level, struct btrfs_header, level, 8);

static inline int btrfs_header_flag(struct extent_buffer *eb, u64 flag)
{
	return (btrfs_header_flags(eb) & flag) == flag;
}

static inline int btrfs_set_header_flag(struct extent_buffer *eb, u64 flag)
{
	u64 flags = btrfs_header_flags(eb);
	btrfs_set_header_flags(eb, flags | flag);
	return (flags & flag) == flag;
}

static inline int btrfs_clear_header_flag(struct extent_buffer *eb, u64 flag)
{
	u64 flags = btrfs_header_flags(eb);
	btrfs_set_header_flags(eb, flags & ~flag);
	return (flags & flag) == flag;
}

static inline int btrfs_header_backref_rev(struct extent_buffer *eb)
{
	u64 flags = btrfs_header_flags(eb);
	return flags >> BTRFS_BACKREF_REV_SHIFT;
}

static inline void btrfs_set_header_backref_rev(struct extent_buffer *eb,
						int rev)
{
	u64 flags = btrfs_header_flags(eb);
	flags &= ~BTRFS_BACKREF_REV_MASK;
	flags |= (u64)rev << BTRFS_BACKREF_REV_SHIFT;
	btrfs_set_header_flags(eb, flags);
}

static inline u8 *btrfs_header_fsid(struct extent_buffer *eb)
{
	unsigned long ptr = offsetof(struct btrfs_header, fsid);
	return (u8 *)ptr;
}

static inline u8 *btrfs_header_chunk_tree_uuid(struct extent_buffer *eb)
{
	unsigned long ptr = offsetof(struct btrfs_header, chunk_tree_uuid);
	return (u8 *)ptr;
}

static inline u8 *btrfs_super_fsid(struct extent_buffer *eb)
{
	unsigned long ptr = offsetof(struct btrfs_super_block, fsid);
	return (u8 *)ptr;
}

static inline u8 *btrfs_header_csum(struct extent_buffer *eb)
{
	unsigned long ptr = offsetof(struct btrfs_header, csum);
	return (u8 *)ptr;
}

static inline struct btrfs_node *btrfs_buffer_node(struct extent_buffer *eb)
{
	return NULL;
}

static inline struct btrfs_leaf *btrfs_buffer_leaf(struct extent_buffer *eb)
{
	return NULL;
}

static inline struct btrfs_header *btrfs_buffer_header(struct extent_buffer *eb)
{
	return NULL;
}

static inline int btrfs_is_leaf(struct extent_buffer *eb)
{
	return btrfs_header_level(eb) == 0;
}

/* struct btrfs_root_item */
BTRFS_SETGET_FUNCS(disk_root_generation, struct btrfs_root_item,
		   generation, 64);
BTRFS_SETGET_FUNCS(disk_root_refs, struct btrfs_root_item, refs, 32);
BTRFS_SETGET_FUNCS(disk_root_bytenr, struct btrfs_root_item, bytenr, 64);
BTRFS_SETGET_FUNCS(disk_root_level, struct btrfs_root_item, level, 8);

BTRFS_SETGET_STACK_FUNCS(root_generation, struct btrfs_root_item,
			 generation, 64);
BTRFS_SETGET_STACK_FUNCS(root_bytenr, struct btrfs_root_item, bytenr, 64);
BTRFS_SETGET_STACK_FUNCS(root_level, struct btrfs_root_item, level, 8);
BTRFS_SETGET_STACK_FUNCS(root_dirid, struct btrfs_root_item, root_dirid, 64);
BTRFS_SETGET_STACK_FUNCS(root_refs, struct btrfs_root_item, refs, 32);
BTRFS_SETGET_STACK_FUNCS(root_flags, struct btrfs_root_item, flags, 64);
BTRFS_SETGET_STACK_FUNCS(root_used, struct btrfs_root_item, bytes_used, 64);
BTRFS_SETGET_STACK_FUNCS(root_limit, struct btrfs_root_item, byte_limit, 64);
BTRFS_SETGET_STACK_FUNCS(root_last_snapshot, struct btrfs_root_item,
			 last_snapshot, 64);

/* struct btrfs_super_block */

BTRFS_SETGET_STACK_FUNCS(super_bytenr, struct btrfs_super_block, bytenr, 64);
BTRFS_SETGET_STACK_FUNCS(super_flags, struct btrfs_super_block, flags, 64);
BTRFS_SETGET_STACK_FUNCS(super_generation, struct btrfs_super_block,
			 generation, 64);
BTRFS_SETGET_STACK_FUNCS(super_root, struct btrfs_super_block, root, 64);
BTRFS_SETGET_STACK_FUNCS(super_sys_array_size,
			 struct btrfs_super_block, sys_chunk_array_size, 32);
BTRFS_SETGET_STACK_FUNCS(super_chunk_root_generation,
			 struct btrfs_super_block, chunk_root_generation, 64);
BTRFS_SETGET_STACK_FUNCS(super_root_level, struct btrfs_super_block,
			 root_level, 8);
BTRFS_SETGET_STACK_FUNCS(super_chunk_root, struct btrfs_super_block,
			 chunk_root, 64);
BTRFS_SETGET_STACK_FUNCS(super_chunk_root_level, struct btrfs_super_block,
			 chunk_root_level, 8);
BTRFS_SETGET_STACK_FUNCS(super_log_root, struct btrfs_super_block,
			 log_root, 64);
BTRFS_SETGET_STACK_FUNCS(super_log_root_transid, struct btrfs_super_block,
			 log_root_transid, 64);
BTRFS_SETGET_STACK_FUNCS(super_log_root_level, struct btrfs_super_block,
			 log_root_level, 8);
BTRFS_SETGET_STACK_FUNCS(super_total_bytes, struct btrfs_super_block,
			 total_bytes, 64);
BTRFS_SETGET_STACK_FUNCS(super_bytes_used, struct btrfs_super_block,
			 bytes_used, 64);
BTRFS_SETGET_STACK_FUNCS(super_sectorsize, struct btrfs_super_block,
			 sectorsize, 32);
BTRFS_SETGET_STACK_FUNCS(super_nodesize, struct btrfs_super_block,
			 nodesize, 32);
BTRFS_SETGET_STACK_FUNCS(super_leafsize, struct btrfs_super_block,
			 leafsize, 32);
BTRFS_SETGET_STACK_FUNCS(super_stripesize, struct btrfs_super_block,
			 stripesize, 32);
BTRFS_SETGET_STACK_FUNCS(super_root_dir, struct btrfs_super_block,
			 root_dir_objectid, 64);
BTRFS_SETGET_STACK_FUNCS(super_num_devices, struct btrfs_super_block,
			 num_devices, 64);
BTRFS_SETGET_STACK_FUNCS(super_compat_flags, struct btrfs_super_block,
			 compat_flags, 64);
BTRFS_SETGET_STACK_FUNCS(super_compat_ro_flags, struct btrfs_super_block,
			 compat_flags, 64);
BTRFS_SETGET_STACK_FUNCS(super_incompat_flags, struct btrfs_super_block,
			 incompat_flags, 64);
BTRFS_SETGET_STACK_FUNCS(super_csum_type, struct btrfs_super_block,
			 csum_type, 16);

static inline int btrfs_super_csum_size(struct btrfs_super_block *s)
{
	int t = btrfs_super_csum_type(s);
	BUG_ON(t >= ARRAY_SIZE(btrfs_csum_sizes));
	return btrfs_csum_sizes[t];
}

static inline unsigned long btrfs_leaf_data(struct extent_buffer *l)
{
	return offsetof(struct btrfs_leaf, items);
}

/* struct btrfs_file_extent_item */
BTRFS_SETGET_FUNCS(file_extent_type, struct btrfs_file_extent_item, type, 8);

static inline unsigned long
btrfs_file_extent_inline_start(struct btrfs_file_extent_item *e)
{
	unsigned long offset = (unsigned long)e;
	offset += offsetof(struct btrfs_file_extent_item, disk_bytenr);
	return offset;
}

static inline u32 btrfs_file_extent_calc_inline_size(u32 datasize)
{
	return offsetof(struct btrfs_file_extent_item, disk_bytenr) + datasize;
}

BTRFS_SETGET_FUNCS(file_extent_disk_bytenr, struct btrfs_file_extent_item,
		   disk_bytenr, 64);
BTRFS_SETGET_FUNCS(file_extent_generation, struct btrfs_file_extent_item,
		   generation, 64);
BTRFS_SETGET_FUNCS(file_extent_disk_num_bytes, struct btrfs_file_extent_item,
		   disk_num_bytes, 64);
BTRFS_SETGET_FUNCS(file_extent_offset, struct btrfs_file_extent_item,
		  offset, 64);
BTRFS_SETGET_FUNCS(file_extent_num_bytes, struct btrfs_file_extent_item,
		   num_bytes, 64);
BTRFS_SETGET_FUNCS(file_extent_ram_bytes, struct btrfs_file_extent_item,
		   ram_bytes, 64);
BTRFS_SETGET_FUNCS(file_extent_compression, struct btrfs_file_extent_item,
		   compression, 8);
BTRFS_SETGET_FUNCS(file_extent_encryption, struct btrfs_file_extent_item,
		   encryption, 8);
BTRFS_SETGET_FUNCS(file_extent_other_encoding, struct btrfs_file_extent_item,
		   other_encoding, 16);

/* this returns the number of file bytes represented by the inline item.
 * If an item is compressed, this is the uncompressed size
 */
static inline u32 btrfs_file_extent_inline_len(struct extent_buffer *eb,
					       struct btrfs_file_extent_item *e)
{
	return btrfs_file_extent_ram_bytes(eb, e);
}

/*
 * this returns the number of bytes used by the item on disk, minus the
 * size of any extent headers.  If a file is compressed on disk, this is
 * the compressed size
 */
static inline u32 btrfs_file_extent_inline_item_len(struct extent_buffer *eb,
						    struct btrfs_item *e)
{
	unsigned long offset;
	offset = offsetof(struct btrfs_file_extent_item, disk_bytenr);
	return btrfs_item_size(eb, e) - offset;
}

static inline struct btrfs_root *btrfs_sb(struct super_block *sb)
{
	return sb->s_fs_info;
}

static inline int btrfs_set_root_name(struct btrfs_root *root,
				      const char *name, int len)
{
	/* if we already have a name just free it */
	kfree(root->name);

	root->name = kmalloc(len+1, GFP_KERNEL);
	if (!root->name)
		return -ENOMEM;

	memcpy(root->name, name, len);
	root->name[len] = '\0';

	return 0;
}

static inline u32 btrfs_level_size(struct btrfs_root *root, int level)
{
	if (level == 0)
		return root->leafsize;
	return root->nodesize;
}

/* helper function to cast into the data area of the leaf. */
#define btrfs_item_ptr(leaf, slot, type) \
	((type *)(btrfs_leaf_data(leaf) + \
	btrfs_item_offset_nr(leaf, slot)))

#define btrfs_item_ptr_offset(leaf, slot) \
	((unsigned long)(btrfs_leaf_data(leaf) + \
	btrfs_item_offset_nr(leaf, slot)))

static inline struct dentry *fdentry(struct file *file)
{
	return file->f_path.dentry;
}

/* extent-tree.c */
void btrfs_put_block_group(struct btrfs_block_group_cache *cache);
int btrfs_run_delayed_refs(struct btrfs_trans_handle *trans,
			   struct btrfs_root *root, unsigned long count);
int btrfs_lookup_extent(struct btrfs_root *root, u64 start, u64 len);
int btrfs_pin_extent(struct btrfs_root *root,
		     u64 bytenr, u64 num, int reserved);
int btrfs_drop_leaf_ref(struct btrfs_trans_handle *trans,
			struct btrfs_root *root, struct extent_buffer *leaf);
int btrfs_cross_ref_exist(struct btrfs_trans_handle *trans,
			  struct btrfs_root *root,
			  u64 objectid, u64 offset, u64 bytenr);
int btrfs_copy_pinned(struct btrfs_root *root, struct extent_io_tree *copy);
struct btrfs_block_group_cache *btrfs_lookup_block_group(
						 struct btrfs_fs_info *info,
						 u64 bytenr);
void btrfs_put_block_group(struct btrfs_block_group_cache *cache);
u64 btrfs_find_block_group(struct btrfs_root *root,
			   u64 search_start, u64 search_hint, int owner);
struct extent_buffer *btrfs_alloc_free_block(struct btrfs_trans_handle *trans,
					struct btrfs_root *root, u32 blocksize,
					u64 parent, u64 root_objectid,
					struct btrfs_disk_key *key, int level,
					u64 hint, u64 empty_size);
struct extent_buffer *btrfs_init_new_buffer(struct btrfs_trans_handle *trans,
					    struct btrfs_root *root,
					    u64 bytenr, u32 blocksize,
					    int level);
int btrfs_alloc_reserved_file_extent(struct btrfs_trans_handle *trans,
				     struct btrfs_root *root,
				     u64 root_objectid, u64 owner,
				     u64 offset, struct btrfs_key *ins);
int btrfs_alloc_logged_file_extent(struct btrfs_trans_handle *trans,
				   struct btrfs_root *root,
				   u64 root_objectid, u64 owner, u64 offset,
				   struct btrfs_key *ins);
int btrfs_reserve_extent(struct btrfs_trans_handle *trans,
				  struct btrfs_root *root,
				  u64 num_bytes, u64 min_alloc_size,
				  u64 empty_size, u64 hint_byte,
				  u64 search_end, struct btrfs_key *ins,
				  u64 data);
int btrfs_inc_ref(struct btrfs_trans_handle *trans, struct btrfs_root *root,
		  struct extent_buffer *buf, int full_backref);
int btrfs_dec_ref(struct btrfs_trans_handle *trans, struct btrfs_root *root,
		  struct extent_buffer *buf, int full_backref);
int btrfs_set_disk_extent_flags(struct btrfs_trans_handle *trans,
				struct btrfs_root *root,
				u64 bytenr, u64 num_bytes, u64 flags,
				int is_data);
int btrfs_free_extent(struct btrfs_trans_handle *trans,
		      struct btrfs_root *root,
		      u64 bytenr, u64 num_bytes, u64 parent,
		      u64 root_objectid, u64 owner, u64 offset);

int btrfs_free_reserved_extent(struct btrfs_root *root, u64 start, u64 len);
int btrfs_prepare_extent_commit(struct btrfs_trans_handle *trans,
				struct btrfs_root *root);
int btrfs_finish_extent_commit(struct btrfs_trans_handle *trans,
			       struct btrfs_root *root);
int btrfs_inc_extent_ref(struct btrfs_trans_handle *trans,
			 struct btrfs_root *root,
			 u64 bytenr, u64 num_bytes, u64 parent,
			 u64 root_objectid, u64 owner, u64 offset);

int btrfs_write_dirty_block_groups(struct btrfs_trans_handle *trans,
				    struct btrfs_root *root);
int btrfs_extent_readonly(struct btrfs_root *root, u64 bytenr);
int btrfs_free_block_groups(struct btrfs_fs_info *info);
int btrfs_read_block_groups(struct btrfs_root *root);
int btrfs_can_relocate(struct btrfs_root *root, u64 bytenr);
int btrfs_make_block_group(struct btrfs_trans_handle *trans,
			   struct btrfs_root *root, u64 bytes_used,
			   u64 type, u64 chunk_objectid, u64 chunk_offset,
			   u64 size);
int btrfs_remove_block_group(struct btrfs_trans_handle *trans,
			     struct btrfs_root *root, u64 group_start);
int btrfs_prepare_block_group_relocation(struct btrfs_root *root,
				struct btrfs_block_group_cache *group);

u64 btrfs_reduce_alloc_profile(struct btrfs_root *root, u64 flags);
void btrfs_set_inode_space_info(struct btrfs_root *root, struct inode *ionde);
void btrfs_clear_space_info_full(struct btrfs_fs_info *info);

int btrfs_reserve_metadata_space(struct btrfs_root *root, int num_items);
int btrfs_unreserve_metadata_space(struct btrfs_root *root, int num_items);
int btrfs_unreserve_metadata_for_delalloc(struct btrfs_root *root,
					  struct inode *inode, int num_items);
int btrfs_reserve_metadata_for_delalloc(struct btrfs_root *root,
					struct inode *inode, int num_items);
int btrfs_check_data_free_space(struct btrfs_root *root, struct inode *inode,
				u64 bytes);
void btrfs_free_reserved_data_space(struct btrfs_root *root,
				    struct inode *inode, u64 bytes);
void btrfs_delalloc_reserve_space(struct btrfs_root *root, struct inode *inode,
				 u64 bytes);
void btrfs_delalloc_free_space(struct btrfs_root *root, struct inode *inode,
			      u64 bytes);
/* ctree.c */
int btrfs_bin_search(struct extent_buffer *eb, struct btrfs_key *key,
		     int level, int *slot);
int btrfs_comp_cpu_keys(struct btrfs_key *k1, struct btrfs_key *k2);
int btrfs_previous_item(struct btrfs_root *root,
			struct btrfs_path *path, u64 min_objectid,
			int type);
int btrfs_set_item_key_safe(struct btrfs_trans_handle *trans,
			    struct btrfs_root *root, struct btrfs_path *path,
			    struct btrfs_key *new_key);
struct extent_buffer *btrfs_root_node(struct btrfs_root *root);
struct extent_buffer *btrfs_lock_root_node(struct btrfs_root *root);
int btrfs_find_next_key(struct btrfs_root *root, struct btrfs_path *path,
			struct btrfs_key *key, int lowest_level,
			int cache_only, u64 min_trans);
int btrfs_search_forward(struct btrfs_root *root, struct btrfs_key *min_key,
			 struct btrfs_key *max_key,
			 struct btrfs_path *path, int cache_only,
			 u64 min_trans);
int btrfs_cow_block(struct btrfs_trans_handle *trans,
		    struct btrfs_root *root, struct extent_buffer *buf,
		    struct extent_buffer *parent, int parent_slot,
		    struct extent_buffer **cow_ret);
int btrfs_copy_root(struct btrfs_trans_handle *trans,
		      struct btrfs_root *root,
		      struct extent_buffer *buf,
		      struct extent_buffer **cow_ret, u64 new_root_objectid);
int btrfs_block_can_be_shared(struct btrfs_root *root,
			      struct extent_buffer *buf);
int btrfs_extend_item(struct btrfs_trans_handle *trans, struct btrfs_root
		      *root, struct btrfs_path *path, u32 data_size);
int btrfs_truncate_item(struct btrfs_trans_handle *trans,
			struct btrfs_root *root,
			struct btrfs_path *path,
			u32 new_size, int from_end);
int btrfs_split_item(struct btrfs_trans_handle *trans,
		     struct btrfs_root *root,
		     struct btrfs_path *path,
		     struct btrfs_key *new_key,
		     unsigned long split_offset);
int btrfs_search_slot(struct btrfs_trans_handle *trans, struct btrfs_root
		      *root, struct btrfs_key *key, struct btrfs_path *p, int
		      ins_len, int cow);
int btrfs_realloc_node(struct btrfs_trans_handle *trans,
		       struct btrfs_root *root, struct extent_buffer *parent,
		       int start_slot, int cache_only, u64 *last_ret,
		       struct btrfs_key *progress);
void btrfs_release_path(struct btrfs_root *root, struct btrfs_path *p);
struct btrfs_path *btrfs_alloc_path(void);
void btrfs_free_path(struct btrfs_path *p);
void btrfs_set_path_blocking(struct btrfs_path *p);
void btrfs_unlock_up_safe(struct btrfs_path *p, int level);

int btrfs_del_items(struct btrfs_trans_handle *trans, struct btrfs_root *root,
		   struct btrfs_path *path, int slot, int nr);
static inline int btrfs_del_item(struct btrfs_trans_handle *trans,
				 struct btrfs_root *root,
				 struct btrfs_path *path)
{
	return btrfs_del_items(trans, root, path, path->slots[0], 1);
}

int btrfs_insert_item(struct btrfs_trans_handle *trans, struct btrfs_root
		      *root, struct btrfs_key *key, void *data, u32 data_size);
int btrfs_insert_some_items(struct btrfs_trans_handle *trans,
			    struct btrfs_root *root,
			    struct btrfs_path *path,
			    struct btrfs_key *cpu_key, u32 *data_size,
			    int nr);
int btrfs_insert_empty_items(struct btrfs_trans_handle *trans,
			     struct btrfs_root *root,
			     struct btrfs_path *path,
			     struct btrfs_key *cpu_key, u32 *data_size, int nr);

static inline int btrfs_insert_empty_item(struct btrfs_trans_handle *trans,
					  struct btrfs_root *root,
					  struct btrfs_path *path,
					  struct btrfs_key *key,
					  u32 data_size)
{
	return btrfs_insert_empty_items(trans, root, path, key, &data_size, 1);
}

int btrfs_next_leaf(struct btrfs_root *root, struct btrfs_path *path);
int btrfs_prev_leaf(struct btrfs_root *root, struct btrfs_path *path);
int btrfs_leaf_free_space(struct btrfs_root *root, struct extent_buffer *leaf);
int btrfs_drop_snapshot(struct btrfs_root *root, int update_ref);
int btrfs_drop_subtree(struct btrfs_trans_handle *trans,
			struct btrfs_root *root,
			struct extent_buffer *node,
			struct extent_buffer *parent);
/* root-item.c */
int btrfs_find_root_ref(struct btrfs_root *tree_root,
			struct btrfs_path *path,
			u64 root_id, u64 ref_id);
int btrfs_add_root_ref(struct btrfs_trans_handle *trans,
		       struct btrfs_root *tree_root,
		       u64 root_id, u64 ref_id, u64 dirid, u64 sequence,
		       const char *name, int name_len);
int btrfs_del_root_ref(struct btrfs_trans_handle *trans,
		       struct btrfs_root *tree_root,
		       u64 root_id, u64 ref_id, u64 dirid, u64 *sequence,
		       const char *name, int name_len);
int btrfs_del_root(struct btrfs_trans_handle *trans, struct btrfs_root *root,
		   struct btrfs_key *key);
int btrfs_insert_root(struct btrfs_trans_handle *trans, struct btrfs_root
		      *root, struct btrfs_key *key, struct btrfs_root_item
		      *item);
int btrfs_update_root(struct btrfs_trans_handle *trans, struct btrfs_root
		      *root, struct btrfs_key *key, struct btrfs_root_item
		      *item);
int btrfs_find_last_root(struct btrfs_root *root, u64 objectid, struct
			 btrfs_root_item *item, struct btrfs_key *key);
int btrfs_search_root(struct btrfs_root *root, u64 search_start,
		      u64 *found_objectid);
int btrfs_find_dead_roots(struct btrfs_root *root, u64 objectid);
int btrfs_find_orphan_roots(struct btrfs_root *tree_root);
int btrfs_set_root_node(struct btrfs_root_item *item,
			struct extent_buffer *node);
/* dir-item.c */
int btrfs_insert_dir_item(struct btrfs_trans_handle *trans,
			  struct btrfs_root *root, const char *name,
			  int name_len, u64 dir,
			  struct btrfs_key *location, u8 type, u64 index);
struct btrfs_dir_item *btrfs_lookup_dir_item(struct btrfs_trans_handle *trans,
					     struct btrfs_root *root,
					     struct btrfs_path *path, u64 dir,
					     const char *name, int name_len,
					     int mod);
struct btrfs_dir_item *
btrfs_lookup_dir_index_item(struct btrfs_trans_handle *trans,
			    struct btrfs_root *root,
			    struct btrfs_path *path, u64 dir,
			    u64 objectid, const char *name, int name_len,
			    int mod);
struct btrfs_dir_item *
btrfs_search_dir_index_item(struct btrfs_root *root,
			    struct btrfs_path *path, u64 dirid,
			    const char *name, int name_len);
struct btrfs_dir_item *btrfs_match_dir_item_name(struct btrfs_root *root,
			      struct btrfs_path *path,
			      const char *name, int name_len);
int btrfs_delete_one_dir_name(struct btrfs_trans_handle *trans,
			      struct btrfs_root *root,
			      struct btrfs_path *path,
			      struct btrfs_dir_item *di);
int btrfs_insert_xattr_item(struct btrfs_trans_handle *trans,
			    struct btrfs_root *root, const char *name,
			    u16 name_len, const void *data, u16 data_len,
			    u64 dir);
struct btrfs_dir_item *btrfs_lookup_xattr(struct btrfs_trans_handle *trans,
					  struct btrfs_root *root,
					  struct btrfs_path *path, u64 dir,
					  const char *name, u16 name_len,
					  int mod);

/* orphan.c */
int btrfs_insert_orphan_item(struct btrfs_trans_handle *trans,
			     struct btrfs_root *root, u64 offset);
int btrfs_del_orphan_item(struct btrfs_trans_handle *trans,
			  struct btrfs_root *root, u64 offset);
int btrfs_find_orphan_item(struct btrfs_root *root, u64 offset);

/* inode-map.c */
int btrfs_find_free_objectid(struct btrfs_trans_handle *trans,
			     struct btrfs_root *fs_root,
			     u64 dirid, u64 *objectid);
int btrfs_find_highest_inode(struct btrfs_root *fs_root, u64 *objectid);

/* inode-item.c */
int btrfs_insert_inode_ref(struct btrfs_trans_handle *trans,
			   struct btrfs_root *root,
			   const char *name, int name_len,
			   u64 inode_objectid, u64 ref_objectid, u64 index);
int btrfs_del_inode_ref(struct btrfs_trans_handle *trans,
			   struct btrfs_root *root,
			   const char *name, int name_len,
			   u64 inode_objectid, u64 ref_objectid, u64 *index);
int btrfs_insert_empty_inode(struct btrfs_trans_handle *trans,
			     struct btrfs_root *root,
			     struct btrfs_path *path, u64 objectid);
int btrfs_lookup_inode(struct btrfs_trans_handle *trans, struct btrfs_root
		       *root, struct btrfs_path *path,
		       struct btrfs_key *location, int mod);

/* file-item.c */
int btrfs_del_csums(struct btrfs_trans_handle *trans,
		    struct btrfs_root *root, u64 bytenr, u64 len);
int btrfs_lookup_bio_sums(struct btrfs_root *root, struct inode *inode,
			  struct bio *bio, u32 *dst);
int btrfs_insert_file_extent(struct btrfs_trans_handle *trans,
			     struct btrfs_root *root,
			     u64 objectid, u64 pos,
			     u64 disk_offset, u64 disk_num_bytes,
			     u64 num_bytes, u64 offset, u64 ram_bytes,
			     u8 compression, u8 encryption, u16 other_encoding);
int btrfs_lookup_file_extent(struct btrfs_trans_handle *trans,
			     struct btrfs_root *root,
			     struct btrfs_path *path, u64 objectid,
			     u64 bytenr, int mod);
int btrfs_csum_file_blocks(struct btrfs_trans_handle *trans,
			   struct btrfs_root *root,
			   struct btrfs_ordered_sum *sums);
int btrfs_csum_one_bio(struct btrfs_root *root, struct inode *inode,
		       struct bio *bio, u64 file_start, int contig);
int btrfs_csum_file_bytes(struct btrfs_root *root, struct inode *inode,
			  u64 start, unsigned long len);
struct btrfs_csum_item *btrfs_lookup_csum(struct btrfs_trans_handle *trans,
					  struct btrfs_root *root,
					  struct btrfs_path *path,
					  u64 bytenr, int cow);
int btrfs_csum_truncate(struct btrfs_trans_handle *trans,
			struct btrfs_root *root, struct btrfs_path *path,
			u64 isize);
int btrfs_lookup_csums_range(struct btrfs_root *root, u64 start,
			     u64 end, struct list_head *list);
/* inode.c */

/* RHEL and EL kernels have a patch that renames PG_checked to FsMisc */
#if defined(ClearPageFsMisc) && !defined(ClearPageChecked)
#define ClearPageChecked ClearPageFsMisc
#define SetPageChecked SetPageFsMisc
#define PageChecked PageFsMisc
#endif

struct inode *btrfs_lookup_dentry(struct inode *dir, struct dentry *dentry);
int btrfs_set_inode_index(struct inode *dir, u64 *index);
int btrfs_unlink_inode(struct btrfs_trans_handle *trans,
		       struct btrfs_root *root,
		       struct inode *dir, struct inode *inode,
		       const char *name, int name_len);
int btrfs_add_link(struct btrfs_trans_handle *trans,
		   struct inode *parent_inode, struct inode *inode,
		   const char *name, int name_len, int add_backref, u64 index);
int btrfs_unlink_subvol(struct btrfs_trans_handle *trans,
			struct btrfs_root *root,
			struct inode *dir, u64 objectid,
			const char *name, int name_len);
int btrfs_truncate_inode_items(struct btrfs_trans_handle *trans,
			       struct btrfs_root *root,
			       struct inode *inode, u64 new_size,
			       u32 min_type);

int btrfs_start_delalloc_inodes(struct btrfs_root *root);
int btrfs_set_extent_delalloc(struct inode *inode, u64 start, u64 end);
int btrfs_writepages(struct address_space *mapping,
		     struct writeback_control *wbc);
int btrfs_create_subvol_root(struct btrfs_trans_handle *trans,
			     struct btrfs_root *new_root,
			     u64 new_dirid, u64 alloc_hint);
int btrfs_merge_bio_hook(struct page *page, unsigned long offset,
			 size_t size, struct bio *bio, unsigned long bio_flags);

unsigned long btrfs_force_ra(struct address_space *mapping,
			      struct file_ra_state *ra, struct file *file,
			      pgoff_t offset, pgoff_t last_index);
int btrfs_page_mkwrite(struct vm_area_struct *vma, struct vm_fault *vmf);
int btrfs_readpage(struct file *file, struct page *page);
void btrfs_delete_inode(struct inode *inode);
void btrfs_put_inode(struct inode *inode);
int btrfs_write_inode(struct inode *inode, int wait);
void btrfs_dirty_inode(struct inode *inode);
struct inode *btrfs_alloc_inode(struct super_block *sb);
void btrfs_destroy_inode(struct inode *inode);
void btrfs_drop_inode(struct inode *inode);
int btrfs_init_cachep(void);
void btrfs_destroy_cachep(void);
long btrfs_ioctl_trans_end(struct file *file);
struct inode *btrfs_iget(struct super_block *s, struct btrfs_key *location,
			 struct btrfs_root *root);
int btrfs_commit_write(struct file *file, struct page *page,
		       unsigned from, unsigned to);
struct extent_map *btrfs_get_extent(struct inode *inode, struct page *page,
				    size_t page_offset, u64 start, u64 end,
				    int create);
int btrfs_update_inode(struct btrfs_trans_handle *trans,
			      struct btrfs_root *root,
			      struct inode *inode);
int btrfs_orphan_add(struct btrfs_trans_handle *trans, struct inode *inode);
int btrfs_orphan_del(struct btrfs_trans_handle *trans, struct inode *inode);
void btrfs_orphan_cleanup(struct btrfs_root *root);
int btrfs_cont_expand(struct inode *inode, loff_t size);
int btrfs_invalidate_inodes(struct btrfs_root *root);
extern const struct dentry_operations btrfs_dentry_operations;

/* ioctl.c */
long btrfs_ioctl(struct file *file, unsigned int cmd, unsigned long arg);
void btrfs_update_iflags(struct inode *inode);
void btrfs_inherit_iflags(struct inode *inode, struct inode *dir);

/* file.c */
int btrfs_sync_file(struct file *file, struct dentry *dentry, int datasync);
int btrfs_drop_extent_cache(struct inode *inode, u64 start, u64 end,
			    int skip_pinned);
int btrfs_check_file(struct btrfs_root *root, struct inode *inode);
extern const struct file_operations btrfs_file_operations;
int btrfs_drop_extents(struct btrfs_trans_handle *trans,
		       struct btrfs_root *root, struct inode *inode,
		       u64 start, u64 end, u64 locked_end,
		       u64 inline_limit, u64 *hint_block, int drop_cache);
int btrfs_mark_extent_written(struct btrfs_trans_handle *trans,
			      struct btrfs_root *root,
			      struct inode *inode, u64 start, u64 end);
int btrfs_release_file(struct inode *inode, struct file *file);

/* tree-defrag.c */
int btrfs_defrag_leaves(struct btrfs_trans_handle *trans,
			struct btrfs_root *root, int cache_only);

/* sysfs.c */
int btrfs_init_sysfs(void);
void btrfs_exit_sysfs(void);
int btrfs_sysfs_add_super(struct btrfs_fs_info *fs);
int btrfs_sysfs_add_root(struct btrfs_root *root);
void btrfs_sysfs_del_root(struct btrfs_root *root);
void btrfs_sysfs_del_super(struct btrfs_fs_info *root);

/* xattr.c */
ssize_t btrfs_listxattr(struct dentry *dentry, char *buffer, size_t size);

/* super.c */
u64 btrfs_parse_size(char *str);
int btrfs_parse_options(struct btrfs_root *root, char *options);
int btrfs_sync_fs(struct super_block *sb, int wait);

/* acl.c */
<<<<<<< HEAD
#ifdef CONFIG_BTRFS_POSIX_ACL
=======
#ifdef CONFIG_BTRFS_FS_POSIX_ACL
>>>>>>> 66b00a7c
int btrfs_check_acl(struct inode *inode, int mask);
#else
#define btrfs_check_acl NULL
#endif
int btrfs_init_acl(struct inode *inode, struct inode *dir);
int btrfs_acl_chmod(struct inode *inode);

/* relocation.c */
int btrfs_relocate_block_group(struct btrfs_root *root, u64 group_start);
int btrfs_init_reloc_root(struct btrfs_trans_handle *trans,
			  struct btrfs_root *root);
int btrfs_update_reloc_root(struct btrfs_trans_handle *trans,
			    struct btrfs_root *root);
int btrfs_recover_relocation(struct btrfs_root *root);
int btrfs_reloc_clone_csums(struct inode *inode, u64 file_pos, u64 len);
#endif<|MERGE_RESOLUTION|>--- conflicted
+++ resolved
@@ -702,9 +702,6 @@
 	spinlock_t lock;
 	struct rw_semaphore groups_sem;
 	atomic_t caching_threads;
-
-	int allocating_chunk;
-	wait_queue_head_t wait;
 };
 
 /*
@@ -2378,11 +2375,7 @@
 int btrfs_sync_fs(struct super_block *sb, int wait);
 
 /* acl.c */
-<<<<<<< HEAD
-#ifdef CONFIG_BTRFS_POSIX_ACL
-=======
 #ifdef CONFIG_BTRFS_FS_POSIX_ACL
->>>>>>> 66b00a7c
 int btrfs_check_acl(struct inode *inode, int mask);
 #else
 #define btrfs_check_acl NULL
