// SPDX-License-Identifier: GPL-2.0 OR BSD-3-Clause
/* Copyright(c) 2019-2020  Realtek Corporation
 */

#include "cam.h"
#include "chan.h"
#include "coex.h"
#include "debug.h"
#include "fw.h"
#include "mac.h"
#include "phy.h"
#include "ps.h"
#include "reg.h"
#include "sar.h"
#include "ser.h"
#include "util.h"
#include "wow.h"

static void rtw89_ops_tx(struct ieee80211_hw *hw,
			 struct ieee80211_tx_control *control,
			 struct sk_buff *skb)
{
	struct rtw89_dev *rtwdev = hw->priv;
	struct ieee80211_tx_info *info = IEEE80211_SKB_CB(skb);
	struct ieee80211_vif *vif = info->control.vif;
	struct rtw89_vif *rtwvif = vif_to_rtwvif(vif);
	struct ieee80211_sta *sta = control->sta;
	u32 flags = IEEE80211_SKB_CB(skb)->flags;
	int ret, qsel;

	if (rtwvif->offchan && !(flags & IEEE80211_TX_CTL_TX_OFFCHAN) && sta) {
		struct rtw89_sta *rtwsta = sta_to_rtwsta(sta);

		rtw89_debug(rtwdev, RTW89_DBG_TXRX, "ops_tx during offchan\n");
		skb_queue_tail(&rtwsta->roc_queue, skb);
		return;
	}

	ret = rtw89_core_tx_write(rtwdev, vif, sta, skb, &qsel);
	if (ret) {
		rtw89_err(rtwdev, "failed to transmit skb: %d\n", ret);
		ieee80211_free_txskb(hw, skb);
		return;
	}
	rtw89_core_tx_kick_off(rtwdev, qsel);
}

static void rtw89_ops_wake_tx_queue(struct ieee80211_hw *hw,
				    struct ieee80211_txq *txq)
{
	struct rtw89_dev *rtwdev = hw->priv;

	ieee80211_schedule_txq(hw, txq);
	queue_work(rtwdev->txq_wq, &rtwdev->txq_work);
}

static int rtw89_ops_start(struct ieee80211_hw *hw)
{
	struct rtw89_dev *rtwdev = hw->priv;
	int ret;

	mutex_lock(&rtwdev->mutex);
	ret = rtw89_core_start(rtwdev);
	mutex_unlock(&rtwdev->mutex);

	return ret;
}

static void rtw89_ops_stop(struct ieee80211_hw *hw, bool suspend)
{
	struct rtw89_dev *rtwdev = hw->priv;

	mutex_lock(&rtwdev->mutex);
	rtw89_core_stop(rtwdev);
	mutex_unlock(&rtwdev->mutex);
}

static int rtw89_ops_config(struct ieee80211_hw *hw, u32 changed)
{
	struct rtw89_dev *rtwdev = hw->priv;

	/* let previous ips work finish to ensure we don't leave ips twice */
	cancel_work_sync(&rtwdev->ips_work);

	mutex_lock(&rtwdev->mutex);
	rtw89_leave_ps_mode(rtwdev);

	if ((changed & IEEE80211_CONF_CHANGE_IDLE) &&
	    !(hw->conf.flags & IEEE80211_CONF_IDLE))
		rtw89_leave_ips(rtwdev);

	if (changed & IEEE80211_CONF_CHANGE_CHANNEL) {
		rtw89_config_entity_chandef(rtwdev, RTW89_CHANCTX_0,
					    &hw->conf.chandef);
		rtw89_set_channel(rtwdev);
	}

	if ((changed & IEEE80211_CONF_CHANGE_IDLE) &&
	    (hw->conf.flags & IEEE80211_CONF_IDLE) &&
	    !rtwdev->scanning)
		rtw89_enter_ips(rtwdev);

	mutex_unlock(&rtwdev->mutex);

	return 0;
}

static int __rtw89_ops_add_iface_link(struct rtw89_dev *rtwdev,
				      struct rtw89_vif_link *rtwvif_link)
{
	struct ieee80211_bss_conf *bss_conf;
	int ret;

	rtw89_leave_ps_mode(rtwdev);

	rtw89_vif_type_mapping(rtwvif_link, false);

	INIT_WORK(&rtwvif_link->update_beacon_work, rtw89_core_update_beacon_work);
	INIT_LIST_HEAD(&rtwvif_link->general_pkt_list);

	rtwvif_link->hit_rule = 0;
	rtwvif_link->bcn_hit_cond = 0;
	rtwvif_link->chanctx_assigned = false;
	rtwvif_link->chanctx_idx = RTW89_CHANCTX_0;
	rtwvif_link->reg_6ghz_power = RTW89_REG_6GHZ_POWER_DFLT;

	rcu_read_lock();

	bss_conf = rtw89_vif_rcu_dereference_link(rtwvif_link, true);
	ether_addr_copy(rtwvif_link->mac_addr, bss_conf->addr);

	rcu_read_unlock();

	ret = rtw89_mac_add_vif(rtwdev, rtwvif_link);
	if (ret)
		return ret;

	rtw89_btc_ntfy_role_info(rtwdev, rtwvif_link, NULL, BTC_ROLE_START);
	return 0;
}

static void __rtw89_ops_remove_iface_link(struct rtw89_dev *rtwdev,
					  struct rtw89_vif_link *rtwvif_link)
{
	mutex_unlock(&rtwdev->mutex);
	cancel_work_sync(&rtwvif_link->update_beacon_work);
	mutex_lock(&rtwdev->mutex);

	rtw89_leave_ps_mode(rtwdev);

	rtw89_btc_ntfy_role_info(rtwdev, rtwvif_link, NULL, BTC_ROLE_STOP);

	rtw89_mac_remove_vif(rtwdev, rtwvif_link);
}

static int rtw89_ops_add_interface(struct ieee80211_hw *hw,
				   struct ieee80211_vif *vif)
{
	struct rtw89_dev *rtwdev = hw->priv;
	struct rtw89_vif *rtwvif = vif_to_rtwvif(vif);
	struct rtw89_vif_link *rtwvif_link;
	u8 mac_id, port;
	int ret = 0;

	rtw89_debug(rtwdev, RTW89_DBG_STATE, "add vif %pM type %d, p2p %d\n",
		    vif->addr, vif->type, vif->p2p);

	mutex_lock(&rtwdev->mutex);

	rtw89_leave_ips_by_hwflags(rtwdev);

	if (RTW89_CHK_FW_FEATURE(BEACON_FILTER, &rtwdev->fw))
		vif->driver_flags |= IEEE80211_VIF_BEACON_FILTER |
				     IEEE80211_VIF_SUPPORTS_CQM_RSSI;

	mac_id = rtw89_acquire_mac_id(rtwdev);
	if (mac_id == RTW89_MAX_MAC_ID_NUM) {
		ret = -ENOSPC;
		goto err;
	}

	port = rtw89_core_acquire_bit_map(rtwdev->hw_port, RTW89_PORT_NUM);
	if (port == RTW89_PORT_NUM) {
		ret = -ENOSPC;
		goto release_macid;
	}

	rtw89_init_vif(rtwdev, rtwvif, mac_id, port);

	rtw89_core_txq_init(rtwdev, vif->txq);

	if (!rtw89_rtwvif_in_list(rtwdev, rtwvif))
		list_add_tail(&rtwvif->list, &rtwdev->rtwvifs_list);

<<<<<<< HEAD
=======
	INIT_LIST_HEAD(&rtwvif->mgnt_entry);

>>>>>>> fcc79e17
	ether_addr_copy(rtwvif->mac_addr, vif->addr);

	rtwvif->offchan = false;
	rtwvif->roc.state = RTW89_ROC_IDLE;
	INIT_DELAYED_WORK(&rtwvif->roc.roc_work, rtw89_roc_work);

	rtw89_traffic_stats_init(rtwdev, &rtwvif->stats);

	rtwvif_link = rtw89_vif_set_link(rtwvif, 0);
	if (!rtwvif_link) {
		ret = -EINVAL;
		goto release_port;
	}

	ret = __rtw89_ops_add_iface_link(rtwdev, rtwvif_link);
	if (ret)
		goto unset_link;

	rtw89_recalc_lps(rtwdev);

	mutex_unlock(&rtwdev->mutex);
	return 0;

unset_link:
	rtw89_vif_unset_link(rtwvif, 0);
release_port:
	list_del_init(&rtwvif->list);
	rtw89_core_release_bit_map(rtwdev->hw_port, port);
release_macid:
	rtw89_release_mac_id(rtwdev, mac_id);
err:
	mutex_unlock(&rtwdev->mutex);

	return ret;
}

static void rtw89_ops_remove_interface(struct ieee80211_hw *hw,
				       struct ieee80211_vif *vif)
{
	struct rtw89_dev *rtwdev = hw->priv;
	struct rtw89_vif *rtwvif = vif_to_rtwvif(vif);
	u8 macid = rtw89_vif_get_main_macid(rtwvif);
	u8 port = rtw89_vif_get_main_port(rtwvif);
	struct rtw89_vif_link *rtwvif_link;

	rtw89_debug(rtwdev, RTW89_DBG_STATE, "remove vif %pM type %d p2p %d\n",
		    vif->addr, vif->type, vif->p2p);

	cancel_delayed_work_sync(&rtwvif->roc.roc_work);

	mutex_lock(&rtwdev->mutex);

	rtwvif_link = rtwvif->links[0];
	if (unlikely(!rtwvif_link)) {
		rtw89_err(rtwdev,
			  "%s: rtwvif link (link_id %u) is not active\n",
			  __func__, 0);
		goto bottom;
	}

	__rtw89_ops_remove_iface_link(rtwdev, rtwvif_link);

	rtw89_vif_unset_link(rtwvif, 0);

bottom:
	list_del_init(&rtwvif->list);
	rtw89_core_release_bit_map(rtwdev->hw_port, port);
	rtw89_release_mac_id(rtwdev, macid);

	rtw89_recalc_lps(rtwdev);
	rtw89_enter_ips_by_hwflags(rtwdev);

	mutex_unlock(&rtwdev->mutex);
}

static int rtw89_ops_change_interface(struct ieee80211_hw *hw,
				      struct ieee80211_vif *vif,
				      enum nl80211_iftype type, bool p2p)
{
	struct rtw89_dev *rtwdev = hw->priv;
	int ret;

	set_bit(RTW89_FLAG_CHANGING_INTERFACE, rtwdev->flags);

	rtw89_debug(rtwdev, RTW89_DBG_STATE, "change vif %pM (%d)->(%d), p2p (%d)->(%d)\n",
		    vif->addr, vif->type, type, vif->p2p, p2p);

	rtw89_ops_remove_interface(hw, vif);

	vif->type = type;
	vif->p2p = p2p;

	ret = rtw89_ops_add_interface(hw, vif);
	if (ret)
		rtw89_warn(rtwdev, "failed to change interface %d\n", ret);

	clear_bit(RTW89_FLAG_CHANGING_INTERFACE, rtwdev->flags);

	return ret;
}

static void rtw89_ops_configure_filter(struct ieee80211_hw *hw,
				       unsigned int changed_flags,
				       unsigned int *new_flags,
				       u64 multicast)
{
	struct rtw89_dev *rtwdev = hw->priv;
	const struct rtw89_mac_gen_def *mac = rtwdev->chip->mac_def;
	u32 rx_fltr;

	mutex_lock(&rtwdev->mutex);
	rtw89_leave_ps_mode(rtwdev);

	*new_flags &= FIF_ALLMULTI | FIF_OTHER_BSS | FIF_FCSFAIL |
		      FIF_BCN_PRBRESP_PROMISC | FIF_PROBE_REQ;

	if (changed_flags & FIF_ALLMULTI) {
		if (*new_flags & FIF_ALLMULTI)
			rtwdev->hal.rx_fltr &= ~B_AX_A_MC;
		else
			rtwdev->hal.rx_fltr |= B_AX_A_MC;
	}
	if (changed_flags & FIF_FCSFAIL) {
		if (*new_flags & FIF_FCSFAIL)
			rtwdev->hal.rx_fltr |= B_AX_A_CRC32_ERR;
		else
			rtwdev->hal.rx_fltr &= ~B_AX_A_CRC32_ERR;
	}
	if (changed_flags & FIF_OTHER_BSS) {
		if (*new_flags & FIF_OTHER_BSS)
			rtwdev->hal.rx_fltr &= ~B_AX_A_A1_MATCH;
		else
			rtwdev->hal.rx_fltr |= B_AX_A_A1_MATCH;
	}
	if (changed_flags & FIF_BCN_PRBRESP_PROMISC) {
		if (*new_flags & FIF_BCN_PRBRESP_PROMISC) {
			rtwdev->hal.rx_fltr &= ~B_AX_A_BCN_CHK_EN;
			rtwdev->hal.rx_fltr &= ~B_AX_A_BC;
			rtwdev->hal.rx_fltr &= ~B_AX_A_A1_MATCH;
		} else {
			rtwdev->hal.rx_fltr |= B_AX_A_BCN_CHK_EN;
			rtwdev->hal.rx_fltr |= B_AX_A_BC;
			rtwdev->hal.rx_fltr |= B_AX_A_A1_MATCH;
		}
	}
	if (changed_flags & FIF_PROBE_REQ) {
		if (*new_flags & FIF_PROBE_REQ) {
			rtwdev->hal.rx_fltr &= ~B_AX_A_BC_CAM_MATCH;
			rtwdev->hal.rx_fltr &= ~B_AX_A_UC_CAM_MATCH;
		} else {
			rtwdev->hal.rx_fltr |= B_AX_A_BC_CAM_MATCH;
			rtwdev->hal.rx_fltr |= B_AX_A_UC_CAM_MATCH;
		}
	}

	rx_fltr = rtwdev->hal.rx_fltr;

	/* mac80211 doesn't configure filter when HW scan, driver need to
	 * set by itself. However, during P2P scan might have configure
	 * filter to overwrite filter that HW scan needed, so we need to
	 * check scan and append related filter
	 */
	if (rtwdev->scanning) {
		rx_fltr &= ~B_AX_A_BCN_CHK_EN;
		rx_fltr &= ~B_AX_A_BC;
		rx_fltr &= ~B_AX_A_A1_MATCH;
	}

	rtw89_write32_mask(rtwdev,
			   rtw89_mac_reg_by_idx(rtwdev, mac->rx_fltr, RTW89_MAC_0),
			   B_AX_RX_FLTR_CFG_MASK,
			   rx_fltr);
	if (!rtwdev->dbcc_en)
		goto out;
	rtw89_write32_mask(rtwdev,
			   rtw89_mac_reg_by_idx(rtwdev, mac->rx_fltr, RTW89_MAC_1),
			   B_AX_RX_FLTR_CFG_MASK,
			   rx_fltr);

out:
	mutex_unlock(&rtwdev->mutex);
}

static const u8 ac_to_fw_idx[IEEE80211_NUM_ACS] = {
	[IEEE80211_AC_VO] = 3,
	[IEEE80211_AC_VI] = 2,
	[IEEE80211_AC_BE] = 0,
	[IEEE80211_AC_BK] = 1,
};

static u8 rtw89_aifsn_to_aifs(struct rtw89_dev *rtwdev,
			      struct rtw89_vif_link *rtwvif_link, u8 aifsn)
{
	const struct rtw89_chan *chan = rtw89_chan_get(rtwdev,
						       rtwvif_link->chanctx_idx);
	struct ieee80211_bss_conf *bss_conf;
	u8 slot_time;
	u8 sifs;

	rcu_read_lock();

	bss_conf = rtw89_vif_rcu_dereference_link(rtwvif_link, true);
	slot_time = bss_conf->use_short_slot ? 9 : 20;

	rcu_read_unlock();

	sifs = chan->band_type == RTW89_BAND_2G ? 10 : 16;

	return aifsn * slot_time + sifs;
}

static void ____rtw89_conf_tx_edca(struct rtw89_dev *rtwdev,
				   struct rtw89_vif_link *rtwvif_link, u16 ac)
{
	struct ieee80211_tx_queue_params *params = &rtwvif_link->tx_params[ac];
	u32 val;
	u8 ecw_max, ecw_min;
	u8 aifs;

	/* 2^ecw - 1 = cw; ecw = log2(cw + 1) */
	ecw_max = ilog2(params->cw_max + 1);
	ecw_min = ilog2(params->cw_min + 1);
	aifs = rtw89_aifsn_to_aifs(rtwdev, rtwvif_link, params->aifs);
	val = FIELD_PREP(FW_EDCA_PARAM_TXOPLMT_MSK, params->txop) |
	      FIELD_PREP(FW_EDCA_PARAM_CWMAX_MSK, ecw_max) |
	      FIELD_PREP(FW_EDCA_PARAM_CWMIN_MSK, ecw_min) |
	      FIELD_PREP(FW_EDCA_PARAM_AIFS_MSK, aifs);
	rtw89_fw_h2c_set_edca(rtwdev, rtwvif_link, ac_to_fw_idx[ac], val);
}

#define R_MUEDCA_ACS_PARAM(acs) {R_AX_MUEDCA_ ## acs ## _PARAM_0, \
				 R_BE_MUEDCA_ ## acs ## _PARAM_0}

static const u32 ac_to_mu_edca_param[IEEE80211_NUM_ACS][RTW89_CHIP_GEN_NUM] = {
	[IEEE80211_AC_VO] = R_MUEDCA_ACS_PARAM(VO),
	[IEEE80211_AC_VI] = R_MUEDCA_ACS_PARAM(VI),
	[IEEE80211_AC_BE] = R_MUEDCA_ACS_PARAM(BE),
	[IEEE80211_AC_BK] = R_MUEDCA_ACS_PARAM(BK),
};

static void ____rtw89_conf_tx_mu_edca(struct rtw89_dev *rtwdev,
				      struct rtw89_vif_link *rtwvif_link, u16 ac)
{
	struct ieee80211_tx_queue_params *params = &rtwvif_link->tx_params[ac];
	struct ieee80211_he_mu_edca_param_ac_rec *mu_edca;
	int gen = rtwdev->chip->chip_gen;
	u8 aifs, aifsn;
	u16 timer_32us;
	u32 reg;
	u32 val;

	if (!params->mu_edca)
		return;

	mu_edca = &params->mu_edca_param_rec;
	aifsn = FIELD_GET(GENMASK(3, 0), mu_edca->aifsn);
	aifs = aifsn ? rtw89_aifsn_to_aifs(rtwdev, rtwvif_link, aifsn) : 0;
	timer_32us = mu_edca->mu_edca_timer << 8;

	val = FIELD_PREP(B_AX_MUEDCA_BE_PARAM_0_TIMER_MASK, timer_32us) |
	      FIELD_PREP(B_AX_MUEDCA_BE_PARAM_0_CW_MASK, mu_edca->ecw_min_max) |
	      FIELD_PREP(B_AX_MUEDCA_BE_PARAM_0_AIFS_MASK, aifs);
	reg = rtw89_mac_reg_by_idx(rtwdev, ac_to_mu_edca_param[ac][gen],
				   rtwvif_link->mac_idx);
	rtw89_write32(rtwdev, reg, val);

	rtw89_mac_set_hw_muedca_ctrl(rtwdev, rtwvif_link, true);
}

static void __rtw89_conf_tx(struct rtw89_dev *rtwdev,
			    struct rtw89_vif_link *rtwvif_link, u16 ac)
{
	____rtw89_conf_tx_edca(rtwdev, rtwvif_link, ac);
	____rtw89_conf_tx_mu_edca(rtwdev, rtwvif_link, ac);
}

static void rtw89_conf_tx(struct rtw89_dev *rtwdev,
			  struct rtw89_vif_link *rtwvif_link)
{
	u16 ac;

	for (ac = 0; ac < IEEE80211_NUM_ACS; ac++)
		__rtw89_conf_tx(rtwdev, rtwvif_link, ac);
}

static int __rtw89_ops_sta_add(struct rtw89_dev *rtwdev,
			       struct ieee80211_vif *vif,
			       struct ieee80211_sta *sta)
{
	struct rtw89_vif *rtwvif = vif_to_rtwvif(vif);
	struct rtw89_sta *rtwsta = sta_to_rtwsta(sta);
	struct rtw89_vif_link *rtwvif_link;
	struct rtw89_sta_link *rtwsta_link;
	bool acquire_macid = false;
	u8 macid;
	int ret;
	int i;

	if (vif->type == NL80211_IFTYPE_STATION && !sta->tdls) {
		/* for station mode, assign the mac_id from itself */
		macid = rtw89_vif_get_main_macid(rtwvif);
	} else {
		macid = rtw89_acquire_mac_id(rtwdev);
		if (macid == RTW89_MAX_MAC_ID_NUM)
			return -ENOSPC;

		acquire_macid = true;
	}

	rtw89_init_sta(rtwdev, rtwvif, rtwsta, macid);

	for (i = 0; i < ARRAY_SIZE(sta->txq); i++)
		rtw89_core_txq_init(rtwdev, sta->txq[i]);

	skb_queue_head_init(&rtwsta->roc_queue);

	rtwsta_link = rtw89_sta_set_link(rtwsta, sta->deflink.link_id);
	if (!rtwsta_link) {
		ret = -EINVAL;
		goto err;
	}

	rtwvif_link = rtwsta_link->rtwvif_link;

	ret = rtw89_core_sta_link_add(rtwdev, rtwvif_link, rtwsta_link);
	if (ret)
		goto unset_link;

	if (vif->type == NL80211_IFTYPE_AP || sta->tdls)
		rtw89_queue_chanctx_change(rtwdev, RTW89_CHANCTX_REMOTE_STA_CHANGE);

	return 0;

unset_link:
	rtw89_sta_unset_link(rtwsta, sta->deflink.link_id);
err:
	if (acquire_macid)
		rtw89_release_mac_id(rtwdev, macid);

	return ret;
}

static int __rtw89_ops_sta_assoc(struct rtw89_dev *rtwdev,
				 struct ieee80211_vif *vif,
				 struct ieee80211_sta *sta,
				 bool station_mode)
{
	struct rtw89_vif *rtwvif = vif_to_rtwvif(vif);
	struct rtw89_sta *rtwsta = sta_to_rtwsta(sta);
	struct rtw89_vif_link *rtwvif_link;
	struct rtw89_sta_link *rtwsta_link;
	unsigned int link_id;
	int ret;

	rtw89_sta_for_each_link(rtwsta, rtwsta_link, link_id) {
		rtwvif_link = rtwsta_link->rtwvif_link;

		if (station_mode)
			rtw89_vif_type_mapping(rtwvif_link, true);

		ret = rtw89_core_sta_link_assoc(rtwdev, rtwvif_link, rtwsta_link);
		if (ret)
			return ret;
	}

	rtwdev->total_sta_assoc++;
	if (sta->tdls)
		rtwvif->tdls_peer++;

	return 0;
}

static int __rtw89_ops_sta_disassoc(struct rtw89_dev *rtwdev,
				    struct ieee80211_vif *vif,
				    struct ieee80211_sta *sta)
{
	struct rtw89_vif *rtwvif = vif_to_rtwvif(vif);
	struct rtw89_sta *rtwsta = sta_to_rtwsta(sta);
	struct rtw89_vif_link *rtwvif_link;
	struct rtw89_sta_link *rtwsta_link;
	unsigned int link_id;
	int ret;

	rtw89_sta_for_each_link(rtwsta, rtwsta_link, link_id) {
		rtwvif_link = rtwsta_link->rtwvif_link;
		ret = rtw89_core_sta_link_disassoc(rtwdev, rtwvif_link, rtwsta_link);
		if (ret)
			return ret;
	}

	rtwsta->disassoc = true;

	rtwdev->total_sta_assoc--;
	if (sta->tdls)
		rtwvif->tdls_peer--;

	return 0;
}

static int __rtw89_ops_sta_disconnect(struct rtw89_dev *rtwdev,
				      struct ieee80211_vif *vif,
				      struct ieee80211_sta *sta)
{
	struct rtw89_sta *rtwsta = sta_to_rtwsta(sta);
	struct rtw89_vif_link *rtwvif_link;
	struct rtw89_sta_link *rtwsta_link;
	unsigned int link_id;
	int ret;

	rtw89_core_free_sta_pending_ba(rtwdev, sta);
	rtw89_core_free_sta_pending_forbid_ba(rtwdev, sta);
	rtw89_core_free_sta_pending_roc_tx(rtwdev, sta);

	rtw89_sta_for_each_link(rtwsta, rtwsta_link, link_id) {
		rtwvif_link = rtwsta_link->rtwvif_link;
		ret = rtw89_core_sta_link_disconnect(rtwdev, rtwvif_link, rtwsta_link);
		if (ret)
			return ret;
	}

	return 0;
}

static int __rtw89_ops_sta_remove(struct rtw89_dev *rtwdev,
				  struct ieee80211_vif *vif,
				  struct ieee80211_sta *sta)
{
	struct rtw89_sta *rtwsta = sta_to_rtwsta(sta);
	u8 macid = rtw89_sta_get_main_macid(rtwsta);
	struct rtw89_vif_link *rtwvif_link;
	struct rtw89_sta_link *rtwsta_link;
	unsigned int link_id;
	int ret;

	rtw89_sta_for_each_link(rtwsta, rtwsta_link, link_id) {
		rtwvif_link = rtwsta_link->rtwvif_link;
		ret = rtw89_core_sta_link_remove(rtwdev, rtwvif_link, rtwsta_link);
		if (ret)
			return ret;

		rtw89_sta_unset_link(rtwsta, link_id);
	}

	if (vif->type == NL80211_IFTYPE_AP || sta->tdls) {
		rtw89_release_mac_id(rtwdev, macid);
		rtw89_queue_chanctx_change(rtwdev, RTW89_CHANCTX_REMOTE_STA_CHANGE);
	}

	return 0;
}

static void rtw89_station_mode_sta_assoc(struct rtw89_dev *rtwdev,
					 struct ieee80211_vif *vif)
{
	struct ieee80211_sta *sta;

	if (vif->type != NL80211_IFTYPE_STATION)
		return;

	sta = ieee80211_find_sta(vif, vif->cfg.ap_addr);
	if (!sta) {
		rtw89_err(rtwdev, "can't find sta to set sta_assoc state\n");
		return;
	}

	__rtw89_ops_sta_assoc(rtwdev, vif, sta, true);
}

static void __rtw89_ops_bss_link_assoc(struct rtw89_dev *rtwdev,
				       struct rtw89_vif_link *rtwvif_link)
{
	rtw89_phy_set_bss_color(rtwdev, rtwvif_link);
	rtw89_chip_cfg_txpwr_ul_tb_offset(rtwdev, rtwvif_link);
	rtw89_mac_port_update(rtwdev, rtwvif_link);
	rtw89_mac_set_he_obss_narrow_bw_ru(rtwdev, rtwvif_link);
}

static void __rtw89_ops_bss_assoc(struct rtw89_dev *rtwdev,
				  struct ieee80211_vif *vif)
{
	struct rtw89_vif *rtwvif = vif_to_rtwvif(vif);
	struct rtw89_vif_link *rtwvif_link;
	unsigned int link_id;

	rtw89_vif_for_each_link(rtwvif, rtwvif_link, link_id)
		__rtw89_ops_bss_link_assoc(rtwdev, rtwvif_link);
}

static void rtw89_ops_vif_cfg_changed(struct ieee80211_hw *hw,
				      struct ieee80211_vif *vif, u64 changed)
{
	struct rtw89_dev *rtwdev = hw->priv;
	struct rtw89_vif *rtwvif = vif_to_rtwvif(vif);

	mutex_lock(&rtwdev->mutex);
	rtw89_leave_ps_mode(rtwdev);

	if (changed & BSS_CHANGED_ASSOC) {
		if (vif->cfg.assoc) {
			rtw89_station_mode_sta_assoc(rtwdev, vif);
			__rtw89_ops_bss_assoc(rtwdev, vif);

			rtw89_queue_chanctx_work(rtwdev);
		} else {
			/* Abort ongoing scan if cancel_scan isn't issued
			 * when disconnected by peer
			 */
			if (rtwdev->scanning)
				rtw89_hw_scan_abort(rtwdev, rtwdev->scan_info.scanning_vif);
		}
	}

	if (changed & BSS_CHANGED_PS)
		rtw89_recalc_lps(rtwdev);

	if (changed & BSS_CHANGED_ARP_FILTER)
		rtwvif->ip_addr = vif->cfg.arp_addr_list[0];

	mutex_unlock(&rtwdev->mutex);
}

static void rtw89_ops_link_info_changed(struct ieee80211_hw *hw,
					struct ieee80211_vif *vif,
					struct ieee80211_bss_conf *conf,
					u64 changed)
{
	struct rtw89_dev *rtwdev = hw->priv;
	struct rtw89_vif *rtwvif = vif_to_rtwvif(vif);
	struct rtw89_vif_link *rtwvif_link;

	mutex_lock(&rtwdev->mutex);
	rtw89_leave_ps_mode(rtwdev);

	rtwvif_link = rtwvif->links[conf->link_id];
	if (unlikely(!rtwvif_link)) {
		rtw89_err(rtwdev,
			  "%s: rtwvif link (link_id %u) is not active\n",
			  __func__, conf->link_id);
		goto out;
	}

	if (changed & BSS_CHANGED_BSSID) {
		ether_addr_copy(rtwvif_link->bssid, conf->bssid);
		rtw89_cam_bssid_changed(rtwdev, rtwvif_link);
		rtw89_fw_h2c_cam(rtwdev, rtwvif_link, NULL, NULL);
		WRITE_ONCE(rtwvif_link->sync_bcn_tsf, 0);
	}

	if (changed & BSS_CHANGED_BEACON)
		rtw89_chip_h2c_update_beacon(rtwdev, rtwvif_link);

	if (changed & BSS_CHANGED_ERP_SLOT)
		rtw89_conf_tx(rtwdev, rtwvif_link);

	if (changed & BSS_CHANGED_HE_BSS_COLOR)
		rtw89_phy_set_bss_color(rtwdev, rtwvif_link);

	if (changed & BSS_CHANGED_MU_GROUPS)
		rtw89_mac_bf_set_gid_table(rtwdev, vif, conf);

	if (changed & BSS_CHANGED_P2P_PS)
		rtw89_core_update_p2p_ps(rtwdev, rtwvif_link, conf);

	if (changed & BSS_CHANGED_CQM)
		rtw89_fw_h2c_set_bcn_fltr_cfg(rtwdev, rtwvif_link, true);

	if (changed & BSS_CHANGED_TPE)
		rtw89_reg_6ghz_recalc(rtwdev, rtwvif_link, true);

out:
	mutex_unlock(&rtwdev->mutex);
}

static int rtw89_ops_start_ap(struct ieee80211_hw *hw,
			      struct ieee80211_vif *vif,
			      struct ieee80211_bss_conf *link_conf)
{
	struct rtw89_dev *rtwdev = hw->priv;
	struct rtw89_vif *rtwvif = vif_to_rtwvif(vif);
	struct rtw89_vif_link *rtwvif_link;
	const struct rtw89_chan *chan;

	mutex_lock(&rtwdev->mutex);

	rtwvif_link = rtwvif->links[link_conf->link_id];
	if (unlikely(!rtwvif_link)) {
		rtw89_err(rtwdev,
			  "%s: rtwvif link (link_id %u) is not active\n",
			  __func__, link_conf->link_id);
		goto out;
	}

	chan = rtw89_chan_get(rtwdev, rtwvif_link->chanctx_idx);
	if (chan->band_type == RTW89_BAND_6G) {
		mutex_unlock(&rtwdev->mutex);
		return -EOPNOTSUPP;
	}

	if (rtwdev->scanning)
		rtw89_hw_scan_abort(rtwdev, rtwdev->scan_info.scanning_vif);

	ether_addr_copy(rtwvif_link->bssid, link_conf->bssid);
	rtw89_cam_bssid_changed(rtwdev, rtwvif_link);
	rtw89_mac_port_update(rtwdev, rtwvif_link);
	rtw89_chip_h2c_assoc_cmac_tbl(rtwdev, rtwvif_link, NULL);
	rtw89_fw_h2c_role_maintain(rtwdev, rtwvif_link, NULL, RTW89_ROLE_TYPE_CHANGE);
	rtw89_fw_h2c_join_info(rtwdev, rtwvif_link, NULL, true);
	rtw89_fw_h2c_cam(rtwdev, rtwvif_link, NULL, NULL);
	rtw89_chip_rfk_channel(rtwdev, rtwvif_link);

	rtw89_queue_chanctx_work(rtwdev);

out:
	mutex_unlock(&rtwdev->mutex);

	return 0;
}

static
void rtw89_ops_stop_ap(struct ieee80211_hw *hw, struct ieee80211_vif *vif,
		       struct ieee80211_bss_conf *link_conf)
{
	struct rtw89_dev *rtwdev = hw->priv;
	struct rtw89_vif *rtwvif = vif_to_rtwvif(vif);
	struct rtw89_vif_link *rtwvif_link;

	mutex_lock(&rtwdev->mutex);

	rtwvif_link = rtwvif->links[link_conf->link_id];
	if (unlikely(!rtwvif_link)) {
		rtw89_err(rtwdev,
			  "%s: rtwvif link (link_id %u) is not active\n",
			  __func__, link_conf->link_id);
		goto out;
	}

	rtw89_mac_stop_ap(rtwdev, rtwvif_link);
	rtw89_chip_h2c_assoc_cmac_tbl(rtwdev, rtwvif_link, NULL);
	rtw89_fw_h2c_join_info(rtwdev, rtwvif_link, NULL, true);

out:
	mutex_unlock(&rtwdev->mutex);
}

static int rtw89_ops_set_tim(struct ieee80211_hw *hw, struct ieee80211_sta *sta,
			     bool set)
{
	struct rtw89_dev *rtwdev = hw->priv;
	struct rtw89_sta *rtwsta = sta_to_rtwsta(sta);
	struct rtw89_vif *rtwvif = rtwsta->rtwvif;
	struct rtw89_vif_link *rtwvif_link;
	unsigned int link_id;

	rtw89_vif_for_each_link(rtwvif, rtwvif_link, link_id)
		ieee80211_queue_work(rtwdev->hw, &rtwvif_link->update_beacon_work);

	return 0;
}

static int rtw89_ops_conf_tx(struct ieee80211_hw *hw,
			     struct ieee80211_vif *vif,
			     unsigned int link_id, u16 ac,
			     const struct ieee80211_tx_queue_params *params)
{
	struct rtw89_dev *rtwdev = hw->priv;
	struct rtw89_vif *rtwvif = vif_to_rtwvif(vif);
	struct rtw89_vif_link *rtwvif_link;
	int ret = 0;

	mutex_lock(&rtwdev->mutex);
	rtw89_leave_ps_mode(rtwdev);

	rtwvif_link = rtwvif->links[link_id];
	if (unlikely(!rtwvif_link)) {
		rtw89_err(rtwdev,
			  "%s: rtwvif link (link_id %u) is not active\n",
			  __func__, link_id);
		ret = -ENOLINK;
		goto out;
	}

	rtwvif_link->tx_params[ac] = *params;
	__rtw89_conf_tx(rtwdev, rtwvif_link, ac);

out:
	mutex_unlock(&rtwdev->mutex);

	return ret;
}

static int __rtw89_ops_sta_state(struct ieee80211_hw *hw,
				 struct ieee80211_vif *vif,
				 struct ieee80211_sta *sta,
				 enum ieee80211_sta_state old_state,
				 enum ieee80211_sta_state new_state)
{
	struct rtw89_dev *rtwdev = hw->priv;

	if (old_state == IEEE80211_STA_NOTEXIST &&
	    new_state == IEEE80211_STA_NONE)
		return __rtw89_ops_sta_add(rtwdev, vif, sta);

	if (old_state == IEEE80211_STA_AUTH &&
	    new_state == IEEE80211_STA_ASSOC) {
		if (vif->type == NL80211_IFTYPE_STATION && !sta->tdls)
			return 0; /* defer to bss_info_changed to have vif info */
		return __rtw89_ops_sta_assoc(rtwdev, vif, sta, false);
	}

	if (old_state == IEEE80211_STA_ASSOC &&
	    new_state == IEEE80211_STA_AUTH)
		return __rtw89_ops_sta_disassoc(rtwdev, vif, sta);

	if (old_state == IEEE80211_STA_AUTH &&
	    new_state == IEEE80211_STA_NONE)
		return __rtw89_ops_sta_disconnect(rtwdev, vif, sta);

	if (old_state == IEEE80211_STA_NONE &&
	    new_state == IEEE80211_STA_NOTEXIST)
		return __rtw89_ops_sta_remove(rtwdev, vif, sta);

	return 0;
}

static int rtw89_ops_sta_state(struct ieee80211_hw *hw,
			       struct ieee80211_vif *vif,
			       struct ieee80211_sta *sta,
			       enum ieee80211_sta_state old_state,
			       enum ieee80211_sta_state new_state)
{
	struct rtw89_dev *rtwdev = hw->priv;
	int ret;

	mutex_lock(&rtwdev->mutex);
	rtw89_leave_ps_mode(rtwdev);
	ret = __rtw89_ops_sta_state(hw, vif, sta, old_state, new_state);
	mutex_unlock(&rtwdev->mutex);

	return ret;
}

static int rtw89_ops_set_key(struct ieee80211_hw *hw, enum set_key_cmd cmd,
			     struct ieee80211_vif *vif,
			     struct ieee80211_sta *sta,
			     struct ieee80211_key_conf *key)
{
	struct rtw89_dev *rtwdev = hw->priv;
	int ret = 0;

	mutex_lock(&rtwdev->mutex);
	rtw89_leave_ps_mode(rtwdev);

	switch (cmd) {
	case SET_KEY:
		rtw89_btc_ntfy_specific_packet(rtwdev, PACKET_EAPOL_END);
		ret = rtw89_cam_sec_key_add(rtwdev, vif, sta, key);
		if (ret && ret != -EOPNOTSUPP) {
			rtw89_err(rtwdev, "failed to add key to sec cam\n");
			goto out;
		}
		break;
	case DISABLE_KEY:
		rtw89_hci_flush_queues(rtwdev, BIT(rtwdev->hw->queues) - 1,
				       false);
		rtw89_mac_flush_txq(rtwdev, BIT(rtwdev->hw->queues) - 1, false);
		ret = rtw89_cam_sec_key_del(rtwdev, vif, sta, key, true);
		if (ret) {
			rtw89_err(rtwdev, "failed to remove key from sec cam\n");
			goto out;
		}
		break;
	}

out:
	mutex_unlock(&rtwdev->mutex);

	return ret;
}

static int rtw89_ops_ampdu_action(struct ieee80211_hw *hw,
				  struct ieee80211_vif *vif,
				  struct ieee80211_ampdu_params *params)
{
	struct rtw89_dev *rtwdev = hw->priv;
	struct ieee80211_sta *sta = params->sta;
	struct rtw89_sta *rtwsta = sta_to_rtwsta(sta);
	struct rtw89_vif *rtwvif = vif_to_rtwvif(vif);
	u16 tid = params->tid;
	struct ieee80211_txq *txq = sta->txq[tid];
	struct rtw89_txq *rtwtxq = (struct rtw89_txq *)txq->drv_priv;

	switch (params->action) {
	case IEEE80211_AMPDU_TX_START:
		return IEEE80211_AMPDU_TX_START_IMMEDIATE;
	case IEEE80211_AMPDU_TX_STOP_CONT:
	case IEEE80211_AMPDU_TX_STOP_FLUSH:
	case IEEE80211_AMPDU_TX_STOP_FLUSH_CONT:
		mutex_lock(&rtwdev->mutex);
		clear_bit(RTW89_TXQ_F_AMPDU, &rtwtxq->flags);
		clear_bit(tid, rtwsta->ampdu_map);
		rtw89_chip_h2c_ampdu_cmac_tbl(rtwdev, rtwvif, rtwsta);
		mutex_unlock(&rtwdev->mutex);
		ieee80211_stop_tx_ba_cb_irqsafe(vif, sta->addr, tid);
		break;
	case IEEE80211_AMPDU_TX_OPERATIONAL:
		mutex_lock(&rtwdev->mutex);
		set_bit(RTW89_TXQ_F_AMPDU, &rtwtxq->flags);
		rtwsta->ampdu_params[tid].agg_num = params->buf_size;
		rtwsta->ampdu_params[tid].amsdu = params->amsdu;
		set_bit(tid, rtwsta->ampdu_map);
		rtw89_leave_ps_mode(rtwdev);
		rtw89_chip_h2c_ampdu_cmac_tbl(rtwdev, rtwvif, rtwsta);
		mutex_unlock(&rtwdev->mutex);
		break;
	case IEEE80211_AMPDU_RX_START:
		mutex_lock(&rtwdev->mutex);
		rtw89_chip_h2c_ba_cam(rtwdev, rtwsta, true, params);
		mutex_unlock(&rtwdev->mutex);
		break;
	case IEEE80211_AMPDU_RX_STOP:
		mutex_lock(&rtwdev->mutex);
		rtw89_chip_h2c_ba_cam(rtwdev, rtwsta, false, params);
		mutex_unlock(&rtwdev->mutex);
		break;
	default:
		WARN_ON(1);
		return -ENOTSUPP;
	}

	return 0;
}

static int rtw89_ops_set_rts_threshold(struct ieee80211_hw *hw, u32 value)
{
	struct rtw89_dev *rtwdev = hw->priv;

	mutex_lock(&rtwdev->mutex);
	rtw89_leave_ps_mode(rtwdev);
	if (test_bit(RTW89_FLAG_POWERON, rtwdev->flags))
		rtw89_mac_update_rts_threshold(rtwdev);
	mutex_unlock(&rtwdev->mutex);

	return 0;
}

static void rtw89_ops_sta_statistics(struct ieee80211_hw *hw,
				     struct ieee80211_vif *vif,
				     struct ieee80211_sta *sta,
				     struct station_info *sinfo)
{
	struct rtw89_sta *rtwsta = sta_to_rtwsta(sta);
	struct rtw89_sta_link *rtwsta_link;
<<<<<<< HEAD

	rtwsta_link = rtw89_sta_get_link_inst(rtwsta, 0);
	if (unlikely(!rtwsta_link))
		return;

=======

	rtwsta_link = rtw89_sta_get_link_inst(rtwsta, 0);
	if (unlikely(!rtwsta_link))
		return;

>>>>>>> fcc79e17
	sinfo->txrate = rtwsta_link->ra_report.txrate;
	sinfo->filled |= BIT_ULL(NL80211_STA_INFO_TX_BITRATE);
}

static
void __rtw89_drop_packets(struct rtw89_dev *rtwdev, struct ieee80211_vif *vif)
{
	struct rtw89_vif *rtwvif;

	if (vif) {
		rtwvif = vif_to_rtwvif(vif);
		rtw89_mac_pkt_drop_vif(rtwdev, rtwvif);
	} else {
		rtw89_for_each_rtwvif(rtwdev, rtwvif)
			rtw89_mac_pkt_drop_vif(rtwdev, rtwvif);
	}
}

static void rtw89_ops_flush(struct ieee80211_hw *hw, struct ieee80211_vif *vif,
			    u32 queues, bool drop)
{
	struct rtw89_dev *rtwdev = hw->priv;

	mutex_lock(&rtwdev->mutex);
	rtw89_leave_lps(rtwdev);
	rtw89_hci_flush_queues(rtwdev, queues, drop);

	if (drop && !RTW89_CHK_FW_FEATURE(NO_PACKET_DROP, &rtwdev->fw))
		__rtw89_drop_packets(rtwdev, vif);
	else
		rtw89_mac_flush_txq(rtwdev, queues, drop);

	mutex_unlock(&rtwdev->mutex);
}

struct rtw89_iter_bitrate_mask_data {
	struct rtw89_dev *rtwdev;
	struct ieee80211_vif *vif;
	const struct cfg80211_bitrate_mask *mask;
};

static void rtw89_ra_mask_info_update_iter(void *data, struct ieee80211_sta *sta)
{
	struct rtw89_iter_bitrate_mask_data *br_data = data;
	struct rtw89_sta *rtwsta = sta_to_rtwsta(sta);
	struct rtw89_vif *rtwvif = rtwsta->rtwvif;
	struct ieee80211_vif *vif = rtwvif_to_vif(rtwvif);
	struct rtw89_sta_link *rtwsta_link;
	unsigned int link_id;

	if (vif != br_data->vif || vif->p2p)
		return;

	rtw89_sta_for_each_link(rtwsta, rtwsta_link, link_id) {
		rtwsta_link->use_cfg_mask = true;
		rtwsta_link->mask = *br_data->mask;
	}

	rtw89_phy_ra_update_sta(br_data->rtwdev, sta, IEEE80211_RC_SUPP_RATES_CHANGED);
}

static void rtw89_ra_mask_info_update(struct rtw89_dev *rtwdev,
				      struct ieee80211_vif *vif,
				      const struct cfg80211_bitrate_mask *mask)
{
	struct rtw89_iter_bitrate_mask_data br_data = { .rtwdev = rtwdev,
							.vif = vif,
							.mask = mask};

	ieee80211_iterate_stations_atomic(rtwdev->hw, rtw89_ra_mask_info_update_iter,
					  &br_data);
}

static int rtw89_ops_set_bitrate_mask(struct ieee80211_hw *hw,
				      struct ieee80211_vif *vif,
				      const struct cfg80211_bitrate_mask *mask)
{
	struct rtw89_dev *rtwdev = hw->priv;

	mutex_lock(&rtwdev->mutex);
	rtw89_phy_rate_pattern_vif(rtwdev, vif, mask);
	rtw89_ra_mask_info_update(rtwdev, vif, mask);
	mutex_unlock(&rtwdev->mutex);

	return 0;
}

static
int rtw89_ops_set_antenna(struct ieee80211_hw *hw, u32 tx_ant, u32 rx_ant)
{
	struct rtw89_dev *rtwdev = hw->priv;
	struct rtw89_hal *hal = &rtwdev->hal;

	if (hal->ant_diversity) {
		if (tx_ant != rx_ant || hweight32(tx_ant) != 1)
			return -EINVAL;
	} else if (rx_ant != hw->wiphy->available_antennas_rx && rx_ant != hal->antenna_rx) {
		return -EINVAL;
	}

	mutex_lock(&rtwdev->mutex);
	hal->antenna_tx = tx_ant;
	hal->antenna_rx = rx_ant;
	hal->tx_path_diversity = false;
	hal->ant_diversity_fixed = true;
	mutex_unlock(&rtwdev->mutex);

	return 0;
}

static
int rtw89_ops_get_antenna(struct ieee80211_hw *hw,  u32 *tx_ant, u32 *rx_ant)
{
	struct rtw89_dev *rtwdev = hw->priv;
	struct rtw89_hal *hal = &rtwdev->hal;

	*tx_ant = hal->antenna_tx;
	*rx_ant = hal->antenna_rx;

	return 0;
}

static void rtw89_ops_sw_scan_start(struct ieee80211_hw *hw,
				    struct ieee80211_vif *vif,
				    const u8 *mac_addr)
{
	struct rtw89_dev *rtwdev = hw->priv;
	struct rtw89_vif *rtwvif = vif_to_rtwvif(vif);
	struct rtw89_vif_link *rtwvif_link;

	mutex_lock(&rtwdev->mutex);

	rtwvif_link = rtw89_vif_get_link_inst(rtwvif, 0);
	if (unlikely(!rtwvif_link)) {
		rtw89_err(rtwdev, "sw scan start: find no link on HW-0\n");
		goto out;
	}

	rtw89_core_scan_start(rtwdev, rtwvif_link, mac_addr, false);

out:
	mutex_unlock(&rtwdev->mutex);
}

static void rtw89_ops_sw_scan_complete(struct ieee80211_hw *hw,
				       struct ieee80211_vif *vif)
{
	struct rtw89_dev *rtwdev = hw->priv;
	struct rtw89_vif *rtwvif = vif_to_rtwvif(vif);
	struct rtw89_vif_link *rtwvif_link;

	mutex_lock(&rtwdev->mutex);

	rtwvif_link = rtw89_vif_get_link_inst(rtwvif, 0);
	if (unlikely(!rtwvif_link)) {
		rtw89_err(rtwdev, "sw scan complete: find no link on HW-0\n");
		goto out;
	}

	rtw89_core_scan_complete(rtwdev, rtwvif_link, false);

out:
	mutex_unlock(&rtwdev->mutex);
}

static void rtw89_ops_reconfig_complete(struct ieee80211_hw *hw,
					enum ieee80211_reconfig_type reconfig_type)
{
	struct rtw89_dev *rtwdev = hw->priv;

	if (reconfig_type == IEEE80211_RECONFIG_TYPE_RESTART)
		rtw89_ser_recfg_done(rtwdev);
}

static int rtw89_ops_hw_scan(struct ieee80211_hw *hw, struct ieee80211_vif *vif,
			     struct ieee80211_scan_request *req)
{
	struct rtw89_dev *rtwdev = hw->priv;
	struct rtw89_vif *rtwvif = vif_to_rtwvif(vif);
	struct rtw89_vif_link *rtwvif_link;
	int ret;

	if (!RTW89_CHK_FW_FEATURE(SCAN_OFFLOAD, &rtwdev->fw))
		return 1;

	mutex_lock(&rtwdev->mutex);

	if (rtwdev->scanning || rtwvif->offchan) {
		ret = -EBUSY;
		goto out;
	}

	rtwvif_link = rtw89_vif_get_link_inst(rtwvif, 0);
	if (unlikely(!rtwvif_link)) {
		rtw89_err(rtwdev, "hw scan: find no link on HW-0\n");
		ret = -ENOLINK;
		goto out;
	}

	rtw89_hw_scan_start(rtwdev, rtwvif_link, req);
	ret = rtw89_hw_scan_offload(rtwdev, rtwvif_link, true);
	if (ret) {
		rtw89_hw_scan_abort(rtwdev, rtwvif_link);
		rtw89_err(rtwdev, "HW scan failed with status: %d\n", ret);
	}

out:
	mutex_unlock(&rtwdev->mutex);

	return ret;
}

static void rtw89_ops_cancel_hw_scan(struct ieee80211_hw *hw,
				     struct ieee80211_vif *vif)
{
	struct rtw89_dev *rtwdev = hw->priv;
	struct rtw89_vif *rtwvif = vif_to_rtwvif(vif);
	struct rtw89_vif_link *rtwvif_link;

	if (!RTW89_CHK_FW_FEATURE(SCAN_OFFLOAD, &rtwdev->fw))
		return;

	if (!rtwdev->scanning)
		return;

	mutex_lock(&rtwdev->mutex);

	rtwvif_link = rtw89_vif_get_link_inst(rtwvif, 0);
	if (unlikely(!rtwvif_link)) {
		rtw89_err(rtwdev, "cancel hw scan: find no link on HW-0\n");
		goto out;
	}

	rtw89_hw_scan_abort(rtwdev, rtwvif_link);

out:
	mutex_unlock(&rtwdev->mutex);
}

static void rtw89_ops_sta_rc_update(struct ieee80211_hw *hw,
				    struct ieee80211_vif *vif,
				    struct ieee80211_link_sta *link_sta,
				    u32 changed)
{
	struct ieee80211_sta *sta = link_sta->sta;
	struct rtw89_dev *rtwdev = hw->priv;

	rtw89_phy_ra_update_sta(rtwdev, sta, changed);
}

static int rtw89_ops_add_chanctx(struct ieee80211_hw *hw,
				 struct ieee80211_chanctx_conf *ctx)
{
	struct rtw89_dev *rtwdev = hw->priv;
	int ret;

	mutex_lock(&rtwdev->mutex);
	ret = rtw89_chanctx_ops_add(rtwdev, ctx);
	mutex_unlock(&rtwdev->mutex);

	return ret;
}

static void rtw89_ops_remove_chanctx(struct ieee80211_hw *hw,
				     struct ieee80211_chanctx_conf *ctx)
{
	struct rtw89_dev *rtwdev = hw->priv;

	mutex_lock(&rtwdev->mutex);
	rtw89_chanctx_ops_remove(rtwdev, ctx);
	mutex_unlock(&rtwdev->mutex);
}

static void rtw89_ops_change_chanctx(struct ieee80211_hw *hw,
				     struct ieee80211_chanctx_conf *ctx,
				     u32 changed)
{
	struct rtw89_dev *rtwdev = hw->priv;

	mutex_lock(&rtwdev->mutex);
	rtw89_chanctx_ops_change(rtwdev, ctx, changed);
	mutex_unlock(&rtwdev->mutex);
}

static int rtw89_ops_assign_vif_chanctx(struct ieee80211_hw *hw,
					struct ieee80211_vif *vif,
					struct ieee80211_bss_conf *link_conf,
					struct ieee80211_chanctx_conf *ctx)
{
	struct rtw89_dev *rtwdev = hw->priv;
	struct rtw89_vif *rtwvif = vif_to_rtwvif(vif);
	struct rtw89_vif_link *rtwvif_link;
	int ret;

	mutex_lock(&rtwdev->mutex);

	rtwvif_link = rtwvif->links[link_conf->link_id];
	if (unlikely(!rtwvif_link)) {
		rtw89_err(rtwdev,
			  "%s: rtwvif link (link_id %u) is not active\n",
			  __func__, link_conf->link_id);
		ret = -ENOLINK;
		goto out;
	}

	ret = rtw89_chanctx_ops_assign_vif(rtwdev, rtwvif_link, ctx);

out:
	mutex_unlock(&rtwdev->mutex);

	return ret;
}

static void rtw89_ops_unassign_vif_chanctx(struct ieee80211_hw *hw,
					   struct ieee80211_vif *vif,
					   struct ieee80211_bss_conf *link_conf,
					   struct ieee80211_chanctx_conf *ctx)
{
	struct rtw89_dev *rtwdev = hw->priv;
	struct rtw89_vif *rtwvif = vif_to_rtwvif(vif);
	struct rtw89_vif_link *rtwvif_link;

	mutex_lock(&rtwdev->mutex);

	rtwvif_link = rtwvif->links[link_conf->link_id];
	if (unlikely(!rtwvif_link)) {
<<<<<<< HEAD
=======
		mutex_unlock(&rtwdev->mutex);
>>>>>>> fcc79e17
		rtw89_err(rtwdev,
			  "%s: rtwvif link (link_id %u) is not active\n",
			  __func__, link_conf->link_id);
		return;
	}

	rtw89_chanctx_ops_unassign_vif(rtwdev, rtwvif_link, ctx);
	mutex_unlock(&rtwdev->mutex);
}

static int rtw89_ops_remain_on_channel(struct ieee80211_hw *hw,
				       struct ieee80211_vif *vif,
				       struct ieee80211_channel *chan,
				       int duration,
				       enum ieee80211_roc_type type)
{
	struct rtw89_dev *rtwdev = hw->priv;
	struct rtw89_vif *rtwvif = vif_to_rtwvif_safe(vif);
	struct rtw89_roc *roc = &rtwvif->roc;

	if (!rtwvif)
		return -EINVAL;

	mutex_lock(&rtwdev->mutex);

	if (roc->state != RTW89_ROC_IDLE) {
		mutex_unlock(&rtwdev->mutex);
		return -EBUSY;
	}

	if (rtwdev->scanning)
		rtw89_hw_scan_abort(rtwdev, rtwdev->scan_info.scanning_vif);

	if (type == IEEE80211_ROC_TYPE_MGMT_TX)
		roc->state = RTW89_ROC_MGMT;
	else
		roc->state = RTW89_ROC_NORMAL;

	roc->duration = duration;
	roc->chan = *chan;
	roc->type = type;

	rtw89_roc_start(rtwdev, rtwvif);

	mutex_unlock(&rtwdev->mutex);

	return 0;
}

static int rtw89_ops_cancel_remain_on_channel(struct ieee80211_hw *hw,
					      struct ieee80211_vif *vif)
{
	struct rtw89_dev *rtwdev = hw->priv;
	struct rtw89_vif *rtwvif = vif_to_rtwvif_safe(vif);

	if (!rtwvif)
		return -EINVAL;

	cancel_delayed_work_sync(&rtwvif->roc.roc_work);

	mutex_lock(&rtwdev->mutex);
	rtw89_roc_end(rtwdev, rtwvif);
	mutex_unlock(&rtwdev->mutex);

	return 0;
}

static void rtw89_set_tid_config_iter(void *data, struct ieee80211_sta *sta)
{
	struct cfg80211_tid_config *tid_config = data;
	struct rtw89_sta *rtwsta = sta_to_rtwsta(sta);
	struct rtw89_dev *rtwdev = rtwsta->rtwdev;

	rtw89_core_set_tid_config(rtwdev, sta, tid_config);
}

static int rtw89_ops_set_tid_config(struct ieee80211_hw *hw,
				    struct ieee80211_vif *vif,
				    struct ieee80211_sta *sta,
				    struct cfg80211_tid_config *tid_config)
{
	struct rtw89_dev *rtwdev = hw->priv;

	mutex_lock(&rtwdev->mutex);
	if (sta)
		rtw89_core_set_tid_config(rtwdev, sta, tid_config);
	else
		ieee80211_iterate_stations_atomic(rtwdev->hw,
						  rtw89_set_tid_config_iter,
						  tid_config);
	mutex_unlock(&rtwdev->mutex);

	return 0;
}

#ifdef CONFIG_PM
static int rtw89_ops_suspend(struct ieee80211_hw *hw,
			     struct cfg80211_wowlan *wowlan)
{
	struct rtw89_dev *rtwdev = hw->priv;
	int ret;

	set_bit(RTW89_FLAG_FORBIDDEN_TRACK_WROK, rtwdev->flags);
	cancel_delayed_work_sync(&rtwdev->track_work);

	mutex_lock(&rtwdev->mutex);
	ret = rtw89_wow_suspend(rtwdev, wowlan);
	mutex_unlock(&rtwdev->mutex);

	if (ret) {
		rtw89_warn(rtwdev, "failed to suspend for wow %d\n", ret);
		clear_bit(RTW89_FLAG_FORBIDDEN_TRACK_WROK, rtwdev->flags);
		return 1;
	}

	return 0;
}

static int rtw89_ops_resume(struct ieee80211_hw *hw)
{
	struct rtw89_dev *rtwdev = hw->priv;
	int ret;

	mutex_lock(&rtwdev->mutex);
	ret = rtw89_wow_resume(rtwdev);
	if (ret)
		rtw89_warn(rtwdev, "failed to resume for wow %d\n", ret);
	mutex_unlock(&rtwdev->mutex);

	clear_bit(RTW89_FLAG_FORBIDDEN_TRACK_WROK, rtwdev->flags);
	ieee80211_queue_delayed_work(rtwdev->hw, &rtwdev->track_work,
				     RTW89_TRACK_WORK_PERIOD);

	return ret ? 1 : 0;
}

static void rtw89_ops_set_wakeup(struct ieee80211_hw *hw, bool enabled)
{
	struct rtw89_dev *rtwdev = hw->priv;

	device_set_wakeup_enable(rtwdev->dev, enabled);
}

static void rtw89_set_rekey_data(struct ieee80211_hw *hw,
				 struct ieee80211_vif *vif,
				 struct cfg80211_gtk_rekey_data *data)
{
	struct rtw89_dev *rtwdev = hw->priv;
	struct rtw89_wow_param *rtw_wow = &rtwdev->wow;
	struct rtw89_wow_gtk_info *gtk_info = &rtw_wow->gtk_info;

	if (data->kek_len > sizeof(gtk_info->kek) ||
	    data->kck_len > sizeof(gtk_info->kck)) {
		rtw89_warn(rtwdev, "kek or kck length over fw limit\n");
		return;
	}

	mutex_lock(&rtwdev->mutex);

	memcpy(gtk_info->kek, data->kek, data->kek_len);
	memcpy(gtk_info->kck, data->kck, data->kck_len);

	mutex_unlock(&rtwdev->mutex);
}
#endif

static void rtw89_ops_rfkill_poll(struct ieee80211_hw *hw)
{
	struct rtw89_dev *rtwdev = hw->priv;

	mutex_lock(&rtwdev->mutex);

	/* wl_disable GPIO get floating when entering LPS */
	if (test_bit(RTW89_FLAG_RUNNING, rtwdev->flags))
		goto out;

	rtw89_core_rfkill_poll(rtwdev, false);

out:
	mutex_unlock(&rtwdev->mutex);
}

const struct ieee80211_ops rtw89_ops = {
	.tx			= rtw89_ops_tx,
	.wake_tx_queue		= rtw89_ops_wake_tx_queue,
	.start			= rtw89_ops_start,
	.stop			= rtw89_ops_stop,
	.config			= rtw89_ops_config,
	.add_interface		= rtw89_ops_add_interface,
	.change_interface       = rtw89_ops_change_interface,
	.remove_interface	= rtw89_ops_remove_interface,
	.configure_filter	= rtw89_ops_configure_filter,
	.vif_cfg_changed	= rtw89_ops_vif_cfg_changed,
	.link_info_changed	= rtw89_ops_link_info_changed,
	.start_ap		= rtw89_ops_start_ap,
	.stop_ap		= rtw89_ops_stop_ap,
	.set_tim		= rtw89_ops_set_tim,
	.conf_tx		= rtw89_ops_conf_tx,
	.sta_state		= rtw89_ops_sta_state,
	.set_key		= rtw89_ops_set_key,
	.ampdu_action		= rtw89_ops_ampdu_action,
	.set_rts_threshold	= rtw89_ops_set_rts_threshold,
	.sta_statistics		= rtw89_ops_sta_statistics,
	.flush			= rtw89_ops_flush,
	.set_bitrate_mask	= rtw89_ops_set_bitrate_mask,
	.set_antenna		= rtw89_ops_set_antenna,
	.get_antenna		= rtw89_ops_get_antenna,
	.sw_scan_start		= rtw89_ops_sw_scan_start,
	.sw_scan_complete	= rtw89_ops_sw_scan_complete,
	.reconfig_complete	= rtw89_ops_reconfig_complete,
	.hw_scan		= rtw89_ops_hw_scan,
	.cancel_hw_scan		= rtw89_ops_cancel_hw_scan,
	.add_chanctx		= rtw89_ops_add_chanctx,
	.remove_chanctx		= rtw89_ops_remove_chanctx,
	.change_chanctx		= rtw89_ops_change_chanctx,
	.assign_vif_chanctx	= rtw89_ops_assign_vif_chanctx,
	.unassign_vif_chanctx	= rtw89_ops_unassign_vif_chanctx,
	.remain_on_channel		= rtw89_ops_remain_on_channel,
	.cancel_remain_on_channel	= rtw89_ops_cancel_remain_on_channel,
	.set_sar_specs		= rtw89_ops_set_sar_specs,
	.link_sta_rc_update	= rtw89_ops_sta_rc_update,
	.set_tid_config		= rtw89_ops_set_tid_config,
#ifdef CONFIG_PM
	.suspend		= rtw89_ops_suspend,
	.resume			= rtw89_ops_resume,
	.set_wakeup		= rtw89_ops_set_wakeup,
	.set_rekey_data		= rtw89_set_rekey_data,
#endif
	.rfkill_poll		= rtw89_ops_rfkill_poll,
};
EXPORT_SYMBOL(rtw89_ops);<|MERGE_RESOLUTION|>--- conflicted
+++ resolved
@@ -192,11 +192,8 @@
 	if (!rtw89_rtwvif_in_list(rtwdev, rtwvif))
 		list_add_tail(&rtwvif->list, &rtwdev->rtwvifs_list);
 
-<<<<<<< HEAD
-=======
 	INIT_LIST_HEAD(&rtwvif->mgnt_entry);
 
->>>>>>> fcc79e17
 	ether_addr_copy(rtwvif->mac_addr, vif->addr);
 
 	rtwvif->offchan = false;
@@ -1049,19 +1046,11 @@
 {
 	struct rtw89_sta *rtwsta = sta_to_rtwsta(sta);
 	struct rtw89_sta_link *rtwsta_link;
-<<<<<<< HEAD
 
 	rtwsta_link = rtw89_sta_get_link_inst(rtwsta, 0);
 	if (unlikely(!rtwsta_link))
 		return;
 
-=======
-
-	rtwsta_link = rtw89_sta_get_link_inst(rtwsta, 0);
-	if (unlikely(!rtwsta_link))
-		return;
-
->>>>>>> fcc79e17
 	sinfo->txrate = rtwsta_link->ra_report.txrate;
 	sinfo->filled |= BIT_ULL(NL80211_STA_INFO_TX_BITRATE);
 }
@@ -1388,10 +1377,7 @@
 
 	rtwvif_link = rtwvif->links[link_conf->link_id];
 	if (unlikely(!rtwvif_link)) {
-<<<<<<< HEAD
-=======
 		mutex_unlock(&rtwdev->mutex);
->>>>>>> fcc79e17
 		rtw89_err(rtwdev,
 			  "%s: rtwvif link (link_id %u) is not active\n",
 			  __func__, link_conf->link_id);
