// SPDX-License-Identifier: GPL-2.0+
/* Microchip Sparx5 Switch driver
 *
 * Copyright (c) 2023 Microchip Technology Inc. and its subsidiaries.
 */

#include "sparx5_main_regs.h"
#include "sparx5_main.h"

struct sparx5_sdlb_group sdlb_groups[SPX5_SDLB_GROUP_CNT] = {
	{ SPX5_SDLB_GROUP_RATE_MAX,    8192 / 1, 64 }, /*  25 G */
	{ 15000000000ULL,              8192 / 1, 64 }, /*  15 G */
	{ 10000000000ULL,              8192 / 1, 64 }, /*  10 G */
	{  5000000000ULL,              8192 / 1, 64 }, /*   5 G */
	{  2500000000ULL,              8192 / 1, 64 }, /* 2.5 G */
	{  1000000000ULL,              8192 / 2, 64 }, /*   1 G */
	{   500000000ULL,              8192 / 2, 64 }, /* 500 M */
	{   100000000ULL,              8192 / 4, 64 }, /* 100 M */
	{    50000000ULL,              8192 / 4, 64 }, /*  50 M */
	{     5000000ULL,              8192 / 8, 64 }  /*   5 M */
};

struct sparx5_sdlb_group *sparx5_get_sdlb_group(int idx)
{
	return &sdlb_groups[idx];
}

<<<<<<< HEAD
int sparx5_sdlb_clk_hz_get(struct sparx5 *sparx5)
=======
u64 sparx5_sdlb_clk_hz_get(struct sparx5 *sparx5)
>>>>>>> ecf99864
{
	u64 clk_hz;

	clk_hz = (10 * 1000 * 1000) /
		 (sparx5_clk_period(sparx5->coreclock) / 100);

	return clk_hz *= 1000;
}

static int sparx5_sdlb_pup_interval_get(struct sparx5 *sparx5, u32 max_token,
					u64 max_rate)
{
	u64 clk_hz;

	clk_hz = sparx5_sdlb_clk_hz_get(sparx5);

	return div64_u64((8 * clk_hz * max_token), max_rate);
}

int sparx5_sdlb_pup_token_get(struct sparx5 *sparx5, u32 pup_interval, u64 rate)
{
	u64 clk_hz;

	if (!rate)
		return SPX5_SDLB_PUP_TOKEN_DISABLE;

	clk_hz = sparx5_sdlb_clk_hz_get(sparx5);

	return DIV64_U64_ROUND_UP((rate * pup_interval), (clk_hz * 8));
}

static void sparx5_sdlb_group_disable(struct sparx5 *sparx5, u32 group)
{
	spx5_rmw(ANA_AC_SDLB_PUP_CTRL_PUP_ENA_SET(0),
		 ANA_AC_SDLB_PUP_CTRL_PUP_ENA, sparx5,
		 ANA_AC_SDLB_PUP_CTRL(group));
}

static void sparx5_sdlb_group_enable(struct sparx5 *sparx5, u32 group)
{
	spx5_rmw(ANA_AC_SDLB_PUP_CTRL_PUP_ENA_SET(1),
		 ANA_AC_SDLB_PUP_CTRL_PUP_ENA, sparx5,
		 ANA_AC_SDLB_PUP_CTRL(group));
}

static u32 sparx5_sdlb_group_get_first(struct sparx5 *sparx5, u32 group)
{
	u32 val;

	val = spx5_rd(sparx5, ANA_AC_SDLB_XLB_START(group));

	return ANA_AC_SDLB_XLB_START_LBSET_START_GET(val);
}

static u32 sparx5_sdlb_group_get_next(struct sparx5 *sparx5, u32 group,
				      u32 lb)
{
	u32 val;

	val = spx5_rd(sparx5, ANA_AC_SDLB_XLB_NEXT(lb));

	return ANA_AC_SDLB_XLB_NEXT_LBSET_NEXT_GET(val);
}

static bool sparx5_sdlb_group_is_first(struct sparx5 *sparx5, u32 group,
				       u32 lb)
{
	return lb == sparx5_sdlb_group_get_first(sparx5, group);
}

static bool sparx5_sdlb_group_is_last(struct sparx5 *sparx5, u32 group,
				      u32 lb)
{
	return lb == sparx5_sdlb_group_get_next(sparx5, group, lb);
}

static bool sparx5_sdlb_group_is_empty(struct sparx5 *sparx5, u32 group)
{
	u32 val;

	val = spx5_rd(sparx5, ANA_AC_SDLB_PUP_CTRL(group));

	return ANA_AC_SDLB_PUP_CTRL_PUP_ENA_GET(val) == 0;
}

static u32 sparx5_sdlb_group_get_last(struct sparx5 *sparx5, u32 group)
{
	u32 itr, next;

	itr = sparx5_sdlb_group_get_first(sparx5, group);

	for (;;) {
		next = sparx5_sdlb_group_get_next(sparx5, group, itr);
		if (itr == next)
			return itr;

		itr = next;
	}
}

static bool sparx5_sdlb_group_is_singular(struct sparx5 *sparx5, u32 group)
{
	if (sparx5_sdlb_group_is_empty(sparx5, group))
		return false;

	return sparx5_sdlb_group_get_first(sparx5, group) ==
	       sparx5_sdlb_group_get_last(sparx5, group);
}

static int sparx5_sdlb_group_get_adjacent(struct sparx5 *sparx5, u32 group,
					  u32 idx, u32 *prev, u32 *next,
					  u32 *first)
{
	u32 itr;

	*first = sparx5_sdlb_group_get_first(sparx5, group);
	*prev = *first;
	*next = *first;
	itr = *first;

	for (;;) {
		*next = sparx5_sdlb_group_get_next(sparx5, group, itr);

		if (itr == idx)
			return 0; /* Found it */

		if (itr == *next)
			return -EINVAL; /* Was not found */

		*prev = itr;
		itr = *next;
	}
}

static int sparx5_sdlb_group_get_count(struct sparx5 *sparx5, u32 group)
{
	u32 itr, next;
	int count = 0;

	itr = sparx5_sdlb_group_get_first(sparx5, group);

	for (;;) {
		next = sparx5_sdlb_group_get_next(sparx5, group, itr);
		if (itr == next)
			return count;

		itr = next;
		count++;
	}
}

int sparx5_sdlb_group_get_by_rate(struct sparx5 *sparx5, u32 rate, u32 burst)
{
	const struct sparx5_ops *ops = sparx5->data->ops;
	const struct sparx5_sdlb_group *group;
	u64 rate_bps;
	int i, count;

	rate_bps = rate * 1000;

	for (i = sparx5->data->consts->n_lb_groups - 1; i >= 0; i--) {
		group = ops->get_sdlb_group(i);

		count = sparx5_sdlb_group_get_count(sparx5, i);

		/* Check that this group is not full.
		 * According to LB group configuration rules: the number of XLBs
		 * in a group must not exceed PUP_INTERVAL/4 - 1.
		 */
		if (count > ((group->pup_interval / 4) - 1))
			continue;

		if (rate_bps < group->max_rate)
			return i;
	}

	return -ENOSPC;
}

int sparx5_sdlb_group_get_by_index(struct sparx5 *sparx5, u32 idx, u32 *group)
{
	u32 itr, next;
	int i;

	for (i = 0; i < sparx5->data->consts->n_lb_groups; i++) {
		if (sparx5_sdlb_group_is_empty(sparx5, i))
			continue;

		itr = sparx5_sdlb_group_get_first(sparx5, i);

		for (;;) {
			next = sparx5_sdlb_group_get_next(sparx5, i, itr);

			if (itr == idx) {
				*group = i;
				return 0; /* Found it */
			}
			if (itr == next)
				break; /* Was not found */

			itr = next;
		}
	}

	return -EINVAL;
}

static int sparx5_sdlb_group_link(struct sparx5 *sparx5, u32 group, u32 idx,
				  u32 first, u32 next, bool empty)
{
	/* Stop leaking */
	sparx5_sdlb_group_disable(sparx5, group);

	if (empty)
		return 0;

	/* Link insertion lb to next lb */
	spx5_wr(ANA_AC_SDLB_XLB_NEXT_LBSET_NEXT_SET(next) |
			ANA_AC_SDLB_XLB_NEXT_LBGRP_SET(group),
		sparx5, ANA_AC_SDLB_XLB_NEXT(idx));

	/* Set the first lb */
	spx5_wr(ANA_AC_SDLB_XLB_START_LBSET_START_SET(first), sparx5,
		ANA_AC_SDLB_XLB_START(group));

	/* Start leaking */
	sparx5_sdlb_group_enable(sparx5, group);

	return 0;
};

int sparx5_sdlb_group_add(struct sparx5 *sparx5, u32 group, u32 idx)
{
	u32 first, next;

	/* We always add to head of the list */
	first = idx;

	if (sparx5_sdlb_group_is_empty(sparx5, group))
		next = idx;
	else
		next = sparx5_sdlb_group_get_first(sparx5, group);

	return sparx5_sdlb_group_link(sparx5, group, idx, first, next, false);
}

int sparx5_sdlb_group_del(struct sparx5 *sparx5, u32 group, u32 idx)
{
	u32 first, next, prev;
	bool empty = false;

	if (sparx5_sdlb_group_get_adjacent(sparx5, group, idx, &prev, &next,
					   &first) < 0) {
		pr_err("%s:%d Could not find idx: %d in group: %d", __func__,
		       __LINE__, idx, group);
		return -EINVAL;
	}

	if (sparx5_sdlb_group_is_singular(sparx5, group)) {
		empty = true;
	} else if (sparx5_sdlb_group_is_last(sparx5, group, idx)) {
		/* idx is removed, prev is now last */
		idx = prev;
		next = prev;
	} else if (sparx5_sdlb_group_is_first(sparx5, group, idx)) {
		/* idx is removed and points to itself, first is next */
		first = next;
		next = idx;
	} else {
		/* Next is not touched */
		idx = prev;
	}

	return sparx5_sdlb_group_link(sparx5, group, idx, first, next, empty);
}

void sparx5_sdlb_group_init(struct sparx5 *sparx5, u64 max_rate, u32 min_burst,
			    u32 frame_size, u32 idx)
{
	const struct sparx5_ops *ops = sparx5->data->ops;
	u32 thres_shift, mask = 0x01, power = 0;
	struct sparx5_sdlb_group *group;
	u64 max_token;

	group = ops->get_sdlb_group(idx);

	/* Number of positions to right-shift LB's threshold value. */
	while ((min_burst & mask) == 0) {
		power++;
		mask <<= 1;
	}
	thres_shift = SPX5_SDLB_2CYCLES_TYPE2_THRES_OFFSET - power;

	max_token = (min_burst > SPX5_SDLB_PUP_TOKEN_MAX) ?
			    SPX5_SDLB_PUP_TOKEN_MAX :
			    min_burst;
	group->pup_interval =
		sparx5_sdlb_pup_interval_get(sparx5, max_token, max_rate);

	group->frame_size = frame_size;

	spx5_wr(ANA_AC_SDLB_PUP_INTERVAL_PUP_INTERVAL_SET(group->pup_interval),
		sparx5, ANA_AC_SDLB_PUP_INTERVAL(idx));

	spx5_wr(ANA_AC_SDLB_FRM_RATE_TOKENS_FRM_RATE_TOKENS_SET(frame_size),
		sparx5, ANA_AC_SDLB_FRM_RATE_TOKENS(idx));

	spx5_wr(ANA_AC_SDLB_LBGRP_MISC_THRES_SHIFT_SET(thres_shift), sparx5,
		ANA_AC_SDLB_LBGRP_MISC(idx));
}<|MERGE_RESOLUTION|>--- conflicted
+++ resolved
@@ -25,11 +25,7 @@
 	return &sdlb_groups[idx];
 }
 
-<<<<<<< HEAD
-int sparx5_sdlb_clk_hz_get(struct sparx5 *sparx5)
-=======
 u64 sparx5_sdlb_clk_hz_get(struct sparx5 *sparx5)
->>>>>>> ecf99864
 {
 	u64 clk_hz;
 
