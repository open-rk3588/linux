// SPDX-License-Identifier: GPL-2.0
/* Copyright (c) Meta Platforms, Inc. and affiliates. */

#include <linux/ethtool.h>
#include <linux/netdevice.h>
#include <linux/pci.h>

#include "fbnic.h"
#include "fbnic_netdev.h"
#include "fbnic_tlv.h"

<<<<<<< HEAD
=======
struct fbnic_stat {
	u8 string[ETH_GSTRING_LEN];
	unsigned int size;
	unsigned int offset;
};

#define FBNIC_STAT_FIELDS(type, name, stat) { \
	.string = name, \
	.size = sizeof_field(struct type, stat), \
	.offset = offsetof(struct type, stat), \
}

/* Hardware statistics not captured in rtnl_link_stats */
#define FBNIC_HW_STAT(name, stat) \
	FBNIC_STAT_FIELDS(fbnic_hw_stats, name, stat)

static const struct fbnic_stat fbnic_gstrings_hw_stats[] = {
	/* RPC */
	FBNIC_HW_STAT("rpc_unkn_etype", rpc.unkn_etype),
	FBNIC_HW_STAT("rpc_unkn_ext_hdr", rpc.unkn_ext_hdr),
	FBNIC_HW_STAT("rpc_ipv4_frag", rpc.ipv4_frag),
	FBNIC_HW_STAT("rpc_ipv6_frag", rpc.ipv6_frag),
	FBNIC_HW_STAT("rpc_ipv4_esp", rpc.ipv4_esp),
	FBNIC_HW_STAT("rpc_ipv6_esp", rpc.ipv6_esp),
	FBNIC_HW_STAT("rpc_tcp_opt_err", rpc.tcp_opt_err),
	FBNIC_HW_STAT("rpc_out_of_hdr_err", rpc.out_of_hdr_err),
};

#define FBNIC_HW_FIXED_STATS_LEN ARRAY_SIZE(fbnic_gstrings_hw_stats)
#define FBNIC_HW_STATS_LEN	FBNIC_HW_FIXED_STATS_LEN

>>>>>>> fcc79e17
static int
fbnic_get_ts_info(struct net_device *netdev,
		  struct kernel_ethtool_ts_info *tsinfo)
{
	struct fbnic_net *fbn = netdev_priv(netdev);

	tsinfo->phc_index = ptp_clock_index(fbn->fbd->ptp);

	tsinfo->so_timestamping =
		SOF_TIMESTAMPING_TX_SOFTWARE |
		SOF_TIMESTAMPING_TX_HARDWARE |
		SOF_TIMESTAMPING_RX_HARDWARE |
		SOF_TIMESTAMPING_RAW_HARDWARE;

	tsinfo->tx_types =
		BIT(HWTSTAMP_TX_OFF) |
		BIT(HWTSTAMP_TX_ON);

	tsinfo->rx_filters =
		BIT(HWTSTAMP_FILTER_NONE) |
		BIT(HWTSTAMP_FILTER_PTP_V1_L4_EVENT) |
		BIT(HWTSTAMP_FILTER_PTP_V2_L4_EVENT) |
		BIT(HWTSTAMP_FILTER_PTP_V2_L2_EVENT) |
		BIT(HWTSTAMP_FILTER_PTP_V2_EVENT) |
		BIT(HWTSTAMP_FILTER_ALL);

	return 0;
}

static void
fbnic_get_drvinfo(struct net_device *netdev, struct ethtool_drvinfo *drvinfo)
{
	struct fbnic_net *fbn = netdev_priv(netdev);
	struct fbnic_dev *fbd = fbn->fbd;

	fbnic_get_fw_ver_commit_str(fbd, drvinfo->fw_version,
				    sizeof(drvinfo->fw_version));
}

static void fbnic_set_counter(u64 *stat, struct fbnic_stat_counter *counter)
{
	if (counter->reported)
		*stat = counter->value;
}

static void fbnic_get_strings(struct net_device *dev, u32 sset, u8 *data)
{
	int i;

	switch (sset) {
	case ETH_SS_STATS:
		for (i = 0; i < FBNIC_HW_STATS_LEN; i++)
			ethtool_puts(&data, fbnic_gstrings_hw_stats[i].string);
		break;
	}
}

static int fbnic_get_sset_count(struct net_device *dev, int sset)
{
	switch (sset) {
	case ETH_SS_STATS:
		return FBNIC_HW_STATS_LEN;
	default:
		return -EOPNOTSUPP;
	}
}

static void fbnic_get_ethtool_stats(struct net_device *dev,
				    struct ethtool_stats *stats, u64 *data)
{
	struct fbnic_net *fbn = netdev_priv(dev);
	const struct fbnic_stat *stat;
	int i;

	fbnic_get_hw_stats(fbn->fbd);

	for (i = 0; i < FBNIC_HW_STATS_LEN; i++) {
		stat = &fbnic_gstrings_hw_stats[i];
		data[i] = *(u64 *)((u8 *)&fbn->fbd->hw_stats + stat->offset);
	}
}

static void
fbnic_get_eth_mac_stats(struct net_device *netdev,
			struct ethtool_eth_mac_stats *eth_mac_stats)
{
	struct fbnic_net *fbn = netdev_priv(netdev);
	struct fbnic_mac_stats *mac_stats;
	struct fbnic_dev *fbd = fbn->fbd;
	const struct fbnic_mac *mac;

	mac_stats = &fbd->hw_stats.mac;
	mac = fbd->mac;

	mac->get_eth_mac_stats(fbd, false, &mac_stats->eth_mac);

	fbnic_set_counter(&eth_mac_stats->FramesTransmittedOK,
			  &mac_stats->eth_mac.FramesTransmittedOK);
	fbnic_set_counter(&eth_mac_stats->FramesReceivedOK,
			  &mac_stats->eth_mac.FramesReceivedOK);
	fbnic_set_counter(&eth_mac_stats->FrameCheckSequenceErrors,
			  &mac_stats->eth_mac.FrameCheckSequenceErrors);
	fbnic_set_counter(&eth_mac_stats->AlignmentErrors,
			  &mac_stats->eth_mac.AlignmentErrors);
	fbnic_set_counter(&eth_mac_stats->OctetsTransmittedOK,
			  &mac_stats->eth_mac.OctetsTransmittedOK);
	fbnic_set_counter(&eth_mac_stats->FramesLostDueToIntMACXmitError,
			  &mac_stats->eth_mac.FramesLostDueToIntMACXmitError);
	fbnic_set_counter(&eth_mac_stats->OctetsReceivedOK,
			  &mac_stats->eth_mac.OctetsReceivedOK);
	fbnic_set_counter(&eth_mac_stats->FramesLostDueToIntMACRcvError,
			  &mac_stats->eth_mac.FramesLostDueToIntMACRcvError);
	fbnic_set_counter(&eth_mac_stats->MulticastFramesXmittedOK,
			  &mac_stats->eth_mac.MulticastFramesXmittedOK);
	fbnic_set_counter(&eth_mac_stats->BroadcastFramesXmittedOK,
			  &mac_stats->eth_mac.BroadcastFramesXmittedOK);
	fbnic_set_counter(&eth_mac_stats->MulticastFramesReceivedOK,
			  &mac_stats->eth_mac.MulticastFramesReceivedOK);
	fbnic_set_counter(&eth_mac_stats->BroadcastFramesReceivedOK,
			  &mac_stats->eth_mac.BroadcastFramesReceivedOK);
	fbnic_set_counter(&eth_mac_stats->FrameTooLongErrors,
			  &mac_stats->eth_mac.FrameTooLongErrors);
}

static void fbnic_get_ts_stats(struct net_device *netdev,
			       struct ethtool_ts_stats *ts_stats)
{
	struct fbnic_net *fbn = netdev_priv(netdev);
	u64 ts_packets, ts_lost;
	struct fbnic_ring *ring;
	unsigned int start;
	int i;

	ts_stats->pkts = fbn->tx_stats.ts_packets;
	ts_stats->lost = fbn->tx_stats.ts_lost;
	for (i = 0; i < fbn->num_tx_queues; i++) {
		ring = fbn->tx[i];
		do {
			start = u64_stats_fetch_begin(&ring->stats.syncp);
			ts_packets = ring->stats.ts_packets;
			ts_lost = ring->stats.ts_lost;
		} while (u64_stats_fetch_retry(&ring->stats.syncp, start));
		ts_stats->pkts += ts_packets;
		ts_stats->lost += ts_lost;
	}
}

<<<<<<< HEAD
static const struct ethtool_ops fbnic_ethtool_ops = {
	.get_drvinfo		= fbnic_get_drvinfo,
=======
static void fbnic_get_regs(struct net_device *netdev,
			   struct ethtool_regs *regs, void *data)
{
	struct fbnic_net *fbn = netdev_priv(netdev);

	fbnic_csr_get_regs(fbn->fbd, data, &regs->version);
}

static int fbnic_get_regs_len(struct net_device *netdev)
{
	struct fbnic_net *fbn = netdev_priv(netdev);

	return fbnic_csr_regs_len(fbn->fbd) * sizeof(u32);
}

static const struct ethtool_ops fbnic_ethtool_ops = {
	.get_drvinfo		= fbnic_get_drvinfo,
	.get_regs_len		= fbnic_get_regs_len,
	.get_regs		= fbnic_get_regs,
	.get_strings		= fbnic_get_strings,
	.get_ethtool_stats	= fbnic_get_ethtool_stats,
	.get_sset_count		= fbnic_get_sset_count,
>>>>>>> fcc79e17
	.get_ts_info		= fbnic_get_ts_info,
	.get_ts_stats		= fbnic_get_ts_stats,
	.get_eth_mac_stats	= fbnic_get_eth_mac_stats,
};

void fbnic_set_ethtool_ops(struct net_device *dev)
{
	dev->ethtool_ops = &fbnic_ethtool_ops;
}<|MERGE_RESOLUTION|>--- conflicted
+++ resolved
@@ -9,8 +9,6 @@
 #include "fbnic_netdev.h"
 #include "fbnic_tlv.h"
 
-<<<<<<< HEAD
-=======
 struct fbnic_stat {
 	u8 string[ETH_GSTRING_LEN];
 	unsigned int size;
@@ -42,7 +40,6 @@
 #define FBNIC_HW_FIXED_STATS_LEN ARRAY_SIZE(fbnic_gstrings_hw_stats)
 #define FBNIC_HW_STATS_LEN	FBNIC_HW_FIXED_STATS_LEN
 
->>>>>>> fcc79e17
 static int
 fbnic_get_ts_info(struct net_device *netdev,
 		  struct kernel_ethtool_ts_info *tsinfo)
@@ -190,10 +187,6 @@
 	}
 }
 
-<<<<<<< HEAD
-static const struct ethtool_ops fbnic_ethtool_ops = {
-	.get_drvinfo		= fbnic_get_drvinfo,
-=======
 static void fbnic_get_regs(struct net_device *netdev,
 			   struct ethtool_regs *regs, void *data)
 {
@@ -216,7 +209,6 @@
 	.get_strings		= fbnic_get_strings,
 	.get_ethtool_stats	= fbnic_get_ethtool_stats,
 	.get_sset_count		= fbnic_get_sset_count,
->>>>>>> fcc79e17
 	.get_ts_info		= fbnic_get_ts_info,
 	.get_ts_stats		= fbnic_get_ts_stats,
 	.get_eth_mac_stats	= fbnic_get_eth_mac_stats,
