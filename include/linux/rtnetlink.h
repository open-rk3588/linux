--- conflicted
+++ resolved
@@ -101,10 +101,7 @@
 void __rtnl_net_unlock(struct net *net);
 void rtnl_net_lock(struct net *net);
 void rtnl_net_unlock(struct net *net);
-<<<<<<< HEAD
-=======
 int rtnl_net_trylock(struct net *net);
->>>>>>> ecf99864
 int rtnl_net_lock_cmp_fn(const struct lockdep_map *a, const struct lockdep_map *b);
 
 bool rtnl_net_is_locked(struct net *net);
@@ -136,28 +133,6 @@
 	rtnl_unlock();
 }
 
-<<<<<<< HEAD
-static inline void ASSERT_RTNL_NET(struct net *net)
-{
-	ASSERT_RTNL();
-}
-
-static inline void *rcu_dereference_rtnl_net(struct net *net, void *p)
-{
-	return rcu_dereference_rtnl(p);
-}
-
-static inline void *rtnl_net_dereference(struct net *net, void *p)
-{
-	return rtnl_dereference(p);
-}
-
-static inline void *rcu_replace_pointer_rtnl_net(struct net *net,
-						 void *rp, void *p)
-{
-	return rcu_replace_pointer_rtnl(rp, p);
-}
-=======
 static inline int rtnl_net_trylock(struct net *net)
 {
 	return rtnl_trylock();
@@ -174,7 +149,6 @@
 	rtnl_dereference(p)
 #define rcu_replace_pointer_rtnl_net(net, rp, p)	\
 	rcu_replace_pointer_rtnl(rp, p)
->>>>>>> ecf99864
 #endif
 
 static inline struct netdev_queue *dev_ingress_queue(struct net_device *dev)
