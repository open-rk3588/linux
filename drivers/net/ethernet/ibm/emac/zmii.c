// SPDX-License-Identifier: GPL-2.0-or-later
/*
 * drivers/net/ethernet/ibm/emac/zmii.c
 *
 * Driver for PowerPC 4xx on-chip ethernet controller, ZMII bridge support.
 *
 * Copyright 2007 Benjamin Herrenschmidt, IBM Corp.
 *                <benh@kernel.crashing.org>
 *
 * Based on the arch/ppc version of the driver:
 *
 * Copyright (c) 2004, 2005 Zultys Technologies.
 * Eugene Surovegin <eugene.surovegin@zultys.com> or <ebs@ebshome.net>
 *
 * Based on original work by
 *      Armin Kuster <akuster@mvista.com>
 * 	Copyright 2001 MontaVista Softare Inc.
 */
#include <linux/slab.h>
#include <linux/kernel.h>
#include <linux/ethtool.h>
#include <linux/mod_devicetable.h>
#include <linux/of_address.h>
#include <linux/platform_device.h>
#include <asm/io.h>

#include "emac.h"
#include "core.h"

/* ZMIIx_FER */
#define ZMII_FER_MDI(idx)	(0x80000000 >> ((idx) * 4))
#define ZMII_FER_MDI_ALL	(ZMII_FER_MDI(0) | ZMII_FER_MDI(1) | \
				 ZMII_FER_MDI(2) | ZMII_FER_MDI(3))

#define ZMII_FER_SMII(idx)	(0x40000000 >> ((idx) * 4))
#define ZMII_FER_RMII(idx)	(0x20000000 >> ((idx) * 4))
#define ZMII_FER_MII(idx)	(0x10000000 >> ((idx) * 4))

/* ZMIIx_SSR */
#define ZMII_SSR_SCI(idx)	(0x40000000 >> ((idx) * 4))
#define ZMII_SSR_FSS(idx)	(0x20000000 >> ((idx) * 4))
#define ZMII_SSR_SP(idx)	(0x10000000 >> ((idx) * 4))

/* ZMII only supports MII, RMII and SMII
 * we also support autodetection for backward compatibility
 */
static inline int zmii_valid_mode(int mode)
{
	return  mode == PHY_INTERFACE_MODE_MII ||
		mode == PHY_INTERFACE_MODE_RMII ||
		mode == PHY_INTERFACE_MODE_SMII ||
		mode == PHY_INTERFACE_MODE_NA;
}

static inline const char *zmii_mode_name(int mode)
{
	switch (mode) {
	case PHY_INTERFACE_MODE_MII:
		return "MII";
	case PHY_INTERFACE_MODE_RMII:
		return "RMII";
	case PHY_INTERFACE_MODE_SMII:
		return "SMII";
	default:
		BUG();
	}
}

static inline u32 zmii_mode_mask(int mode, int input)
{
	switch (mode) {
	case PHY_INTERFACE_MODE_MII:
		return ZMII_FER_MII(input);
	case PHY_INTERFACE_MODE_RMII:
		return ZMII_FER_RMII(input);
	case PHY_INTERFACE_MODE_SMII:
		return ZMII_FER_SMII(input);
	default:
		return 0;
	}
}

int zmii_attach(struct platform_device *ofdev, int input,
		phy_interface_t *mode)
{
	struct zmii_instance *dev = platform_get_drvdata(ofdev);
	struct zmii_regs __iomem *p = dev->base;

	ZMII_DBG(dev, "init(%d, %d)" NL, input, *mode);

	if (!zmii_valid_mode(*mode)) {
		/* Probably an EMAC connected to RGMII,
		 * but it still may need ZMII for MDIO so
		 * we don't fail here.
		 */
		dev->users++;
		return 0;
	}

	mutex_lock(&dev->lock);

	/* Autodetect ZMII mode if not specified.
	 * This is only for backward compatibility with the old driver.
	 * Please, always specify PHY mode in your board port to avoid
	 * any surprises.
	 */
	if (dev->mode == PHY_INTERFACE_MODE_NA) {
		if (*mode == PHY_INTERFACE_MODE_NA) {
			u32 r = dev->fer_save;

			ZMII_DBG(dev, "autodetecting mode, FER = 0x%08x" NL, r);

			if (r & (ZMII_FER_MII(0) | ZMII_FER_MII(1)))
				dev->mode = PHY_INTERFACE_MODE_MII;
			else if (r & (ZMII_FER_RMII(0) | ZMII_FER_RMII(1)))
				dev->mode = PHY_INTERFACE_MODE_RMII;
			else
				dev->mode = PHY_INTERFACE_MODE_SMII;
		} else {
			dev->mode = *mode;
		}
		printk(KERN_NOTICE "%pOF: bridge in %s mode\n",
		       ofdev->dev.of_node,
		       zmii_mode_name(dev->mode));
	} else {
		/* All inputs must use the same mode */
		if (*mode != PHY_INTERFACE_MODE_NA && *mode != dev->mode) {
			printk(KERN_ERR
			       "%pOF: invalid mode %d specified for input %d\n",
			       ofdev->dev.of_node, *mode, input);
			mutex_unlock(&dev->lock);
			return -EINVAL;
		}
	}

	/* Report back correct PHY mode,
	 * it may be used during PHY initialization.
	 */
	*mode = dev->mode;

	/* Enable this input */
	out_be32(&p->fer, in_be32(&p->fer) | zmii_mode_mask(dev->mode, input));
	++dev->users;

	mutex_unlock(&dev->lock);

	return 0;
}

void zmii_get_mdio(struct platform_device *ofdev, int input)
{
	struct zmii_instance *dev = platform_get_drvdata(ofdev);
	u32 fer;

	ZMII_DBG2(dev, "get_mdio(%d)" NL, input);

	mutex_lock(&dev->lock);

	fer = in_be32(&dev->base->fer) & ~ZMII_FER_MDI_ALL;
	out_be32(&dev->base->fer, fer | ZMII_FER_MDI(input));
}

void zmii_put_mdio(struct platform_device *ofdev, int input)
{
	struct zmii_instance *dev = platform_get_drvdata(ofdev);

	ZMII_DBG2(dev, "put_mdio(%d)" NL, input);
	mutex_unlock(&dev->lock);
}


void zmii_set_speed(struct platform_device *ofdev, int input, int speed)
{
	struct zmii_instance *dev = platform_get_drvdata(ofdev);
	u32 ssr;

	mutex_lock(&dev->lock);

	ssr = in_be32(&dev->base->ssr);

	ZMII_DBG(dev, "speed(%d, %d)" NL, input, speed);

	if (speed == SPEED_100)
		ssr |= ZMII_SSR_SP(input);
	else
		ssr &= ~ZMII_SSR_SP(input);

	out_be32(&dev->base->ssr, ssr);

	mutex_unlock(&dev->lock);
}

void zmii_detach(struct platform_device *ofdev, int input)
{
	struct zmii_instance *dev = platform_get_drvdata(ofdev);

	BUG_ON(!dev || dev->users == 0);

	mutex_lock(&dev->lock);

	ZMII_DBG(dev, "detach(%d)" NL, input);

	/* Disable this input */
	out_be32(&dev->base->fer,
		 in_be32(&dev->base->fer) & ~zmii_mode_mask(dev->mode, input));

	--dev->users;

	mutex_unlock(&dev->lock);
}

int zmii_get_regs_len(struct platform_device *ofdev)
{
	return sizeof(struct emac_ethtool_regs_subhdr) +
		sizeof(struct zmii_regs);
}

void *zmii_dump_regs(struct platform_device *ofdev, void *buf)
{
	struct zmii_instance *dev = platform_get_drvdata(ofdev);
	struct emac_ethtool_regs_subhdr *hdr = buf;
	struct zmii_regs *regs = (struct zmii_regs *)(hdr + 1);

	hdr->version = 0;
	hdr->index = 0; /* for now, are there chips with more than one
			 * zmii ? if yes, then we'll add a cell_index
			 * like we do for emac
			 */
	memcpy_fromio(regs, dev->base, sizeof(struct zmii_regs));
	return regs + 1;
}

static int zmii_probe(struct platform_device *ofdev)
{
	struct zmii_instance *dev;
	int err;

	dev = devm_kzalloc(&ofdev->dev, sizeof(struct zmii_instance),
			   GFP_KERNEL);
	if (!dev)
		return -ENOMEM;

	err = devm_mutex_init(&ofdev->dev, &dev->lock);
	if (err)
		return err;

	dev->ofdev = ofdev;
	dev->mode = PHY_INTERFACE_MODE_NA;

	dev->base = devm_platform_ioremap_resource(ofdev, 0);
	if (IS_ERR(dev->base)) {
		dev_err(&ofdev->dev, "can't map device registers");
		return PTR_ERR(dev->base);
	}

	/* We may need FER value for autodetection later */
	dev->fer_save = in_be32(&dev->base->fer);

	/* Disable all inputs by default */
	out_be32(&dev->base->fer, 0);

	printk(KERN_INFO "ZMII %pOF initialized\n", ofdev->dev.of_node);
	wmb();
	platform_set_drvdata(ofdev, dev);

	return 0;
}

static const struct of_device_id zmii_match[] =
{
	{
		.compatible	= "ibm,zmii",
	},
	/* For backward compat with old DT */
	{
		.type		= "emac-zmii",
	},
	{},
};

static struct platform_driver zmii_driver = {
	.driver = {
		.name = "emac-zmii",
		.of_match_table = zmii_match,
	},
	.probe = zmii_probe,
<<<<<<< HEAD
	.remove = zmii_remove,
=======
>>>>>>> ecf99864
};

int __init zmii_init(void)
{
	return platform_driver_register(&zmii_driver);
}

void zmii_exit(void)
{
	platform_driver_unregister(&zmii_driver);
}<|MERGE_RESOLUTION|>--- conflicted
+++ resolved
@@ -284,10 +284,6 @@
 		.of_match_table = zmii_match,
 	},
 	.probe = zmii_probe,
-<<<<<<< HEAD
-	.remove = zmii_remove,
-=======
->>>>>>> ecf99864
 };
 
 int __init zmii_init(void)
