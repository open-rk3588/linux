// SPDX-License-Identifier: GPL-2.0-only
/*
 * linux/net/netfilter/xt_IDLETIMER.c
 *
 * Netfilter module to trigger a timer when packet matches.
 * After timer expires a kevent will be sent.
 *
 * Copyright (C) 2004, 2010 Nokia Corporation
 * Written by Timo Teras <ext-timo.teras@nokia.com>
 *
 * Converted to x_tables and reworked for upstream inclusion
 * by Luciano Coelho <luciano.coelho@nokia.com>
 *
 * Contact: Luciano Coelho <luciano.coelho@nokia.com>
 */

#define pr_fmt(fmt) KBUILD_MODNAME ": " fmt

#include <linux/module.h>
#include <linux/timer.h>
#include <linux/alarmtimer.h>
#include <linux/list.h>
#include <linux/mutex.h>
#include <linux/netfilter.h>
#include <linux/netfilter/x_tables.h>
#include <linux/netfilter/xt_IDLETIMER.h>
#include <linux/kdev_t.h>
#include <linux/kobject.h>
#include <linux/workqueue.h>
#include <linux/sysfs.h>
#include <linux/suspend.h>
#include <net/sock.h>
#include <net/inet_sock.h>

#define NLMSG_MAX_SIZE 64

struct idletimer_tg {
	struct list_head entry;
	struct alarm alarm;
	struct timer_list timer;
	struct work_struct work;

	struct kobject *kobj;
	struct device_attribute attr;

	struct timespec64 delayed_timer_trigger;
	struct timespec64 last_modified_timer;
	struct timespec64 last_suspend_time;
	struct notifier_block pm_nb;

	int timeout;
	unsigned int refcnt;
	u8 timer_type;

	bool work_pending;
	bool send_nl_msg;
	bool active;
	uid_t uid;
	bool suspend_time_valid;
};

static LIST_HEAD(idletimer_tg_list);
static DEFINE_MUTEX(list_mutex);
static DEFINE_SPINLOCK(timestamp_lock);

static struct kobject *idletimer_tg_kobj;

static bool check_for_delayed_trigger(struct idletimer_tg *timer,
				      struct timespec64 *ts)
{
	bool state;
	struct timespec64 temp;
	spin_lock_bh(&timestamp_lock);
	timer->work_pending = false;
	if ((ts->tv_sec - timer->last_modified_timer.tv_sec) > timer->timeout ||
	    timer->delayed_timer_trigger.tv_sec != 0) {
		state = false;
		temp.tv_sec = timer->timeout;
		temp.tv_nsec = 0;
		if (timer->delayed_timer_trigger.tv_sec != 0) {
			temp = timespec64_add(timer->delayed_timer_trigger,
					      temp);
			ts->tv_sec = temp.tv_sec;
			ts->tv_nsec = temp.tv_nsec;
			timer->delayed_timer_trigger.tv_sec = 0;
			timer->work_pending = true;
			schedule_work(&timer->work);
		} else {
			temp = timespec64_add(timer->last_modified_timer, temp);
			ts->tv_sec = temp.tv_sec;
			ts->tv_nsec = temp.tv_nsec;
		}
	} else {
		state = timer->active;
	}
	spin_unlock_bh(&timestamp_lock);
	return state;
}

static void notify_netlink_uevent(const char *iface, struct idletimer_tg *timer)
{
	char iface_msg[NLMSG_MAX_SIZE];
	char state_msg[NLMSG_MAX_SIZE];
	char timestamp_msg[NLMSG_MAX_SIZE];
	char uid_msg[NLMSG_MAX_SIZE];
	char *envp[] = { iface_msg, state_msg, timestamp_msg, uid_msg, NULL };
	int res;
	struct timespec64 ts;
	u64 time_ns;
	bool state;

	res = snprintf(iface_msg, NLMSG_MAX_SIZE, "INTERFACE=%s",
		       iface);
	if (NLMSG_MAX_SIZE <= res) {
		pr_err("message too long (%d)\n", res);
		return;
	}

	ts = ktime_to_timespec64(ktime_get_boottime());
	state = check_for_delayed_trigger(timer, &ts);
	res = snprintf(state_msg, NLMSG_MAX_SIZE, "STATE=%s",
		       state ? "active" : "inactive");

	if (NLMSG_MAX_SIZE <= res) {
		pr_err("message too long (%d)\n", res);
		return;
	}

	if (state) {
		res = snprintf(uid_msg, NLMSG_MAX_SIZE, "UID=%u", timer->uid);
		if (NLMSG_MAX_SIZE <= res)
			pr_err("message too long (%d)\n", res);
	} else {
		res = snprintf(uid_msg, NLMSG_MAX_SIZE, "UID=");
		if (NLMSG_MAX_SIZE <= res)
			pr_err("message too long (%d)\n", res);
	}

	time_ns = timespec64_to_ns(&ts);
	res = snprintf(timestamp_msg, NLMSG_MAX_SIZE, "TIME_NS=%llu", time_ns);
	if (NLMSG_MAX_SIZE <= res) {
		timestamp_msg[0] = '\0';
		pr_err("message too long (%d)\n", res);
	}

	pr_debug("putting nlmsg: <%s> <%s> <%s> <%s>\n", iface_msg, state_msg,
		 timestamp_msg, uid_msg);
	kobject_uevent_env(idletimer_tg_kobj, KOBJ_CHANGE, envp);
	return;
}

static
struct idletimer_tg *__idletimer_tg_find_by_label(const char *label)
{
	struct idletimer_tg *entry;

	list_for_each_entry(entry, &idletimer_tg_list, entry) {
		if (!strcmp(label, entry->attr.attr.name))
			return entry;
	}

	return NULL;
}

static ssize_t idletimer_tg_show(struct device *dev,
				 struct device_attribute *attr, char *buf)
{
	struct idletimer_tg *timer;
	unsigned long expires = 0;
	struct timespec64 ktimespec = {};
	long time_diff = 0;
	unsigned long now = jiffies;

	mutex_lock(&list_mutex);

	timer =	__idletimer_tg_find_by_label(attr->attr.name);
	if (timer) {
		if (timer->timer_type & XT_IDLETIMER_ALARM) {
			ktime_t expires_alarm = alarm_expires_remaining(&timer->alarm);
			ktimespec = ktime_to_timespec64(expires_alarm);
			time_diff = ktimespec.tv_sec;
		} else {
			expires = timer->timer.expires;
			time_diff = jiffies_to_msecs(expires - now) / 1000;
		}
	}

	mutex_unlock(&list_mutex);

	if (time_after(expires, now) || ktimespec.tv_sec > 0)
		return sysfs_emit(buf, "%ld\n", time_diff);

	if (timer->send_nl_msg)
		return sysfs_emit(buf, "0 %d\n",
				  jiffies_to_msecs(now - expires) / 1000);

	return sysfs_emit(buf, "0\n");
}

static void idletimer_tg_work(struct work_struct *work)
{
	struct idletimer_tg *timer = container_of(work, struct idletimer_tg,
						  work);

	sysfs_notify(idletimer_tg_kobj, NULL, timer->attr.attr.name);

	if (timer->send_nl_msg)
		notify_netlink_uevent(timer->attr.attr.name, timer);
}

static void idletimer_tg_expired(struct timer_list *t)
{
	struct idletimer_tg *timer = from_timer(timer, t, timer);

	pr_debug("timer %s expired\n", timer->attr.attr.name);

	spin_lock_bh(&timestamp_lock);
	timer->active = false;
	timer->work_pending = true;
	schedule_work(&timer->work);
	spin_unlock_bh(&timestamp_lock);
}

static int idletimer_resume(struct notifier_block *notifier,
			    unsigned long pm_event, void *unused)
{
	struct timespec64 ts;
	unsigned long time_diff, now = jiffies;
	struct idletimer_tg *timer = container_of(notifier,
						  struct idletimer_tg, pm_nb);
	if (!timer)
		return NOTIFY_DONE;

	switch (pm_event) {
	case PM_SUSPEND_PREPARE:
		timer->last_suspend_time =
			ktime_to_timespec64(ktime_get_boottime());
		timer->suspend_time_valid = true;
		break;
	case PM_POST_SUSPEND:
		if (!timer->suspend_time_valid)
			break;
		timer->suspend_time_valid = false;

		spin_lock_bh(&timestamp_lock);
		if (!timer->active) {
			spin_unlock_bh(&timestamp_lock);
			break;
		}
		/* since jiffies are not updated when suspended now represents
		 * the time it would have suspended */
		if (time_after(timer->timer.expires, now)) {
			ts = ktime_to_timespec64(ktime_get_boottime());
			ts = timespec64_sub(ts, timer->last_suspend_time);
			time_diff = timespec64_to_jiffies(&ts);
			if (timer->timer.expires > (time_diff + now)) {
				mod_timer_pending(&timer->timer,
						  (timer->timer.expires - time_diff));
			} else {
				del_timer(&timer->timer);
				timer->timer.expires = 0;
				timer->active = false;
				timer->work_pending = true;
				schedule_work(&timer->work);
			}
		}
		spin_unlock_bh(&timestamp_lock);
		break;
	default:
		break;
	}
	return NOTIFY_DONE;
}

static void idletimer_tg_alarmproc(struct alarm *alarm, ktime_t now)
{
	struct idletimer_tg *timer = alarm->data;

	pr_debug("alarm %s expired\n", timer->attr.attr.name);
	schedule_work(&timer->work);
}

static int idletimer_check_sysfs_name(const char *name, unsigned int size)
{
	int ret;

	ret = xt_check_proc_name(name, size);
	if (ret < 0)
		return ret;

	if (!strcmp(name, "power") ||
	    !strcmp(name, "subsystem") ||
	    !strcmp(name, "uevent"))
		return -EINVAL;

	return 0;
}

static int idletimer_tg_create(struct idletimer_tg_info *info)
{
	int ret;

	info->timer = kzalloc(sizeof(*info->timer), GFP_KERNEL);
	if (!info->timer) {
		ret = -ENOMEM;
		goto out;
	}

	ret = idletimer_check_sysfs_name(info->label, sizeof(info->label));
	if (ret < 0)
		goto out_free_timer;

	sysfs_attr_init(&info->timer->attr.attr);
	info->timer->attr.attr.name = kstrdup(info->label, GFP_KERNEL);
	if (!info->timer->attr.attr.name) {
		ret = -ENOMEM;
		goto out_free_timer;
	}
	info->timer->attr.attr.mode = 0444;
	info->timer->attr.show = idletimer_tg_show;

	ret = sysfs_create_file(idletimer_tg_kobj, &info->timer->attr.attr);
	if (ret < 0) {
		pr_debug("couldn't add file to sysfs\n");
		goto out_free_attr;
	}

	list_add(&info->timer->entry, &idletimer_tg_list);
	pr_debug("timer type value is 0.\n");
	info->timer->timer_type = 0;
	info->timer->refcnt = 1;
	info->timer->send_nl_msg = false;
	info->timer->active = true;
	info->timer->timeout = info->timeout;

	info->timer->delayed_timer_trigger.tv_sec = 0;
	info->timer->delayed_timer_trigger.tv_nsec = 0;
	info->timer->work_pending = false;
	info->timer->uid = 0;
	info->timer->last_modified_timer =
		ktime_to_timespec64(ktime_get_boottime());

	info->timer->pm_nb.notifier_call = idletimer_resume;
	ret = register_pm_notifier(&info->timer->pm_nb);
	if (ret)
		printk(KERN_WARNING "[%s] Failed to register pm notifier %d\n",
		       __func__, ret);

	INIT_WORK(&info->timer->work, idletimer_tg_work);

	timer_setup(&info->timer->timer, idletimer_tg_expired, 0);
	mod_timer(&info->timer->timer,
		  msecs_to_jiffies(info->timeout * 1000) + jiffies);

	return 0;

out_free_attr:
	kfree(info->timer->attr.attr.name);
out_free_timer:
	kfree(info->timer);
out:
	return ret;
}

static int idletimer_tg_create_v1(struct idletimer_tg_info_v1 *info)
{
	int ret;

	info->timer = kzalloc(sizeof(*info->timer), GFP_KERNEL);
	if (!info->timer) {
		ret = -ENOMEM;
		goto out;
	}

	ret = idletimer_check_sysfs_name(info->label, sizeof(info->label));
	if (ret < 0)
		goto out_free_timer;

	sysfs_attr_init(&info->timer->attr.attr);
	info->timer->attr.attr.name = kstrdup(info->label, GFP_KERNEL);
	if (!info->timer->attr.attr.name) {
		ret = -ENOMEM;
		goto out_free_timer;
	}
	info->timer->attr.attr.mode = 0444;
	info->timer->attr.show = idletimer_tg_show;

	ret = sysfs_create_file(idletimer_tg_kobj, &info->timer->attr.attr);
	if (ret < 0) {
		pr_debug("couldn't add file to sysfs\n");
		goto out_free_attr;
	}

	/*  notify userspace  */
	kobject_uevent(idletimer_tg_kobj,KOBJ_ADD);

	list_add(&info->timer->entry, &idletimer_tg_list);
	pr_debug("timer type value is %u\n", info->timer_type);
	info->timer->timer_type = info->timer_type;
	info->timer->refcnt = 1;
	info->timer->send_nl_msg = (info->send_nl_msg != 0);
	info->timer->active = true;
	info->timer->timeout = info->timeout;

	info->timer->delayed_timer_trigger.tv_sec = 0;
	info->timer->delayed_timer_trigger.tv_nsec = 0;
	info->timer->work_pending = false;
	info->timer->uid = 0;
	info->timer->last_modified_timer =
		ktime_to_timespec64(ktime_get_boottime());

	info->timer->pm_nb.notifier_call = idletimer_resume;
	ret = register_pm_notifier(&info->timer->pm_nb);
	if (ret)
		printk(KERN_WARNING "[%s] Failed to register pm notifier %d\n",
		       __func__, ret);

	INIT_WORK(&info->timer->work, idletimer_tg_work);

	if (info->timer->timer_type & XT_IDLETIMER_ALARM) {
		ktime_t tout;
		alarm_init(&info->timer->alarm, ALARM_BOOTTIME,
			   idletimer_tg_alarmproc);
		info->timer->alarm.data = info->timer;
		tout = ktime_set(info->timeout, 0);
		alarm_start_relative(&info->timer->alarm, tout);
	} else {
		timer_setup(&info->timer->timer, idletimer_tg_expired, 0);
		mod_timer(&info->timer->timer,
			  msecs_to_jiffies(info->timeout * 1000) + jiffies);
	}

	return 0;

out_free_attr:
	kfree(info->timer->attr.attr.name);
out_free_timer:
	kfree(info->timer);
out:
	return ret;
}

static void reset_timer(struct idletimer_tg * const info_timer,
			const __u32 info_timeout,
			struct sk_buff *skb)
{
	unsigned long now = jiffies;
	bool timer_prev;

	spin_lock_bh(&timestamp_lock);
	timer_prev = info_timer->active;
	info_timer->active = true;
	/* timer_prev is used to guard overflow problem in time_before*/
	if (!timer_prev || time_before(info_timer->timer.expires, now)) {
		pr_debug("Starting Checkentry timer (Expired, Jiffies): %lu, %lu\n",
			 info_timer->timer.expires, now);

		/* Stores the uid resposible for waking up the radio */
		if (skb && (skb->sk)) {
			info_timer->uid = from_kuid_munged(current_user_ns(),
							   sock_i_uid(skb_to_full_sk(skb)));
		}

		/* checks if there is a pending inactive notification*/
		if (info_timer->work_pending)
			info_timer->delayed_timer_trigger = info_timer->last_modified_timer;
		else {
			info_timer->work_pending = true;
			schedule_work(&info_timer->work);
		}
	}

	info_timer->last_modified_timer = ktime_to_timespec64(ktime_get_boottime());
	mod_timer(&info_timer->timer, msecs_to_jiffies(info_timeout * 1000) + now);
	spin_unlock_bh(&timestamp_lock);
}

/*
 * The actual xt_tables plugin.
 */
static unsigned int idletimer_tg_target(struct sk_buff *skb,
					 const struct xt_action_param *par)
{
	const struct idletimer_tg_info *info = par->targinfo;
	unsigned long now = jiffies;

	pr_debug("resetting timer %s, timeout period %u\n",
		 info->label, info->timeout);

	info->timer->active = true;

	if (time_before(info->timer->timer.expires, now)) {
		schedule_work(&info->timer->work);
		pr_debug("Starting timer %s (Expired, Jiffies): %lu, %lu\n",
			 info->label, info->timer->timer.expires, now);
	}

	/* TODO: Avoid modifying timers on each packet */
	reset_timer(info->timer, info->timeout, skb);

	return XT_CONTINUE;
}

/*
 * The actual xt_tables plugin.
 */
static unsigned int idletimer_tg_target_v1(struct sk_buff *skb,
					 const struct xt_action_param *par)
{
	const struct idletimer_tg_info_v1 *info = par->targinfo;
	unsigned long now = jiffies;

	pr_debug("resetting timer %s, timeout period %u\n",
		 info->label, info->timeout);

	if (info->timer->timer_type & XT_IDLETIMER_ALARM) {
		ktime_t tout = ktime_set(info->timeout, 0);
		alarm_start_relative(&info->timer->alarm, tout);
	} else {
		info->timer->active = true;

		if (time_before(info->timer->timer.expires, now)) {
			schedule_work(&info->timer->work);
			pr_debug("Starting timer %s (Expired, Jiffies): %lu, %lu\n",
				 info->label, info->timer->timer.expires, now);
		}

		/* TODO: Avoid modifying timers on each packet */
		reset_timer(info->timer, info->timeout, skb);
	}

	return XT_CONTINUE;
}

static int idletimer_tg_helper(struct idletimer_tg_info *info)
{
	if (info->timeout == 0) {
		pr_debug("timeout value is zero\n");
		return -EINVAL;
	}
	if (info->timeout >= INT_MAX / 1000) {
		pr_debug("timeout value is too big\n");
		return -EINVAL;
	}
	if (info->label[0] == '\0' ||
	    strnlen(info->label,
		    MAX_IDLETIMER_LABEL_SIZE) == MAX_IDLETIMER_LABEL_SIZE) {
		pr_debug("label is empty or not nul-terminated\n");
		return -EINVAL;
	}
	return 0;
}


static int idletimer_tg_checkentry(const struct xt_tgchk_param *par)
{
	struct idletimer_tg_info *info = par->targinfo;
	int ret;

	pr_debug("checkentry targinfo%s\n", info->label);

	ret = idletimer_tg_helper(info);
	if(ret < 0)
	{
		pr_debug("checkentry helper return invalid\n");
		return -EINVAL;
	}
	mutex_lock(&list_mutex);

	info->timer = __idletimer_tg_find_by_label(info->label);
	if (info->timer) {
		info->timer->refcnt++;
		reset_timer(info->timer, info->timeout, NULL);
		pr_debug("increased refcnt of timer %s to %u\n",
			 info->label, info->timer->refcnt);
	} else {
		ret = idletimer_tg_create(info);
		if (ret < 0) {
			pr_debug("failed to create timer\n");
			mutex_unlock(&list_mutex);
			return ret;
		}
	}

	mutex_unlock(&list_mutex);
	return 0;
}

static int idletimer_tg_checkentry_v1(const struct xt_tgchk_param *par)
{
	struct idletimer_tg_info_v1 *info = par->targinfo;
	int ret;

	pr_debug("checkentry targinfo%s\n", info->label);

	ret = idletimer_tg_helper((struct idletimer_tg_info *)info);
	if(ret < 0)
	{
		pr_debug("checkentry helper return invalid\n");
		return -EINVAL;
	}

	if (info->timer_type > XT_IDLETIMER_ALARM) {
		pr_debug("invalid value for timer type\n");
		return -EINVAL;
	}

	if (info->send_nl_msg > 1) {
		pr_debug("invalid value for send_nl_msg\n");
		return -EINVAL;
	}

	mutex_lock(&list_mutex);

	info->timer = __idletimer_tg_find_by_label(info->label);
	if (info->timer) {
		if (info->timer->timer_type != info->timer_type) {
			pr_debug("Adding/Replacing rule with same label and different timer type is not allowed\n");
			mutex_unlock(&list_mutex);
			return -EINVAL;
		}

		info->timer->refcnt++;
		if (info->timer_type & XT_IDLETIMER_ALARM) {
			/* calculate remaining expiry time */
			ktime_t tout = alarm_expires_remaining(&info->timer->alarm);
			struct timespec64 ktimespec = ktime_to_timespec64(tout);

			if (ktimespec.tv_sec > 0) {
				pr_debug("time_expiry_remaining %lld\n",
					 ktimespec.tv_sec);
				alarm_start_relative(&info->timer->alarm, tout);
			}
		} else {
			reset_timer(info->timer, info->timeout, NULL);
		}
		pr_debug("increased refcnt of timer %s to %u\n",
			 info->label, info->timer->refcnt);
	} else {
		ret = idletimer_tg_create_v1(info);
		if (ret < 0) {
			pr_debug("failed to create timer\n");
			mutex_unlock(&list_mutex);
			return ret;
		}
	}

	mutex_unlock(&list_mutex);
	return 0;
}

static void idletimer_tg_destroy(const struct xt_tgdtor_param *par)
{
	const struct idletimer_tg_info *info = par->targinfo;

	pr_debug("destroy targinfo %s\n", info->label);

	mutex_lock(&list_mutex);

<<<<<<< HEAD
	if (--info->timer->refcnt == 0) {
		pr_debug("deleting timer %s\n", info->label);

		list_del(&info->timer->entry);
		timer_shutdown_sync(&info->timer->timer);
		sysfs_remove_file(idletimer_tg_kobj, &info->timer->attr.attr);
		unregister_pm_notifier(&info->timer->pm_nb);
		cancel_work_sync(&info->timer->work);
		kfree(info->timer->attr.attr.name);
		kfree(info->timer);
	} else {
=======
	if (--info->timer->refcnt > 0) {
>>>>>>> 78d4f34e
		pr_debug("decreased refcnt of timer %s to %u\n",
			 info->label, info->timer->refcnt);
		mutex_unlock(&list_mutex);
		return;
	}

	pr_debug("deleting timer %s\n", info->label);

	list_del(&info->timer->entry);
	mutex_unlock(&list_mutex);

	timer_shutdown_sync(&info->timer->timer);
	cancel_work_sync(&info->timer->work);
	sysfs_remove_file(idletimer_tg_kobj, &info->timer->attr.attr);
	kfree(info->timer->attr.attr.name);
	kfree(info->timer);
}

static void idletimer_tg_destroy_v1(const struct xt_tgdtor_param *par)
{
	const struct idletimer_tg_info_v1 *info = par->targinfo;

	pr_debug("destroy targinfo %s\n", info->label);

	mutex_lock(&list_mutex);

<<<<<<< HEAD
	if (--info->timer->refcnt == 0) {
		pr_debug("deleting timer %s\n", info->label);

		list_del(&info->timer->entry);
		if (info->timer->timer_type & XT_IDLETIMER_ALARM) {
			alarm_cancel(&info->timer->alarm);
		} else {
			timer_shutdown_sync(&info->timer->timer);
		}
		sysfs_remove_file(idletimer_tg_kobj, &info->timer->attr.attr);
		unregister_pm_notifier(&info->timer->pm_nb);
		cancel_work_sync(&info->timer->work);
		kfree(info->timer->attr.attr.name);
		kfree(info->timer);
	} else {
=======
	if (--info->timer->refcnt > 0) {
>>>>>>> 78d4f34e
		pr_debug("decreased refcnt of timer %s to %u\n",
			 info->label, info->timer->refcnt);
		mutex_unlock(&list_mutex);
		return;
	}

	pr_debug("deleting timer %s\n", info->label);

	list_del(&info->timer->entry);
	mutex_unlock(&list_mutex);

	if (info->timer->timer_type & XT_IDLETIMER_ALARM) {
		alarm_cancel(&info->timer->alarm);
	} else {
		timer_shutdown_sync(&info->timer->timer);
	}
	cancel_work_sync(&info->timer->work);
	sysfs_remove_file(idletimer_tg_kobj, &info->timer->attr.attr);
	kfree(info->timer->attr.attr.name);
	kfree(info->timer);
}


static struct xt_target idletimer_tg[] __read_mostly = {
	{
		.name		= "IDLETIMER",
		.family		= NFPROTO_IPV4,
		.target		= idletimer_tg_target,
		.targetsize     = sizeof(struct idletimer_tg_info),
		.usersize	= offsetof(struct idletimer_tg_info, timer),
		.checkentry	= idletimer_tg_checkentry,
		.destroy        = idletimer_tg_destroy,
		.me		= THIS_MODULE,
	},
	{
		.name		= "IDLETIMER",
		.family		= NFPROTO_IPV4,
		.revision	= 1,
		.target		= idletimer_tg_target_v1,
		.targetsize     = sizeof(struct idletimer_tg_info_v1),
		.usersize	= offsetof(struct idletimer_tg_info_v1, timer),
		.checkentry	= idletimer_tg_checkentry_v1,
		.destroy        = idletimer_tg_destroy_v1,
		.me		= THIS_MODULE,
	},
#if IS_ENABLED(CONFIG_IP6_NF_IPTABLES)
	{
		.name		= "IDLETIMER",
		.family		= NFPROTO_IPV6,
		.target		= idletimer_tg_target,
		.targetsize     = sizeof(struct idletimer_tg_info),
		.usersize	= offsetof(struct idletimer_tg_info, timer),
		.checkentry	= idletimer_tg_checkentry,
		.destroy        = idletimer_tg_destroy,
		.me		= THIS_MODULE,
	},
	{
		.name		= "IDLETIMER",
		.family		= NFPROTO_IPV6,
		.revision	= 1,
		.target		= idletimer_tg_target_v1,
		.targetsize     = sizeof(struct idletimer_tg_info_v1),
		.usersize	= offsetof(struct idletimer_tg_info_v1, timer),
		.checkentry	= idletimer_tg_checkentry_v1,
		.destroy        = idletimer_tg_destroy_v1,
		.me		= THIS_MODULE,
	},
#endif
};

static struct class *idletimer_tg_class;

static struct device *idletimer_tg_device;

static int __init idletimer_tg_init(void)
{
	int err;

	idletimer_tg_class = class_create("xt_idletimer");
	err = PTR_ERR(idletimer_tg_class);
	if (IS_ERR(idletimer_tg_class)) {
		pr_debug("couldn't register device class\n");
		goto out;
	}

	idletimer_tg_device = device_create(idletimer_tg_class, NULL,
					    MKDEV(0, 0), NULL, "timers");
	err = PTR_ERR(idletimer_tg_device);
	if (IS_ERR(idletimer_tg_device)) {
		pr_debug("couldn't register system device\n");
		goto out_class;
	}

	idletimer_tg_kobj = &idletimer_tg_device->kobj;

	err = xt_register_targets(idletimer_tg, ARRAY_SIZE(idletimer_tg));

	if (err < 0) {
		pr_debug("couldn't register xt target\n");
		goto out_dev;
	}

	return 0;
out_dev:
	device_destroy(idletimer_tg_class, MKDEV(0, 0));
out_class:
	class_destroy(idletimer_tg_class);
out:
	return err;
}

static void __exit idletimer_tg_exit(void)
{
	xt_unregister_targets(idletimer_tg, ARRAY_SIZE(idletimer_tg));

	device_destroy(idletimer_tg_class, MKDEV(0, 0));
	class_destroy(idletimer_tg_class);
}

module_init(idletimer_tg_init);
module_exit(idletimer_tg_exit);

MODULE_AUTHOR("Timo Teras <ext-timo.teras@nokia.com>");
MODULE_AUTHOR("Luciano Coelho <luciano.coelho@nokia.com>");
MODULE_DESCRIPTION("Xtables: idle time monitor");
MODULE_LICENSE("GPL v2");
MODULE_ALIAS("ipt_IDLETIMER");
MODULE_ALIAS("ip6t_IDLETIMER");
MODULE_ALIAS("arpt_IDLETIMER");<|MERGE_RESOLUTION|>--- conflicted
+++ resolved
@@ -657,21 +657,7 @@
 
 	mutex_lock(&list_mutex);
 
-<<<<<<< HEAD
-	if (--info->timer->refcnt == 0) {
-		pr_debug("deleting timer %s\n", info->label);
-
-		list_del(&info->timer->entry);
-		timer_shutdown_sync(&info->timer->timer);
-		sysfs_remove_file(idletimer_tg_kobj, &info->timer->attr.attr);
-		unregister_pm_notifier(&info->timer->pm_nb);
-		cancel_work_sync(&info->timer->work);
-		kfree(info->timer->attr.attr.name);
-		kfree(info->timer);
-	} else {
-=======
 	if (--info->timer->refcnt > 0) {
->>>>>>> 78d4f34e
 		pr_debug("decreased refcnt of timer %s to %u\n",
 			 info->label, info->timer->refcnt);
 		mutex_unlock(&list_mutex);
@@ -698,25 +684,7 @@
 
 	mutex_lock(&list_mutex);
 
-<<<<<<< HEAD
-	if (--info->timer->refcnt == 0) {
-		pr_debug("deleting timer %s\n", info->label);
-
-		list_del(&info->timer->entry);
-		if (info->timer->timer_type & XT_IDLETIMER_ALARM) {
-			alarm_cancel(&info->timer->alarm);
-		} else {
-			timer_shutdown_sync(&info->timer->timer);
-		}
-		sysfs_remove_file(idletimer_tg_kobj, &info->timer->attr.attr);
-		unregister_pm_notifier(&info->timer->pm_nb);
-		cancel_work_sync(&info->timer->work);
-		kfree(info->timer->attr.attr.name);
-		kfree(info->timer);
-	} else {
-=======
 	if (--info->timer->refcnt > 0) {
->>>>>>> 78d4f34e
 		pr_debug("decreased refcnt of timer %s to %u\n",
 			 info->label, info->timer->refcnt);
 		mutex_unlock(&list_mutex);
