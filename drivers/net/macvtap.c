--- conflicted
+++ resolved
@@ -141,745 +141,6 @@
 	.priv_size      = sizeof(struct macvtap_dev),
 };
 
-<<<<<<< HEAD
-
-static void macvtap_sock_write_space(struct sock *sk)
-{
-	wait_queue_head_t *wqueue;
-
-	if (!sock_writeable(sk) ||
-	    !test_and_clear_bit(SOCKWQ_ASYNC_NOSPACE, &sk->sk_socket->flags))
-		return;
-
-	wqueue = sk_sleep(sk);
-	if (wqueue && waitqueue_active(wqueue))
-		wake_up_interruptible_poll(wqueue, POLLOUT | POLLWRNORM | POLLWRBAND);
-}
-
-static void macvtap_sock_destruct(struct sock *sk)
-{
-	struct macvtap_queue *q = container_of(sk, struct macvtap_queue, sk);
-
-	skb_array_cleanup(&q->skb_array);
-}
-
-static int macvtap_open(struct inode *inode, struct file *file)
-{
-	struct net *net = current->nsproxy->net_ns;
-	struct net_device *dev;
-	struct macvtap_queue *q;
-	int err = -ENODEV;
-
-	rtnl_lock();
-	dev = dev_get_by_macvtap_minor(iminor(inode));
-	if (!dev)
-		goto err;
-
-	err = -ENOMEM;
-	q = (struct macvtap_queue *)sk_alloc(net, AF_UNSPEC, GFP_KERNEL,
-					     &macvtap_proto, 0);
-	if (!q)
-		goto err;
-
-	RCU_INIT_POINTER(q->sock.wq, &q->wq);
-	init_waitqueue_head(&q->wq.wait);
-	q->sock.type = SOCK_RAW;
-	q->sock.state = SS_CONNECTED;
-	q->sock.file = file;
-	q->sock.ops = &macvtap_socket_ops;
-	sock_init_data(&q->sock, &q->sk);
-	q->sk.sk_write_space = macvtap_sock_write_space;
-	q->sk.sk_destruct = macvtap_sock_destruct;
-	q->flags = IFF_VNET_HDR | IFF_NO_PI | IFF_TAP;
-	q->vnet_hdr_sz = sizeof(struct virtio_net_hdr);
-
-	/*
-	 * so far only KVM virtio_net uses macvtap, enable zero copy between
-	 * guest kernel and host kernel when lower device supports zerocopy
-	 *
-	 * The macvlan supports zerocopy iff the lower device supports zero
-	 * copy so we don't have to look at the lower device directly.
-	 */
-	if ((dev->features & NETIF_F_HIGHDMA) && (dev->features & NETIF_F_SG))
-		sock_set_flag(&q->sk, SOCK_ZEROCOPY);
-
-	err = -ENOMEM;
-	if (skb_array_init(&q->skb_array, dev->tx_queue_len, GFP_KERNEL))
-		goto err_array;
-
-	err = macvtap_set_queue(dev, file, q);
-	if (err)
-		goto err_queue;
-
-	dev_put(dev);
-
-	rtnl_unlock();
-	return err;
-
-err_queue:
-	skb_array_cleanup(&q->skb_array);
-err_array:
-	sock_put(&q->sk);
-err:
-	if (dev)
-		dev_put(dev);
-
-	rtnl_unlock();
-	return err;
-}
-
-static int macvtap_release(struct inode *inode, struct file *file)
-{
-	struct macvtap_queue *q = file->private_data;
-	macvtap_put_queue(q);
-	return 0;
-}
-
-static unsigned int macvtap_poll(struct file *file, poll_table * wait)
-{
-	struct macvtap_queue *q = file->private_data;
-	unsigned int mask = POLLERR;
-
-	if (!q)
-		goto out;
-
-	mask = 0;
-	poll_wait(file, &q->wq.wait, wait);
-
-	if (!skb_array_empty(&q->skb_array))
-		mask |= POLLIN | POLLRDNORM;
-
-	if (sock_writeable(&q->sk) ||
-	    (!test_and_set_bit(SOCKWQ_ASYNC_NOSPACE, &q->sock.flags) &&
-	     sock_writeable(&q->sk)))
-		mask |= POLLOUT | POLLWRNORM;
-
-out:
-	return mask;
-}
-
-static inline struct sk_buff *macvtap_alloc_skb(struct sock *sk, size_t prepad,
-						size_t len, size_t linear,
-						int noblock, int *err)
-{
-	struct sk_buff *skb;
-
-	/* Under a page?  Don't bother with paged skb. */
-	if (prepad + len < PAGE_SIZE || !linear)
-		linear = len;
-
-	skb = sock_alloc_send_pskb(sk, prepad + linear, len - linear, noblock,
-				   err, 0);
-	if (!skb)
-		return NULL;
-
-	skb_reserve(skb, prepad);
-	skb_put(skb, linear);
-	skb->data_len = len - linear;
-	skb->len += len - linear;
-
-	return skb;
-}
-
-/* Neighbour code has some assumptions on HH_DATA_MOD alignment */
-#define MACVTAP_RESERVE HH_DATA_OFF(ETH_HLEN)
-
-/* Get packet from user space buffer */
-static ssize_t macvtap_get_user(struct macvtap_queue *q, struct msghdr *m,
-				struct iov_iter *from, int noblock)
-{
-	int good_linear = SKB_MAX_HEAD(MACVTAP_RESERVE);
-	struct sk_buff *skb;
-	struct macvlan_dev *vlan;
-	unsigned long total_len = iov_iter_count(from);
-	unsigned long len = total_len;
-	int err;
-	struct virtio_net_hdr vnet_hdr = { 0 };
-	int vnet_hdr_len = 0;
-	int copylen = 0;
-	int depth;
-	bool zerocopy = false;
-	size_t linear;
-
-	if (q->flags & IFF_VNET_HDR) {
-		vnet_hdr_len = READ_ONCE(q->vnet_hdr_sz);
-
-		err = -EINVAL;
-		if (len < vnet_hdr_len)
-			goto err;
-		len -= vnet_hdr_len;
-
-		err = -EFAULT;
-		if (!copy_from_iter_full(&vnet_hdr, sizeof(vnet_hdr), from))
-			goto err;
-		iov_iter_advance(from, vnet_hdr_len - sizeof(vnet_hdr));
-		if ((vnet_hdr.flags & VIRTIO_NET_HDR_F_NEEDS_CSUM) &&
-		     macvtap16_to_cpu(q, vnet_hdr.csum_start) +
-		     macvtap16_to_cpu(q, vnet_hdr.csum_offset) + 2 >
-			     macvtap16_to_cpu(q, vnet_hdr.hdr_len))
-			vnet_hdr.hdr_len = cpu_to_macvtap16(q,
-				 macvtap16_to_cpu(q, vnet_hdr.csum_start) +
-				 macvtap16_to_cpu(q, vnet_hdr.csum_offset) + 2);
-		err = -EINVAL;
-		if (macvtap16_to_cpu(q, vnet_hdr.hdr_len) > len)
-			goto err;
-	}
-
-	err = -EINVAL;
-	if (unlikely(len < ETH_HLEN))
-		goto err;
-
-	if (m && m->msg_control && sock_flag(&q->sk, SOCK_ZEROCOPY)) {
-		struct iov_iter i;
-
-		copylen = vnet_hdr.hdr_len ?
-			macvtap16_to_cpu(q, vnet_hdr.hdr_len) : GOODCOPY_LEN;
-		if (copylen > good_linear)
-			copylen = good_linear;
-		else if (copylen < ETH_HLEN)
-			copylen = ETH_HLEN;
-		linear = copylen;
-		i = *from;
-		iov_iter_advance(&i, copylen);
-		if (iov_iter_npages(&i, INT_MAX) <= MAX_SKB_FRAGS)
-			zerocopy = true;
-	}
-
-	if (!zerocopy) {
-		copylen = len;
-		linear = macvtap16_to_cpu(q, vnet_hdr.hdr_len);
-		if (linear > good_linear)
-			linear = good_linear;
-		else if (linear < ETH_HLEN)
-			linear = ETH_HLEN;
-	}
-
-	skb = macvtap_alloc_skb(&q->sk, MACVTAP_RESERVE, copylen,
-				linear, noblock, &err);
-	if (!skb)
-		goto err;
-
-	if (zerocopy)
-		err = zerocopy_sg_from_iter(skb, from);
-	else
-		err = skb_copy_datagram_from_iter(skb, 0, from, len);
-
-	if (err)
-		goto err_kfree;
-
-	skb_set_network_header(skb, ETH_HLEN);
-	skb_reset_mac_header(skb);
-	skb->protocol = eth_hdr(skb)->h_proto;
-
-	if (vnet_hdr_len) {
-		err = virtio_net_hdr_to_skb(skb, &vnet_hdr,
-					    macvtap_is_little_endian(q));
-		if (err)
-			goto err_kfree;
-	}
-
-	skb_probe_transport_header(skb, ETH_HLEN);
-
-	/* Move network header to the right position for VLAN tagged packets */
-	if ((skb->protocol == htons(ETH_P_8021Q) ||
-	     skb->protocol == htons(ETH_P_8021AD)) &&
-	    __vlan_get_protocol(skb, skb->protocol, &depth) != 0)
-		skb_set_network_header(skb, depth);
-
-	rcu_read_lock();
-	vlan = rcu_dereference(q->vlan);
-	/* copy skb_ubuf_info for callback when skb has no error */
-	if (zerocopy) {
-		skb_shinfo(skb)->destructor_arg = m->msg_control;
-		skb_shinfo(skb)->tx_flags |= SKBTX_DEV_ZEROCOPY;
-		skb_shinfo(skb)->tx_flags |= SKBTX_SHARED_FRAG;
-	} else if (m && m->msg_control) {
-		struct ubuf_info *uarg = m->msg_control;
-		uarg->callback(uarg, false);
-	}
-
-	if (vlan) {
-		skb->dev = vlan->dev;
-		dev_queue_xmit(skb);
-	} else {
-		kfree_skb(skb);
-	}
-	rcu_read_unlock();
-
-	return total_len;
-
-err_kfree:
-	kfree_skb(skb);
-
-err:
-	rcu_read_lock();
-	vlan = rcu_dereference(q->vlan);
-	if (vlan)
-		this_cpu_inc(vlan->pcpu_stats->tx_dropped);
-	rcu_read_unlock();
-
-	return err;
-}
-
-static ssize_t macvtap_write_iter(struct kiocb *iocb, struct iov_iter *from)
-{
-	struct file *file = iocb->ki_filp;
-	struct macvtap_queue *q = file->private_data;
-
-	return macvtap_get_user(q, NULL, from, file->f_flags & O_NONBLOCK);
-}
-
-/* Put packet to the user space buffer */
-static ssize_t macvtap_put_user(struct macvtap_queue *q,
-				const struct sk_buff *skb,
-				struct iov_iter *iter)
-{
-	int ret;
-	int vnet_hdr_len = 0;
-	int vlan_offset = 0;
-	int total;
-
-	if (q->flags & IFF_VNET_HDR) {
-		struct virtio_net_hdr vnet_hdr;
-		vnet_hdr_len = READ_ONCE(q->vnet_hdr_sz);
-		if (iov_iter_count(iter) < vnet_hdr_len)
-			return -EINVAL;
-
-		if (virtio_net_hdr_from_skb(skb, &vnet_hdr,
-					    macvtap_is_little_endian(q), true))
-			BUG();
-
-		if (copy_to_iter(&vnet_hdr, sizeof(vnet_hdr), iter) !=
-		    sizeof(vnet_hdr))
-			return -EFAULT;
-
-		iov_iter_advance(iter, vnet_hdr_len - sizeof(vnet_hdr));
-	}
-	total = vnet_hdr_len;
-	total += skb->len;
-
-	if (skb_vlan_tag_present(skb)) {
-		struct {
-			__be16 h_vlan_proto;
-			__be16 h_vlan_TCI;
-		} veth;
-		veth.h_vlan_proto = skb->vlan_proto;
-		veth.h_vlan_TCI = htons(skb_vlan_tag_get(skb));
-
-		vlan_offset = offsetof(struct vlan_ethhdr, h_vlan_proto);
-		total += VLAN_HLEN;
-
-		ret = skb_copy_datagram_iter(skb, 0, iter, vlan_offset);
-		if (ret || !iov_iter_count(iter))
-			goto done;
-
-		ret = copy_to_iter(&veth, sizeof(veth), iter);
-		if (ret != sizeof(veth) || !iov_iter_count(iter))
-			goto done;
-	}
-
-	ret = skb_copy_datagram_iter(skb, vlan_offset, iter,
-				     skb->len - vlan_offset);
-
-done:
-	return ret ? ret : total;
-}
-
-static ssize_t macvtap_do_read(struct macvtap_queue *q,
-			       struct iov_iter *to,
-			       int noblock)
-{
-	DEFINE_WAIT(wait);
-	struct sk_buff *skb;
-	ssize_t ret = 0;
-
-	if (!iov_iter_count(to))
-		return 0;
-
-	while (1) {
-		if (!noblock)
-			prepare_to_wait(sk_sleep(&q->sk), &wait,
-					TASK_INTERRUPTIBLE);
-
-		/* Read frames from the queue */
-		skb = skb_array_consume(&q->skb_array);
-		if (skb)
-			break;
-		if (noblock) {
-			ret = -EAGAIN;
-			break;
-		}
-		if (signal_pending(current)) {
-			ret = -ERESTARTSYS;
-			break;
-		}
-		/* Nothing to read, let's sleep */
-		schedule();
-	}
-	if (!noblock)
-		finish_wait(sk_sleep(&q->sk), &wait);
-
-	if (skb) {
-		ret = macvtap_put_user(q, skb, to);
-		if (unlikely(ret < 0))
-			kfree_skb(skb);
-		else
-			consume_skb(skb);
-	}
-	return ret;
-}
-
-static ssize_t macvtap_read_iter(struct kiocb *iocb, struct iov_iter *to)
-{
-	struct file *file = iocb->ki_filp;
-	struct macvtap_queue *q = file->private_data;
-	ssize_t len = iov_iter_count(to), ret;
-
-	ret = macvtap_do_read(q, to, file->f_flags & O_NONBLOCK);
-	ret = min_t(ssize_t, ret, len);
-	if (ret > 0)
-		iocb->ki_pos = ret;
-	return ret;
-}
-
-static struct macvlan_dev *macvtap_get_vlan(struct macvtap_queue *q)
-{
-	struct macvlan_dev *vlan;
-
-	ASSERT_RTNL();
-	vlan = rtnl_dereference(q->vlan);
-	if (vlan)
-		dev_hold(vlan->dev);
-
-	return vlan;
-}
-
-static void macvtap_put_vlan(struct macvlan_dev *vlan)
-{
-	dev_put(vlan->dev);
-}
-
-static int macvtap_ioctl_set_queue(struct file *file, unsigned int flags)
-{
-	struct macvtap_queue *q = file->private_data;
-	struct macvlan_dev *vlan;
-	int ret;
-
-	vlan = macvtap_get_vlan(q);
-	if (!vlan)
-		return -EINVAL;
-
-	if (flags & IFF_ATTACH_QUEUE)
-		ret = macvtap_enable_queue(vlan->dev, file, q);
-	else if (flags & IFF_DETACH_QUEUE)
-		ret = macvtap_disable_queue(q);
-	else
-		ret = -EINVAL;
-
-	macvtap_put_vlan(vlan);
-	return ret;
-}
-
-static int set_offload(struct macvtap_queue *q, unsigned long arg)
-{
-	struct macvlan_dev *vlan;
-	netdev_features_t features;
-	netdev_features_t feature_mask = 0;
-
-	vlan = rtnl_dereference(q->vlan);
-	if (!vlan)
-		return -ENOLINK;
-
-	features = vlan->dev->features;
-
-	if (arg & TUN_F_CSUM) {
-		feature_mask = NETIF_F_HW_CSUM;
-
-		if (arg & (TUN_F_TSO4 | TUN_F_TSO6)) {
-			if (arg & TUN_F_TSO_ECN)
-				feature_mask |= NETIF_F_TSO_ECN;
-			if (arg & TUN_F_TSO4)
-				feature_mask |= NETIF_F_TSO;
-			if (arg & TUN_F_TSO6)
-				feature_mask |= NETIF_F_TSO6;
-		}
-
-		if (arg & TUN_F_UFO)
-			feature_mask |= NETIF_F_UFO;
-	}
-
-	/* tun/tap driver inverts the usage for TSO offloads, where
-	 * setting the TSO bit means that the userspace wants to
-	 * accept TSO frames and turning it off means that user space
-	 * does not support TSO.
-	 * For macvtap, we have to invert it to mean the same thing.
-	 * When user space turns off TSO, we turn off GSO/LRO so that
-	 * user-space will not receive TSO frames.
-	 */
-	if (feature_mask & (NETIF_F_TSO | NETIF_F_TSO6 | NETIF_F_UFO))
-		features |= RX_OFFLOADS;
-	else
-		features &= ~RX_OFFLOADS;
-
-	/* tap_features are the same as features on tun/tap and
-	 * reflect user expectations.
-	 */
-	vlan->tap_features = feature_mask;
-	vlan->set_features = features;
-	netdev_update_features(vlan->dev);
-
-	return 0;
-}
-
-/*
- * provide compatibility with generic tun/tap interface
- */
-static long macvtap_ioctl(struct file *file, unsigned int cmd,
-			  unsigned long arg)
-{
-	struct macvtap_queue *q = file->private_data;
-	struct macvlan_dev *vlan;
-	void __user *argp = (void __user *)arg;
-	struct ifreq __user *ifr = argp;
-	unsigned int __user *up = argp;
-	unsigned short u;
-	int __user *sp = argp;
-	struct sockaddr sa;
-	int s;
-	int ret;
-
-	switch (cmd) {
-	case TUNSETIFF:
-		/* ignore the name, just look at flags */
-		if (get_user(u, &ifr->ifr_flags))
-			return -EFAULT;
-
-		ret = 0;
-		if ((u & ~MACVTAP_FEATURES) != (IFF_NO_PI | IFF_TAP))
-			ret = -EINVAL;
-		else
-			q->flags = (q->flags & ~MACVTAP_FEATURES) | u;
-
-		return ret;
-
-	case TUNGETIFF:
-		rtnl_lock();
-		vlan = macvtap_get_vlan(q);
-		if (!vlan) {
-			rtnl_unlock();
-			return -ENOLINK;
-		}
-
-		ret = 0;
-		u = q->flags;
-		if (copy_to_user(&ifr->ifr_name, vlan->dev->name, IFNAMSIZ) ||
-		    put_user(u, &ifr->ifr_flags))
-			ret = -EFAULT;
-		macvtap_put_vlan(vlan);
-		rtnl_unlock();
-		return ret;
-
-	case TUNSETQUEUE:
-		if (get_user(u, &ifr->ifr_flags))
-			return -EFAULT;
-		rtnl_lock();
-		ret = macvtap_ioctl_set_queue(file, u);
-		rtnl_unlock();
-		return ret;
-
-	case TUNGETFEATURES:
-		if (put_user(IFF_TAP | IFF_NO_PI | MACVTAP_FEATURES, up))
-			return -EFAULT;
-		return 0;
-
-	case TUNSETSNDBUF:
-		if (get_user(s, sp))
-			return -EFAULT;
-
-		q->sk.sk_sndbuf = s;
-		return 0;
-
-	case TUNGETVNETHDRSZ:
-		s = q->vnet_hdr_sz;
-		if (put_user(s, sp))
-			return -EFAULT;
-		return 0;
-
-	case TUNSETVNETHDRSZ:
-		if (get_user(s, sp))
-			return -EFAULT;
-		if (s < (int)sizeof(struct virtio_net_hdr))
-			return -EINVAL;
-
-		q->vnet_hdr_sz = s;
-		return 0;
-
-	case TUNGETVNETLE:
-		s = !!(q->flags & MACVTAP_VNET_LE);
-		if (put_user(s, sp))
-			return -EFAULT;
-		return 0;
-
-	case TUNSETVNETLE:
-		if (get_user(s, sp))
-			return -EFAULT;
-		if (s)
-			q->flags |= MACVTAP_VNET_LE;
-		else
-			q->flags &= ~MACVTAP_VNET_LE;
-		return 0;
-
-	case TUNGETVNETBE:
-		return macvtap_get_vnet_be(q, sp);
-
-	case TUNSETVNETBE:
-		return macvtap_set_vnet_be(q, sp);
-
-	case TUNSETOFFLOAD:
-		/* let the user check for future flags */
-		if (arg & ~(TUN_F_CSUM | TUN_F_TSO4 | TUN_F_TSO6 |
-			    TUN_F_TSO_ECN | TUN_F_UFO))
-			return -EINVAL;
-
-		rtnl_lock();
-		ret = set_offload(q, arg);
-		rtnl_unlock();
-		return ret;
-
-	case SIOCGIFHWADDR:
-		rtnl_lock();
-		vlan = macvtap_get_vlan(q);
-		if (!vlan) {
-			rtnl_unlock();
-			return -ENOLINK;
-		}
-		ret = 0;
-		u = vlan->dev->type;
-		if (copy_to_user(&ifr->ifr_name, vlan->dev->name, IFNAMSIZ) ||
-		    copy_to_user(&ifr->ifr_hwaddr.sa_data, vlan->dev->dev_addr, ETH_ALEN) ||
-		    put_user(u, &ifr->ifr_hwaddr.sa_family))
-			ret = -EFAULT;
-		macvtap_put_vlan(vlan);
-		rtnl_unlock();
-		return ret;
-
-	case SIOCSIFHWADDR:
-		if (copy_from_user(&sa, &ifr->ifr_hwaddr, sizeof(sa)))
-			return -EFAULT;
-		rtnl_lock();
-		vlan = macvtap_get_vlan(q);
-		if (!vlan) {
-			rtnl_unlock();
-			return -ENOLINK;
-		}
-		ret = dev_set_mac_address(vlan->dev, &sa);
-		macvtap_put_vlan(vlan);
-		rtnl_unlock();
-		return ret;
-
-	default:
-		return -EINVAL;
-	}
-}
-
-#ifdef CONFIG_COMPAT
-static long macvtap_compat_ioctl(struct file *file, unsigned int cmd,
-				 unsigned long arg)
-{
-	return macvtap_ioctl(file, cmd, (unsigned long)compat_ptr(arg));
-}
-#endif
-
-static const struct file_operations macvtap_fops = {
-	.owner		= THIS_MODULE,
-	.open		= macvtap_open,
-	.release	= macvtap_release,
-	.read_iter	= macvtap_read_iter,
-	.write_iter	= macvtap_write_iter,
-	.poll		= macvtap_poll,
-	.llseek		= no_llseek,
-	.unlocked_ioctl	= macvtap_ioctl,
-#ifdef CONFIG_COMPAT
-	.compat_ioctl	= macvtap_compat_ioctl,
-#endif
-};
-
-static int macvtap_sendmsg(struct socket *sock, struct msghdr *m,
-			   size_t total_len)
-{
-	struct macvtap_queue *q = container_of(sock, struct macvtap_queue, sock);
-	return macvtap_get_user(q, m, &m->msg_iter, m->msg_flags & MSG_DONTWAIT);
-}
-
-static int macvtap_recvmsg(struct socket *sock, struct msghdr *m,
-			   size_t total_len, int flags)
-{
-	struct macvtap_queue *q = container_of(sock, struct macvtap_queue, sock);
-	int ret;
-	if (flags & ~(MSG_DONTWAIT|MSG_TRUNC))
-		return -EINVAL;
-	ret = macvtap_do_read(q, &m->msg_iter, flags & MSG_DONTWAIT);
-	if (ret > total_len) {
-		m->msg_flags |= MSG_TRUNC;
-		ret = flags & MSG_TRUNC ? ret : total_len;
-	}
-	return ret;
-}
-
-static int macvtap_peek_len(struct socket *sock)
-{
-	struct macvtap_queue *q = container_of(sock, struct macvtap_queue,
-					       sock);
-	return skb_array_peek_len(&q->skb_array);
-}
-
-/* Ops structure to mimic raw sockets with tun */
-static const struct proto_ops macvtap_socket_ops = {
-	.sendmsg = macvtap_sendmsg,
-	.recvmsg = macvtap_recvmsg,
-	.peek_len = macvtap_peek_len,
-};
-
-/* Get an underlying socket object from tun file.  Returns error unless file is
- * attached to a device.  The returned object works like a packet socket, it
- * can be used for sock_sendmsg/sock_recvmsg.  The caller is responsible for
- * holding a reference to the file for as long as the socket is in use. */
-struct socket *macvtap_get_socket(struct file *file)
-{
-	struct macvtap_queue *q;
-	if (file->f_op != &macvtap_fops)
-		return ERR_PTR(-EINVAL);
-	q = file->private_data;
-	if (!q)
-		return ERR_PTR(-EBADFD);
-	return &q->sock;
-}
-EXPORT_SYMBOL_GPL(macvtap_get_socket);
-
-static int macvtap_queue_resize(struct macvlan_dev *vlan)
-{
-	struct net_device *dev = vlan->dev;
-	struct macvtap_queue *q;
-	struct skb_array **arrays;
-	int n = vlan->numqueues;
-	int ret, i = 0;
-
-	arrays = kmalloc(sizeof *arrays * n, GFP_KERNEL);
-	if (!arrays)
-		return -ENOMEM;
-
-	list_for_each_entry(q, &vlan->queue_list, next)
-		arrays[i++] = &q->skb_array;
-
-	ret = skb_array_resize_multiple(arrays, n,
-					dev->tx_queue_len, GFP_KERNEL);
-
-	kfree(arrays);
-	return ret;
-}
-
-=======
->>>>>>> a71c9a1c
 static int macvtap_device_event(struct notifier_block *unused,
 				unsigned long event, void *ptr)
 {
