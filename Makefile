--- conflicted
+++ resolved
@@ -2026,13 +2026,8 @@
 
 clean: $(clean-dirs)
 	$(call cmd,rmfiles)
-<<<<<<< HEAD
-	@find $(or $(KBUILD_EXTMOD), .) \
-		$(if $(filter-out arch/$(SRCARCH)/boot/dts, $(dtstree)), $(dtstree)) \
+	@find . $(if $(filter-out arch/$(SRCARCH)/boot/dts, $(dtstree)), $(dtstree)) \
 		$(RCS_FIND_IGNORE) \
-=======
-	@find . $(RCS_FIND_IGNORE) \
->>>>>>> 6a34dfa1
 		\( -name '*.[aios]' -o -name '*.rsi' -o -name '*.ko' -o -name '.*.cmd' \
 		-o -name '*.ko.*' \
 		-o -name '*.dtb' -o -name '*.dtbo' \
@@ -2086,15 +2081,9 @@
 quiet_cmd_gen_compile_commands = GEN     $@
       cmd_gen_compile_commands = $(PYTHON3) $< -a $(AR) -o $@ $(filter-out $<, $(real-prereqs))
 
-<<<<<<< HEAD
-$(extmod_prefix)compile_commands.json: $(srctree)/scripts/clang-tools/gen_compile_commands.py \
+compile_commands.json: $(srctree)/scripts/clang-tools/gen_compile_commands.py \
 	$(if $(KBUILD_EXTMOD)$(KBUILD_MIXED_TREE),, vmlinux.a $(KBUILD_VMLINUX_LIBS)) \
-	$(if $(CONFIG_MODULES), $(MODORDER)) FORCE
-=======
-compile_commands.json: $(srctree)/scripts/clang-tools/gen_compile_commands.py \
-	$(if $(KBUILD_EXTMOD),, vmlinux.a $(KBUILD_VMLINUX_LIBS)) \
 	$(if $(CONFIG_MODULES), modules.order) FORCE
->>>>>>> 6a34dfa1
 	$(call if_changed,gen_compile_commands)
 
 targets += compile_commands.json
