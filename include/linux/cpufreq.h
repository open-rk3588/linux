/* SPDX-License-Identifier: GPL-2.0-only */
/*
 * linux/include/linux/cpufreq.h
 *
 * Copyright (C) 2001 Russell King
 *           (C) 2002 - 2003 Dominik Brodowski <linux@brodo.de>
 */
#ifndef _LINUX_CPUFREQ_H
#define _LINUX_CPUFREQ_H

#include <linux/clk.h>
#include <linux/cpu.h>
#include <linux/cpumask.h>
#include <linux/completion.h>
#include <linux/kobject.h>
#include <linux/notifier.h>
#include <linux/of.h>
#include <linux/pm_opp.h>
#include <linux/pm_qos.h>
#include <linux/spinlock.h>
#include <linux/sysfs.h>
#include <linux/minmax.h>

/*********************************************************************
 *                        CPUFREQ INTERFACE                          *
 *********************************************************************/
/*
 * Frequency values here are CPU kHz
 *
 * Maximum transition latency is in nanoseconds - if it's unknown,
 * CPUFREQ_ETERNAL shall be used.
 */

#define CPUFREQ_ETERNAL			(-1)
#define CPUFREQ_NAME_LEN		16
/* Print length for names. Extra 1 space for accommodating '\n' in prints */
#define CPUFREQ_NAME_PLEN		(CPUFREQ_NAME_LEN + 1)

struct cpufreq_governor;

enum cpufreq_table_sorting {
	CPUFREQ_TABLE_UNSORTED,
	CPUFREQ_TABLE_SORTED_ASCENDING,
	CPUFREQ_TABLE_SORTED_DESCENDING
};

struct cpufreq_cpuinfo {
	unsigned int		max_freq;
	unsigned int		min_freq;

	/* in 10^(-9) s = nanoseconds */
	unsigned int		transition_latency;
};

struct cpufreq_policy {
	/* CPUs sharing clock, require sw coordination */
	cpumask_var_t		cpus;	/* Online CPUs only */
	cpumask_var_t		related_cpus; /* Online + Offline CPUs */
	cpumask_var_t		real_cpus; /* Related and present */

	unsigned int		shared_type; /* ACPI: ANY or ALL affected CPUs
						should set cpufreq */
	unsigned int		cpu;    /* cpu managing this policy, must be online */

	struct clk		*clk;
	struct cpufreq_cpuinfo	cpuinfo;/* see above */

	unsigned int		min;    /* in kHz */
	unsigned int		max;    /* in kHz */
	unsigned int		cur;    /* in kHz, only needed if cpufreq
					 * governors are used */
	unsigned int		suspend_freq; /* freq to set during suspend */

	unsigned int		policy; /* see above */
	unsigned int		last_policy; /* policy before unplug */
	struct cpufreq_governor	*governor; /* see below */
	void			*governor_data;
	char			last_governor[CPUFREQ_NAME_LEN]; /* last governor used */

	struct work_struct	update; /* if update_policy() needs to be
					 * called, but you're in IRQ context */

	struct freq_constraints	constraints;
	struct freq_qos_request	*min_freq_req;
	struct freq_qos_request	*max_freq_req;

	struct cpufreq_frequency_table	*freq_table;
	enum cpufreq_table_sorting freq_table_sorted;

	struct list_head        policy_list;
	struct kobject		kobj;
	struct completion	kobj_unregister;

	/*
	 * The rules for this semaphore:
	 * - Any routine that wants to read from the policy structure will
	 *   do a down_read on this semaphore.
	 * - Any routine that will write to the policy structure and/or may take away
	 *   the policy altogether (eg. CPU hotplug), will hold this lock in write
	 *   mode before doing so.
	 */
	struct rw_semaphore	rwsem;

	/*
	 * Fast switch flags:
	 * - fast_switch_possible should be set by the driver if it can
	 *   guarantee that frequency can be changed on any CPU sharing the
	 *   policy and that the change will affect all of the policy CPUs then.
	 * - fast_switch_enabled is to be set by governors that support fast
	 *   frequency switching with the help of cpufreq_enable_fast_switch().
	 */
	bool			fast_switch_possible;
	bool			fast_switch_enabled;

	/*
	 * Set if the CPUFREQ_GOV_STRICT_TARGET flag is set for the current
	 * governor.
	 */
	bool			strict_target;

	/*
	 * Set if inefficient frequencies were found in the frequency table.
	 * This indicates if the relation flag CPUFREQ_RELATION_E can be
	 * honored.
	 */
	bool			efficiencies_available;

	/*
	 * Preferred average time interval between consecutive invocations of
	 * the driver to set the frequency for this policy.  To be set by the
	 * scaling driver (0, which is the default, means no preference).
	 */
	unsigned int		transition_delay_us;

	/*
	 * Remote DVFS flag (Not added to the driver structure as we don't want
	 * to access another structure from scheduler hotpath).
	 *
	 * Should be set if CPUs can do DVFS on behalf of other CPUs from
	 * different cpufreq policies.
	 */
	bool			dvfs_possible_from_any_cpu;

	/* Per policy boost enabled flag. */
	bool			boost_enabled;

	 /* Cached frequency lookup from cpufreq_driver_resolve_freq. */
	unsigned int cached_target_freq;
	unsigned int cached_resolved_idx;

	/* Synchronization for frequency transitions */
	bool			transition_ongoing; /* Tracks transition status */
	spinlock_t		transition_lock;
	wait_queue_head_t	transition_wait;
	struct task_struct	*transition_task; /* Task which is doing the transition */

	/* cpufreq-stats */
	struct cpufreq_stats	*stats;

	/* For cpufreq driver's internal use */
	void			*driver_data;

	/* Pointer to the cooling device if used for thermal mitigation */
	struct thermal_cooling_device *cdev;

	struct notifier_block nb_min;
	struct notifier_block nb_max;
};

/*
 * Used for passing new cpufreq policy data to the cpufreq driver's ->verify()
 * callback for sanitization.  That callback is only expected to modify the min
 * and max values, if necessary, and specifically it must not update the
 * frequency table.
 */
struct cpufreq_policy_data {
	struct cpufreq_cpuinfo		cpuinfo;
	struct cpufreq_frequency_table	*freq_table;
	unsigned int			cpu;
	unsigned int			min;    /* in kHz */
	unsigned int			max;    /* in kHz */
};

struct cpufreq_freqs {
	struct cpufreq_policy *policy;
	unsigned int old;
	unsigned int new;
	u8 flags;		/* flags of cpufreq_driver, see below. */
};

/* Only for ACPI */
#define CPUFREQ_SHARED_TYPE_NONE (0) /* None */
#define CPUFREQ_SHARED_TYPE_HW	 (1) /* HW does needed coordination */
#define CPUFREQ_SHARED_TYPE_ALL	 (2) /* All dependent CPUs should set freq */
#define CPUFREQ_SHARED_TYPE_ANY	 (3) /* Freq can be set from any dependent CPU*/

#ifdef CONFIG_CPU_FREQ
struct cpufreq_policy *cpufreq_cpu_get_raw(unsigned int cpu);
struct cpufreq_policy *cpufreq_cpu_get(unsigned int cpu);
void cpufreq_cpu_put(struct cpufreq_policy *policy);
#else
static inline struct cpufreq_policy *cpufreq_cpu_get_raw(unsigned int cpu)
{
	return NULL;
}
static inline struct cpufreq_policy *cpufreq_cpu_get(unsigned int cpu)
{
	return NULL;
}
static inline void cpufreq_cpu_put(struct cpufreq_policy *policy) { }
#endif

static inline bool policy_is_inactive(struct cpufreq_policy *policy)
{
	return cpumask_empty(policy->cpus);
}

static inline bool policy_is_shared(struct cpufreq_policy *policy)
{
	return cpumask_weight(policy->cpus) > 1;
}

#ifdef CONFIG_CPU_FREQ
unsigned int cpufreq_get(unsigned int cpu);
unsigned int cpufreq_quick_get(unsigned int cpu);
unsigned int cpufreq_quick_get_max(unsigned int cpu);
unsigned int cpufreq_get_hw_max_freq(unsigned int cpu);
void disable_cpufreq(void);

u64 get_cpu_idle_time(unsigned int cpu, u64 *wall, int io_busy);

struct cpufreq_policy *cpufreq_cpu_acquire(unsigned int cpu);
void cpufreq_cpu_release(struct cpufreq_policy *policy);
int cpufreq_get_policy(struct cpufreq_policy *policy, unsigned int cpu);
void refresh_frequency_limits(struct cpufreq_policy *policy);
void cpufreq_update_policy(unsigned int cpu);
void cpufreq_update_limits(unsigned int cpu);
bool have_governor_per_policy(void);
bool cpufreq_supports_freq_invariance(void);
struct kobject *get_governor_parent_kobj(struct cpufreq_policy *policy);
void cpufreq_enable_fast_switch(struct cpufreq_policy *policy);
void cpufreq_disable_fast_switch(struct cpufreq_policy *policy);
bool has_target_index(void);

DECLARE_PER_CPU(unsigned long, cpufreq_pressure);
static inline unsigned long cpufreq_get_pressure(int cpu)
{
	return READ_ONCE(per_cpu(cpufreq_pressure, cpu));
}
#else
static inline unsigned int cpufreq_get(unsigned int cpu)
{
	return 0;
}
static inline unsigned int cpufreq_quick_get(unsigned int cpu)
{
	return 0;
}
static inline unsigned int cpufreq_quick_get_max(unsigned int cpu)
{
	return 0;
}
static inline unsigned int cpufreq_get_hw_max_freq(unsigned int cpu)
{
	return 0;
}
static inline bool cpufreq_supports_freq_invariance(void)
{
	return false;
}
static inline void disable_cpufreq(void) { }
static inline void cpufreq_update_limits(unsigned int cpu) { }
<<<<<<< HEAD
=======
static inline unsigned long cpufreq_get_pressure(int cpu)
{
	return 0;
}
>>>>>>> 0c383648
#endif

#ifdef CONFIG_CPU_FREQ_STAT
void cpufreq_stats_create_table(struct cpufreq_policy *policy);
void cpufreq_stats_free_table(struct cpufreq_policy *policy);
void cpufreq_stats_record_transition(struct cpufreq_policy *policy,
				     unsigned int new_freq);
#else
static inline void cpufreq_stats_create_table(struct cpufreq_policy *policy) { }
static inline void cpufreq_stats_free_table(struct cpufreq_policy *policy) { }
static inline void cpufreq_stats_record_transition(struct cpufreq_policy *policy,
						   unsigned int new_freq) { }
#endif /* CONFIG_CPU_FREQ_STAT */

/*********************************************************************
 *                      CPUFREQ DRIVER INTERFACE                     *
 *********************************************************************/

#define CPUFREQ_RELATION_L 0  /* lowest frequency at or above target */
#define CPUFREQ_RELATION_H 1  /* highest frequency below or at target */
#define CPUFREQ_RELATION_C 2  /* closest frequency to target */
/* relation flags */
#define CPUFREQ_RELATION_E BIT(2) /* Get if possible an efficient frequency */

#define CPUFREQ_RELATION_LE (CPUFREQ_RELATION_L | CPUFREQ_RELATION_E)
#define CPUFREQ_RELATION_HE (CPUFREQ_RELATION_H | CPUFREQ_RELATION_E)
#define CPUFREQ_RELATION_CE (CPUFREQ_RELATION_C | CPUFREQ_RELATION_E)

struct freq_attr {
	struct attribute attr;
	ssize_t (*show)(struct cpufreq_policy *, char *);
	ssize_t (*store)(struct cpufreq_policy *, const char *, size_t count);
};

#define cpufreq_freq_attr_ro(_name)		\
static struct freq_attr _name =			\
__ATTR(_name, 0444, show_##_name, NULL)

#define cpufreq_freq_attr_ro_perm(_name, _perm)	\
static struct freq_attr _name =			\
__ATTR(_name, _perm, show_##_name, NULL)

#define cpufreq_freq_attr_rw(_name)		\
static struct freq_attr _name =			\
__ATTR(_name, 0644, show_##_name, store_##_name)

#define cpufreq_freq_attr_wo(_name)		\
static struct freq_attr _name =			\
__ATTR(_name, 0200, NULL, store_##_name)

#define define_one_global_ro(_name)		\
static struct kobj_attribute _name =		\
__ATTR(_name, 0444, show_##_name, NULL)

#define define_one_global_rw(_name)		\
static struct kobj_attribute _name =		\
__ATTR(_name, 0644, show_##_name, store_##_name)


struct cpufreq_driver {
	char		name[CPUFREQ_NAME_LEN];
	u16		flags;
	void		*driver_data;

	/* needed by all drivers */
	int		(*init)(struct cpufreq_policy *policy);
	int		(*verify)(struct cpufreq_policy_data *policy);

	/* define one out of two */
	int		(*setpolicy)(struct cpufreq_policy *policy);

	int		(*target)(struct cpufreq_policy *policy,
				  unsigned int target_freq,
				  unsigned int relation);	/* Deprecated */
	int		(*target_index)(struct cpufreq_policy *policy,
					unsigned int index);
	unsigned int	(*fast_switch)(struct cpufreq_policy *policy,
				       unsigned int target_freq);
	/*
	 * ->fast_switch() replacement for drivers that use an internal
	 * representation of performance levels and can pass hints other than
	 * the target performance level to the hardware. This can only be set
	 * if ->fast_switch is set too, because in those cases (under specific
	 * conditions) scale invariance can be disabled, which causes the
	 * schedutil governor to fall back to the latter.
	 */
	void		(*adjust_perf)(unsigned int cpu,
				       unsigned long min_perf,
				       unsigned long target_perf,
				       unsigned long capacity);

	/*
	 * Only for drivers with target_index() and CPUFREQ_ASYNC_NOTIFICATION
	 * unset.
	 *
	 * get_intermediate should return a stable intermediate frequency
	 * platform wants to switch to and target_intermediate() should set CPU
	 * to that frequency, before jumping to the frequency corresponding
	 * to 'index'. Core will take care of sending notifications and driver
	 * doesn't have to handle them in target_intermediate() or
	 * target_index().
	 *
	 * Drivers can return '0' from get_intermediate() in case they don't
	 * wish to switch to intermediate frequency for some target frequency.
	 * In that case core will directly call ->target_index().
	 */
	unsigned int	(*get_intermediate)(struct cpufreq_policy *policy,
					    unsigned int index);
	int		(*target_intermediate)(struct cpufreq_policy *policy,
					       unsigned int index);

	/* should be defined, if possible, return 0 on error */
	unsigned int	(*get)(unsigned int cpu);

	/* Called to update policy limits on firmware notifications. */
	void		(*update_limits)(unsigned int cpu);

	/* optional */
	int		(*bios_limit)(int cpu, unsigned int *limit);

	int		(*online)(struct cpufreq_policy *policy);
	int		(*offline)(struct cpufreq_policy *policy);
	int		(*exit)(struct cpufreq_policy *policy);
	int		(*suspend)(struct cpufreq_policy *policy);
	int		(*resume)(struct cpufreq_policy *policy);

	/* Will be called after the driver is fully initialized */
	void		(*ready)(struct cpufreq_policy *policy);

	struct freq_attr **attr;

	/* platform specific boost support code */
	bool		boost_enabled;
	int		(*set_boost)(struct cpufreq_policy *policy, int state);

	/*
	 * Set by drivers that want to register with the energy model after the
	 * policy is properly initialized, but before the governor is started.
	 */
	void		(*register_em)(struct cpufreq_policy *policy);
};

/* flags */

/*
 * Set by drivers that need to update internal upper and lower boundaries along
 * with the target frequency and so the core and governors should also invoke
 * the diver if the target frequency does not change, but the policy min or max
 * may have changed.
 */
#define CPUFREQ_NEED_UPDATE_LIMITS		BIT(0)

/* loops_per_jiffy or other kernel "constants" aren't affected by frequency transitions */
#define CPUFREQ_CONST_LOOPS			BIT(1)

/*
 * Set by drivers that want the core to automatically register the cpufreq
 * driver as a thermal cooling device.
 */
#define CPUFREQ_IS_COOLING_DEV			BIT(2)

/*
 * This should be set by platforms having multiple clock-domains, i.e.
 * supporting multiple policies. With this sysfs directories of governor would
 * be created in cpu/cpu<num>/cpufreq/ directory and so they can use the same
 * governor with different tunables for different clusters.
 */
#define CPUFREQ_HAVE_GOVERNOR_PER_POLICY	BIT(3)

/*
 * Driver will do POSTCHANGE notifications from outside of their ->target()
 * routine and so must set cpufreq_driver->flags with this flag, so that core
 * can handle them specially.
 */
#define CPUFREQ_ASYNC_NOTIFICATION		BIT(4)

/*
 * Set by drivers which want cpufreq core to check if CPU is running at a
 * frequency present in freq-table exposed by the driver. For these drivers if
 * CPU is found running at an out of table freq, we will try to set it to a freq
 * from the table. And if that fails, we will stop further boot process by
 * issuing a BUG_ON().
 */
#define CPUFREQ_NEED_INITIAL_FREQ_CHECK	BIT(5)

/*
 * Set by drivers to disallow use of governors with "dynamic_switching" flag
 * set.
 */
#define CPUFREQ_NO_AUTO_DYNAMIC_SWITCHING	BIT(6)

int cpufreq_register_driver(struct cpufreq_driver *driver_data);
void cpufreq_unregister_driver(struct cpufreq_driver *driver_data);

bool cpufreq_driver_test_flags(u16 flags);
const char *cpufreq_get_current_driver(void);
void *cpufreq_get_driver_data(void);

static inline int cpufreq_thermal_control_enabled(struct cpufreq_driver *drv)
{
	return IS_ENABLED(CONFIG_CPU_THERMAL) &&
		(drv->flags & CPUFREQ_IS_COOLING_DEV);
}

static inline void cpufreq_verify_within_limits(struct cpufreq_policy_data *policy,
						unsigned int min,
						unsigned int max)
{
	policy->max = clamp(policy->max, min, max);
	policy->min = clamp(policy->min, min, policy->max);
}

static inline void
cpufreq_verify_within_cpu_limits(struct cpufreq_policy_data *policy)
{
	cpufreq_verify_within_limits(policy, policy->cpuinfo.min_freq,
				     policy->cpuinfo.max_freq);
}

#ifdef CONFIG_CPU_FREQ
void cpufreq_suspend(void);
void cpufreq_resume(void);
int cpufreq_generic_suspend(struct cpufreq_policy *policy);
#else
static inline void cpufreq_suspend(void) {}
static inline void cpufreq_resume(void) {}
#endif

/*********************************************************************
 *                     CPUFREQ NOTIFIER INTERFACE                    *
 *********************************************************************/

#define CPUFREQ_TRANSITION_NOTIFIER	(0)
#define CPUFREQ_POLICY_NOTIFIER		(1)

/* Transition notifiers */
#define CPUFREQ_PRECHANGE		(0)
#define CPUFREQ_POSTCHANGE		(1)

/* Policy Notifiers  */
#define CPUFREQ_CREATE_POLICY		(0)
#define CPUFREQ_REMOVE_POLICY		(1)

#ifdef CONFIG_CPU_FREQ
int cpufreq_register_notifier(struct notifier_block *nb, unsigned int list);
int cpufreq_unregister_notifier(struct notifier_block *nb, unsigned int list);

void cpufreq_freq_transition_begin(struct cpufreq_policy *policy,
		struct cpufreq_freqs *freqs);
void cpufreq_freq_transition_end(struct cpufreq_policy *policy,
		struct cpufreq_freqs *freqs, int transition_failed);

#else /* CONFIG_CPU_FREQ */
static inline int cpufreq_register_notifier(struct notifier_block *nb,
						unsigned int list)
{
	return 0;
}
static inline int cpufreq_unregister_notifier(struct notifier_block *nb,
						unsigned int list)
{
	return 0;
}
#endif /* !CONFIG_CPU_FREQ */

/**
 * cpufreq_scale - "old * mult / div" calculation for large values (32-bit-arch
 * safe)
 * @old:   old value
 * @div:   divisor
 * @mult:  multiplier
 *
 *
 * new = old * mult / div
 */
static inline unsigned long cpufreq_scale(unsigned long old, u_int div,
		u_int mult)
{
#if BITS_PER_LONG == 32
	u64 result = ((u64) old) * ((u64) mult);
	do_div(result, div);
	return (unsigned long) result;

#elif BITS_PER_LONG == 64
	unsigned long result = old * ((u64) mult);
	result /= div;
	return result;
#endif
}

/*********************************************************************
 *                          CPUFREQ GOVERNORS                        *
 *********************************************************************/

#define CPUFREQ_POLICY_UNKNOWN		(0)
/*
 * If (cpufreq_driver->target) exists, the ->governor decides what frequency
 * within the limits is used. If (cpufreq_driver->setpolicy> exists, these
 * two generic policies are available:
 */
#define CPUFREQ_POLICY_POWERSAVE	(1)
#define CPUFREQ_POLICY_PERFORMANCE	(2)

/*
 * The polling frequency depends on the capability of the processor. Default
 * polling frequency is 1000 times the transition latency of the processor.
 */
#define LATENCY_MULTIPLIER		(1000)

struct cpufreq_governor {
	char	name[CPUFREQ_NAME_LEN];
	int	(*init)(struct cpufreq_policy *policy);
	void	(*exit)(struct cpufreq_policy *policy);
	int	(*start)(struct cpufreq_policy *policy);
	void	(*stop)(struct cpufreq_policy *policy);
	void	(*limits)(struct cpufreq_policy *policy);
	ssize_t	(*show_setspeed)	(struct cpufreq_policy *policy,
					 char *buf);
	int	(*store_setspeed)	(struct cpufreq_policy *policy,
					 unsigned int freq);
	struct list_head	governor_list;
	struct module		*owner;
	u8			flags;
};

/* Governor flags */

/* For governors which change frequency dynamically by themselves */
#define CPUFREQ_GOV_DYNAMIC_SWITCHING	BIT(0)

/* For governors wanting the target frequency to be set exactly */
#define CPUFREQ_GOV_STRICT_TARGET	BIT(1)


/* Pass a target to the cpufreq driver */
unsigned int cpufreq_driver_fast_switch(struct cpufreq_policy *policy,
					unsigned int target_freq);
void cpufreq_driver_adjust_perf(unsigned int cpu,
				unsigned long min_perf,
				unsigned long target_perf,
				unsigned long capacity);
bool cpufreq_driver_has_adjust_perf(void);
int cpufreq_driver_target(struct cpufreq_policy *policy,
				 unsigned int target_freq,
				 unsigned int relation);
int __cpufreq_driver_target(struct cpufreq_policy *policy,
				   unsigned int target_freq,
				   unsigned int relation);
unsigned int cpufreq_driver_resolve_freq(struct cpufreq_policy *policy,
					 unsigned int target_freq);
unsigned int cpufreq_policy_transition_delay_us(struct cpufreq_policy *policy);
int cpufreq_register_governor(struct cpufreq_governor *governor);
void cpufreq_unregister_governor(struct cpufreq_governor *governor);
int cpufreq_start_governor(struct cpufreq_policy *policy);
void cpufreq_stop_governor(struct cpufreq_policy *policy);

#define cpufreq_governor_init(__governor)			\
static int __init __governor##_init(void)			\
{								\
	return cpufreq_register_governor(&__governor);	\
}								\
core_initcall(__governor##_init)

#define cpufreq_governor_exit(__governor)			\
static void __exit __governor##_exit(void)			\
{								\
	return cpufreq_unregister_governor(&__governor);	\
}								\
module_exit(__governor##_exit)

struct cpufreq_governor *cpufreq_default_governor(void);
struct cpufreq_governor *cpufreq_fallback_governor(void);

static inline void cpufreq_policy_apply_limits(struct cpufreq_policy *policy)
{
	if (policy->max < policy->cur)
		__cpufreq_driver_target(policy, policy->max,
					CPUFREQ_RELATION_HE);
	else if (policy->min > policy->cur)
		__cpufreq_driver_target(policy, policy->min,
					CPUFREQ_RELATION_LE);
}

/* Governor attribute set */
struct gov_attr_set {
	struct kobject kobj;
	struct list_head policy_list;
	struct mutex update_lock;
	int usage_count;
};

/* sysfs ops for cpufreq governors */
extern const struct sysfs_ops governor_sysfs_ops;

static inline struct gov_attr_set *to_gov_attr_set(struct kobject *kobj)
{
	return container_of(kobj, struct gov_attr_set, kobj);
}

void gov_attr_set_init(struct gov_attr_set *attr_set, struct list_head *list_node);
void gov_attr_set_get(struct gov_attr_set *attr_set, struct list_head *list_node);
unsigned int gov_attr_set_put(struct gov_attr_set *attr_set, struct list_head *list_node);

/* Governor sysfs attribute */
struct governor_attr {
	struct attribute attr;
	ssize_t (*show)(struct gov_attr_set *attr_set, char *buf);
	ssize_t (*store)(struct gov_attr_set *attr_set, const char *buf,
			 size_t count);
};

/*********************************************************************
 *                     FREQUENCY TABLE HELPERS                       *
 *********************************************************************/

/* Special Values of .frequency field */
#define CPUFREQ_ENTRY_INVALID		~0u
#define CPUFREQ_TABLE_END		~1u
/* Special Values of .flags field */
#define CPUFREQ_BOOST_FREQ		(1 << 0)
#define CPUFREQ_INEFFICIENT_FREQ	(1 << 1)

struct cpufreq_frequency_table {
	unsigned int	flags;
	unsigned int	driver_data; /* driver specific data, not used by core */
	unsigned int	frequency; /* kHz - doesn't need to be in ascending
				    * order */
};

/*
 * cpufreq_for_each_entry -	iterate over a cpufreq_frequency_table
 * @pos:	the cpufreq_frequency_table * to use as a loop cursor.
 * @table:	the cpufreq_frequency_table * to iterate over.
 */

#define cpufreq_for_each_entry(pos, table)	\
	for (pos = table; pos->frequency != CPUFREQ_TABLE_END; pos++)

/*
 * cpufreq_for_each_entry_idx -	iterate over a cpufreq_frequency_table
 *	with index
 * @pos:	the cpufreq_frequency_table * to use as a loop cursor.
 * @table:	the cpufreq_frequency_table * to iterate over.
 * @idx:	the table entry currently being processed
 */

#define cpufreq_for_each_entry_idx(pos, table, idx)	\
	for (pos = table, idx = 0; pos->frequency != CPUFREQ_TABLE_END; \
		pos++, idx++)

/*
 * cpufreq_for_each_valid_entry -     iterate over a cpufreq_frequency_table
 *	excluding CPUFREQ_ENTRY_INVALID frequencies.
 * @pos:        the cpufreq_frequency_table * to use as a loop cursor.
 * @table:      the cpufreq_frequency_table * to iterate over.
 */

#define cpufreq_for_each_valid_entry(pos, table)			\
	for (pos = table; pos->frequency != CPUFREQ_TABLE_END; pos++)	\
		if (pos->frequency == CPUFREQ_ENTRY_INVALID)		\
			continue;					\
		else

/*
 * cpufreq_for_each_valid_entry_idx -     iterate with index over a cpufreq
 *	frequency_table excluding CPUFREQ_ENTRY_INVALID frequencies.
 * @pos:	the cpufreq_frequency_table * to use as a loop cursor.
 * @table:	the cpufreq_frequency_table * to iterate over.
 * @idx:	the table entry currently being processed
 */

#define cpufreq_for_each_valid_entry_idx(pos, table, idx)		\
	cpufreq_for_each_entry_idx(pos, table, idx)			\
		if (pos->frequency == CPUFREQ_ENTRY_INVALID)		\
			continue;					\
		else

/**
 * cpufreq_for_each_efficient_entry_idx - iterate with index over a cpufreq
 *	frequency_table excluding CPUFREQ_ENTRY_INVALID and
 *	CPUFREQ_INEFFICIENT_FREQ frequencies.
 * @pos: the &struct cpufreq_frequency_table to use as a loop cursor.
 * @table: the &struct cpufreq_frequency_table to iterate over.
 * @idx: the table entry currently being processed.
 * @efficiencies: set to true to only iterate over efficient frequencies.
 */

#define cpufreq_for_each_efficient_entry_idx(pos, table, idx, efficiencies)	\
	cpufreq_for_each_valid_entry_idx(pos, table, idx)			\
		if (efficiencies && (pos->flags & CPUFREQ_INEFFICIENT_FREQ))	\
			continue;						\
		else


int cpufreq_frequency_table_cpuinfo(struct cpufreq_policy *policy,
				    struct cpufreq_frequency_table *table);

int cpufreq_frequency_table_verify(struct cpufreq_policy_data *policy,
				   struct cpufreq_frequency_table *table);
int cpufreq_generic_frequency_table_verify(struct cpufreq_policy_data *policy);

int cpufreq_table_index_unsorted(struct cpufreq_policy *policy,
				 unsigned int target_freq,
				 unsigned int relation);
int cpufreq_frequency_table_get_index(struct cpufreq_policy *policy,
		unsigned int freq);

ssize_t cpufreq_show_cpus(const struct cpumask *mask, char *buf);

#ifdef CONFIG_CPU_FREQ
int cpufreq_boost_trigger_state(int state);
int cpufreq_boost_enabled(void);
int cpufreq_enable_boost_support(void);
bool policy_has_boost_freq(struct cpufreq_policy *policy);

/* Find lowest freq at or above target in a table in ascending order */
static inline int cpufreq_table_find_index_al(struct cpufreq_policy *policy,
					      unsigned int target_freq,
					      bool efficiencies)
{
	struct cpufreq_frequency_table *table = policy->freq_table;
	struct cpufreq_frequency_table *pos;
	unsigned int freq;
	int idx, best = -1;

	cpufreq_for_each_efficient_entry_idx(pos, table, idx, efficiencies) {
		freq = pos->frequency;

		if (freq >= target_freq)
			return idx;

		best = idx;
	}

	return best;
}

/* Find lowest freq at or above target in a table in descending order */
static inline int cpufreq_table_find_index_dl(struct cpufreq_policy *policy,
					      unsigned int target_freq,
					      bool efficiencies)
{
	struct cpufreq_frequency_table *table = policy->freq_table;
	struct cpufreq_frequency_table *pos;
	unsigned int freq;
	int idx, best = -1;

	cpufreq_for_each_efficient_entry_idx(pos, table, idx, efficiencies) {
		freq = pos->frequency;

		if (freq == target_freq)
			return idx;

		if (freq > target_freq) {
			best = idx;
			continue;
		}

		/* No freq found above target_freq */
		if (best == -1)
			return idx;

		return best;
	}

	return best;
}

/* Works only on sorted freq-tables */
static inline int cpufreq_table_find_index_l(struct cpufreq_policy *policy,
					     unsigned int target_freq,
					     bool efficiencies)
{
	target_freq = clamp_val(target_freq, policy->min, policy->max);

	if (policy->freq_table_sorted == CPUFREQ_TABLE_SORTED_ASCENDING)
		return cpufreq_table_find_index_al(policy, target_freq,
						   efficiencies);
	else
		return cpufreq_table_find_index_dl(policy, target_freq,
						   efficiencies);
}

/* Find highest freq at or below target in a table in ascending order */
static inline int cpufreq_table_find_index_ah(struct cpufreq_policy *policy,
					      unsigned int target_freq,
					      bool efficiencies)
{
	struct cpufreq_frequency_table *table = policy->freq_table;
	struct cpufreq_frequency_table *pos;
	unsigned int freq;
	int idx, best = -1;

	cpufreq_for_each_efficient_entry_idx(pos, table, idx, efficiencies) {
		freq = pos->frequency;

		if (freq == target_freq)
			return idx;

		if (freq < target_freq) {
			best = idx;
			continue;
		}

		/* No freq found below target_freq */
		if (best == -1)
			return idx;

		return best;
	}

	return best;
}

/* Find highest freq at or below target in a table in descending order */
static inline int cpufreq_table_find_index_dh(struct cpufreq_policy *policy,
					      unsigned int target_freq,
					      bool efficiencies)
{
	struct cpufreq_frequency_table *table = policy->freq_table;
	struct cpufreq_frequency_table *pos;
	unsigned int freq;
	int idx, best = -1;

	cpufreq_for_each_efficient_entry_idx(pos, table, idx, efficiencies) {
		freq = pos->frequency;

		if (freq <= target_freq)
			return idx;

		best = idx;
	}

	return best;
}

/* Works only on sorted freq-tables */
static inline int cpufreq_table_find_index_h(struct cpufreq_policy *policy,
					     unsigned int target_freq,
					     bool efficiencies)
{
	target_freq = clamp_val(target_freq, policy->min, policy->max);

	if (policy->freq_table_sorted == CPUFREQ_TABLE_SORTED_ASCENDING)
		return cpufreq_table_find_index_ah(policy, target_freq,
						   efficiencies);
	else
		return cpufreq_table_find_index_dh(policy, target_freq,
						   efficiencies);
}

/* Find closest freq to target in a table in ascending order */
static inline int cpufreq_table_find_index_ac(struct cpufreq_policy *policy,
					      unsigned int target_freq,
					      bool efficiencies)
{
	struct cpufreq_frequency_table *table = policy->freq_table;
	struct cpufreq_frequency_table *pos;
	unsigned int freq;
	int idx, best = -1;

	cpufreq_for_each_efficient_entry_idx(pos, table, idx, efficiencies) {
		freq = pos->frequency;

		if (freq == target_freq)
			return idx;

		if (freq < target_freq) {
			best = idx;
			continue;
		}

		/* No freq found below target_freq */
		if (best == -1)
			return idx;

		/* Choose the closest freq */
		if (target_freq - table[best].frequency > freq - target_freq)
			return idx;

		return best;
	}

	return best;
}

/* Find closest freq to target in a table in descending order */
static inline int cpufreq_table_find_index_dc(struct cpufreq_policy *policy,
					      unsigned int target_freq,
					      bool efficiencies)
{
	struct cpufreq_frequency_table *table = policy->freq_table;
	struct cpufreq_frequency_table *pos;
	unsigned int freq;
	int idx, best = -1;

	cpufreq_for_each_efficient_entry_idx(pos, table, idx, efficiencies) {
		freq = pos->frequency;

		if (freq == target_freq)
			return idx;

		if (freq > target_freq) {
			best = idx;
			continue;
		}

		/* No freq found above target_freq */
		if (best == -1)
			return idx;

		/* Choose the closest freq */
		if (table[best].frequency - target_freq > target_freq - freq)
			return idx;

		return best;
	}

	return best;
}

/* Works only on sorted freq-tables */
static inline int cpufreq_table_find_index_c(struct cpufreq_policy *policy,
					     unsigned int target_freq,
					     bool efficiencies)
{
	target_freq = clamp_val(target_freq, policy->min, policy->max);

	if (policy->freq_table_sorted == CPUFREQ_TABLE_SORTED_ASCENDING)
		return cpufreq_table_find_index_ac(policy, target_freq,
						   efficiencies);
	else
		return cpufreq_table_find_index_dc(policy, target_freq,
						   efficiencies);
}

static inline bool cpufreq_is_in_limits(struct cpufreq_policy *policy, int idx)
{
	unsigned int freq;

	if (idx < 0)
		return false;

	freq = policy->freq_table[idx].frequency;

	return freq == clamp_val(freq, policy->min, policy->max);
}

static inline int cpufreq_frequency_table_target(struct cpufreq_policy *policy,
						 unsigned int target_freq,
						 unsigned int relation)
{
	bool efficiencies = policy->efficiencies_available &&
			    (relation & CPUFREQ_RELATION_E);
	int idx;

	/* cpufreq_table_index_unsorted() has no use for this flag anyway */
	relation &= ~CPUFREQ_RELATION_E;

	if (unlikely(policy->freq_table_sorted == CPUFREQ_TABLE_UNSORTED))
		return cpufreq_table_index_unsorted(policy, target_freq,
						    relation);
retry:
	switch (relation) {
	case CPUFREQ_RELATION_L:
		idx = cpufreq_table_find_index_l(policy, target_freq,
						 efficiencies);
		break;
	case CPUFREQ_RELATION_H:
		idx = cpufreq_table_find_index_h(policy, target_freq,
						 efficiencies);
		break;
	case CPUFREQ_RELATION_C:
		idx = cpufreq_table_find_index_c(policy, target_freq,
						 efficiencies);
		break;
	default:
		WARN_ON_ONCE(1);
		return 0;
	}

	/* Limit frequency index to honor policy->min/max */
	if (!cpufreq_is_in_limits(policy, idx) && efficiencies) {
		efficiencies = false;
		goto retry;
	}

	return idx;
}

static inline int cpufreq_table_count_valid_entries(const struct cpufreq_policy *policy)
{
	struct cpufreq_frequency_table *pos;
	int count = 0;

	if (unlikely(!policy->freq_table))
		return 0;

	cpufreq_for_each_valid_entry(pos, policy->freq_table)
		count++;

	return count;
}

/**
 * cpufreq_table_set_inefficient() - Mark a frequency as inefficient
 * @policy:	the &struct cpufreq_policy containing the inefficient frequency
 * @frequency:	the inefficient frequency
 *
 * The &struct cpufreq_policy must use a sorted frequency table
 *
 * Return:	%0 on success or a negative errno code
 */

static inline int
cpufreq_table_set_inefficient(struct cpufreq_policy *policy,
			      unsigned int frequency)
{
	struct cpufreq_frequency_table *pos;

	/* Not supported */
	if (policy->freq_table_sorted == CPUFREQ_TABLE_UNSORTED)
		return -EINVAL;

	cpufreq_for_each_valid_entry(pos, policy->freq_table) {
		if (pos->frequency == frequency) {
			pos->flags |= CPUFREQ_INEFFICIENT_FREQ;
			policy->efficiencies_available = true;
			return 0;
		}
	}

	return -EINVAL;
}

static inline int parse_perf_domain(int cpu, const char *list_name,
				    const char *cell_name,
				    struct of_phandle_args *args)
{
	struct device_node *cpu_np;
	int ret;

	cpu_np = of_cpu_device_node_get(cpu);
	if (!cpu_np)
		return -ENODEV;

	ret = of_parse_phandle_with_args(cpu_np, list_name, cell_name, 0,
					 args);
	if (ret < 0)
		return ret;

	of_node_put(cpu_np);

	return 0;
}

static inline int of_perf_domain_get_sharing_cpumask(int pcpu, const char *list_name,
						     const char *cell_name, struct cpumask *cpumask,
						     struct of_phandle_args *pargs)
{
	int cpu, ret;
	struct of_phandle_args args;

	ret = parse_perf_domain(pcpu, list_name, cell_name, pargs);
	if (ret < 0)
		return ret;

	cpumask_set_cpu(pcpu, cpumask);

	for_each_possible_cpu(cpu) {
		if (cpu == pcpu)
			continue;

		ret = parse_perf_domain(cpu, list_name, cell_name, &args);
		if (ret < 0)
			continue;

		if (of_phandle_args_equal(pargs, &args))
			cpumask_set_cpu(cpu, cpumask);

		of_node_put(args.np);
	}

	return 0;
}
#else
static inline int cpufreq_boost_trigger_state(int state)
{
	return 0;
}
static inline int cpufreq_boost_enabled(void)
{
	return 0;
}

static inline int cpufreq_enable_boost_support(void)
{
	return -EINVAL;
}

static inline bool policy_has_boost_freq(struct cpufreq_policy *policy)
{
	return false;
}

static inline int
cpufreq_table_set_inefficient(struct cpufreq_policy *policy,
			      unsigned int frequency)
{
	return -EINVAL;
}

static inline int of_perf_domain_get_sharing_cpumask(int pcpu, const char *list_name,
						     const char *cell_name, struct cpumask *cpumask,
						     struct of_phandle_args *pargs)
{
	return -EOPNOTSUPP;
}
#endif

extern unsigned int arch_freq_get_on_cpu(int cpu);

#ifndef arch_set_freq_scale
static __always_inline
void arch_set_freq_scale(const struct cpumask *cpus,
			 unsigned long cur_freq,
			 unsigned long max_freq)
{
}
#endif

/* the following are really really optional */
extern struct freq_attr cpufreq_freq_attr_scaling_available_freqs;
extern struct freq_attr cpufreq_freq_attr_scaling_boost_freqs;
extern struct freq_attr *cpufreq_generic_attr[];
int cpufreq_table_validate_and_sort(struct cpufreq_policy *policy);

unsigned int cpufreq_generic_get(unsigned int cpu);
void cpufreq_generic_init(struct cpufreq_policy *policy,
		struct cpufreq_frequency_table *table,
		unsigned int transition_latency);

static inline void cpufreq_register_em_with_opp(struct cpufreq_policy *policy)
{
	dev_pm_opp_of_register_em(get_cpu_device(policy->cpu),
				  policy->related_cpus);
}
#endif /* _LINUX_CPUFREQ_H */<|MERGE_RESOLUTION|>--- conflicted
+++ resolved
@@ -270,13 +270,10 @@
 }
 static inline void disable_cpufreq(void) { }
 static inline void cpufreq_update_limits(unsigned int cpu) { }
-<<<<<<< HEAD
-=======
 static inline unsigned long cpufreq_get_pressure(int cpu)
 {
 	return 0;
 }
->>>>>>> 0c383648
 #endif
 
 #ifdef CONFIG_CPU_FREQ_STAT
