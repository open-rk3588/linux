// SPDX-License-Identifier: GPL-2.0 OR BSD-3-Clause
/* Copyright(c) 2018-2019  Realtek Corporation
 */

#include "main.h"
#include "coex.h"
#include "fw.h"
#include "tx.h"
#include "rx.h"
#include "phy.h"
#include "rtw8821c.h"
#include "rtw8821c_table.h"
#include "mac.h"
#include "reg.h"
#include "debug.h"
#include "bf.h"
#include "regd.h"

static const s8 lna_gain_table_0[8] = {22, 8, -6, -22, -31, -40, -46, -52};
static const s8 lna_gain_table_1[16] = {10, 6, 2, -2, -6, -10, -14, -17,
					-20, -24, -28, -31, -34, -37, -40, -44};

static void rtw8821ce_efuse_parsing(struct rtw_efuse *efuse,
				    struct rtw8821c_efuse *map)
{
	ether_addr_copy(efuse->addr, map->e.mac_addr);
}

static void rtw8821cu_efuse_parsing(struct rtw_efuse *efuse,
				    struct rtw8821c_efuse *map)
{
	ether_addr_copy(efuse->addr, map->u.mac_addr);
}

static void rtw8821cs_efuse_parsing(struct rtw_efuse *efuse,
				    struct rtw8821c_efuse *map)
{
	ether_addr_copy(efuse->addr, map->s.mac_addr);
}

enum rtw8821ce_rf_set {
	SWITCH_TO_BTG,
	SWITCH_TO_WLG,
	SWITCH_TO_WLA,
	SWITCH_TO_BT,
};

static int rtw8821c_read_efuse(struct rtw_dev *rtwdev, u8 *log_map)
{
	struct rtw_hal *hal = &rtwdev->hal;
	struct rtw_efuse *efuse = &rtwdev->efuse;
	struct rtw8821c_efuse *map;
	int i;

	map = (struct rtw8821c_efuse *)log_map;

	efuse->rfe_option = map->rfe_option & 0x1f;
	efuse->rf_board_option = map->rf_board_option;
	efuse->crystal_cap = map->xtal_k;
	efuse->pa_type_2g = map->pa_type;
	efuse->pa_type_5g = map->pa_type;
	efuse->lna_type_2g = map->lna_type_2g[0];
	efuse->lna_type_5g = map->lna_type_5g[0];
	efuse->channel_plan = map->channel_plan;
	efuse->country_code[0] = map->country_code[0];
	efuse->country_code[1] = map->country_code[1];
	efuse->bt_setting = map->rf_bt_setting;
	efuse->regd = map->rf_board_option & 0x7;
	efuse->thermal_meter[0] = map->thermal_meter;
	efuse->thermal_meter_k = map->thermal_meter;
	efuse->tx_bb_swing_setting_2g = map->tx_bb_swing_setting_2g;
	efuse->tx_bb_swing_setting_5g = map->tx_bb_swing_setting_5g;

	hal->pkg_type = map->rfe_option & BIT(5) ? 1 : 0;

	switch (efuse->rfe_option) {
	case 0x2:
	case 0x4:
	case 0x7:
	case 0xa:
	case 0xc:
	case 0xf:
		hal->rfe_btg = true;
		break;
	}

	for (i = 0; i < 4; i++)
		efuse->txpwr_idx_table[i] = map->txpwr_idx_table[i];

	if (rtwdev->efuse.rfe_option == 2 || rtwdev->efuse.rfe_option == 4)
		efuse->txpwr_idx_table[0].pwr_idx_2g = map->txpwr_idx_table[1].pwr_idx_2g;

	switch (rtw_hci_type(rtwdev)) {
	case RTW_HCI_TYPE_PCIE:
		rtw8821ce_efuse_parsing(efuse, map);
		break;
	case RTW_HCI_TYPE_USB:
		rtw8821cu_efuse_parsing(efuse, map);
		break;
	case RTW_HCI_TYPE_SDIO:
		rtw8821cs_efuse_parsing(efuse, map);
		break;
	default:
		/* unsupported now */
		return -ENOTSUPP;
	}

	return 0;
}

static const u32 rtw8821c_txscale_tbl[] = {
	0x081, 0x088, 0x090, 0x099, 0x0a2, 0x0ac, 0x0b6, 0x0c0, 0x0cc, 0x0d8,
	0x0e5, 0x0f2, 0x101, 0x110, 0x120, 0x131, 0x143, 0x156, 0x16a, 0x180,
	0x197, 0x1af, 0x1c8, 0x1e3, 0x200, 0x21e, 0x23e, 0x261, 0x285, 0x2ab,
	0x2d3, 0x2fe, 0x32b, 0x35c, 0x38e, 0x3c4, 0x3fe
};

static u8 rtw8821c_get_swing_index(struct rtw_dev *rtwdev)
{
	u8 i = 0;
	u32 swing, table_value;

	swing = rtw_read32_mask(rtwdev, REG_TXSCALE_A, 0xffe00000);
	for (i = 0; i < ARRAY_SIZE(rtw8821c_txscale_tbl); i++) {
		table_value = rtw8821c_txscale_tbl[i];
		if (swing == table_value)
			break;
	}

	return i;
}

static void rtw8821c_pwrtrack_init(struct rtw_dev *rtwdev)
{
	struct rtw_dm_info *dm_info = &rtwdev->dm_info;
	u8 swing_idx = rtw8821c_get_swing_index(rtwdev);

	if (swing_idx >= ARRAY_SIZE(rtw8821c_txscale_tbl))
		dm_info->default_ofdm_index = 24;
	else
		dm_info->default_ofdm_index = swing_idx;

	ewma_thermal_init(&dm_info->avg_thermal[RF_PATH_A]);
	dm_info->delta_power_index[RF_PATH_A] = 0;
	dm_info->delta_power_index_last[RF_PATH_A] = 0;
	dm_info->pwr_trk_triggered = false;
	dm_info->pwr_trk_init_trigger = true;
	dm_info->thermal_meter_k = rtwdev->efuse.thermal_meter_k;
}

static void rtw8821c_phy_bf_init(struct rtw_dev *rtwdev)
{
	rtw_bf_phy_init(rtwdev);
	/* Grouping bitmap parameters */
	rtw_write32(rtwdev, 0x1C94, 0xAFFFAFFF);
}

static void rtw8821c_phy_set_param(struct rtw_dev *rtwdev)
{
	struct rtw_hal *hal = &rtwdev->hal;
	u8 crystal_cap, val;

	/* power on BB/RF domain */
	val = rtw_read8(rtwdev, REG_SYS_FUNC_EN);
	val |= BIT_FEN_PCIEA;
	rtw_write8(rtwdev, REG_SYS_FUNC_EN, val);

	/* toggle BB reset */
	val |= BIT_FEN_BB_RSTB | BIT_FEN_BB_GLB_RST;
	rtw_write8(rtwdev, REG_SYS_FUNC_EN, val);
	val &= ~(BIT_FEN_BB_RSTB | BIT_FEN_BB_GLB_RST);
	rtw_write8(rtwdev, REG_SYS_FUNC_EN, val);
	val |= BIT_FEN_BB_RSTB | BIT_FEN_BB_GLB_RST;
	rtw_write8(rtwdev, REG_SYS_FUNC_EN, val);

	rtw_write8(rtwdev, REG_RF_CTRL,
		   BIT_RF_EN | BIT_RF_RSTB | BIT_RF_SDM_RSTB);
	usleep_range(10, 11);
	rtw_write8(rtwdev, REG_WLRF1 + 3,
		   BIT_RF_EN | BIT_RF_RSTB | BIT_RF_SDM_RSTB);
	usleep_range(10, 11);

	/* pre init before header files config */
	rtw_write32_clr(rtwdev, REG_RXPSEL, BIT_RX_PSEL_RST);

	rtw_phy_load_tables(rtwdev);

	crystal_cap = rtwdev->efuse.crystal_cap & 0x3F;
	rtw_write32_mask(rtwdev, REG_AFE_XTAL_CTRL, 0x7e000000, crystal_cap);
	rtw_write32_mask(rtwdev, REG_AFE_PLL_CTRL, 0x7e, crystal_cap);
	rtw_write32_mask(rtwdev, REG_CCK0_FAREPORT, BIT(18) | BIT(22), 0);

	/* post init after header files config */
	rtw_write32_set(rtwdev, REG_RXPSEL, BIT_RX_PSEL_RST);
	hal->ch_param[0] = rtw_read32_mask(rtwdev, REG_TXSF2, MASKDWORD);
	hal->ch_param[1] = rtw_read32_mask(rtwdev, REG_TXSF6, MASKDWORD);
	hal->ch_param[2] = rtw_read32_mask(rtwdev, REG_TXFILTER, MASKDWORD);

	rtw_phy_init(rtwdev);
	rtwdev->dm_info.cck_pd_default = rtw_read8(rtwdev, REG_CSRATIO) & 0x1f;

	rtw8821c_pwrtrack_init(rtwdev);

	rtw8821c_phy_bf_init(rtwdev);
}

static int rtw8821c_mac_init(struct rtw_dev *rtwdev)
{
	u32 value32;
	u16 pre_txcnt;

	/* protocol configuration */
	rtw_write8(rtwdev, REG_AMPDU_MAX_TIME_V1, WLAN_AMPDU_MAX_TIME);
	rtw_write8_set(rtwdev, REG_TX_HANG_CTRL, BIT_EN_EOF_V1);
	pre_txcnt = WLAN_PRE_TXCNT_TIME_TH | BIT_EN_PRECNT;
	rtw_write8(rtwdev, REG_PRECNT_CTRL, (u8)(pre_txcnt & 0xFF));
	rtw_write8(rtwdev, REG_PRECNT_CTRL + 1, (u8)(pre_txcnt >> 8));
	value32 = WLAN_RTS_LEN_TH | (WLAN_RTS_TX_TIME_TH << 8) |
		  (WLAN_MAX_AGG_PKT_LIMIT << 16) |
		  (WLAN_RTS_MAX_AGG_PKT_LIMIT << 24);
	rtw_write32(rtwdev, REG_PROT_MODE_CTRL, value32);
	rtw_write16(rtwdev, REG_BAR_MODE_CTRL + 2,
		    WLAN_BAR_RETRY_LIMIT | WLAN_RA_TRY_RATE_AGG_LIMIT << 8);
	rtw_write8(rtwdev, REG_FAST_EDCA_VOVI_SETTING, FAST_EDCA_VO_TH);
	rtw_write8(rtwdev, REG_FAST_EDCA_VOVI_SETTING + 2, FAST_EDCA_VI_TH);
	rtw_write8(rtwdev, REG_FAST_EDCA_BEBK_SETTING, FAST_EDCA_BE_TH);
	rtw_write8(rtwdev, REG_FAST_EDCA_BEBK_SETTING + 2, FAST_EDCA_BK_TH);
	rtw_write8_set(rtwdev, REG_INIRTS_RATE_SEL, BIT(5));

	/* EDCA configuration */
	rtw_write8_clr(rtwdev, REG_TIMER0_SRC_SEL, BIT_TSFT_SEL_TIMER0);
	rtw_write16(rtwdev, REG_TXPAUSE, 0);
	rtw_write8(rtwdev, REG_SLOT, WLAN_SLOT_TIME);
	rtw_write8(rtwdev, REG_PIFS, WLAN_PIFS_TIME);
	rtw_write32(rtwdev, REG_SIFS, WLAN_SIFS_CFG);
	rtw_write16(rtwdev, REG_EDCA_VO_PARAM + 2, WLAN_VO_TXOP_LIMIT);
	rtw_write16(rtwdev, REG_EDCA_VI_PARAM + 2, WLAN_VI_TXOP_LIMIT);
	rtw_write32(rtwdev, REG_RD_NAV_NXT, WLAN_NAV_CFG);
	rtw_write16(rtwdev, REG_RXTSF_OFFSET_CCK, WLAN_RX_TSF_CFG);

	/* Set beacon cotnrol - enable TSF and other related functions */
	rtw_write8_set(rtwdev, REG_BCN_CTRL, BIT_EN_BCN_FUNCTION);

	/* Set send beacon related registers */
	rtw_write32(rtwdev, REG_TBTT_PROHIBIT, WLAN_TBTT_TIME);
	rtw_write8(rtwdev, REG_DRVERLYINT, WLAN_DRV_EARLY_INT);
	rtw_write8(rtwdev, REG_BCNDMATIM, WLAN_BCN_DMA_TIME);
	rtw_write8_clr(rtwdev, REG_TX_PTCL_CTRL + 1, BIT_SIFS_BK_EN >> 8);

	/* WMAC configuration */
	rtw_write32(rtwdev, REG_RXFLTMAP0, WLAN_RX_FILTER0);
	rtw_write16(rtwdev, REG_RXFLTMAP2, WLAN_RX_FILTER2);
	rtw_write32(rtwdev, REG_RCR, WLAN_RCR_CFG);
	rtw_write8(rtwdev, REG_RX_PKT_LIMIT, WLAN_RXPKT_MAX_SZ_512);
	rtw_write8(rtwdev, REG_TCR + 2, WLAN_TX_FUNC_CFG2);
	rtw_write8(rtwdev, REG_TCR + 1, WLAN_TX_FUNC_CFG1);
	rtw_write8(rtwdev, REG_ACKTO_CCK, 0x40);
	rtw_write8_set(rtwdev, REG_WMAC_TRXPTCL_CTL_H, BIT(1));
	rtw_write8_set(rtwdev, REG_SND_PTCL_CTRL,
		       BIT_DIS_CHK_VHTSIGB_CRC);
	rtw_write32(rtwdev, REG_WMAC_OPTION_FUNCTION + 8, WLAN_MAC_OPT_FUNC2);
	rtw_write8(rtwdev, REG_WMAC_OPTION_FUNCTION + 4, WLAN_MAC_OPT_NORM_FUNC1);

	return 0;
}

static void rtw8821c_cfg_ldo25(struct rtw_dev *rtwdev, bool enable)
{
	u8 ldo_pwr;

	ldo_pwr = rtw_read8(rtwdev, REG_LDO_EFUSE_CTRL + 3);
	ldo_pwr = enable ? ldo_pwr | BIT(7) : ldo_pwr & ~BIT(7);
	rtw_write8(rtwdev, REG_LDO_EFUSE_CTRL + 3, ldo_pwr);
}

static void rtw8821c_switch_rf_set(struct rtw_dev *rtwdev, u8 rf_set)
{
	u32 reg;

	rtw_write32_set(rtwdev, REG_DMEM_CTRL, BIT_WL_RST);
	rtw_write32_set(rtwdev, REG_SYS_CTRL, BIT_FEN_EN);

	reg = rtw_read32(rtwdev, REG_RFECTL);
	switch (rf_set) {
	case SWITCH_TO_BTG:
		reg |= B_BTG_SWITCH;
		reg &= ~(B_CTRL_SWITCH | B_WL_SWITCH | B_WLG_SWITCH |
			 B_WLA_SWITCH);
		rtw_write32_mask(rtwdev, REG_ENRXCCA, MASKBYTE2, BTG_CCA);
		rtw_write32_mask(rtwdev, REG_ENTXCCK, MASKLWORD, BTG_LNA);
		break;
	case SWITCH_TO_WLG:
		reg |= B_WL_SWITCH | B_WLG_SWITCH;
		reg &= ~(B_BTG_SWITCH | B_CTRL_SWITCH | B_WLA_SWITCH);
		rtw_write32_mask(rtwdev, REG_ENRXCCA, MASKBYTE2, WLG_CCA);
		rtw_write32_mask(rtwdev, REG_ENTXCCK, MASKLWORD, WLG_LNA);
		break;
	case SWITCH_TO_WLA:
		reg |= B_WL_SWITCH | B_WLA_SWITCH;
		reg &= ~(B_BTG_SWITCH | B_CTRL_SWITCH | B_WLG_SWITCH);
		break;
	case SWITCH_TO_BT:
	default:
		break;
	}

	rtw_write32(rtwdev, REG_RFECTL, reg);
}

static void rtw8821c_set_channel_rf(struct rtw_dev *rtwdev, u8 channel, u8 bw)
{
	struct rtw_hal *hal = &rtwdev->hal;
	u32 rf_reg18;

	rf_reg18 = rtw_read_rf(rtwdev, RF_PATH_A, 0x18, RFREG_MASK);

	rf_reg18 &= ~(RF18_BAND_MASK | RF18_CHANNEL_MASK | RF18_RFSI_MASK |
		      RF18_BW_MASK);

	rf_reg18 |= (channel <= 14 ? RF18_BAND_2G : RF18_BAND_5G);
	rf_reg18 |= (channel & RF18_CHANNEL_MASK);

	if (channel >= 100 && channel <= 140)
		rf_reg18 |= RF18_RFSI_GE;
	else if (channel > 140)
		rf_reg18 |= RF18_RFSI_GT;

	switch (bw) {
	case RTW_CHANNEL_WIDTH_5:
	case RTW_CHANNEL_WIDTH_10:
	case RTW_CHANNEL_WIDTH_20:
	default:
		rf_reg18 |= RF18_BW_20M;
		break;
	case RTW_CHANNEL_WIDTH_40:
		rf_reg18 |= RF18_BW_40M;
		break;
	case RTW_CHANNEL_WIDTH_80:
		rf_reg18 |= RF18_BW_80M;
		break;
	}

	if (channel <= 14) {
		if (hal->rfe_btg)
			rtw8821c_switch_rf_set(rtwdev, SWITCH_TO_BTG);
		else
			rtw8821c_switch_rf_set(rtwdev, SWITCH_TO_WLG);
		rtw_write_rf(rtwdev, RF_PATH_A, RF_LUTDBG, BIT(6), 0x1);
		rtw_write_rf(rtwdev, RF_PATH_A, 0x64, 0xf, 0xf);
	} else {
		rtw8821c_switch_rf_set(rtwdev, SWITCH_TO_WLA);
		rtw_write_rf(rtwdev, RF_PATH_A, RF_LUTDBG, BIT(6), 0x0);
	}

	rtw_write_rf(rtwdev, RF_PATH_A, 0x18, RFREG_MASK, rf_reg18);

	rtw_write_rf(rtwdev, RF_PATH_A, RF_XTALX2, BIT(19), 0);
	rtw_write_rf(rtwdev, RF_PATH_A, RF_XTALX2, BIT(19), 1);
}

static void rtw8821c_set_channel_rxdfir(struct rtw_dev *rtwdev, u8 bw)
{
	if (bw == RTW_CHANNEL_WIDTH_40) {
		/* RX DFIR for BW40 */
		rtw_write32_mask(rtwdev, REG_ACBB0, BIT(29) | BIT(28), 0x2);
		rtw_write32_mask(rtwdev, REG_ACBBRXFIR, BIT(29) | BIT(28), 0x2);
		rtw_write32_mask(rtwdev, REG_TXDFIR, BIT(31), 0x0);
		rtw_write32_mask(rtwdev, REG_CHFIR, BIT(31), 0x0);
	} else if (bw == RTW_CHANNEL_WIDTH_80) {
		/* RX DFIR for BW80 */
		rtw_write32_mask(rtwdev, REG_ACBB0, BIT(29) | BIT(28), 0x2);
		rtw_write32_mask(rtwdev, REG_ACBBRXFIR, BIT(29) | BIT(28), 0x1);
		rtw_write32_mask(rtwdev, REG_TXDFIR, BIT(31), 0x0);
		rtw_write32_mask(rtwdev, REG_CHFIR, BIT(31), 0x1);
	} else {
		/* RX DFIR for BW20, BW10 and BW5 */
		rtw_write32_mask(rtwdev, REG_ACBB0, BIT(29) | BIT(28), 0x2);
		rtw_write32_mask(rtwdev, REG_ACBBRXFIR, BIT(29) | BIT(28), 0x2);
		rtw_write32_mask(rtwdev, REG_TXDFIR, BIT(31), 0x1);
		rtw_write32_mask(rtwdev, REG_CHFIR, BIT(31), 0x0);
	}
}

static void rtw8821c_cck_tx_filter_srrc(struct rtw_dev *rtwdev, u8 channel, u8 bw)
{
	struct rtw_hal *hal = &rtwdev->hal;

	if (channel == 14) {
		rtw_write32_mask(rtwdev, REG_CCA_FLTR, MASKHWORD, 0xe82c);
		rtw_write32_mask(rtwdev, REG_TXSF2, MASKDWORD, 0x0000b81c);
		rtw_write32_mask(rtwdev, REG_TXSF6, MASKLWORD, 0x0000);
		rtw_write32_mask(rtwdev, REG_TXFILTER, MASKDWORD, 0x00003667);

		rtw_write_rf(rtwdev, RF_PATH_A, RF_LUTWE2, RFREG_MASK, 0x00002);
		rtw_write_rf(rtwdev, RF_PATH_A, RF_LUTWA, RFREG_MASK, 0x0001e);
		rtw_write_rf(rtwdev, RF_PATH_A, RF_LUTWD0, RFREG_MASK, 0x00000);
		rtw_write_rf(rtwdev, RF_PATH_A, RF_LUTWA, RFREG_MASK, 0x0001c);
		rtw_write_rf(rtwdev, RF_PATH_A, RF_LUTWD0, RFREG_MASK, 0x00000);
		rtw_write_rf(rtwdev, RF_PATH_A, RF_LUTWA, RFREG_MASK, 0x0000e);
		rtw_write_rf(rtwdev, RF_PATH_A, RF_LUTWD0, RFREG_MASK, 0x00000);
		rtw_write_rf(rtwdev, RF_PATH_A, RF_LUTWA, RFREG_MASK, 0x0000c);
		rtw_write_rf(rtwdev, RF_PATH_A, RF_LUTWD0, RFREG_MASK, 0x00000);
		rtw_write_rf(rtwdev, RF_PATH_A, RF_LUTWE2, RFREG_MASK, 0x00000);
	} else if (channel == 13 ||
		   (channel == 11 && bw == RTW_CHANNEL_WIDTH_40)) {
		rtw_write32_mask(rtwdev, REG_CCA_FLTR, MASKHWORD, 0xf8fe);
		rtw_write32_mask(rtwdev, REG_TXSF2, MASKDWORD, 0x64b80c1c);
		rtw_write32_mask(rtwdev, REG_TXSF6, MASKLWORD, 0x8810);
		rtw_write32_mask(rtwdev, REG_TXFILTER, MASKDWORD, 0x01235667);

		rtw_write_rf(rtwdev, RF_PATH_A, RF_LUTWE2, RFREG_MASK, 0x00002);
		rtw_write_rf(rtwdev, RF_PATH_A, RF_LUTWA, RFREG_MASK, 0x0001e);
		rtw_write_rf(rtwdev, RF_PATH_A, RF_LUTWD0, RFREG_MASK, 0x00027);
		rtw_write_rf(rtwdev, RF_PATH_A, RF_LUTWA, RFREG_MASK, 0x0001c);
		rtw_write_rf(rtwdev, RF_PATH_A, RF_LUTWD0, RFREG_MASK, 0x00027);
		rtw_write_rf(rtwdev, RF_PATH_A, RF_LUTWA, RFREG_MASK, 0x0000e);
		rtw_write_rf(rtwdev, RF_PATH_A, RF_LUTWD0, RFREG_MASK, 0x00029);
		rtw_write_rf(rtwdev, RF_PATH_A, RF_LUTWA, RFREG_MASK, 0x0000c);
		rtw_write_rf(rtwdev, RF_PATH_A, RF_LUTWD0, RFREG_MASK, 0x00026);
		rtw_write_rf(rtwdev, RF_PATH_A, RF_LUTWE2, RFREG_MASK, 0x00000);
	} else {
		rtw_write32_mask(rtwdev, REG_CCA_FLTR, MASKHWORD, 0xe82c);
		rtw_write32_mask(rtwdev, REG_TXSF2, MASKDWORD,
				 hal->ch_param[0]);
		rtw_write32_mask(rtwdev, REG_TXSF6, MASKLWORD,
				 hal->ch_param[1] & MASKLWORD);
		rtw_write32_mask(rtwdev, REG_TXFILTER, MASKDWORD,
				 hal->ch_param[2]);

		rtw_write_rf(rtwdev, RF_PATH_A, RF_LUTWE2, RFREG_MASK, 0x00002);
		rtw_write_rf(rtwdev, RF_PATH_A, RF_LUTWA, RFREG_MASK, 0x0001e);
		rtw_write_rf(rtwdev, RF_PATH_A, RF_LUTWD0, RFREG_MASK, 0x00000);
		rtw_write_rf(rtwdev, RF_PATH_A, RF_LUTWA, RFREG_MASK, 0x0001c);
		rtw_write_rf(rtwdev, RF_PATH_A, RF_LUTWD0, RFREG_MASK, 0x00000);
		rtw_write_rf(rtwdev, RF_PATH_A, RF_LUTWA, RFREG_MASK, 0x0000e);
		rtw_write_rf(rtwdev, RF_PATH_A, RF_LUTWD0, RFREG_MASK, 0x00000);
		rtw_write_rf(rtwdev, RF_PATH_A, RF_LUTWA, RFREG_MASK, 0x0000c);
		rtw_write_rf(rtwdev, RF_PATH_A, RF_LUTWD0, RFREG_MASK, 0x00000);
		rtw_write_rf(rtwdev, RF_PATH_A, RF_LUTWE2, RFREG_MASK, 0x00000);
	}
}

static void rtw8821c_set_channel_bb(struct rtw_dev *rtwdev, u8 channel, u8 bw,
				    u8 primary_ch_idx)
{
	struct rtw_hal *hal = &rtwdev->hal;
	u32 val32;

	if (channel <= 14) {
		rtw_write32_mask(rtwdev, REG_RXPSEL, BIT(28), 0x1);
		rtw_write32_mask(rtwdev, REG_CCK_CHECK, BIT(7), 0x0);
		rtw_write32_mask(rtwdev, REG_ENTXCCK, BIT(18), 0x0);
		rtw_write32_mask(rtwdev, REG_RXCCAMSK, 0x0000FC00, 15);

		rtw_write32_mask(rtwdev, REG_TXSCALE_A, 0xf00, 0x0);
		rtw_write32_mask(rtwdev, REG_CLKTRK, 0x1ffe0000, 0x96a);

		if (rtw_regd_srrc(rtwdev)) {
			rtw8821c_cck_tx_filter_srrc(rtwdev, channel, bw);
			goto set_bw;
		}

		/* CCK TX filter parameters for default case */
		if (channel == 14) {
			rtw_write32_mask(rtwdev, REG_TXSF2, MASKDWORD, 0x0000b81c);
			rtw_write32_mask(rtwdev, REG_TXSF6, MASKLWORD, 0x0000);
			rtw_write32_mask(rtwdev, REG_TXFILTER, MASKDWORD, 0x00003667);
		} else {
			rtw_write32_mask(rtwdev, REG_TXSF2, MASKDWORD,
					 hal->ch_param[0]);
			rtw_write32_mask(rtwdev, REG_TXSF6, MASKLWORD,
					 hal->ch_param[1] & MASKLWORD);
			rtw_write32_mask(rtwdev, REG_TXFILTER, MASKDWORD,
					 hal->ch_param[2]);
		}
	} else if (channel > 35) {
		rtw_write32_mask(rtwdev, REG_ENTXCCK, BIT(18), 0x1);
		rtw_write32_mask(rtwdev, REG_CCK_CHECK, BIT(7), 0x1);
		rtw_write32_mask(rtwdev, REG_RXPSEL, BIT(28), 0x0);
		rtw_write32_mask(rtwdev, REG_RXCCAMSK, 0x0000FC00, 15);

		if (channel >= 36 && channel <= 64)
			rtw_write32_mask(rtwdev, REG_TXSCALE_A, 0xf00, 0x1);
		else if (channel >= 100 && channel <= 144)
			rtw_write32_mask(rtwdev, REG_TXSCALE_A, 0xf00, 0x2);
		else if (channel >= 149)
			rtw_write32_mask(rtwdev, REG_TXSCALE_A, 0xf00, 0x3);

		if (channel >= 36 && channel <= 48)
			rtw_write32_mask(rtwdev, REG_CLKTRK, 0x1ffe0000, 0x494);
		else if (channel >= 52 && channel <= 64)
			rtw_write32_mask(rtwdev, REG_CLKTRK, 0x1ffe0000, 0x453);
		else if (channel >= 100 && channel <= 116)
			rtw_write32_mask(rtwdev, REG_CLKTRK, 0x1ffe0000, 0x452);
		else if (channel >= 118 && channel <= 177)
			rtw_write32_mask(rtwdev, REG_CLKTRK, 0x1ffe0000, 0x412);
	}

set_bw:
	switch (bw) {
	case RTW_CHANNEL_WIDTH_20:
	default:
		val32 = rtw_read32_mask(rtwdev, REG_ADCCLK, MASKDWORD);
		val32 &= 0xffcffc00;
		val32 |= 0x10010000;
		rtw_write32_mask(rtwdev, REG_ADCCLK, MASKDWORD, val32);

		rtw_write32_mask(rtwdev, REG_ADC160, BIT(30), 0x1);
		break;
	case RTW_CHANNEL_WIDTH_40:
		if (primary_ch_idx == 1)
			rtw_write32_set(rtwdev, REG_RXSB, BIT(4));
		else
			rtw_write32_clr(rtwdev, REG_RXSB, BIT(4));

		val32 = rtw_read32_mask(rtwdev, REG_ADCCLK, MASKDWORD);
		val32 &= 0xff3ff300;
		val32 |= 0x20020000 | ((primary_ch_idx & 0xf) << 2) |
			 RTW_CHANNEL_WIDTH_40;
		rtw_write32_mask(rtwdev, REG_ADCCLK, MASKDWORD, val32);

		rtw_write32_mask(rtwdev, REG_ADC160, BIT(30), 0x1);
		break;
	case RTW_CHANNEL_WIDTH_80:
		val32 = rtw_read32_mask(rtwdev, REG_ADCCLK, MASKDWORD);
		val32 &= 0xfcffcf00;
		val32 |= 0x40040000 | ((primary_ch_idx & 0xf) << 2) |
			 RTW_CHANNEL_WIDTH_80;
		rtw_write32_mask(rtwdev, REG_ADCCLK, MASKDWORD, val32);

		rtw_write32_mask(rtwdev, REG_ADC160, BIT(30), 0x1);
		break;
	case RTW_CHANNEL_WIDTH_5:
		val32 = rtw_read32_mask(rtwdev, REG_ADCCLK, MASKDWORD);
		val32 &= 0xefcefc00;
		val32 |= 0x200240;
		rtw_write32_mask(rtwdev, REG_ADCCLK, MASKDWORD, val32);

		rtw_write32_mask(rtwdev, REG_ADC160, BIT(30), 0x0);
		rtw_write32_mask(rtwdev, REG_ADC40, BIT(31), 0x1);
		break;
	case RTW_CHANNEL_WIDTH_10:
		val32 = rtw_read32_mask(rtwdev, REG_ADCCLK, MASKDWORD);
		val32 &= 0xefcefc00;
		val32 |= 0x300380;
		rtw_write32_mask(rtwdev, REG_ADCCLK, MASKDWORD, val32);

		rtw_write32_mask(rtwdev, REG_ADC160, BIT(30), 0x0);
		rtw_write32_mask(rtwdev, REG_ADC40, BIT(31), 0x1);
		break;
	}
}

static u32 rtw8821c_get_bb_swing(struct rtw_dev *rtwdev, u8 channel)
{
	struct rtw_efuse efuse = rtwdev->efuse;
	u8 tx_bb_swing;
	u32 swing2setting[4] = {0x200, 0x16a, 0x101, 0x0b6};

	tx_bb_swing = channel <= 14 ? efuse.tx_bb_swing_setting_2g :
				      efuse.tx_bb_swing_setting_5g;
	if (tx_bb_swing > 9)
		tx_bb_swing = 0;

	return swing2setting[(tx_bb_swing / 3)];
}

static void rtw8821c_set_channel_bb_swing(struct rtw_dev *rtwdev, u8 channel,
					  u8 bw, u8 primary_ch_idx)
{
	rtw_write32_mask(rtwdev, REG_TXSCALE_A, GENMASK(31, 21),
			 rtw8821c_get_bb_swing(rtwdev, channel));
	rtw8821c_pwrtrack_init(rtwdev);
}

static void rtw8821c_set_channel(struct rtw_dev *rtwdev, u8 channel, u8 bw,
				 u8 primary_chan_idx)
{
	rtw8821c_set_channel_bb(rtwdev, channel, bw, primary_chan_idx);
	rtw8821c_set_channel_bb_swing(rtwdev, channel, bw, primary_chan_idx);
	rtw_set_channel_mac(rtwdev, channel, bw, primary_chan_idx);
	rtw8821c_set_channel_rf(rtwdev, channel, bw);
	rtw8821c_set_channel_rxdfir(rtwdev, bw);
}

static s8 get_cck_rx_pwr(struct rtw_dev *rtwdev, u8 lna_idx, u8 vga_idx)
{
	struct rtw_efuse *efuse = &rtwdev->efuse;
	const s8 *lna_gain_table;
	int lna_gain_table_size;
	s8 rx_pwr_all = 0;
	s8 lna_gain = 0;

	if (efuse->rfe_option == 0) {
		lna_gain_table = lna_gain_table_0;
		lna_gain_table_size = ARRAY_SIZE(lna_gain_table_0);
	} else {
		lna_gain_table = lna_gain_table_1;
		lna_gain_table_size = ARRAY_SIZE(lna_gain_table_1);
	}

	if (lna_idx >= lna_gain_table_size) {
		rtw_warn(rtwdev, "incorrect lna index (%d)\n", lna_idx);
		return -120;
	}

	lna_gain = lna_gain_table[lna_idx];
	rx_pwr_all = lna_gain - 2 * vga_idx;

	return rx_pwr_all;
}

static void query_phy_status_page0(struct rtw_dev *rtwdev, u8 *phy_status,
				   struct rtw_rx_pkt_stat *pkt_stat)
{
	struct rtw_dm_info *dm_info = &rtwdev->dm_info;
	s8 rx_power;
	u8 lna_idx = 0;
	u8 vga_idx = 0;

	vga_idx = GET_PHY_STAT_P0_VGA(phy_status);
	lna_idx = FIELD_PREP(BIT_LNA_H_MASK, GET_PHY_STAT_P0_LNA_H(phy_status)) |
		  FIELD_PREP(BIT_LNA_L_MASK, GET_PHY_STAT_P0_LNA_L(phy_status));
	rx_power = get_cck_rx_pwr(rtwdev, lna_idx, vga_idx);

	pkt_stat->rx_power[RF_PATH_A] = rx_power;
	pkt_stat->rssi = rtw_phy_rf_power_2_rssi(pkt_stat->rx_power, 1);
	dm_info->rssi[RF_PATH_A] = pkt_stat->rssi;
	pkt_stat->bw = RTW_CHANNEL_WIDTH_20;
	pkt_stat->signal_power = rx_power;
}

static void query_phy_status_page1(struct rtw_dev *rtwdev, u8 *phy_status,
				   struct rtw_rx_pkt_stat *pkt_stat)
{
	struct rtw_dm_info *dm_info = &rtwdev->dm_info;
	u8 rxsc, bw;
	s8 min_rx_power = -120;

	if (pkt_stat->rate > DESC_RATE11M && pkt_stat->rate < DESC_RATEMCS0)
		rxsc = GET_PHY_STAT_P1_L_RXSC(phy_status);
	else
		rxsc = GET_PHY_STAT_P1_HT_RXSC(phy_status);

	if (rxsc >= 1 && rxsc <= 8)
		bw = RTW_CHANNEL_WIDTH_20;
	else if (rxsc >= 9 && rxsc <= 12)
		bw = RTW_CHANNEL_WIDTH_40;
	else if (rxsc >= 13)
		bw = RTW_CHANNEL_WIDTH_80;
	else
		bw = GET_PHY_STAT_P1_RF_MODE(phy_status);

	pkt_stat->rx_power[RF_PATH_A] = GET_PHY_STAT_P1_PWDB_A(phy_status) - 110;
	pkt_stat->rssi = rtw_phy_rf_power_2_rssi(pkt_stat->rx_power, 1);
	dm_info->rssi[RF_PATH_A] = pkt_stat->rssi;
	pkt_stat->bw = bw;
	pkt_stat->signal_power = max(pkt_stat->rx_power[RF_PATH_A],
				     min_rx_power);
}

static void query_phy_status(struct rtw_dev *rtwdev, u8 *phy_status,
			     struct rtw_rx_pkt_stat *pkt_stat)
{
	u8 page;

	page = *phy_status & 0xf;

	switch (page) {
	case 0:
		query_phy_status_page0(rtwdev, phy_status, pkt_stat);
		break;
	case 1:
		query_phy_status_page1(rtwdev, phy_status, pkt_stat);
		break;
	default:
		rtw_warn(rtwdev, "unused phy status page (%d)\n", page);
		return;
	}
}

static void
rtw8821c_set_tx_power_index_by_rate(struct rtw_dev *rtwdev, u8 path, u8 rs)
{
	struct rtw_hal *hal = &rtwdev->hal;
	static const u32 offset_txagc[2] = {0x1d00, 0x1d80};
	static u32 phy_pwr_idx;
	u8 rate, rate_idx, pwr_index, shift;
	int j;

	for (j = 0; j < rtw_rate_size[rs]; j++) {
		rate = rtw_rate_section[rs][j];
		pwr_index = hal->tx_pwr_tbl[path][rate];
		shift = rate & 0x3;
		phy_pwr_idx |= ((u32)pwr_index << (shift * 8));
		if (shift == 0x3 || rate == DESC_RATEVHT1SS_MCS9) {
			rate_idx = rate & 0xfc;
			rtw_write32(rtwdev, offset_txagc[path] + rate_idx,
				    phy_pwr_idx);
			phy_pwr_idx = 0;
		}
	}
}

static void rtw8821c_set_tx_power_index(struct rtw_dev *rtwdev)
{
	struct rtw_hal *hal = &rtwdev->hal;
	int rs, path;

	for (path = 0; path < hal->rf_path_num; path++) {
		for (rs = 0; rs < RTW_RATE_SECTION_MAX; rs++) {
			if (rs == RTW_RATE_SECTION_HT_2S ||
			    rs == RTW_RATE_SECTION_VHT_2S)
				continue;
			rtw8821c_set_tx_power_index_by_rate(rtwdev, path, rs);
		}
	}
}

static void rtw8821c_false_alarm_statistics(struct rtw_dev *rtwdev)
{
	struct rtw_dm_info *dm_info = &rtwdev->dm_info;
	u32 cck_enable;
	u32 cck_fa_cnt;
	u32 ofdm_fa_cnt;
	u32 crc32_cnt;
	u32 cca32_cnt;

	cck_enable = rtw_read32(rtwdev, REG_RXPSEL) & BIT(28);
	cck_fa_cnt = rtw_read16(rtwdev, REG_FA_CCK);
	ofdm_fa_cnt = rtw_read16(rtwdev, REG_FA_OFDM);

	dm_info->cck_fa_cnt = cck_fa_cnt;
	dm_info->ofdm_fa_cnt = ofdm_fa_cnt;
	dm_info->total_fa_cnt = ofdm_fa_cnt;
	if (cck_enable)
		dm_info->total_fa_cnt += cck_fa_cnt;

	crc32_cnt = rtw_read32(rtwdev, REG_CRC_CCK);
	dm_info->cck_ok_cnt = FIELD_GET(GENMASK(15, 0), crc32_cnt);
	dm_info->cck_err_cnt = FIELD_GET(GENMASK(31, 16), crc32_cnt);

	crc32_cnt = rtw_read32(rtwdev, REG_CRC_OFDM);
	dm_info->ofdm_ok_cnt = FIELD_GET(GENMASK(15, 0), crc32_cnt);
	dm_info->ofdm_err_cnt = FIELD_GET(GENMASK(31, 16), crc32_cnt);

	crc32_cnt = rtw_read32(rtwdev, REG_CRC_HT);
	dm_info->ht_ok_cnt = FIELD_GET(GENMASK(15, 0), crc32_cnt);
	dm_info->ht_err_cnt = FIELD_GET(GENMASK(31, 16), crc32_cnt);

	crc32_cnt = rtw_read32(rtwdev, REG_CRC_VHT);
	dm_info->vht_ok_cnt = FIELD_GET(GENMASK(15, 0), crc32_cnt);
	dm_info->vht_err_cnt = FIELD_GET(GENMASK(31, 16), crc32_cnt);

	cca32_cnt = rtw_read32(rtwdev, REG_CCA_OFDM);
	dm_info->ofdm_cca_cnt = FIELD_GET(GENMASK(31, 16), cca32_cnt);
	dm_info->total_cca_cnt = dm_info->ofdm_cca_cnt;
	if (cck_enable) {
		cca32_cnt = rtw_read32(rtwdev, REG_CCA_CCK);
		dm_info->cck_cca_cnt = FIELD_GET(GENMASK(15, 0), cca32_cnt);
		dm_info->total_cca_cnt += dm_info->cck_cca_cnt;
	}

	rtw_write32_set(rtwdev, REG_FAS, BIT(17));
	rtw_write32_clr(rtwdev, REG_FAS, BIT(17));
	rtw_write32_clr(rtwdev, REG_RXDESC, BIT(15));
	rtw_write32_set(rtwdev, REG_RXDESC, BIT(15));
	rtw_write32_set(rtwdev, REG_CNTRST, BIT(0));
	rtw_write32_clr(rtwdev, REG_CNTRST, BIT(0));
}

static void rtw8821c_do_iqk(struct rtw_dev *rtwdev)
{
	static int do_iqk_cnt;
	struct rtw_iqk_para para = {.clear = 0, .segment_iqk = 0};
	u32 rf_reg, iqk_fail_mask;
	int counter;
	bool reload;

	if (rtw_is_assoc(rtwdev))
		para.segment_iqk = 1;

	rtw_fw_do_iqk(rtwdev, &para);

	for (counter = 0; counter < 300; counter++) {
		rf_reg = rtw_read_rf(rtwdev, RF_PATH_A, RF_DTXLOK, RFREG_MASK);
		if (rf_reg == 0xabcde)
			break;
		msleep(20);
	}
	rtw_write_rf(rtwdev, RF_PATH_A, RF_DTXLOK, RFREG_MASK, 0x0);

	reload = !!rtw_read32_mask(rtwdev, REG_IQKFAILMSK, BIT(16));
	iqk_fail_mask = rtw_read32_mask(rtwdev, REG_IQKFAILMSK, GENMASK(7, 0));
	rtw_dbg(rtwdev, RTW_DBG_PHY,
		"iqk counter=%d reload=%d do_iqk_cnt=%d n_iqk_fail(mask)=0x%02x\n",
		counter, reload, ++do_iqk_cnt, iqk_fail_mask);
}

static void rtw8821c_phy_calibration(struct rtw_dev *rtwdev)
{
	rtw8821c_do_iqk(rtwdev);
}

/* for coex */
static void rtw8821c_coex_cfg_init(struct rtw_dev *rtwdev)
{
	/* enable TBTT nterrupt */
	rtw_write8_set(rtwdev, REG_BCN_CTRL, BIT_EN_BCN_FUNCTION);

	/* BT report packet sample rate */
	rtw_write8_mask(rtwdev, REG_BT_TDMA_TIME, BIT_MASK_SAMPLE_RATE, 0x5);

	/* enable BT counter statistics */
	rtw_write8(rtwdev, REG_BT_STAT_CTRL, BT_CNT_ENABLE);

	/* enable PTA (3-wire function form BT side) */
	rtw_write32_set(rtwdev, REG_GPIO_MUXCFG, BIT_BT_PTA_EN);
	rtw_write32_set(rtwdev, REG_GPIO_MUXCFG, BIT_PO_BT_PTA_PINS);

	/* enable PTA (tx/rx signal form WiFi side) */
	rtw_write8_set(rtwdev, REG_QUEUE_CTRL, BIT_PTA_WL_TX_EN);
	/* wl tx signal to PTA not case EDCCA */
	rtw_write8_clr(rtwdev, REG_QUEUE_CTRL, BIT_PTA_EDCCA_EN);
	/* GNT_BT=1 while select both */
	rtw_write16_set(rtwdev, REG_BT_COEX_V2, BIT_GNT_BT_POLARITY);

	/* beacon queue always hi-pri  */
	rtw_write8_mask(rtwdev, REG_BT_COEX_TABLE_H + 3, BIT_BCN_QUEUE,
			BCN_PRI_EN);
}

static void rtw8821c_coex_cfg_ant_switch(struct rtw_dev *rtwdev, u8 ctrl_type,
					 u8 pos_type)
{
	struct rtw_coex *coex = &rtwdev->coex;
	struct rtw_coex_dm *coex_dm = &coex->dm;
	struct rtw_coex_rfe *coex_rfe = &coex->rfe;
	u32 switch_status = FIELD_PREP(CTRL_TYPE_MASK, ctrl_type) | pos_type;
	bool polarity_inverse;
	u8 regval = 0;

	if (switch_status == coex_dm->cur_switch_status)
		return;

	if (coex_rfe->wlg_at_btg) {
		ctrl_type = COEX_SWITCH_CTRL_BY_BBSW;

		if (coex_rfe->ant_switch_polarity)
			pos_type = COEX_SWITCH_TO_WLA;
		else
			pos_type = COEX_SWITCH_TO_WLG_BT;
	}

	coex_dm->cur_switch_status = switch_status;

	if (coex_rfe->ant_switch_diversity &&
	    ctrl_type == COEX_SWITCH_CTRL_BY_BBSW)
		ctrl_type = COEX_SWITCH_CTRL_BY_ANTDIV;

	polarity_inverse = (coex_rfe->ant_switch_polarity == 1);

	switch (ctrl_type) {
	default:
	case COEX_SWITCH_CTRL_BY_BBSW:
		rtw_write32_clr(rtwdev, REG_LED_CFG, BIT_DPDT_SEL_EN);
		rtw_write32_set(rtwdev, REG_LED_CFG, BIT_DPDT_WL_SEL);
		/* BB SW, DPDT use RFE_ctrl8 and RFE_ctrl9 as ctrl pin */
		rtw_write8_mask(rtwdev, REG_RFE_CTRL8, BIT_MASK_RFE_SEL89,
				DPDT_CTRL_PIN);

		if (pos_type == COEX_SWITCH_TO_WLG_BT) {
			if (coex_rfe->rfe_module_type != 0x4 &&
			    coex_rfe->rfe_module_type != 0x2)
				regval = 0x3;
			else
				regval = (!polarity_inverse ? 0x2 : 0x1);
		} else if (pos_type == COEX_SWITCH_TO_WLG) {
			regval = (!polarity_inverse ? 0x2 : 0x1);
		} else {
			regval = (!polarity_inverse ? 0x1 : 0x2);
		}

		rtw_write32_mask(rtwdev, REG_RFE_CTRL8, BIT_MASK_R_RFE_SEL_15,
				 regval);
		break;
	case COEX_SWITCH_CTRL_BY_PTA:
		rtw_write32_clr(rtwdev, REG_LED_CFG, BIT_DPDT_SEL_EN);
		rtw_write32_set(rtwdev, REG_LED_CFG, BIT_DPDT_WL_SEL);
		/* PTA,  DPDT use RFE_ctrl8 and RFE_ctrl9 as ctrl pin */
		rtw_write8_mask(rtwdev, REG_RFE_CTRL8, BIT_MASK_RFE_SEL89,
				PTA_CTRL_PIN);

		regval = (!polarity_inverse ? 0x2 : 0x1);
		rtw_write32_mask(rtwdev, REG_RFE_CTRL8, BIT_MASK_R_RFE_SEL_15,
				 regval);
		break;
	case COEX_SWITCH_CTRL_BY_ANTDIV:
		rtw_write32_clr(rtwdev, REG_LED_CFG, BIT_DPDT_SEL_EN);
		rtw_write32_set(rtwdev, REG_LED_CFG, BIT_DPDT_WL_SEL);
		rtw_write8_mask(rtwdev, REG_RFE_CTRL8, BIT_MASK_RFE_SEL89,
				ANTDIC_CTRL_PIN);
		break;
	case COEX_SWITCH_CTRL_BY_MAC:
		rtw_write32_set(rtwdev, REG_LED_CFG, BIT_DPDT_SEL_EN);

		regval = (!polarity_inverse ? 0x0 : 0x1);
		rtw_write8_mask(rtwdev, REG_PAD_CTRL1, BIT_SW_DPDT_SEL_DATA,
				regval);
		break;
	case COEX_SWITCH_CTRL_BY_FW:
		rtw_write32_clr(rtwdev, REG_LED_CFG, BIT_DPDT_SEL_EN);
		rtw_write32_set(rtwdev, REG_LED_CFG, BIT_DPDT_WL_SEL);
		break;
	case COEX_SWITCH_CTRL_BY_BT:
		rtw_write32_clr(rtwdev, REG_LED_CFG, BIT_DPDT_SEL_EN);
		rtw_write32_clr(rtwdev, REG_LED_CFG, BIT_DPDT_WL_SEL);
		break;
	}

	if (ctrl_type == COEX_SWITCH_CTRL_BY_BT) {
		rtw_write8_clr(rtwdev, REG_CTRL_TYPE, BIT_CTRL_TYPE1);
		rtw_write8_clr(rtwdev, REG_CTRL_TYPE, BIT_CTRL_TYPE2);
	} else {
		rtw_write8_set(rtwdev, REG_CTRL_TYPE, BIT_CTRL_TYPE1);
		rtw_write8_set(rtwdev, REG_CTRL_TYPE, BIT_CTRL_TYPE2);
	}
}

static void rtw8821c_coex_cfg_gnt_fix(struct rtw_dev *rtwdev)
{}

static void rtw8821c_coex_cfg_gnt_debug(struct rtw_dev *rtwdev)
{
	rtw_write32_clr(rtwdev, REG_PAD_CTRL1, BIT_BTGP_SPI_EN);
	rtw_write32_clr(rtwdev, REG_PAD_CTRL1, BIT_BTGP_JTAG_EN);
	rtw_write32_clr(rtwdev, REG_GPIO_MUXCFG, BIT_FSPI_EN);
	rtw_write32_clr(rtwdev, REG_PAD_CTRL1, BIT_LED1DIS);
	rtw_write32_clr(rtwdev, REG_SYS_SDIO_CTRL, BIT_SDIO_INT);
	rtw_write32_clr(rtwdev, REG_SYS_SDIO_CTRL, BIT_DBG_GNT_WL_BT);
}

static void rtw8821c_coex_cfg_rfe_type(struct rtw_dev *rtwdev)
{
	struct rtw_coex *coex = &rtwdev->coex;
	struct rtw_coex_rfe *coex_rfe = &coex->rfe;
	struct rtw_efuse *efuse = &rtwdev->efuse;

	coex_rfe->rfe_module_type = efuse->rfe_option;
	coex_rfe->ant_switch_polarity = 0;
	coex_rfe->ant_switch_exist = true;
	coex_rfe->wlg_at_btg = false;

	switch (coex_rfe->rfe_module_type) {
	case 0:
	case 8:
	case 1:
	case 9:  /* 1-Ant, Main, WLG */
	default: /* 2-Ant, DPDT, WLG */
		break;
	case 2:
	case 10: /* 1-Ant, Main, BTG */
	case 7:
	case 15: /* 2-Ant, DPDT, BTG */
		coex_rfe->wlg_at_btg = true;
		break;
	case 3:
	case 11: /* 1-Ant, Aux, WLG */
		coex_rfe->ant_switch_polarity = 1;
		break;
	case 4:
	case 12: /* 1-Ant, Aux, BTG */
		coex_rfe->wlg_at_btg = true;
		coex_rfe->ant_switch_polarity = 1;
		break;
	case 5:
	case 13: /* 2-Ant, no switch, WLG */
	case 6:
	case 14: /* 2-Ant, no antenna switch, WLG */
		coex_rfe->ant_switch_exist = false;
		break;
	}
}

static void rtw8821c_coex_cfg_wl_tx_power(struct rtw_dev *rtwdev, u8 wl_pwr)
{
	struct rtw_coex *coex = &rtwdev->coex;
	struct rtw_coex_dm *coex_dm = &coex->dm;
	struct rtw_efuse *efuse = &rtwdev->efuse;
	bool share_ant = efuse->share_ant;

	if (share_ant)
		return;

	if (wl_pwr == coex_dm->cur_wl_pwr_lvl)
		return;

	coex_dm->cur_wl_pwr_lvl = wl_pwr;
}

static void rtw8821c_coex_cfg_wl_rx_gain(struct rtw_dev *rtwdev, bool low_gain)
{}

static void
rtw8821c_txagc_swing_offset(struct rtw_dev *rtwdev, u8 pwr_idx_offset,
			    s8 pwr_idx_offset_lower,
			    s8 *txagc_idx, u8 *swing_idx)
{
	struct rtw_dm_info *dm_info = &rtwdev->dm_info;
	s8 delta_pwr_idx = dm_info->delta_power_index[RF_PATH_A];
	u8 swing_upper_bound = dm_info->default_ofdm_index + 10;
	u8 swing_lower_bound = 0;
	u8 max_pwr_idx_offset = 0xf;
	s8 agc_index = 0;
	u8 swing_index = dm_info->default_ofdm_index;

	pwr_idx_offset = min_t(u8, pwr_idx_offset, max_pwr_idx_offset);
	pwr_idx_offset_lower = max_t(s8, pwr_idx_offset_lower, -15);

	if (delta_pwr_idx >= 0) {
		if (delta_pwr_idx <= pwr_idx_offset) {
			agc_index = delta_pwr_idx;
			swing_index = dm_info->default_ofdm_index;
		} else if (delta_pwr_idx > pwr_idx_offset) {
			agc_index = pwr_idx_offset;
			swing_index = dm_info->default_ofdm_index +
					delta_pwr_idx - pwr_idx_offset;
			swing_index = min_t(u8, swing_index, swing_upper_bound);
		}
	} else if (delta_pwr_idx < 0) {
		if (delta_pwr_idx >= pwr_idx_offset_lower) {
			agc_index = delta_pwr_idx;
			swing_index = dm_info->default_ofdm_index;
		} else if (delta_pwr_idx < pwr_idx_offset_lower) {
			if (dm_info->default_ofdm_index >
				(pwr_idx_offset_lower - delta_pwr_idx))
				swing_index = dm_info->default_ofdm_index +
					delta_pwr_idx - pwr_idx_offset_lower;
			else
				swing_index = swing_lower_bound;

			agc_index = pwr_idx_offset_lower;
		}
	}

	if (swing_index >= ARRAY_SIZE(rtw8821c_txscale_tbl)) {
		rtw_warn(rtwdev, "swing index overflow\n");
		swing_index = ARRAY_SIZE(rtw8821c_txscale_tbl) - 1;
	}

	*txagc_idx = agc_index;
	*swing_idx = swing_index;
}

static void rtw8821c_pwrtrack_set_pwr(struct rtw_dev *rtwdev, u8 pwr_idx_offset,
				      s8 pwr_idx_offset_lower)
{
	s8 txagc_idx;
	u8 swing_idx;

	rtw8821c_txagc_swing_offset(rtwdev, pwr_idx_offset, pwr_idx_offset_lower,
				    &txagc_idx, &swing_idx);
	rtw_write32_mask(rtwdev, REG_TXAGCIDX, GENMASK(6, 1), txagc_idx);
	rtw_write32_mask(rtwdev, REG_TXSCALE_A, GENMASK(31, 21),
			 rtw8821c_txscale_tbl[swing_idx]);
}

static void rtw8821c_pwrtrack_set(struct rtw_dev *rtwdev)
{
	struct rtw_dm_info *dm_info = &rtwdev->dm_info;
	u8 pwr_idx_offset, tx_pwr_idx;
	s8 pwr_idx_offset_lower;
	u8 channel = rtwdev->hal.current_channel;
	u8 band_width = rtwdev->hal.current_band_width;
	u8 regd = rtw_regd_get(rtwdev);
	u8 tx_rate = dm_info->tx_rate;
	u8 max_pwr_idx = rtwdev->chip->max_power_index;

	tx_pwr_idx = rtw_phy_get_tx_power_index(rtwdev, RF_PATH_A, tx_rate,
						band_width, channel, regd);

	tx_pwr_idx = min_t(u8, tx_pwr_idx, max_pwr_idx);

	pwr_idx_offset = max_pwr_idx - tx_pwr_idx;
	pwr_idx_offset_lower = 0 - tx_pwr_idx;

	rtw8821c_pwrtrack_set_pwr(rtwdev, pwr_idx_offset, pwr_idx_offset_lower);
}

static void rtw8821c_phy_pwrtrack(struct rtw_dev *rtwdev)
{
	struct rtw_dm_info *dm_info = &rtwdev->dm_info;
	struct rtw_swing_table swing_table;
	u8 thermal_value, delta;

	rtw_phy_config_swing_table(rtwdev, &swing_table);

	if (rtwdev->efuse.thermal_meter[0] == 0xff)
		return;

	thermal_value = rtw_read_rf(rtwdev, RF_PATH_A, RF_T_METER, 0xfc00);

	rtw_phy_pwrtrack_avg(rtwdev, thermal_value, RF_PATH_A);

	if (dm_info->pwr_trk_init_trigger)
		dm_info->pwr_trk_init_trigger = false;
	else if (!rtw_phy_pwrtrack_thermal_changed(rtwdev, thermal_value,
						   RF_PATH_A))
		goto iqk;

	delta = rtw_phy_pwrtrack_get_delta(rtwdev, RF_PATH_A);

	delta = min_t(u8, delta, RTW_PWR_TRK_TBL_SZ - 1);

	dm_info->delta_power_index[RF_PATH_A] =
		rtw_phy_pwrtrack_get_pwridx(rtwdev, &swing_table, RF_PATH_A,
					    RF_PATH_A, delta);
	if (dm_info->delta_power_index[RF_PATH_A] ==
			dm_info->delta_power_index_last[RF_PATH_A])
		goto iqk;
	else
		dm_info->delta_power_index_last[RF_PATH_A] =
			dm_info->delta_power_index[RF_PATH_A];
	rtw8821c_pwrtrack_set(rtwdev);

iqk:
	if (rtw_phy_pwrtrack_need_iqk(rtwdev))
		rtw8821c_do_iqk(rtwdev);
}

static void rtw8821c_pwr_track(struct rtw_dev *rtwdev)
{
	struct rtw_efuse *efuse = &rtwdev->efuse;
	struct rtw_dm_info *dm_info = &rtwdev->dm_info;

	if (efuse->power_track_type != 0)
		return;

	if (!dm_info->pwr_trk_triggered) {
		rtw_write_rf(rtwdev, RF_PATH_A, RF_T_METER,
			     GENMASK(17, 16), 0x03);
		dm_info->pwr_trk_triggered = true;
		return;
	}

	rtw8821c_phy_pwrtrack(rtwdev);
	dm_info->pwr_trk_triggered = false;
}

static void rtw8821c_bf_config_bfee_su(struct rtw_dev *rtwdev,
				       struct rtw_vif *vif,
				       struct rtw_bfee *bfee, bool enable)
{
	if (enable)
		rtw_bf_enable_bfee_su(rtwdev, vif, bfee);
	else
		rtw_bf_remove_bfee_su(rtwdev, bfee);
}

static void rtw8821c_bf_config_bfee_mu(struct rtw_dev *rtwdev,
				       struct rtw_vif *vif,
				       struct rtw_bfee *bfee, bool enable)
{
	if (enable)
		rtw_bf_enable_bfee_mu(rtwdev, vif, bfee);
	else
		rtw_bf_remove_bfee_mu(rtwdev, bfee);
}

static void rtw8821c_bf_config_bfee(struct rtw_dev *rtwdev, struct rtw_vif *vif,
				    struct rtw_bfee *bfee, bool enable)
{
	if (bfee->role == RTW_BFEE_SU)
		rtw8821c_bf_config_bfee_su(rtwdev, vif, bfee, enable);
	else if (bfee->role == RTW_BFEE_MU)
		rtw8821c_bf_config_bfee_mu(rtwdev, vif, bfee, enable);
	else
		rtw_warn(rtwdev, "wrong bfee role\n");
}

static void rtw8821c_phy_cck_pd_set(struct rtw_dev *rtwdev, u8 new_lvl)
{
	struct rtw_dm_info *dm_info = &rtwdev->dm_info;
	u8 pd[CCK_PD_LV_MAX] = {3, 7, 13, 13, 13};
	u8 cck_n_rx;

	rtw_dbg(rtwdev, RTW_DBG_PHY, "lv: (%d) -> (%d)\n",
		dm_info->cck_pd_lv[RTW_CHANNEL_WIDTH_20][RF_PATH_A], new_lvl);

	if (dm_info->cck_pd_lv[RTW_CHANNEL_WIDTH_20][RF_PATH_A] == new_lvl)
		return;

	cck_n_rx = (rtw_read8_mask(rtwdev, REG_CCK0_FAREPORT, BIT_CCK0_2RX) &&
		    rtw_read8_mask(rtwdev, REG_CCK0_FAREPORT, BIT_CCK0_MRC)) ? 2 : 1;
	rtw_dbg(rtwdev, RTW_DBG_PHY,
		"is_linked=%d, lv=%d, n_rx=%d, cs_ratio=0x%x, pd_th=0x%x, cck_fa_avg=%d\n",
		rtw_is_assoc(rtwdev), new_lvl, cck_n_rx,
		dm_info->cck_pd_default + new_lvl * 2,
		pd[new_lvl], dm_info->cck_fa_avg);

	dm_info->cck_fa_avg = CCK_FA_AVG_RESET;

	dm_info->cck_pd_lv[RTW_CHANNEL_WIDTH_20][RF_PATH_A] = new_lvl;
	rtw_write32_mask(rtwdev, REG_PWRTH, 0x3f0000, pd[new_lvl]);
	rtw_write32_mask(rtwdev, REG_PWRTH2, 0x1f0000,
			 dm_info->cck_pd_default + new_lvl * 2);
}

static void rtw8821c_fill_txdesc_checksum(struct rtw_dev *rtwdev,
					  struct rtw_tx_pkt_info *pkt_info,
					  u8 *txdesc)
{
	fill_txdesc_checksum_common(txdesc, 16);
}

static const struct rtw_pwr_seq_cmd trans_carddis_to_cardemu_8821c[] = {
	{0x0086,
	 RTW_PWR_CUT_ALL_MSK,
	 RTW_PWR_INTF_SDIO_MSK,
	 RTW_PWR_ADDR_SDIO,
	 RTW_PWR_CMD_WRITE, BIT(0), 0},
	{0x0086,
	 RTW_PWR_CUT_ALL_MSK,
	 RTW_PWR_INTF_SDIO_MSK,
	 RTW_PWR_ADDR_SDIO,
	 RTW_PWR_CMD_POLLING, BIT(1), BIT(1)},
	{0x004A,
	 RTW_PWR_CUT_ALL_MSK,
	 RTW_PWR_INTF_USB_MSK,
	 RTW_PWR_ADDR_MAC,
	 RTW_PWR_CMD_WRITE, BIT(0), 0},
	{0x0005,
	 RTW_PWR_CUT_ALL_MSK,
	 RTW_PWR_INTF_ALL_MSK,
	 RTW_PWR_ADDR_MAC,
	 RTW_PWR_CMD_WRITE, BIT(3) | BIT(4) | BIT(7), 0},
	{0x0300,
	 RTW_PWR_CUT_ALL_MSK,
	 RTW_PWR_INTF_PCI_MSK,
	 RTW_PWR_ADDR_MAC,
	 RTW_PWR_CMD_WRITE, 0xFF, 0},
	{0x0301,
	 RTW_PWR_CUT_ALL_MSK,
	 RTW_PWR_INTF_PCI_MSK,
	 RTW_PWR_ADDR_MAC,
	 RTW_PWR_CMD_WRITE, 0xFF, 0},
	{0xFFFF,
	 RTW_PWR_CUT_ALL_MSK,
	 RTW_PWR_INTF_ALL_MSK,
	 0,
	 RTW_PWR_CMD_END, 0, 0},
};

static const struct rtw_pwr_seq_cmd trans_cardemu_to_act_8821c[] = {
	{0x0020,
	 RTW_PWR_CUT_ALL_MSK,
	 RTW_PWR_INTF_USB_MSK | RTW_PWR_INTF_SDIO_MSK,
	 RTW_PWR_ADDR_MAC,
	 RTW_PWR_CMD_WRITE, BIT(0), BIT(0)},
	{0x0001,
	 RTW_PWR_CUT_ALL_MSK,
	 RTW_PWR_INTF_USB_MSK | RTW_PWR_INTF_SDIO_MSK,
	 RTW_PWR_ADDR_MAC,
	 RTW_PWR_CMD_DELAY, 1, RTW_PWR_DELAY_MS},
	{0x0000,
	 RTW_PWR_CUT_ALL_MSK,
	 RTW_PWR_INTF_USB_MSK | RTW_PWR_INTF_SDIO_MSK,
	 RTW_PWR_ADDR_MAC,
	 RTW_PWR_CMD_WRITE, BIT(5), 0},
	{0x0005,
	 RTW_PWR_CUT_ALL_MSK,
	 RTW_PWR_INTF_ALL_MSK,
	 RTW_PWR_ADDR_MAC,
	 RTW_PWR_CMD_WRITE, (BIT(4) | BIT(3) | BIT(2)), 0},
	{0x0075,
	 RTW_PWR_CUT_ALL_MSK,
	 RTW_PWR_INTF_PCI_MSK,
	 RTW_PWR_ADDR_MAC,
	 RTW_PWR_CMD_WRITE, BIT(0), BIT(0)},
	{0x0006,
	 RTW_PWR_CUT_ALL_MSK,
	 RTW_PWR_INTF_ALL_MSK,
	 RTW_PWR_ADDR_MAC,
	 RTW_PWR_CMD_POLLING, BIT(1), BIT(1)},
	{0x0075,
	 RTW_PWR_CUT_ALL_MSK,
	 RTW_PWR_INTF_PCI_MSK,
	 RTW_PWR_ADDR_MAC,
	 RTW_PWR_CMD_WRITE, BIT(0), 0},
	{0x0006,
	 RTW_PWR_CUT_ALL_MSK,
	 RTW_PWR_INTF_ALL_MSK,
	 RTW_PWR_ADDR_MAC,
	 RTW_PWR_CMD_WRITE, BIT(0), BIT(0)},
	{0x0005,
	 RTW_PWR_CUT_ALL_MSK,
	 RTW_PWR_INTF_ALL_MSK,
	 RTW_PWR_ADDR_MAC,
	 RTW_PWR_CMD_WRITE, BIT(7), 0},
	{0x0005,
	 RTW_PWR_CUT_ALL_MSK,
	 RTW_PWR_INTF_ALL_MSK,
	 RTW_PWR_ADDR_MAC,
	 RTW_PWR_CMD_WRITE, (BIT(4) | BIT(3)), 0},
	{0x10C3,
	 RTW_PWR_CUT_ALL_MSK,
	 RTW_PWR_INTF_USB_MSK,
	 RTW_PWR_ADDR_MAC,
	 RTW_PWR_CMD_WRITE, BIT(0), BIT(0)},
	{0x0005,
	 RTW_PWR_CUT_ALL_MSK,
	 RTW_PWR_INTF_ALL_MSK,
	 RTW_PWR_ADDR_MAC,
	 RTW_PWR_CMD_WRITE, BIT(0), BIT(0)},
	{0x0005,
	 RTW_PWR_CUT_ALL_MSK,
	 RTW_PWR_INTF_ALL_MSK,
	 RTW_PWR_ADDR_MAC,
	 RTW_PWR_CMD_POLLING, BIT(0), 0},
	{0x0020,
	 RTW_PWR_CUT_ALL_MSK,
	 RTW_PWR_INTF_ALL_MSK,
	 RTW_PWR_ADDR_MAC,
	 RTW_PWR_CMD_WRITE, BIT(3), BIT(3)},
	{0x0074,
	 RTW_PWR_CUT_ALL_MSK,
	 RTW_PWR_INTF_PCI_MSK,
	 RTW_PWR_ADDR_MAC,
	 RTW_PWR_CMD_WRITE, BIT(5), BIT(5)},
	{0x0022,
	 RTW_PWR_CUT_ALL_MSK,
	 RTW_PWR_INTF_PCI_MSK,
	 RTW_PWR_ADDR_MAC,
	 RTW_PWR_CMD_WRITE, BIT(1), 0},
	{0x0062,
	 RTW_PWR_CUT_ALL_MSK,
	 RTW_PWR_INTF_PCI_MSK,
	 RTW_PWR_ADDR_MAC,
	 RTW_PWR_CMD_WRITE, (BIT(7) | BIT(6) | BIT(5)),
	 (BIT(7) | BIT(6) | BIT(5))},
	{0x0061,
	 RTW_PWR_CUT_ALL_MSK,
	 RTW_PWR_INTF_PCI_MSK,
	 RTW_PWR_ADDR_MAC,
	 RTW_PWR_CMD_WRITE, (BIT(7) | BIT(6) | BIT(5)), 0},
	{0x007C,
	 RTW_PWR_CUT_ALL_MSK,
	 RTW_PWR_INTF_ALL_MSK,
	 RTW_PWR_ADDR_MAC,
	 RTW_PWR_CMD_WRITE, BIT(1), 0},
	{0xFFFF,
	 RTW_PWR_CUT_ALL_MSK,
	 RTW_PWR_INTF_ALL_MSK,
	 0,
	 RTW_PWR_CMD_END, 0, 0},
};

static const struct rtw_pwr_seq_cmd trans_act_to_cardemu_8821c[] = {
	{0x0093,
	 RTW_PWR_CUT_ALL_MSK,
	 RTW_PWR_INTF_ALL_MSK,
	 RTW_PWR_ADDR_MAC,
	 RTW_PWR_CMD_WRITE, BIT(3), 0},
	{0x001F,
	 RTW_PWR_CUT_ALL_MSK,
	 RTW_PWR_INTF_ALL_MSK,
	 RTW_PWR_ADDR_MAC,
	 RTW_PWR_CMD_WRITE, 0xFF, 0},
	{0x0049,
	 RTW_PWR_CUT_ALL_MSK,
	 RTW_PWR_INTF_ALL_MSK,
	 RTW_PWR_ADDR_MAC,
	 RTW_PWR_CMD_WRITE, BIT(1), 0},
	{0x0006,
	 RTW_PWR_CUT_ALL_MSK,
	 RTW_PWR_INTF_ALL_MSK,
	 RTW_PWR_ADDR_MAC,
	 RTW_PWR_CMD_WRITE, BIT(0), BIT(0)},
	{0x0002,
	 RTW_PWR_CUT_ALL_MSK,
	 RTW_PWR_INTF_ALL_MSK,
	 RTW_PWR_ADDR_MAC,
	 RTW_PWR_CMD_WRITE, BIT(1), 0},
	{0x10C3,
	 RTW_PWR_CUT_ALL_MSK,
	 RTW_PWR_INTF_USB_MSK,
	 RTW_PWR_ADDR_MAC,
	 RTW_PWR_CMD_WRITE, BIT(0), 0},
	{0x0005,
	 RTW_PWR_CUT_ALL_MSK,
	 RTW_PWR_INTF_ALL_MSK,
	 RTW_PWR_ADDR_MAC,
	 RTW_PWR_CMD_WRITE, BIT(1), BIT(1)},
	{0x0005,
	 RTW_PWR_CUT_ALL_MSK,
	 RTW_PWR_INTF_ALL_MSK,
	 RTW_PWR_ADDR_MAC,
	 RTW_PWR_CMD_POLLING, BIT(1), 0},
	{0x0020,
	 RTW_PWR_CUT_ALL_MSK,
	 RTW_PWR_INTF_ALL_MSK,
	 RTW_PWR_ADDR_MAC,
	 RTW_PWR_CMD_WRITE, BIT(3), 0},
	{0x0000,
	 RTW_PWR_CUT_ALL_MSK,
	 RTW_PWR_INTF_USB_MSK | RTW_PWR_INTF_SDIO_MSK,
	 RTW_PWR_ADDR_MAC,
	 RTW_PWR_CMD_WRITE, BIT(5), BIT(5)},
	{0xFFFF,
	 RTW_PWR_CUT_ALL_MSK,
	 RTW_PWR_INTF_ALL_MSK,
	 0,
	 RTW_PWR_CMD_END, 0, 0},
};

static const struct rtw_pwr_seq_cmd trans_cardemu_to_carddis_8821c[] = {
	{0x0007,
	 RTW_PWR_CUT_ALL_MSK,
	 RTW_PWR_INTF_USB_MSK | RTW_PWR_INTF_SDIO_MSK,
	 RTW_PWR_ADDR_MAC,
	 RTW_PWR_CMD_WRITE, 0xFF, 0x20},
	{0x0067,
	 RTW_PWR_CUT_ALL_MSK,
	 RTW_PWR_INTF_ALL_MSK,
	 RTW_PWR_ADDR_MAC,
	 RTW_PWR_CMD_WRITE, BIT(5), 0},
	{0x0005,
	 RTW_PWR_CUT_ALL_MSK,
	 RTW_PWR_INTF_PCI_MSK,
	 RTW_PWR_ADDR_MAC,
	 RTW_PWR_CMD_WRITE, BIT(2), BIT(2)},
	{0x004A,
	 RTW_PWR_CUT_ALL_MSK,
	 RTW_PWR_INTF_USB_MSK,
	 RTW_PWR_ADDR_MAC,
	 RTW_PWR_CMD_WRITE, BIT(0), 0},
	{0x0067,
	 RTW_PWR_CUT_ALL_MSK,
	 RTW_PWR_INTF_SDIO_MSK,
	 RTW_PWR_ADDR_MAC,
	 RTW_PWR_CMD_WRITE, BIT(5), 0},
	{0x0067,
	 RTW_PWR_CUT_ALL_MSK,
	 RTW_PWR_INTF_SDIO_MSK,
	 RTW_PWR_ADDR_MAC,
	 RTW_PWR_CMD_WRITE, BIT(4), 0},
	{0x004F,
	 RTW_PWR_CUT_ALL_MSK,
	 RTW_PWR_INTF_SDIO_MSK,
	 RTW_PWR_ADDR_MAC,
	 RTW_PWR_CMD_WRITE, BIT(0), 0},
	{0x0067,
	 RTW_PWR_CUT_ALL_MSK,
	 RTW_PWR_INTF_SDIO_MSK,
	 RTW_PWR_ADDR_MAC,
	 RTW_PWR_CMD_WRITE, BIT(1), 0},
	{0x0046,
	 RTW_PWR_CUT_ALL_MSK,
	 RTW_PWR_INTF_SDIO_MSK,
	 RTW_PWR_ADDR_MAC,
	 RTW_PWR_CMD_WRITE, BIT(6), BIT(6)},
	{0x0067,
	 RTW_PWR_CUT_ALL_MSK,
	 RTW_PWR_INTF_SDIO_MSK,
	 RTW_PWR_ADDR_MAC,
	 RTW_PWR_CMD_WRITE, BIT(2), 0},
	{0x0046,
	 RTW_PWR_CUT_ALL_MSK,
	 RTW_PWR_INTF_SDIO_MSK,
	 RTW_PWR_ADDR_MAC,
	 RTW_PWR_CMD_WRITE, BIT(7), BIT(7)},
	{0x0062,
	 RTW_PWR_CUT_ALL_MSK,
	 RTW_PWR_INTF_SDIO_MSK,
	 RTW_PWR_ADDR_MAC,
	 RTW_PWR_CMD_WRITE, BIT(4), BIT(4)},
	{0x0081,
	 RTW_PWR_CUT_ALL_MSK,
	 RTW_PWR_INTF_ALL_MSK,
	 RTW_PWR_ADDR_MAC,
	 RTW_PWR_CMD_WRITE, BIT(7) | BIT(6), 0},
	{0x0005,
	 RTW_PWR_CUT_ALL_MSK,
	 RTW_PWR_INTF_USB_MSK | RTW_PWR_INTF_SDIO_MSK,
	 RTW_PWR_ADDR_MAC,
	 RTW_PWR_CMD_WRITE, BIT(3) | BIT(4), BIT(3)},
	{0x0086,
	 RTW_PWR_CUT_ALL_MSK,
	 RTW_PWR_INTF_SDIO_MSK,
	 RTW_PWR_ADDR_SDIO,
	 RTW_PWR_CMD_WRITE, BIT(0), BIT(0)},
	{0x0086,
	 RTW_PWR_CUT_ALL_MSK,
	 RTW_PWR_INTF_SDIO_MSK,
	 RTW_PWR_ADDR_SDIO,
	 RTW_PWR_CMD_POLLING, BIT(1), 0},
	{0x0090,
	 RTW_PWR_CUT_ALL_MSK,
	 RTW_PWR_INTF_USB_MSK | RTW_PWR_INTF_PCI_MSK,
	 RTW_PWR_ADDR_MAC,
	 RTW_PWR_CMD_WRITE, BIT(1), 0},
	{0x0044,
	 RTW_PWR_CUT_ALL_MSK,
	 RTW_PWR_INTF_SDIO_MSK,
	 RTW_PWR_ADDR_SDIO,
	 RTW_PWR_CMD_WRITE, 0xFF, 0},
	{0x0040,
	 RTW_PWR_CUT_ALL_MSK,
	 RTW_PWR_INTF_SDIO_MSK,
	 RTW_PWR_ADDR_SDIO,
	 RTW_PWR_CMD_WRITE, 0xFF, 0x90},
	{0x0041,
	 RTW_PWR_CUT_ALL_MSK,
	 RTW_PWR_INTF_SDIO_MSK,
	 RTW_PWR_ADDR_SDIO,
	 RTW_PWR_CMD_WRITE, 0xFF, 0x00},
	{0x0042,
	 RTW_PWR_CUT_ALL_MSK,
	 RTW_PWR_INTF_SDIO_MSK,
	 RTW_PWR_ADDR_SDIO,
	 RTW_PWR_CMD_WRITE, 0xFF, 0x04},
	{0xFFFF,
	 RTW_PWR_CUT_ALL_MSK,
	 RTW_PWR_INTF_ALL_MSK,
	 0,
	 RTW_PWR_CMD_END, 0, 0},
};

static const struct rtw_pwr_seq_cmd * const card_enable_flow_8821c[] = {
	trans_carddis_to_cardemu_8821c,
	trans_cardemu_to_act_8821c,
	NULL
};

static const struct rtw_pwr_seq_cmd * const card_disable_flow_8821c[] = {
	trans_act_to_cardemu_8821c,
	trans_cardemu_to_carddis_8821c,
	NULL
};

static const struct rtw_intf_phy_para usb2_param_8821c[] = {
	{0xFFFF, 0x00,
	 RTW_IP_SEL_PHY,
	 RTW_INTF_PHY_CUT_ALL,
	 RTW_INTF_PHY_PLATFORM_ALL},
};

static const struct rtw_intf_phy_para usb3_param_8821c[] = {
	{0xFFFF, 0x0000,
	 RTW_IP_SEL_PHY,
	 RTW_INTF_PHY_CUT_ALL,
	 RTW_INTF_PHY_PLATFORM_ALL},
};

static const struct rtw_intf_phy_para pcie_gen1_param_8821c[] = {
	{0x0009, 0x6380,
	 RTW_IP_SEL_PHY,
	 RTW_INTF_PHY_CUT_ALL,
	 RTW_INTF_PHY_PLATFORM_ALL},
	{0xFFFF, 0x0000,
	 RTW_IP_SEL_PHY,
	 RTW_INTF_PHY_CUT_ALL,
	 RTW_INTF_PHY_PLATFORM_ALL},
};

static const struct rtw_intf_phy_para pcie_gen2_param_8821c[] = {
	{0xFFFF, 0x0000,
	 RTW_IP_SEL_PHY,
	 RTW_INTF_PHY_CUT_ALL,
	 RTW_INTF_PHY_PLATFORM_ALL},
};

static const struct rtw_intf_phy_para_table phy_para_table_8821c = {
	.usb2_para	= usb2_param_8821c,
	.usb3_para	= usb3_param_8821c,
	.gen1_para	= pcie_gen1_param_8821c,
	.gen2_para	= pcie_gen2_param_8821c,
	.n_usb2_para	= ARRAY_SIZE(usb2_param_8821c),
	.n_usb3_para	= ARRAY_SIZE(usb2_param_8821c),
	.n_gen1_para	= ARRAY_SIZE(pcie_gen1_param_8821c),
	.n_gen2_para	= ARRAY_SIZE(pcie_gen2_param_8821c),
};

<<<<<<< HEAD
static const struct rtw_rfe_def rtw8821c_rfe_defs[] = {
	[0] = RTW_DEF_RFE(8821c, 0, 0),
	[2] = RTW_DEF_RFE_EXT(8821c, 0, 0, 2),
	[4] = RTW_DEF_RFE_EXT(8821c, 0, 0, 2),
	[6] = RTW_DEF_RFE(8821c, 0, 0),
};

=======
>>>>>>> fcc79e17
static const struct rtw_hw_reg rtw8821c_dig[] = {
	[0] = { .addr = 0xc50, .mask = 0x7f },
};

static const struct rtw_ltecoex_addr rtw8821c_ltecoex_addr = {
	.ctrl = LTECOEX_ACCESS_CTRL,
	.wdata = LTECOEX_WRITE_DATA,
	.rdata = LTECOEX_READ_DATA,
};

static const struct rtw_page_table page_table_8821c[] = {
	/* not sure what [0] stands for */
	{16, 16, 16, 14, 1},
	{16, 16, 16, 14, 1},
	{16, 16, 0, 0, 1},
	{16, 16, 16, 0, 1},
	{16, 16, 16, 14, 1},
};

static const struct rtw_rqpn rqpn_table_8821c[] = {
	/* not sure what [0] stands for */
	{RTW_DMA_MAPPING_NORMAL, RTW_DMA_MAPPING_NORMAL,
	 RTW_DMA_MAPPING_LOW, RTW_DMA_MAPPING_LOW,
	 RTW_DMA_MAPPING_EXTRA, RTW_DMA_MAPPING_HIGH},
	{RTW_DMA_MAPPING_NORMAL, RTW_DMA_MAPPING_NORMAL,
	 RTW_DMA_MAPPING_LOW, RTW_DMA_MAPPING_LOW,
	 RTW_DMA_MAPPING_EXTRA, RTW_DMA_MAPPING_HIGH},
	{RTW_DMA_MAPPING_NORMAL, RTW_DMA_MAPPING_NORMAL,
	 RTW_DMA_MAPPING_NORMAL, RTW_DMA_MAPPING_HIGH,
	 RTW_DMA_MAPPING_HIGH, RTW_DMA_MAPPING_HIGH},
	{RTW_DMA_MAPPING_NORMAL, RTW_DMA_MAPPING_NORMAL,
	 RTW_DMA_MAPPING_LOW, RTW_DMA_MAPPING_LOW,
	 RTW_DMA_MAPPING_HIGH, RTW_DMA_MAPPING_HIGH},
	{RTW_DMA_MAPPING_NORMAL, RTW_DMA_MAPPING_NORMAL,
	 RTW_DMA_MAPPING_LOW, RTW_DMA_MAPPING_LOW,
	 RTW_DMA_MAPPING_EXTRA, RTW_DMA_MAPPING_HIGH},
};

static const struct rtw_prioq_addrs prioq_addrs_8821c = {
	.prio[RTW_DMA_MAPPING_EXTRA] = {
		.rsvd = REG_FIFOPAGE_INFO_4, .avail = REG_FIFOPAGE_INFO_4 + 2,
	},
	.prio[RTW_DMA_MAPPING_LOW] = {
		.rsvd = REG_FIFOPAGE_INFO_2, .avail = REG_FIFOPAGE_INFO_2 + 2,
	},
	.prio[RTW_DMA_MAPPING_NORMAL] = {
		.rsvd = REG_FIFOPAGE_INFO_3, .avail = REG_FIFOPAGE_INFO_3 + 2,
	},
	.prio[RTW_DMA_MAPPING_HIGH] = {
		.rsvd = REG_FIFOPAGE_INFO_1, .avail = REG_FIFOPAGE_INFO_1 + 2,
	},
	.wsize = true,
};

static const struct rtw_chip_ops rtw8821c_ops = {
<<<<<<< HEAD
=======
	.power_on		= rtw_power_on,
	.power_off		= rtw_power_off,
>>>>>>> fcc79e17
	.phy_set_param		= rtw8821c_phy_set_param,
	.read_efuse		= rtw8821c_read_efuse,
	.query_phy_status	= query_phy_status,
	.set_channel		= rtw8821c_set_channel,
	.mac_init		= rtw8821c_mac_init,
	.read_rf		= rtw_phy_read_rf,
	.write_rf		= rtw_phy_write_rf_reg_sipi,
	.set_antenna		= NULL,
	.set_tx_power_index	= rtw8821c_set_tx_power_index,
	.cfg_ldo25		= rtw8821c_cfg_ldo25,
	.false_alarm_statistics	= rtw8821c_false_alarm_statistics,
	.phy_calibration	= rtw8821c_phy_calibration,
	.cck_pd_set		= rtw8821c_phy_cck_pd_set,
	.pwr_track		= rtw8821c_pwr_track,
	.config_bfee		= rtw8821c_bf_config_bfee,
	.set_gid_table		= rtw_bf_set_gid_table,
	.cfg_csi_rate		= rtw_bf_cfg_csi_rate,
	.fill_txdesc_checksum	= rtw8821c_fill_txdesc_checksum,

	.coex_set_init		= rtw8821c_coex_cfg_init,
	.coex_set_ant_switch	= rtw8821c_coex_cfg_ant_switch,
	.coex_set_gnt_fix	= rtw8821c_coex_cfg_gnt_fix,
	.coex_set_gnt_debug	= rtw8821c_coex_cfg_gnt_debug,
	.coex_set_rfe_type	= rtw8821c_coex_cfg_rfe_type,
	.coex_set_wl_tx_power	= rtw8821c_coex_cfg_wl_tx_power,
	.coex_set_wl_rx_gain	= rtw8821c_coex_cfg_wl_rx_gain,
};

/* rssi in percentage % (dbm = % - 100) */
static const u8 wl_rssi_step_8821c[] = {101, 45, 101, 40};
static const u8 bt_rssi_step_8821c[] = {101, 101, 101, 101};

/* Shared-Antenna Coex Table */
static const struct coex_table_para table_sant_8821c[] = {
	{0x55555555, 0x55555555}, /* case-0 */
	{0x55555555, 0x55555555},
	{0x66555555, 0x66555555},
	{0xaaaaaaaa, 0xaaaaaaaa},
	{0x5a5a5a5a, 0x5a5a5a5a},
	{0xfafafafa, 0xfafafafa}, /* case-5 */
	{0x6a5a5555, 0xaaaaaaaa},
	{0x6a5a56aa, 0x6a5a56aa},
	{0x6a5a5a5a, 0x6a5a5a5a},
	{0x66555555, 0x5a5a5a5a},
	{0x66555555, 0x6a5a5a5a}, /* case-10 */
	{0x66555555, 0xaaaaaaaa},
	{0x66555555, 0x6a5a5aaa},
	{0x66555555, 0x6aaa6aaa},
	{0x66555555, 0x6a5a5aaa},
	{0x66555555, 0xaaaaaaaa}, /* case-15 */
	{0xffff55ff, 0xfafafafa},
	{0xffff55ff, 0x6afa5afa},
	{0xaaffffaa, 0xfafafafa},
	{0xaa5555aa, 0x5a5a5a5a},
	{0xaa5555aa, 0x6a5a5a5a}, /* case-20 */
	{0xaa5555aa, 0xaaaaaaaa},
	{0xffffffff, 0x55555555},
	{0xffffffff, 0x5a5a5a5a},
	{0xffffffff, 0x5a5a5a5a},
	{0xffffffff, 0x5a5a5aaa}, /* case-25 */
	{0x55555555, 0x5a5a5a5a},
	{0x55555555, 0xaaaaaaaa},
	{0x66555555, 0x6a5a6a5a},
	{0x66556655, 0x66556655},
	{0x66556aaa, 0x6a5a6aaa}, /* case-30 */
	{0xffffffff, 0x5aaa5aaa},
	{0x56555555, 0x5a5a5aaa}
};

/* Non-Shared-Antenna Coex Table */
static const struct coex_table_para table_nsant_8821c[] = {
	{0xffffffff, 0xffffffff}, /* case-100 */
	{0xffff55ff, 0xfafafafa},
	{0x66555555, 0x66555555},
	{0xaaaaaaaa, 0xaaaaaaaa},
	{0x5a5a5a5a, 0x5a5a5a5a},
	{0xffffffff, 0xffffffff}, /* case-105 */
	{0x5afa5afa, 0x5afa5afa},
	{0x55555555, 0xfafafafa},
	{0x66555555, 0xfafafafa},
	{0x66555555, 0x5a5a5a5a},
	{0x66555555, 0x6a5a5a5a}, /* case-110 */
	{0x66555555, 0xaaaaaaaa},
	{0xffff55ff, 0xfafafafa},
	{0xffff55ff, 0x5afa5afa},
	{0xffff55ff, 0xaaaaaaaa},
	{0xffff55ff, 0xffff55ff}, /* case-115 */
	{0xaaffffaa, 0x5afa5afa},
	{0xaaffffaa, 0xaaaaaaaa},
	{0xffffffff, 0xfafafafa},
	{0xffff55ff, 0xfafafafa},
	{0xffffffff, 0xaaaaaaaa}, /* case-120 */
	{0xffff55ff, 0x5afa5afa},
	{0xffff55ff, 0x5afa5afa},
	{0x55ff55ff, 0x55ff55ff}
};

/* Shared-Antenna TDMA */
static const struct coex_tdma_para tdma_sant_8821c[] = {
	{ {0x00, 0x00, 0x00, 0x00, 0x00} }, /* case-0 */
	{ {0x61, 0x45, 0x03, 0x11, 0x11} }, /* case-1 */
	{ {0x61, 0x3a, 0x03, 0x11, 0x11} },
	{ {0x61, 0x35, 0x03, 0x11, 0x11} },
	{ {0x61, 0x20, 0x03, 0x11, 0x11} },
	{ {0x61, 0x3a, 0x03, 0x11, 0x11} }, /* case-5 */
	{ {0x61, 0x45, 0x03, 0x11, 0x10} },
	{ {0x61, 0x35, 0x03, 0x11, 0x10} },
	{ {0x61, 0x30, 0x03, 0x11, 0x10} },
	{ {0x61, 0x20, 0x03, 0x11, 0x10} },
	{ {0x61, 0x10, 0x03, 0x11, 0x10} }, /* case-10 */
	{ {0x61, 0x08, 0x03, 0x11, 0x15} },
	{ {0x61, 0x08, 0x03, 0x10, 0x14} },
	{ {0x51, 0x08, 0x03, 0x10, 0x54} },
	{ {0x51, 0x08, 0x03, 0x10, 0x55} },
	{ {0x51, 0x08, 0x07, 0x10, 0x54} }, /* case-15 */
	{ {0x51, 0x45, 0x03, 0x10, 0x50} },
	{ {0x51, 0x3a, 0x03, 0x11, 0x50} },
	{ {0x51, 0x30, 0x03, 0x10, 0x50} },
	{ {0x51, 0x21, 0x03, 0x10, 0x50} },
	{ {0x51, 0x10, 0x03, 0x10, 0x50} }, /* case-20 */
	{ {0x51, 0x4a, 0x03, 0x10, 0x50} },
	{ {0x51, 0x08, 0x03, 0x30, 0x54} },
	{ {0x55, 0x08, 0x03, 0x10, 0x54} },
	{ {0x65, 0x10, 0x03, 0x11, 0x10} },
	{ {0x51, 0x10, 0x03, 0x10, 0x51} }, /* case-25 */
	{ {0x51, 0x21, 0x03, 0x10, 0x50} },
	{ {0x61, 0x08, 0x03, 0x11, 0x11} }
};

/* Non-Shared-Antenna TDMA */
static const struct coex_tdma_para tdma_nsant_8821c[] = {
	{ {0x00, 0x00, 0x00, 0x40, 0x00} }, /* case-100 */
	{ {0x61, 0x45, 0x03, 0x11, 0x11} },
	{ {0x61, 0x25, 0x03, 0x11, 0x11} },
	{ {0x61, 0x35, 0x03, 0x11, 0x11} },
	{ {0x61, 0x20, 0x03, 0x11, 0x11} },
	{ {0x61, 0x10, 0x03, 0x11, 0x11} }, /* case-105 */
	{ {0x61, 0x45, 0x03, 0x11, 0x10} },
	{ {0x61, 0x30, 0x03, 0x11, 0x10} },
	{ {0x61, 0x30, 0x03, 0x11, 0x10} },
	{ {0x61, 0x20, 0x03, 0x11, 0x10} },
	{ {0x61, 0x10, 0x03, 0x11, 0x10} }, /* case-110 */
	{ {0x61, 0x10, 0x03, 0x11, 0x11} },
	{ {0x61, 0x08, 0x03, 0x10, 0x14} },
	{ {0x51, 0x08, 0x03, 0x10, 0x54} },
	{ {0x51, 0x08, 0x03, 0x10, 0x55} },
	{ {0x51, 0x08, 0x07, 0x10, 0x54} }, /* case-115 */
	{ {0x51, 0x45, 0x03, 0x10, 0x50} },
	{ {0x51, 0x3a, 0x03, 0x10, 0x50} },
	{ {0x51, 0x30, 0x03, 0x10, 0x50} },
	{ {0x51, 0x21, 0x03, 0x10, 0x50} },
	{ {0x51, 0x21, 0x03, 0x10, 0x50} }, /* case-120 */
	{ {0x51, 0x10, 0x03, 0x10, 0x50} }
};

static const struct coex_5g_afh_map afh_5g_8821c[] = { {0, 0, 0} };

/* wl_tx_dec_power, bt_tx_dec_power, wl_rx_gain, bt_rx_lna_constrain */
static const struct coex_rf_para rf_para_tx_8821c[] = {
	{0, 0, false, 7},  /* for normal */
	{0, 20, false, 7}, /* for WL-CPT */
	{8, 17, true, 4},
	{7, 18, true, 4},
	{6, 19, true, 4},
	{5, 20, true, 4}
};

static const struct coex_rf_para rf_para_rx_8821c[] = {
	{0, 0, false, 7},  /* for normal */
	{0, 20, false, 7}, /* for WL-CPT */
	{3, 24, true, 5},
	{2, 26, true, 5},
	{1, 27, true, 5},
	{0, 28, true, 5}
};

static_assert(ARRAY_SIZE(rf_para_tx_8821c) == ARRAY_SIZE(rf_para_rx_8821c));

static const u8 rtw8821c_pwrtrk_5gb_n[][RTW_PWR_TRK_TBL_SZ] = {
	{0, 1, 1, 2, 3, 3, 3, 4, 4, 5, 5, 6, 6, 6, 7, 8, 8, 8, 9, 9, 9, 10, 10,
	 11, 11, 12, 12, 12, 12, 12},
	{0, 1, 1, 1, 2, 3, 3, 4, 4, 5, 5, 5, 6, 6, 7, 8, 8, 9, 9, 10, 10, 11,
	 11, 12, 12, 12, 12, 12, 12, 12},
	{0, 1, 2, 2, 3, 4, 4, 4, 4, 5, 5, 6, 6, 7, 7, 8, 8, 9, 9, 9, 10, 10, 11,
	 11, 12, 12, 12, 12, 12, 12},
};

static const u8 rtw8821c_pwrtrk_5gb_p[][RTW_PWR_TRK_TBL_SZ] = {
	{0, 1, 1, 2, 2, 2, 3, 3, 4, 4, 5, 5, 6, 6, 7, 7, 8, 8, 9, 9, 10, 11, 11,
	 12, 12, 12, 12, 12, 12, 12},
	{0, 1, 1, 2, 2, 3, 3, 4, 4, 5, 5, 5, 6, 7, 7, 8, 8, 9, 10, 10, 11, 11,
	 12, 12, 12, 12, 12, 12, 12, 12},
	{0, 1, 1, 1, 2, 3, 3, 3, 4, 4, 4, 5, 6, 6, 7, 7, 8, 8, 9, 10, 10, 11,
	 11, 12, 12, 12, 12, 12, 12, 12},
};

static const u8 rtw8821c_pwrtrk_5ga_n[][RTW_PWR_TRK_TBL_SZ] = {
	{0, 1, 1, 2, 3, 3, 3, 4, 4, 5, 5, 6, 6, 6, 7, 8, 8, 8, 9, 9, 9, 10, 10,
	 11, 11, 12, 12, 12, 12, 12},
	{0, 1, 1, 1, 2, 3, 3, 4, 4, 5, 5, 5, 6, 6, 7, 8, 8, 9, 9, 10, 10, 11,
	 11, 12, 12, 12, 12, 12, 12, 12},
	{0, 1, 2, 2, 3, 4, 4, 4, 4, 5, 5, 6, 6, 7, 7, 8, 8, 9, 9, 9, 10, 10, 11,
	 11, 12, 12, 12, 12, 12, 12},
};

static const u8 rtw8821c_pwrtrk_5ga_p[][RTW_PWR_TRK_TBL_SZ] = {
	{0, 1, 1, 2, 2, 2, 3, 3, 4, 4, 5, 5, 6, 6, 7, 7, 8, 8, 9, 9, 10, 11, 11,
	 12, 12, 12, 12, 12, 12, 12},
	{0, 1, 1, 2, 2, 3, 3, 4, 4, 5, 5, 5, 6, 7, 7, 8, 8, 9, 10, 10, 11, 11,
	 12, 12, 12, 12, 12, 12, 12, 12},
	{0, 1, 1, 1, 2, 3, 3, 3, 4, 4, 4, 5, 6, 6, 7, 7, 8, 8, 9, 10, 10, 11,
	 11, 12, 12, 12, 12, 12, 12, 12},
};

static const u8 rtw8821c_pwrtrk_2gb_n[] = {
	0, 0, 0, 1, 1, 1, 2, 2, 2, 3, 3, 3, 3, 3, 4, 4,
	4, 4, 5, 5, 5, 5, 6, 6, 6, 7, 7, 8, 8, 9
};

static const u8 rtw8821c_pwrtrk_2gb_p[] = {
	0, 1, 1, 1, 1, 2, 2, 2, 3, 3, 3, 3, 4, 4, 5, 5,
	5, 5, 6, 6, 6, 7, 7, 7, 8, 8, 9, 9, 9, 9
};

static const u8 rtw8821c_pwrtrk_2ga_n[] = {
	0, 0, 0, 1, 1, 1, 2, 2, 2, 3, 3, 3, 3, 3, 4, 4,
	4, 4, 5, 5, 5, 5, 6, 6, 6, 7, 7, 8, 8, 9
};

static const u8 rtw8821c_pwrtrk_2ga_p[] = {
	0, 1, 1, 1, 1, 2, 2, 2, 3, 3, 3, 3, 4, 4, 5, 5,
	5, 5, 6, 6, 6, 7, 7, 7, 8, 8, 9, 9, 9, 9
};

static const u8 rtw8821c_pwrtrk_2g_cck_b_n[] = {
	0, 0, 1, 1, 1, 1, 2, 2, 2, 2, 3, 3, 3, 3, 4, 4,
	4, 5, 5, 5, 5, 6, 6, 7, 7, 8, 8, 9, 9, 9
};

static const u8 rtw8821c_pwrtrk_2g_cck_b_p[] = {
	0, 1, 1, 1, 1, 2, 2, 2, 3, 3, 3, 4, 4, 4, 5, 5,
	5, 6, 6, 7, 7, 7, 8, 8, 9, 9, 9, 9, 9, 9
};

static const u8 rtw8821c_pwrtrk_2g_cck_a_n[] = {
	0, 0, 1, 1, 1, 1, 2, 2, 2, 2, 3, 3, 3, 3, 4, 4,
	4, 5, 5, 5, 5, 6, 6, 7, 7, 8, 8, 9, 9, 9
};

static const u8 rtw8821c_pwrtrk_2g_cck_a_p[] = {
	0, 1, 1, 1, 1, 2, 2, 2, 3, 3, 3, 4, 4, 4, 5, 5,
	5, 6, 6, 7, 7, 7, 8, 8, 9, 9, 9, 9, 9, 9
};

static const struct rtw_pwr_track_tbl rtw8821c_pwr_track_type0_tbl = {
	.pwrtrk_5gb_n[0] = rtw8821c_pwrtrk_5gb_n[0],
	.pwrtrk_5gb_n[1] = rtw8821c_pwrtrk_5gb_n[1],
	.pwrtrk_5gb_n[2] = rtw8821c_pwrtrk_5gb_n[2],
	.pwrtrk_5gb_p[0] = rtw8821c_pwrtrk_5gb_p[0],
	.pwrtrk_5gb_p[1] = rtw8821c_pwrtrk_5gb_p[1],
	.pwrtrk_5gb_p[2] = rtw8821c_pwrtrk_5gb_p[2],
	.pwrtrk_5ga_n[0] = rtw8821c_pwrtrk_5ga_n[0],
	.pwrtrk_5ga_n[1] = rtw8821c_pwrtrk_5ga_n[1],
	.pwrtrk_5ga_n[2] = rtw8821c_pwrtrk_5ga_n[2],
	.pwrtrk_5ga_p[0] = rtw8821c_pwrtrk_5ga_p[0],
	.pwrtrk_5ga_p[1] = rtw8821c_pwrtrk_5ga_p[1],
	.pwrtrk_5ga_p[2] = rtw8821c_pwrtrk_5ga_p[2],
	.pwrtrk_2gb_n = rtw8821c_pwrtrk_2gb_n,
	.pwrtrk_2gb_p = rtw8821c_pwrtrk_2gb_p,
	.pwrtrk_2ga_n = rtw8821c_pwrtrk_2ga_n,
	.pwrtrk_2ga_p = rtw8821c_pwrtrk_2ga_p,
	.pwrtrk_2g_cckb_n = rtw8821c_pwrtrk_2g_cck_b_n,
	.pwrtrk_2g_cckb_p = rtw8821c_pwrtrk_2g_cck_b_p,
	.pwrtrk_2g_ccka_n = rtw8821c_pwrtrk_2g_cck_a_n,
	.pwrtrk_2g_ccka_p = rtw8821c_pwrtrk_2g_cck_a_p,
};

static const struct rtw_rfe_def rtw8821c_rfe_defs[] = {
	[0] = RTW_DEF_RFE(8821c, 0, 0, 0),
	[2] = RTW_DEF_RFE_EXT(8821c, 0, 0, 0, 2),
	[4] = RTW_DEF_RFE_EXT(8821c, 0, 0, 0, 2),
	[6] = RTW_DEF_RFE(8821c, 0, 0, 0),
};

static const struct rtw_reg_domain coex_info_hw_regs_8821c[] = {
	{0xCB0, MASKDWORD, RTW_REG_DOMAIN_MAC32},
	{0xCB4, MASKDWORD, RTW_REG_DOMAIN_MAC32},
	{0xCBA, MASKBYTE0, RTW_REG_DOMAIN_MAC8},
	{0, 0, RTW_REG_DOMAIN_NL},
	{0x430, MASKDWORD, RTW_REG_DOMAIN_MAC32},
	{0x434, MASKDWORD, RTW_REG_DOMAIN_MAC32},
	{0x42a, MASKLWORD, RTW_REG_DOMAIN_MAC16},
	{0x426, MASKBYTE0, RTW_REG_DOMAIN_MAC8},
	{0x45e, BIT(3), RTW_REG_DOMAIN_MAC8},
	{0x454, MASKLWORD, RTW_REG_DOMAIN_MAC16},
	{0, 0, RTW_REG_DOMAIN_NL},
	{0x4c, BIT(24) | BIT(23), RTW_REG_DOMAIN_MAC32},
	{0x64, BIT(0), RTW_REG_DOMAIN_MAC8},
	{0x4c6, BIT(4), RTW_REG_DOMAIN_MAC8},
	{0x40, BIT(5), RTW_REG_DOMAIN_MAC8},
	{0x1, RFREG_MASK, RTW_REG_DOMAIN_RF_A},
	{0, 0, RTW_REG_DOMAIN_NL},
	{0x550, MASKDWORD, RTW_REG_DOMAIN_MAC32},
	{0x522, MASKBYTE0, RTW_REG_DOMAIN_MAC8},
	{0x953, BIT(1), RTW_REG_DOMAIN_MAC8},
	{0xc50,  MASKBYTE0, RTW_REG_DOMAIN_MAC8},
	{0x60A, MASKBYTE0, RTW_REG_DOMAIN_MAC8},
};

const struct rtw_chip_info rtw8821c_hw_spec = {
	.ops = &rtw8821c_ops,
	.id = RTW_CHIP_TYPE_8821C,
	.fw_name = "rtw88/rtw8821c_fw.bin",
	.wlan_cpu = RTW_WCPU_11AC,
	.tx_pkt_desc_sz = 48,
	.tx_buf_desc_sz = 16,
	.rx_pkt_desc_sz = 24,
	.rx_buf_desc_sz = 8,
	.phy_efuse_size = 512,
	.log_efuse_size = 512,
	.ptct_efuse_size = 96,
	.txff_size = 65536,
	.rxff_size = 16384,
	.rsvd_drv_pg_num = 8,
	.txgi_factor = 1,
	.is_pwr_by_rate_dec = true,
	.max_power_index = 0x3f,
	.csi_buf_pg_num = 0,
	.band = RTW_BAND_2G | RTW_BAND_5G,
	.page_size = TX_PAGE_SIZE,
	.dig_min = 0x1c,
	.usb_tx_agg_desc_num = 3,
	.hw_feature_report = true,
	.c2h_ra_report_size = 7,
	.old_datarate_fb_limit = false,
	.ht_supported = true,
	.vht_supported = true,
	.lps_deep_mode_supported = BIT(LPS_DEEP_MODE_LCLK),
	.sys_func_en = 0xD8,
	.pwr_on_seq = card_enable_flow_8821c,
	.pwr_off_seq = card_disable_flow_8821c,
	.page_table = page_table_8821c,
	.rqpn_table = rqpn_table_8821c,
	.prioq_addrs = &prioq_addrs_8821c,
	.intf_table = &phy_para_table_8821c,
	.dig = rtw8821c_dig,
	.rf_base_addr = {0x2800, 0x2c00},
	.rf_sipi_addr = {0xc90, 0xe90},
	.ltecoex_addr = &rtw8821c_ltecoex_addr,
	.mac_tbl = &rtw8821c_mac_tbl,
	.agc_tbl = &rtw8821c_agc_tbl,
	.bb_tbl = &rtw8821c_bb_tbl,
	.rf_tbl = {&rtw8821c_rf_a_tbl},
	.rfe_defs = rtw8821c_rfe_defs,
	.rfe_defs_size = ARRAY_SIZE(rtw8821c_rfe_defs),
	.rx_ldpc = false,
	.iqk_threshold = 8,
	.bfer_su_max_num = 2,
	.bfer_mu_max_num = 1,
	.ampdu_density = IEEE80211_HT_MPDU_DENSITY_2,
	.max_scan_ie_len = IEEE80211_MAX_DATA_LEN,

	.coex_para_ver = 0x19092746,
	.bt_desired_ver = 0x46,
	.scbd_support = true,
	.new_scbd10_def = false,
	.ble_hid_profile_support = false,
	.wl_mimo_ps_support = false,
	.pstdma_type = COEX_PSTDMA_FORCE_LPSOFF,
	.bt_rssi_type = COEX_BTRSSI_RATIO,
	.ant_isolation = 15,
	.rssi_tolerance = 2,
	.wl_rssi_step = wl_rssi_step_8821c,
	.bt_rssi_step = bt_rssi_step_8821c,
	.table_sant_num = ARRAY_SIZE(table_sant_8821c),
	.table_sant = table_sant_8821c,
	.table_nsant_num = ARRAY_SIZE(table_nsant_8821c),
	.table_nsant = table_nsant_8821c,
	.tdma_sant_num = ARRAY_SIZE(tdma_sant_8821c),
	.tdma_sant = tdma_sant_8821c,
	.tdma_nsant_num = ARRAY_SIZE(tdma_nsant_8821c),
	.tdma_nsant = tdma_nsant_8821c,
	.wl_rf_para_num = ARRAY_SIZE(rf_para_tx_8821c),
	.wl_rf_para_tx = rf_para_tx_8821c,
	.wl_rf_para_rx = rf_para_rx_8821c,
	.bt_afh_span_bw20 = 0x24,
	.bt_afh_span_bw40 = 0x36,
	.afh_5g_num = ARRAY_SIZE(afh_5g_8821c),
	.afh_5g = afh_5g_8821c,

	.coex_info_hw_regs_num = ARRAY_SIZE(coex_info_hw_regs_8821c),
	.coex_info_hw_regs = coex_info_hw_regs_8821c,
};
EXPORT_SYMBOL(rtw8821c_hw_spec);

MODULE_FIRMWARE("rtw88/rtw8821c_fw.bin");

MODULE_AUTHOR("Realtek Corporation");
MODULE_DESCRIPTION("Realtek 802.11ac wireless 8821c driver");
MODULE_LICENSE("Dual BSD/GPL");<|MERGE_RESOLUTION|>--- conflicted
+++ resolved
@@ -1581,16 +1581,6 @@
 	.n_gen2_para	= ARRAY_SIZE(pcie_gen2_param_8821c),
 };
 
-<<<<<<< HEAD
-static const struct rtw_rfe_def rtw8821c_rfe_defs[] = {
-	[0] = RTW_DEF_RFE(8821c, 0, 0),
-	[2] = RTW_DEF_RFE_EXT(8821c, 0, 0, 2),
-	[4] = RTW_DEF_RFE_EXT(8821c, 0, 0, 2),
-	[6] = RTW_DEF_RFE(8821c, 0, 0),
-};
-
-=======
->>>>>>> fcc79e17
 static const struct rtw_hw_reg rtw8821c_dig[] = {
 	[0] = { .addr = 0xc50, .mask = 0x7f },
 };
@@ -1646,11 +1636,8 @@
 };
 
 static const struct rtw_chip_ops rtw8821c_ops = {
-<<<<<<< HEAD
-=======
 	.power_on		= rtw_power_on,
 	.power_off		= rtw_power_off,
->>>>>>> fcc79e17
 	.phy_set_param		= rtw8821c_phy_set_param,
 	.read_efuse		= rtw8821c_read_efuse,
 	.query_phy_status	= query_phy_status,
