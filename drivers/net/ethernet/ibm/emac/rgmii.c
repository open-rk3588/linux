// SPDX-License-Identifier: GPL-2.0-or-later
/*
 * drivers/net/ethernet/ibm/emac/rgmii.c
 *
 * Driver for PowerPC 4xx on-chip ethernet controller, RGMII bridge support.
 *
 * Copyright 2007 Benjamin Herrenschmidt, IBM Corp.
 *                <benh@kernel.crashing.org>
 *
 * Based on the arch/ppc version of the driver:
 *
 * Copyright (c) 2004, 2005 Zultys Technologies.
 * Eugene Surovegin <eugene.surovegin@zultys.com> or <ebs@ebshome.net>
 *
 * Based on original work by
 * 	Matt Porter <mporter@kernel.crashing.org>
 * 	Copyright 2004 MontaVista Software, Inc.
 */
#include <linux/slab.h>
#include <linux/kernel.h>
#include <linux/ethtool.h>
#include <linux/of.h>
#include <linux/of_address.h>
#include <linux/platform_device.h>
#include <asm/io.h>

#include "emac.h"
#include "debug.h"

// XXX FIXME: Axon seems to support a subset of the RGMII, we
// thus need to take that into account and possibly change some
// of the bit settings below that don't seem to quite match the
// AXON spec

/* RGMIIx_FER */
#define RGMII_FER_MASK(idx)	(0x7 << ((idx) * 4))
#define RGMII_FER_RTBI(idx)	(0x4 << ((idx) * 4))
#define RGMII_FER_RGMII(idx)	(0x5 << ((idx) * 4))
#define RGMII_FER_TBI(idx)	(0x6 << ((idx) * 4))
#define RGMII_FER_GMII(idx)	(0x7 << ((idx) * 4))
#define RGMII_FER_MII(idx)	RGMII_FER_GMII(idx)

/* RGMIIx_SSR */
#define RGMII_SSR_MASK(idx)	(0x7 << ((idx) * 8))
#define RGMII_SSR_10(idx)	(0x1 << ((idx) * 8))
#define RGMII_SSR_100(idx)	(0x2 << ((idx) * 8))
#define RGMII_SSR_1000(idx)	(0x4 << ((idx) * 8))

/* RGMII bridge supports only GMII/TBI and RGMII/RTBI PHYs */
static inline int rgmii_valid_mode(int phy_mode)
{
	return  phy_interface_mode_is_rgmii(phy_mode) ||
		phy_mode == PHY_INTERFACE_MODE_GMII ||
		phy_mode == PHY_INTERFACE_MODE_MII ||
		phy_mode == PHY_INTERFACE_MODE_TBI ||
		phy_mode == PHY_INTERFACE_MODE_RTBI;
}

static inline u32 rgmii_mode_mask(int mode, int input)
{
	switch (mode) {
	case PHY_INTERFACE_MODE_RGMII:
	case PHY_INTERFACE_MODE_RGMII_ID:
	case PHY_INTERFACE_MODE_RGMII_RXID:
	case PHY_INTERFACE_MODE_RGMII_TXID:
		return RGMII_FER_RGMII(input);
	case PHY_INTERFACE_MODE_TBI:
		return RGMII_FER_TBI(input);
	case PHY_INTERFACE_MODE_GMII:
		return RGMII_FER_GMII(input);
	case PHY_INTERFACE_MODE_MII:
		return RGMII_FER_MII(input);
	case PHY_INTERFACE_MODE_RTBI:
		return RGMII_FER_RTBI(input);
	default:
		BUG();
	}
}

int rgmii_attach(struct platform_device *ofdev, int input, int mode)
{
	struct rgmii_instance *dev = platform_get_drvdata(ofdev);
	struct rgmii_regs __iomem *p = dev->base;

	RGMII_DBG(dev, "attach(%d)" NL, input);

	/* Check if we need to attach to a RGMII */
	if (input < 0 || !rgmii_valid_mode(mode)) {
		printk(KERN_ERR "%pOF: unsupported settings !\n",
		       ofdev->dev.of_node);
		return -ENODEV;
	}

	mutex_lock(&dev->lock);

	/* Enable this input */
	out_be32(&p->fer, in_be32(&p->fer) | rgmii_mode_mask(mode, input));

	printk(KERN_NOTICE "%pOF: input %d in %s mode\n",
	       ofdev->dev.of_node, input, phy_modes(mode));

	++dev->users;

	mutex_unlock(&dev->lock);

	return 0;
}

void rgmii_set_speed(struct platform_device *ofdev, int input, int speed)
{
	struct rgmii_instance *dev = platform_get_drvdata(ofdev);
	struct rgmii_regs __iomem *p = dev->base;
	u32 ssr;

	mutex_lock(&dev->lock);

	ssr = in_be32(&p->ssr) & ~RGMII_SSR_MASK(input);

	RGMII_DBG(dev, "speed(%d, %d)" NL, input, speed);

	if (speed == SPEED_1000)
		ssr |= RGMII_SSR_1000(input);
	else if (speed == SPEED_100)
		ssr |= RGMII_SSR_100(input);
	else if (speed == SPEED_10)
		ssr |= RGMII_SSR_10(input);

	out_be32(&p->ssr, ssr);

	mutex_unlock(&dev->lock);
}

void rgmii_get_mdio(struct platform_device *ofdev, int input)
{
	struct rgmii_instance *dev = platform_get_drvdata(ofdev);
	struct rgmii_regs __iomem *p = dev->base;
	u32 fer;

	RGMII_DBG2(dev, "get_mdio(%d)" NL, input);

	if (!(dev->flags & EMAC_RGMII_FLAG_HAS_MDIO))
		return;

	mutex_lock(&dev->lock);

	fer = in_be32(&p->fer);
	fer |= 0x00080000u >> input;
	out_be32(&p->fer, fer);
	(void)in_be32(&p->fer);

	DBG2(dev, " fer = 0x%08x\n", fer);
}

void rgmii_put_mdio(struct platform_device *ofdev, int input)
{
	struct rgmii_instance *dev = platform_get_drvdata(ofdev);
	struct rgmii_regs __iomem *p = dev->base;
	u32 fer;

	RGMII_DBG2(dev, "put_mdio(%d)" NL, input);

	if (!(dev->flags & EMAC_RGMII_FLAG_HAS_MDIO))
		return;

	fer = in_be32(&p->fer);
	fer &= ~(0x00080000u >> input);
	out_be32(&p->fer, fer);
	(void)in_be32(&p->fer);

	DBG2(dev, " fer = 0x%08x\n", fer);

	mutex_unlock(&dev->lock);
}

void rgmii_detach(struct platform_device *ofdev, int input)
{
	struct rgmii_instance *dev = platform_get_drvdata(ofdev);
	struct rgmii_regs __iomem *p;

	BUG_ON(!dev || dev->users == 0);
	p = dev->base;

	mutex_lock(&dev->lock);

	RGMII_DBG(dev, "detach(%d)" NL, input);

	/* Disable this input */
	out_be32(&p->fer, in_be32(&p->fer) & ~RGMII_FER_MASK(input));

	--dev->users;

	mutex_unlock(&dev->lock);
}

int rgmii_get_regs_len(struct platform_device *ofdev)
{
	return sizeof(struct emac_ethtool_regs_subhdr) +
		sizeof(struct rgmii_regs);
}

void *rgmii_dump_regs(struct platform_device *ofdev, void *buf)
{
	struct rgmii_instance *dev = platform_get_drvdata(ofdev);
	struct emac_ethtool_regs_subhdr *hdr = buf;
	struct rgmii_regs *regs = (struct rgmii_regs *)(hdr + 1);

	hdr->version = 0;
	hdr->index = 0; /* for now, are there chips with more than one
			 * rgmii ? if yes, then we'll add a cell_index
			 * like we do for emac
			 */
	memcpy_fromio(regs, dev->base, sizeof(struct rgmii_regs));
	return regs + 1;
}


static int rgmii_probe(struct platform_device *ofdev)
{
	struct rgmii_instance *dev;
	int err;

	dev = devm_kzalloc(&ofdev->dev, sizeof(struct rgmii_instance),
			   GFP_KERNEL);
	if (!dev)
		return -ENOMEM;

	err = devm_mutex_init(&ofdev->dev, &dev->lock);
	if (err)
		return err;

	dev->ofdev = ofdev;

	dev->base = devm_platform_ioremap_resource(ofdev, 0);
	if (IS_ERR(dev->base)) {
		dev_err(&ofdev->dev, "can't map device registers");
		return PTR_ERR(dev->base);
	}

	/* Check for RGMII flags */
	if (of_property_read_bool(ofdev->dev.of_node, "has-mdio"))
		dev->flags |= EMAC_RGMII_FLAG_HAS_MDIO;

	/* CAB lacks the right properties, fix this up */
	if (of_device_is_compatible(ofdev->dev.of_node, "ibm,rgmii-axon"))
		dev->flags |= EMAC_RGMII_FLAG_HAS_MDIO;

	DBG2(dev, " Boot FER = 0x%08x, SSR = 0x%08x\n",
	     in_be32(&dev->base->fer), in_be32(&dev->base->ssr));

	/* Disable all inputs by default */
	out_be32(&dev->base->fer, 0);

	printk(KERN_INFO
	       "RGMII %pOF initialized with%s MDIO support\n",
	       ofdev->dev.of_node,
	       (dev->flags & EMAC_RGMII_FLAG_HAS_MDIO) ? "" : "out");

	wmb();
	platform_set_drvdata(ofdev, dev);

	return 0;
}

static const struct of_device_id rgmii_match[] =
{
	{
		.compatible	= "ibm,rgmii",
	},
	{
		.type		= "emac-rgmii",
	},
	{},
};

static struct platform_driver rgmii_driver = {
	.driver = {
		.name = "emac-rgmii",
		.of_match_table = rgmii_match,
	},
	.probe = rgmii_probe,
<<<<<<< HEAD
	.remove = rgmii_remove,
=======
>>>>>>> ecf99864
};

int __init rgmii_init(void)
{
	return platform_driver_register(&rgmii_driver);
}

void rgmii_exit(void)
{
	platform_driver_unregister(&rgmii_driver);
}<|MERGE_RESOLUTION|>--- conflicted
+++ resolved
@@ -278,10 +278,6 @@
 		.of_match_table = rgmii_match,
 	},
 	.probe = rgmii_probe,
-<<<<<<< HEAD
-	.remove = rgmii_remove,
-=======
->>>>>>> ecf99864
 };
 
 int __init rgmii_init(void)
