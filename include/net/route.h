--- conflicted
+++ resolved
@@ -204,13 +204,8 @@
 			  struct in_device *in_dev, u32 *itag);
 int ip_route_input_noref(struct sk_buff *skb, __be32 daddr, __be32 saddr,
 			 dscp_t dscp, struct net_device *dev);
-<<<<<<< HEAD
-int ip_route_use_hint(struct sk_buff *skb, __be32 dst, __be32 src,
-		      u8 tos, struct net_device *devin,
-=======
 int ip_route_use_hint(struct sk_buff *skb, __be32 daddr, __be32 saddr,
 		      dscp_t dscp, struct net_device *dev,
->>>>>>> ecf99864
 		      const struct sk_buff *hint);
 
 static inline int ip_route_input(struct sk_buff *skb, __be32 dst, __be32 src,
