/* SPDX-License-Identifier: ((GPL-2.0 WITH Linux-syscall-note) OR BSD-3-Clause) */
/* Do not edit directly, auto-generated from: */
/*	Documentation/netlink/specs/dpll.yaml */
/* YNL-GEN uapi header */

#ifndef _UAPI_LINUX_DPLL_H
#define _UAPI_LINUX_DPLL_H

#define DPLL_FAMILY_NAME	"dpll"
#define DPLL_FAMILY_VERSION	1

/**
 * enum dpll_mode - working modes a dpll can support, differentiates if and how
 *   dpll selects one of its inputs to syntonize with it, valid values for
 *   DPLL_A_MODE attribute
 * @DPLL_MODE_MANUAL: input can be only selected by sending a request to dpll
 * @DPLL_MODE_AUTOMATIC: highest prio input pin auto selected by dpll
 */
enum dpll_mode {
	DPLL_MODE_MANUAL = 1,
	DPLL_MODE_AUTOMATIC,

	/* private: */
	__DPLL_MODE_MAX,
	DPLL_MODE_MAX = (__DPLL_MODE_MAX - 1)
};

/**
 * enum dpll_lock_status - provides information of dpll device lock status,
 *   valid values for DPLL_A_LOCK_STATUS attribute
 * @DPLL_LOCK_STATUS_UNLOCKED: dpll was not yet locked to any valid input (or
 *   forced by setting DPLL_A_MODE to DPLL_MODE_DETACHED)
 * @DPLL_LOCK_STATUS_LOCKED: dpll is locked to a valid signal, but no holdover
 *   available
 * @DPLL_LOCK_STATUS_LOCKED_HO_ACQ: dpll is locked and holdover acquired
 * @DPLL_LOCK_STATUS_HOLDOVER: dpll is in holdover state - lost a valid lock or
 *   was forced by disconnecting all the pins (latter possible only when dpll
 *   lock-state was already DPLL_LOCK_STATUS_LOCKED_HO_ACQ, if dpll lock-state
 *   was not DPLL_LOCK_STATUS_LOCKED_HO_ACQ, the dpll's lock-state shall remain
 *   DPLL_LOCK_STATUS_UNLOCKED)
 */
enum dpll_lock_status {
	DPLL_LOCK_STATUS_UNLOCKED = 1,
	DPLL_LOCK_STATUS_LOCKED,
	DPLL_LOCK_STATUS_LOCKED_HO_ACQ,
	DPLL_LOCK_STATUS_HOLDOVER,

	/* private: */
	__DPLL_LOCK_STATUS_MAX,
	DPLL_LOCK_STATUS_MAX = (__DPLL_LOCK_STATUS_MAX - 1)
};

/**
 * enum dpll_lock_status_error - if previous status change was done due to a
 *   failure, this provides information of dpll device lock status error. Valid
 *   values for DPLL_A_LOCK_STATUS_ERROR attribute
 * @DPLL_LOCK_STATUS_ERROR_NONE: dpll device lock status was changed without
 *   any error
 * @DPLL_LOCK_STATUS_ERROR_UNDEFINED: dpll device lock status was changed due
 *   to undefined error. Driver fills this value up in case it is not able to
 *   obtain suitable exact error type.
 * @DPLL_LOCK_STATUS_ERROR_MEDIA_DOWN: dpll device lock status was changed
 *   because of associated media got down. This may happen for example if dpll
 *   device was previously locked on an input pin of type
 *   PIN_TYPE_SYNCE_ETH_PORT.
 * @DPLL_LOCK_STATUS_ERROR_FRACTIONAL_FREQUENCY_OFFSET_TOO_HIGH: the FFO
 *   (Fractional Frequency Offset) between the RX and TX symbol rate on the
 *   media got too high. This may happen for example if dpll device was
 *   previously locked on an input pin of type PIN_TYPE_SYNCE_ETH_PORT.
 */
enum dpll_lock_status_error {
	DPLL_LOCK_STATUS_ERROR_NONE = 1,
	DPLL_LOCK_STATUS_ERROR_UNDEFINED,
	DPLL_LOCK_STATUS_ERROR_MEDIA_DOWN,
	DPLL_LOCK_STATUS_ERROR_FRACTIONAL_FREQUENCY_OFFSET_TOO_HIGH,

	/* private: */
	__DPLL_LOCK_STATUS_ERROR_MAX,
	DPLL_LOCK_STATUS_ERROR_MAX = (__DPLL_LOCK_STATUS_ERROR_MAX - 1)
};

<<<<<<< HEAD
/**
 * enum dpll_clock_quality_level - level of quality of a clock device. This
 *   mainly applies when the dpll lock-status is DPLL_LOCK_STATUS_HOLDOVER. The
 *   current list is defined according to the table 11-7 contained in ITU-T
 *   G.8264/Y.1364 document. One may extend this list freely by other ITU-T
 *   defined clock qualities, or different ones defined by another
 *   standardization body (for those, please use different prefix).
=======
/*
 * level of quality of a clock device. This mainly applies when the dpll
 * lock-status is DPLL_LOCK_STATUS_HOLDOVER. The current list is defined
 * according to the table 11-7 contained in ITU-T G.8264/Y.1364 document. One
 * may extend this list freely by other ITU-T defined clock qualities, or
 * different ones defined by another standardization body (for those, please
 * use different prefix).
>>>>>>> fcc79e17
 */
enum dpll_clock_quality_level {
	DPLL_CLOCK_QUALITY_LEVEL_ITU_OPT1_PRC = 1,
	DPLL_CLOCK_QUALITY_LEVEL_ITU_OPT1_SSU_A,
	DPLL_CLOCK_QUALITY_LEVEL_ITU_OPT1_SSU_B,
	DPLL_CLOCK_QUALITY_LEVEL_ITU_OPT1_EEC1,
	DPLL_CLOCK_QUALITY_LEVEL_ITU_OPT1_PRTC,
	DPLL_CLOCK_QUALITY_LEVEL_ITU_OPT1_EPRTC,
	DPLL_CLOCK_QUALITY_LEVEL_ITU_OPT1_EEEC,
	DPLL_CLOCK_QUALITY_LEVEL_ITU_OPT1_EPRC,

	/* private: */
	__DPLL_CLOCK_QUALITY_LEVEL_MAX,
	DPLL_CLOCK_QUALITY_LEVEL_MAX = (__DPLL_CLOCK_QUALITY_LEVEL_MAX - 1)
};

#define DPLL_TEMP_DIVIDER	1000

/**
 * enum dpll_type - type of dpll, valid values for DPLL_A_TYPE attribute
 * @DPLL_TYPE_PPS: dpll produces Pulse-Per-Second signal
 * @DPLL_TYPE_EEC: dpll drives the Ethernet Equipment Clock
 */
enum dpll_type {
	DPLL_TYPE_PPS = 1,
	DPLL_TYPE_EEC,

	/* private: */
	__DPLL_TYPE_MAX,
	DPLL_TYPE_MAX = (__DPLL_TYPE_MAX - 1)
};

/**
 * enum dpll_pin_type - defines possible types of a pin, valid values for
 *   DPLL_A_PIN_TYPE attribute
 * @DPLL_PIN_TYPE_MUX: aggregates another layer of selectable pins
 * @DPLL_PIN_TYPE_EXT: external input
 * @DPLL_PIN_TYPE_SYNCE_ETH_PORT: ethernet port PHY's recovered clock
 * @DPLL_PIN_TYPE_INT_OSCILLATOR: device internal oscillator
 * @DPLL_PIN_TYPE_GNSS: GNSS recovered clock
 */
enum dpll_pin_type {
	DPLL_PIN_TYPE_MUX = 1,
	DPLL_PIN_TYPE_EXT,
	DPLL_PIN_TYPE_SYNCE_ETH_PORT,
	DPLL_PIN_TYPE_INT_OSCILLATOR,
	DPLL_PIN_TYPE_GNSS,

	/* private: */
	__DPLL_PIN_TYPE_MAX,
	DPLL_PIN_TYPE_MAX = (__DPLL_PIN_TYPE_MAX - 1)
};

/**
 * enum dpll_pin_direction - defines possible direction of a pin, valid values
 *   for DPLL_A_PIN_DIRECTION attribute
 * @DPLL_PIN_DIRECTION_INPUT: pin used as a input of a signal
 * @DPLL_PIN_DIRECTION_OUTPUT: pin used to output the signal
 */
enum dpll_pin_direction {
	DPLL_PIN_DIRECTION_INPUT = 1,
	DPLL_PIN_DIRECTION_OUTPUT,

	/* private: */
	__DPLL_PIN_DIRECTION_MAX,
	DPLL_PIN_DIRECTION_MAX = (__DPLL_PIN_DIRECTION_MAX - 1)
};

#define DPLL_PIN_FREQUENCY_1_HZ		1
#define DPLL_PIN_FREQUENCY_10_KHZ	10000
#define DPLL_PIN_FREQUENCY_77_5_KHZ	77500
#define DPLL_PIN_FREQUENCY_10_MHZ	10000000

/**
 * enum dpll_pin_state - defines possible states of a pin, valid values for
 *   DPLL_A_PIN_STATE attribute
 * @DPLL_PIN_STATE_CONNECTED: pin connected, active input of phase locked loop
 * @DPLL_PIN_STATE_DISCONNECTED: pin disconnected, not considered as a valid
 *   input
 * @DPLL_PIN_STATE_SELECTABLE: pin enabled for automatic input selection
 */
enum dpll_pin_state {
	DPLL_PIN_STATE_CONNECTED = 1,
	DPLL_PIN_STATE_DISCONNECTED,
	DPLL_PIN_STATE_SELECTABLE,

	/* private: */
	__DPLL_PIN_STATE_MAX,
	DPLL_PIN_STATE_MAX = (__DPLL_PIN_STATE_MAX - 1)
};

/**
 * enum dpll_pin_capabilities - defines possible capabilities of a pin, valid
 *   flags on DPLL_A_PIN_CAPABILITIES attribute
 * @DPLL_PIN_CAPABILITIES_DIRECTION_CAN_CHANGE: pin direction can be changed
 * @DPLL_PIN_CAPABILITIES_PRIORITY_CAN_CHANGE: pin priority can be changed
 * @DPLL_PIN_CAPABILITIES_STATE_CAN_CHANGE: pin state can be changed
 */
enum dpll_pin_capabilities {
	DPLL_PIN_CAPABILITIES_DIRECTION_CAN_CHANGE = 1,
	DPLL_PIN_CAPABILITIES_PRIORITY_CAN_CHANGE = 2,
	DPLL_PIN_CAPABILITIES_STATE_CAN_CHANGE = 4,
};

#define DPLL_PHASE_OFFSET_DIVIDER	1000

enum dpll_a {
	DPLL_A_ID = 1,
	DPLL_A_MODULE_NAME,
	DPLL_A_PAD,
	DPLL_A_CLOCK_ID,
	DPLL_A_MODE,
	DPLL_A_MODE_SUPPORTED,
	DPLL_A_LOCK_STATUS,
	DPLL_A_TEMP,
	DPLL_A_TYPE,
	DPLL_A_LOCK_STATUS_ERROR,
	DPLL_A_CLOCK_QUALITY_LEVEL,

	__DPLL_A_MAX,
	DPLL_A_MAX = (__DPLL_A_MAX - 1)
};

enum dpll_a_pin {
	DPLL_A_PIN_ID = 1,
	DPLL_A_PIN_PARENT_ID,
	DPLL_A_PIN_MODULE_NAME,
	DPLL_A_PIN_PAD,
	DPLL_A_PIN_CLOCK_ID,
	DPLL_A_PIN_BOARD_LABEL,
	DPLL_A_PIN_PANEL_LABEL,
	DPLL_A_PIN_PACKAGE_LABEL,
	DPLL_A_PIN_TYPE,
	DPLL_A_PIN_DIRECTION,
	DPLL_A_PIN_FREQUENCY,
	DPLL_A_PIN_FREQUENCY_SUPPORTED,
	DPLL_A_PIN_FREQUENCY_MIN,
	DPLL_A_PIN_FREQUENCY_MAX,
	DPLL_A_PIN_PRIO,
	DPLL_A_PIN_STATE,
	DPLL_A_PIN_CAPABILITIES,
	DPLL_A_PIN_PARENT_DEVICE,
	DPLL_A_PIN_PARENT_PIN,
	DPLL_A_PIN_PHASE_ADJUST_MIN,
	DPLL_A_PIN_PHASE_ADJUST_MAX,
	DPLL_A_PIN_PHASE_ADJUST,
	DPLL_A_PIN_PHASE_OFFSET,
	DPLL_A_PIN_FRACTIONAL_FREQUENCY_OFFSET,
	DPLL_A_PIN_ESYNC_FREQUENCY,
	DPLL_A_PIN_ESYNC_FREQUENCY_SUPPORTED,
	DPLL_A_PIN_ESYNC_PULSE,

	__DPLL_A_PIN_MAX,
	DPLL_A_PIN_MAX = (__DPLL_A_PIN_MAX - 1)
};

enum dpll_cmd {
	DPLL_CMD_DEVICE_ID_GET = 1,
	DPLL_CMD_DEVICE_GET,
	DPLL_CMD_DEVICE_SET,
	DPLL_CMD_DEVICE_CREATE_NTF,
	DPLL_CMD_DEVICE_DELETE_NTF,
	DPLL_CMD_DEVICE_CHANGE_NTF,
	DPLL_CMD_PIN_ID_GET,
	DPLL_CMD_PIN_GET,
	DPLL_CMD_PIN_SET,
	DPLL_CMD_PIN_CREATE_NTF,
	DPLL_CMD_PIN_DELETE_NTF,
	DPLL_CMD_PIN_CHANGE_NTF,

	__DPLL_CMD_MAX,
	DPLL_CMD_MAX = (__DPLL_CMD_MAX - 1)
};

#define DPLL_MCGRP_MONITOR	"monitor"

#endif /* _UAPI_LINUX_DPLL_H */<|MERGE_RESOLUTION|>--- conflicted
+++ resolved
@@ -79,15 +79,6 @@
 	DPLL_LOCK_STATUS_ERROR_MAX = (__DPLL_LOCK_STATUS_ERROR_MAX - 1)
 };
 
-<<<<<<< HEAD
-/**
- * enum dpll_clock_quality_level - level of quality of a clock device. This
- *   mainly applies when the dpll lock-status is DPLL_LOCK_STATUS_HOLDOVER. The
- *   current list is defined according to the table 11-7 contained in ITU-T
- *   G.8264/Y.1364 document. One may extend this list freely by other ITU-T
- *   defined clock qualities, or different ones defined by another
- *   standardization body (for those, please use different prefix).
-=======
 /*
  * level of quality of a clock device. This mainly applies when the dpll
  * lock-status is DPLL_LOCK_STATUS_HOLDOVER. The current list is defined
@@ -95,7 +86,6 @@
  * may extend this list freely by other ITU-T defined clock qualities, or
  * different ones defined by another standardization body (for those, please
  * use different prefix).
->>>>>>> fcc79e17
  */
 enum dpll_clock_quality_level {
 	DPLL_CLOCK_QUALITY_LEVEL_ITU_OPT1_PRC = 1,
