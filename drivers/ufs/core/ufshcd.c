// SPDX-License-Identifier: GPL-2.0-or-later
/*
 * Universal Flash Storage Host controller driver Core
 * Copyright (C) 2011-2013 Samsung India Software Operations
 * Copyright (c) 2013-2016, The Linux Foundation. All rights reserved.
 *
 * Authors:
 *	Santosh Yaraganavi <santosh.sy@samsung.com>
 *	Vinayak Holikatti <h.vinayak@samsung.com>
 */

#include <linux/async.h>
#include <linux/devfreq.h>
#include <linux/nls.h>
#include <linux/of.h>
#include <linux/bitfield.h>
#include <linux/blk-pm.h>
#include <linux/blkdev.h>
#include <linux/clk.h>
#include <linux/delay.h>
#include <linux/interrupt.h>
#include <linux/module.h>
#include <linux/pm_opp.h>
#include <linux/regulator/consumer.h>
#include <linux/sched/clock.h>
#include <linux/iopoll.h>
#include <scsi/scsi_cmnd.h>
#include <scsi/scsi_dbg.h>
#include <scsi/scsi_driver.h>
#include <scsi/scsi_eh.h>
#include "ufshcd-priv.h"
#include <ufs/ufs_quirks.h>
#include <ufs/unipro.h>
#include "ufs-sysfs.h"
#include "ufs-debugfs.h"
#include "ufs-fault-injection.h"
#include "ufs_bsg.h"
#include "ufshcd-crypto.h"
#include <linux/unaligned.h>

#define CREATE_TRACE_POINTS
#include "ufs_trace.h"

#undef CREATE_TRACE_POINTS
#include <trace/hooks/ufshcd.h>

#define UFSHCD_ENABLE_INTRS	(UTP_TRANSFER_REQ_COMPL |\
				 UTP_TASK_REQ_COMPL |\
				 UFSHCD_ERROR_MASK)

#define UFSHCD_ENABLE_MCQ_INTRS	(UTP_TASK_REQ_COMPL |\
				 UFSHCD_ERROR_MASK |\
				 MCQ_CQ_EVENT_STATUS)


/* UIC command timeout, unit: ms */
enum {
	UIC_CMD_TIMEOUT_DEFAULT	= 500,
	UIC_CMD_TIMEOUT_MAX	= 2000,
};
/* NOP OUT retries waiting for NOP IN response */
#define NOP_OUT_RETRIES    10
/* Timeout after 50 msecs if NOP OUT hangs without response */
#define NOP_OUT_TIMEOUT    50 /* msecs */

/* Query request retries */
#define QUERY_REQ_RETRIES 3
/* Query request timeout */
#define QUERY_REQ_TIMEOUT 1500 /* 1.5 seconds */

/* Advanced RPMB request timeout */
#define ADVANCED_RPMB_REQ_TIMEOUT  3000 /* 3 seconds */

/* Task management command timeout */
#define TM_CMD_TIMEOUT	100 /* msecs */

/* maximum number of retries for a general UIC command  */
#define UFS_UIC_COMMAND_RETRIES 3

/* maximum number of link-startup retries */
#define DME_LINKSTARTUP_RETRIES 3

/* maximum number of reset retries before giving up */
#define MAX_HOST_RESET_RETRIES 5

/* Maximum number of error handler retries before giving up */
#define MAX_ERR_HANDLER_RETRIES 5

/* Expose the flag value from utp_upiu_query.value */
#define MASK_QUERY_UPIU_FLAG_LOC 0xFF

/* Interrupt aggregation default timeout, unit: 40us */
#define INT_AGGR_DEF_TO	0x02

/* default delay of autosuspend: 2000 ms */
#define RPM_AUTOSUSPEND_DELAY_MS 2000

/* Default delay of RPM device flush delayed work */
#define RPM_DEV_FLUSH_RECHECK_WORK_DELAY_MS 5000

/* Default value of wait time before gating device ref clock */
#define UFSHCD_REF_CLK_GATING_WAIT_US 0xFF /* microsecs */

/* Polling time to wait for fDeviceInit */
#define FDEVICEINIT_COMPL_TIMEOUT 1500 /* millisecs */

/* Default RTC update every 10 seconds */
#define UFS_RTC_UPDATE_INTERVAL_MS (10 * MSEC_PER_SEC)

/* bMaxNumOfRTT is equal to two after device manufacturing */
#define DEFAULT_MAX_NUM_RTT 2

/* UFSHC 4.0 compliant HC support this mode. */
static bool use_mcq_mode = true;

static bool is_mcq_supported(struct ufs_hba *hba)
{
	return hba->mcq_sup && use_mcq_mode;
}

module_param(use_mcq_mode, bool, 0644);
MODULE_PARM_DESC(use_mcq_mode, "Control MCQ mode for controllers starting from UFSHCI 4.0. 1 - enable MCQ, 0 - disable MCQ. MCQ is enabled by default");

static unsigned int uic_cmd_timeout = UIC_CMD_TIMEOUT_DEFAULT;

static int uic_cmd_timeout_set(const char *val, const struct kernel_param *kp)
{
	return param_set_uint_minmax(val, kp, UIC_CMD_TIMEOUT_DEFAULT,
				     UIC_CMD_TIMEOUT_MAX);
}

static const struct kernel_param_ops uic_cmd_timeout_ops = {
	.set = uic_cmd_timeout_set,
	.get = param_get_uint,
};

module_param_cb(uic_cmd_timeout, &uic_cmd_timeout_ops, &uic_cmd_timeout, 0644);
MODULE_PARM_DESC(uic_cmd_timeout,
		 "UFS UIC command timeout in milliseconds. Defaults to 500ms. Supported values range from 500ms to 2 seconds inclusively");

#define ufshcd_toggle_vreg(_dev, _vreg, _on)				\
	({                                                              \
		int _ret;                                               \
		if (_on)                                                \
			_ret = ufshcd_enable_vreg(_dev, _vreg);         \
		else                                                    \
			_ret = ufshcd_disable_vreg(_dev, _vreg);        \
		_ret;                                                   \
	})

#define ufshcd_hex_dump(prefix_str, buf, len) do {                       \
	size_t __len = (len);                                            \
	print_hex_dump(KERN_ERR, prefix_str,                             \
		       __len > 4 ? DUMP_PREFIX_OFFSET : DUMP_PREFIX_NONE,\
		       16, 4, buf, __len, false);                        \
} while (0)

int ufshcd_dump_regs(struct ufs_hba *hba, size_t offset, size_t len,
		     const char *prefix)
{
	u32 *regs;
	size_t pos;

	if (offset % 4 != 0 || len % 4 != 0) /* keep readl happy */
		return -EINVAL;

	regs = kzalloc(len, GFP_ATOMIC);
	if (!regs)
		return -ENOMEM;

	for (pos = 0; pos < len; pos += 4) {
		if (offset == 0 &&
		    pos >= REG_UIC_ERROR_CODE_PHY_ADAPTER_LAYER &&
		    pos <= REG_UIC_ERROR_CODE_DME)
			continue;
		regs[pos / 4] = ufshcd_readl(hba, offset + pos);
	}

	ufshcd_hex_dump(prefix, regs, len);
	kfree(regs);

	return 0;
}
EXPORT_SYMBOL_GPL(ufshcd_dump_regs);

enum {
	UFSHCD_MAX_CHANNEL	= 0,
	UFSHCD_MAX_ID		= 1,
};

static const char *const ufshcd_state_name[] = {
	[UFSHCD_STATE_RESET]			= "reset",
	[UFSHCD_STATE_OPERATIONAL]		= "operational",
	[UFSHCD_STATE_ERROR]			= "error",
	[UFSHCD_STATE_EH_SCHEDULED_FATAL]	= "eh_fatal",
	[UFSHCD_STATE_EH_SCHEDULED_NON_FATAL]	= "eh_non_fatal",
};

/* UFSHCD error handling flags */
enum {
	UFSHCD_EH_IN_PROGRESS = (1 << 0),
};

/* UFSHCD UIC layer error flags */
enum {
	UFSHCD_UIC_DL_PA_INIT_ERROR = (1 << 0), /* Data link layer error */
	UFSHCD_UIC_DL_NAC_RECEIVED_ERROR = (1 << 1), /* Data link layer error */
	UFSHCD_UIC_DL_TCx_REPLAY_ERROR = (1 << 2), /* Data link layer error */
	UFSHCD_UIC_NL_ERROR = (1 << 3), /* Network layer error */
	UFSHCD_UIC_TL_ERROR = (1 << 4), /* Transport Layer error */
	UFSHCD_UIC_DME_ERROR = (1 << 5), /* DME error */
	UFSHCD_UIC_PA_GENERIC_ERROR = (1 << 6), /* Generic PA error */
};

#define ufshcd_set_eh_in_progress(h) \
	((h)->eh_flags |= UFSHCD_EH_IN_PROGRESS)
#define ufshcd_eh_in_progress(h) \
	((h)->eh_flags & UFSHCD_EH_IN_PROGRESS)
#define ufshcd_clear_eh_in_progress(h) \
	((h)->eh_flags &= ~UFSHCD_EH_IN_PROGRESS)

const struct ufs_pm_lvl_states ufs_pm_lvl_states[] = {
	[UFS_PM_LVL_0] = {UFS_ACTIVE_PWR_MODE, UIC_LINK_ACTIVE_STATE},
	[UFS_PM_LVL_1] = {UFS_ACTIVE_PWR_MODE, UIC_LINK_HIBERN8_STATE},
	[UFS_PM_LVL_2] = {UFS_SLEEP_PWR_MODE, UIC_LINK_ACTIVE_STATE},
	[UFS_PM_LVL_3] = {UFS_SLEEP_PWR_MODE, UIC_LINK_HIBERN8_STATE},
	[UFS_PM_LVL_4] = {UFS_POWERDOWN_PWR_MODE, UIC_LINK_HIBERN8_STATE},
	[UFS_PM_LVL_5] = {UFS_POWERDOWN_PWR_MODE, UIC_LINK_OFF_STATE},
	/*
	 * For DeepSleep, the link is first put in hibern8 and then off.
	 * Leaving the link in hibern8 is not supported.
	 */
	[UFS_PM_LVL_6] = {UFS_DEEPSLEEP_PWR_MODE, UIC_LINK_OFF_STATE},
};

static inline enum ufs_dev_pwr_mode
ufs_get_pm_lvl_to_dev_pwr_mode(enum ufs_pm_level lvl)
{
	return ufs_pm_lvl_states[lvl].dev_state;
}

static inline enum uic_link_state
ufs_get_pm_lvl_to_link_pwr_state(enum ufs_pm_level lvl)
{
	return ufs_pm_lvl_states[lvl].link_state;
}

static inline enum ufs_pm_level
ufs_get_desired_pm_lvl_for_dev_link_state(enum ufs_dev_pwr_mode dev_state,
					enum uic_link_state link_state)
{
	enum ufs_pm_level lvl;

	for (lvl = UFS_PM_LVL_0; lvl < UFS_PM_LVL_MAX; lvl++) {
		if ((ufs_pm_lvl_states[lvl].dev_state == dev_state) &&
			(ufs_pm_lvl_states[lvl].link_state == link_state))
			return lvl;
	}

	/* if no match found, return the level 0 */
	return UFS_PM_LVL_0;
}

static bool ufshcd_is_ufs_dev_busy(struct ufs_hba *hba)
{
	return (hba->clk_gating.active_reqs || hba->outstanding_reqs || hba->outstanding_tasks ||
		hba->active_uic_cmd || hba->uic_async_done);
}

static const struct ufs_dev_quirk ufs_fixups[] = {
	/* UFS cards deviations table */
	{ .wmanufacturerid = UFS_VENDOR_MICRON,
	  .model = UFS_ANY_MODEL,
	  .quirk = UFS_DEVICE_QUIRK_DELAY_BEFORE_LPM },
	{ .wmanufacturerid = UFS_VENDOR_SAMSUNG,
	  .model = UFS_ANY_MODEL,
	  .quirk = UFS_DEVICE_QUIRK_DELAY_BEFORE_LPM |
		   UFS_DEVICE_QUIRK_HOST_PA_TACTIVATE |
		   UFS_DEVICE_QUIRK_RECOVERY_FROM_DL_NAC_ERRORS },
	{ .wmanufacturerid = UFS_VENDOR_SKHYNIX,
	  .model = UFS_ANY_MODEL,
	  .quirk = UFS_DEVICE_QUIRK_HOST_PA_SAVECONFIGTIME },
	{ .wmanufacturerid = UFS_VENDOR_SKHYNIX,
	  .model = "hB8aL1" /*H28U62301AMR*/,
	  .quirk = UFS_DEVICE_QUIRK_HOST_VS_DEBUGSAVECONFIGTIME },
	{ .wmanufacturerid = UFS_VENDOR_TOSHIBA,
	  .model = UFS_ANY_MODEL,
	  .quirk = UFS_DEVICE_QUIRK_DELAY_BEFORE_LPM },
	{ .wmanufacturerid = UFS_VENDOR_TOSHIBA,
	  .model = "THGLF2G9C8KBADG",
	  .quirk = UFS_DEVICE_QUIRK_PA_TACTIVATE },
	{ .wmanufacturerid = UFS_VENDOR_TOSHIBA,
	  .model = "THGLF2G9D8KBADG",
	  .quirk = UFS_DEVICE_QUIRK_PA_TACTIVATE },
	{}
};

static irqreturn_t ufshcd_tmc_handler(struct ufs_hba *hba);
static void ufshcd_async_scan(void *data, async_cookie_t cookie);
static int ufshcd_reset_and_restore(struct ufs_hba *hba);
static int ufshcd_eh_host_reset_handler(struct scsi_cmnd *cmd);
static int ufshcd_clear_tm_cmd(struct ufs_hba *hba, int tag);
static void ufshcd_hba_exit(struct ufs_hba *hba);
static int ufshcd_device_init(struct ufs_hba *hba, bool init_dev_params);
static int ufshcd_probe_hba(struct ufs_hba *hba, bool init_dev_params);
static int ufshcd_setup_clocks(struct ufs_hba *hba, bool on);
static inline void ufshcd_add_delay_before_dme_cmd(struct ufs_hba *hba);
static int ufshcd_host_reset_and_restore(struct ufs_hba *hba);
static void ufshcd_resume_clkscaling(struct ufs_hba *hba);
static void ufshcd_suspend_clkscaling(struct ufs_hba *hba);
static int ufshcd_scale_clks(struct ufs_hba *hba, unsigned long freq,
			     bool scale_up);
static irqreturn_t ufshcd_intr(int irq, void *__hba);
static int ufshcd_change_power_mode(struct ufs_hba *hba,
			     struct ufs_pa_layer_attr *pwr_mode);
static int ufshcd_setup_hba_vreg(struct ufs_hba *hba, bool on);
static int ufshcd_setup_vreg(struct ufs_hba *hba, bool on);
static inline int ufshcd_config_vreg_hpm(struct ufs_hba *hba,
					 struct ufs_vreg *vreg);
static void ufshcd_wb_toggle_buf_flush_during_h8(struct ufs_hba *hba,
						 bool enable);
static void ufshcd_hba_vreg_set_lpm(struct ufs_hba *hba);
static void ufshcd_hba_vreg_set_hpm(struct ufs_hba *hba);

void ufshcd_enable_irq(struct ufs_hba *hba)
{
	if (!hba->is_irq_enabled) {
		enable_irq(hba->irq);
		hba->is_irq_enabled = true;
	}
}
EXPORT_SYMBOL_GPL(ufshcd_enable_irq);

void ufshcd_disable_irq(struct ufs_hba *hba)
{
	if (hba->is_irq_enabled) {
		disable_irq(hba->irq);
		hba->is_irq_enabled = false;
	}
}
EXPORT_SYMBOL_GPL(ufshcd_disable_irq);

static void ufshcd_configure_wb(struct ufs_hba *hba)
{
	if (!ufshcd_is_wb_allowed(hba))
		return;

	ufshcd_wb_toggle(hba, true);

	ufshcd_wb_toggle_buf_flush_during_h8(hba, true);

	if (ufshcd_is_wb_buf_flush_allowed(hba))
		ufshcd_wb_toggle_buf_flush(hba, true);
}

static void ufshcd_add_cmd_upiu_trace(struct ufs_hba *hba, unsigned int tag,
				      enum ufs_trace_str_t str_t)
{
	struct utp_upiu_req *rq = hba->lrb[tag].ucd_req_ptr;
	struct utp_upiu_header *header;

	if (!trace_ufshcd_upiu_enabled())
		return;

	if (str_t == UFS_CMD_SEND)
		header = &rq->header;
	else
		header = &hba->lrb[tag].ucd_rsp_ptr->header;

	trace_ufshcd_upiu(dev_name(hba->dev), str_t, header, &rq->sc.cdb,
			  UFS_TSF_CDB);
}

static void ufshcd_add_query_upiu_trace(struct ufs_hba *hba,
					enum ufs_trace_str_t str_t,
					struct utp_upiu_req *rq_rsp)
{
	if (!trace_ufshcd_upiu_enabled())
		return;

	trace_ufshcd_upiu(dev_name(hba->dev), str_t, &rq_rsp->header,
			  &rq_rsp->qr, UFS_TSF_OSF);
}

static void ufshcd_add_tm_upiu_trace(struct ufs_hba *hba, unsigned int tag,
				     enum ufs_trace_str_t str_t)
{
	struct utp_task_req_desc *descp = &hba->utmrdl_base_addr[tag];

	trace_android_vh_ufs_send_tm_command(hba, tag, (int)str_t);

	if (!trace_ufshcd_upiu_enabled())
		return;

	if (str_t == UFS_TM_SEND)
		trace_ufshcd_upiu(dev_name(hba->dev), str_t,
				  &descp->upiu_req.req_header,
				  &descp->upiu_req.input_param1,
				  UFS_TSF_TM_INPUT);
	else
		trace_ufshcd_upiu(dev_name(hba->dev), str_t,
				  &descp->upiu_rsp.rsp_header,
				  &descp->upiu_rsp.output_param1,
				  UFS_TSF_TM_OUTPUT);
}

static void ufshcd_add_uic_command_trace(struct ufs_hba *hba,
					 const struct uic_command *ucmd,
					 enum ufs_trace_str_t str_t)
{
	u32 cmd;

	trace_android_vh_ufs_send_uic_command(hba, ucmd, (int)str_t);

	if (!trace_ufshcd_uic_command_enabled())
		return;

	if (str_t == UFS_CMD_SEND)
		cmd = ucmd->command;
	else
		cmd = ufshcd_readl(hba, REG_UIC_COMMAND);

	trace_ufshcd_uic_command(dev_name(hba->dev), str_t, cmd,
				 ufshcd_readl(hba, REG_UIC_COMMAND_ARG_1),
				 ufshcd_readl(hba, REG_UIC_COMMAND_ARG_2),
				 ufshcd_readl(hba, REG_UIC_COMMAND_ARG_3));
}

static void ufshcd_add_command_trace(struct ufs_hba *hba, unsigned int tag,
				     enum ufs_trace_str_t str_t)
{
	u64 lba = 0;
	u8 opcode = 0, group_id = 0;
	u32 doorbell = 0;
	u32 intr;
	int hwq_id = -1;
	struct ufshcd_lrb *lrbp = &hba->lrb[tag];
	struct scsi_cmnd *cmd = lrbp->cmd;
	struct request *rq = scsi_cmd_to_rq(cmd);
	int transfer_len = -1;

	if (!cmd)
		return;

	/* trace UPIU also */
	ufshcd_add_cmd_upiu_trace(hba, tag, str_t);
	if (!trace_ufshcd_command_enabled())
		return;

	opcode = cmd->cmnd[0];

	if (opcode == READ_10 || opcode == WRITE_10) {
		/*
		 * Currently we only fully trace read(10) and write(10) commands
		 */
		transfer_len =
		       be32_to_cpu(lrbp->ucd_req_ptr->sc.exp_data_transfer_len);
		lba = scsi_get_lba(cmd);
		if (opcode == WRITE_10)
			group_id = lrbp->cmd->cmnd[6];
	} else if (opcode == UNMAP) {
		/*
		 * The number of Bytes to be unmapped beginning with the lba.
		 */
		transfer_len = blk_rq_bytes(rq);
		lba = scsi_get_lba(cmd);
	}

	intr = ufshcd_readl(hba, REG_INTERRUPT_STATUS);

	if (hba->mcq_enabled) {
		struct ufs_hw_queue *hwq = ufshcd_mcq_req_to_hwq(hba, rq);

		hwq_id = hwq->id;
	} else {
		doorbell = ufshcd_readl(hba, REG_UTP_TRANSFER_REQ_DOOR_BELL);
	}
	trace_ufshcd_command(cmd->device, str_t, tag, doorbell, hwq_id,
			     transfer_len, intr, lba, opcode, group_id);
}

static void ufshcd_print_clk_freqs(struct ufs_hba *hba)
{
	struct ufs_clk_info *clki;
	struct list_head *head = &hba->clk_list_head;

	if (list_empty(head))
		return;

	list_for_each_entry(clki, head, list) {
		if (!IS_ERR_OR_NULL(clki->clk) && clki->min_freq &&
				clki->max_freq)
			dev_err(hba->dev, "clk: %s, rate: %u\n",
					clki->name, clki->curr_freq);
	}
}

static void ufshcd_print_evt(struct ufs_hba *hba, u32 id,
			     const char *err_name)
{
	int i;
	bool found = false;
	const struct ufs_event_hist *e;

	if (id >= UFS_EVT_CNT)
		return;

	e = &hba->ufs_stats.event[id];

	for (i = 0; i < UFS_EVENT_HIST_LENGTH; i++) {
		int p = (i + e->pos) % UFS_EVENT_HIST_LENGTH;

		if (e->tstamp[p] == 0)
			continue;
		dev_err(hba->dev, "%s[%d] = 0x%x at %lld us\n", err_name, p,
			e->val[p], div_u64(e->tstamp[p], 1000));
		found = true;
	}

	if (!found)
		dev_err(hba->dev, "No record of %s\n", err_name);
	else
		dev_err(hba->dev, "%s: total cnt=%llu\n", err_name, e->cnt);
}

static void ufshcd_print_evt_hist(struct ufs_hba *hba)
{
	ufshcd_dump_regs(hba, 0, UFSHCI_REG_SPACE_SIZE, "host_regs: ");

	ufshcd_print_evt(hba, UFS_EVT_PA_ERR, "pa_err");
	ufshcd_print_evt(hba, UFS_EVT_DL_ERR, "dl_err");
	ufshcd_print_evt(hba, UFS_EVT_NL_ERR, "nl_err");
	ufshcd_print_evt(hba, UFS_EVT_TL_ERR, "tl_err");
	ufshcd_print_evt(hba, UFS_EVT_DME_ERR, "dme_err");
	ufshcd_print_evt(hba, UFS_EVT_AUTO_HIBERN8_ERR,
			 "auto_hibern8_err");
	ufshcd_print_evt(hba, UFS_EVT_FATAL_ERR, "fatal_err");
	ufshcd_print_evt(hba, UFS_EVT_LINK_STARTUP_FAIL,
			 "link_startup_fail");
	ufshcd_print_evt(hba, UFS_EVT_RESUME_ERR, "resume_fail");
	ufshcd_print_evt(hba, UFS_EVT_SUSPEND_ERR,
			 "suspend_fail");
	ufshcd_print_evt(hba, UFS_EVT_WL_RES_ERR, "wlun resume_fail");
	ufshcd_print_evt(hba, UFS_EVT_WL_SUSP_ERR,
			 "wlun suspend_fail");
	ufshcd_print_evt(hba, UFS_EVT_DEV_RESET, "dev_reset");
	ufshcd_print_evt(hba, UFS_EVT_HOST_RESET, "host_reset");
	ufshcd_print_evt(hba, UFS_EVT_ABORT, "task_abort");

	ufshcd_vops_dbg_register_dump(hba);
}

static
void ufshcd_print_tr(struct ufs_hba *hba, int tag, bool pr_prdt)
{
	const struct ufshcd_lrb *lrbp;
	int prdt_length;

	lrbp = &hba->lrb[tag];

	dev_err(hba->dev, "UPIU[%d] - issue time %lld us\n",
			tag, div_u64(lrbp->issue_time_stamp_local_clock, 1000));
	dev_err(hba->dev, "UPIU[%d] - complete time %lld us\n",
			tag, div_u64(lrbp->compl_time_stamp_local_clock, 1000));
	dev_err(hba->dev,
		"UPIU[%d] - Transfer Request Descriptor phys@0x%llx\n",
		tag, (u64)lrbp->utrd_dma_addr);

	ufshcd_hex_dump("UPIU TRD: ", lrbp->utr_descriptor_ptr,
			sizeof(struct utp_transfer_req_desc));
	dev_err(hba->dev, "UPIU[%d] - Request UPIU phys@0x%llx\n", tag,
		(u64)lrbp->ucd_req_dma_addr);
	ufshcd_hex_dump("UPIU REQ: ", lrbp->ucd_req_ptr,
			sizeof(struct utp_upiu_req));
	dev_err(hba->dev, "UPIU[%d] - Response UPIU phys@0x%llx\n", tag,
		(u64)lrbp->ucd_rsp_dma_addr);
	ufshcd_hex_dump("UPIU RSP: ", lrbp->ucd_rsp_ptr,
			sizeof(struct utp_upiu_rsp));

	prdt_length = le16_to_cpu(
		lrbp->utr_descriptor_ptr->prd_table_length);
	if (hba->quirks & UFSHCD_QUIRK_PRDT_BYTE_GRAN)
		prdt_length /= ufshcd_sg_entry_size(hba);

	dev_err(hba->dev,
		"UPIU[%d] - PRDT - %d entries  phys@0x%llx\n",
		tag, prdt_length,
		(u64)lrbp->ucd_prdt_dma_addr);

	if (pr_prdt)
		ufshcd_hex_dump("UPIU PRDT: ", lrbp->ucd_prdt_ptr,
			ufshcd_sg_entry_size(hba) * prdt_length);
}

static bool ufshcd_print_tr_iter(struct request *req, void *priv)
{
	struct scsi_device *sdev = req->q->queuedata;
	struct Scsi_Host *shost = sdev->host;
	struct ufs_hba *hba = shost_priv(shost);

	ufshcd_print_tr(hba, req->tag, *(bool *)priv);

	return true;
}

/**
 * ufshcd_print_trs_all - print trs for all started requests.
 * @hba: per-adapter instance.
 * @pr_prdt: need to print prdt or not.
 */
static void ufshcd_print_trs_all(struct ufs_hba *hba, bool pr_prdt)
{
	blk_mq_tagset_busy_iter(&hba->host->tag_set, ufshcd_print_tr_iter, &pr_prdt);
}

static void ufshcd_print_tmrs(struct ufs_hba *hba, unsigned long bitmap)
{
	int tag;

	for_each_set_bit(tag, &bitmap, hba->nutmrs) {
		struct utp_task_req_desc *tmrdp = &hba->utmrdl_base_addr[tag];

		dev_err(hba->dev, "TM[%d] - Task Management Header\n", tag);
		ufshcd_hex_dump("", tmrdp, sizeof(*tmrdp));
	}
}

static void ufshcd_print_host_state(struct ufs_hba *hba)
{
	const struct scsi_device *sdev_ufs = hba->ufs_device_wlun;

	dev_err(hba->dev, "UFS Host state=%d\n", hba->ufshcd_state);
	dev_err(hba->dev, "outstanding reqs=0x%lx tasks=0x%lx\n",
		hba->outstanding_reqs, hba->outstanding_tasks);
	dev_err(hba->dev, "saved_err=0x%x, saved_uic_err=0x%x\n",
		hba->saved_err, hba->saved_uic_err);
	dev_err(hba->dev, "Device power mode=%d, UIC link state=%d\n",
		hba->curr_dev_pwr_mode, hba->uic_link_state);
	dev_err(hba->dev, "PM in progress=%d, sys. suspended=%d\n",
		hba->pm_op_in_progress, hba->is_sys_suspended);
	dev_err(hba->dev, "Auto BKOPS=%d, Host self-block=%d\n",
		hba->auto_bkops_enabled, hba->host->host_self_blocked);
	dev_err(hba->dev, "Clk gate=%d\n", hba->clk_gating.state);
	dev_err(hba->dev,
		"last_hibern8_exit_tstamp at %lld us, hibern8_exit_cnt=%d\n",
		div_u64(hba->ufs_stats.last_hibern8_exit_tstamp, 1000),
		hba->ufs_stats.hibern8_exit_cnt);
	dev_err(hba->dev, "last intr at %lld us, last intr status=0x%x\n",
		div_u64(hba->ufs_stats.last_intr_ts, 1000),
		hba->ufs_stats.last_intr_status);
	dev_err(hba->dev, "error handling flags=0x%x, req. abort count=%d\n",
		hba->eh_flags, hba->req_abort_count);
	dev_err(hba->dev, "hba->ufs_version=0x%x, Host capabilities=0x%x, caps=0x%x\n",
		hba->ufs_version, hba->capabilities, hba->caps);
	dev_err(hba->dev, "quirks=0x%x, dev. quirks=0x%x\n", hba->quirks,
		hba->dev_quirks);
	if (sdev_ufs)
		dev_err(hba->dev, "UFS dev info: %.8s %.16s rev %.4s\n",
			sdev_ufs->vendor, sdev_ufs->model, sdev_ufs->rev);

	ufshcd_print_clk_freqs(hba);
}

/**
 * ufshcd_print_pwr_info - print power params as saved in hba
 * power info
 * @hba: per-adapter instance
 */
static void ufshcd_print_pwr_info(struct ufs_hba *hba)
{
	static const char * const names[] = {
		"INVALID MODE",
		"FAST MODE",
		"SLOW_MODE",
		"INVALID MODE",
		"FASTAUTO_MODE",
		"SLOWAUTO_MODE",
		"INVALID MODE",
	};

	/*
	 * Using dev_dbg to avoid messages during runtime PM to avoid
	 * never-ending cycles of messages written back to storage by user space
	 * causing runtime resume, causing more messages and so on.
	 */
	dev_dbg(hba->dev, "%s:[RX, TX]: gear=[%d, %d], lane[%d, %d], pwr[%s, %s], rate = %d\n",
		 __func__,
		 hba->pwr_info.gear_rx, hba->pwr_info.gear_tx,
		 hba->pwr_info.lane_rx, hba->pwr_info.lane_tx,
		 names[hba->pwr_info.pwr_rx],
		 names[hba->pwr_info.pwr_tx],
		 hba->pwr_info.hs_rate);
}

static void ufshcd_device_reset(struct ufs_hba *hba)
{
	int err;

	err = ufshcd_vops_device_reset(hba);

	if (!err) {
		ufshcd_set_ufs_dev_active(hba);
		if (ufshcd_is_wb_allowed(hba)) {
			hba->dev_info.wb_enabled = false;
			hba->dev_info.wb_buf_flush_enabled = false;
		}
		if (hba->dev_info.rtc_type == UFS_RTC_RELATIVE)
			hba->dev_info.rtc_time_baseline = 0;
	}
	if (err != -EOPNOTSUPP)
		ufshcd_update_evt_hist(hba, UFS_EVT_DEV_RESET, err);
}

void ufshcd_delay_us(unsigned long us, unsigned long tolerance)
{
	if (!us)
		return;

	if (us < 10)
		udelay(us);
	else
		usleep_range(us, us + tolerance);
}
EXPORT_SYMBOL_GPL(ufshcd_delay_us);

/**
 * ufshcd_wait_for_register - wait for register value to change
 * @hba: per-adapter interface
 * @reg: mmio register offset
 * @mask: mask to apply to the read register value
 * @val: value to wait for
 * @interval_us: polling interval in microseconds
 * @timeout_ms: timeout in milliseconds
 *
 * Return: -ETIMEDOUT on error, zero on success.
 */
static int ufshcd_wait_for_register(struct ufs_hba *hba, u32 reg, u32 mask,
				    u32 val, unsigned long interval_us,
				    unsigned long timeout_ms)
{
	u32 v;

	val &= mask; /* ignore bits that we don't intend to wait on */

	return read_poll_timeout(ufshcd_readl, v, (v & mask) == val,
				 interval_us, timeout_ms * 1000, false, hba, reg);
}

/**
 * ufshcd_get_intr_mask - Get the interrupt bit mask
 * @hba: Pointer to adapter instance
 *
 * Return: interrupt bit mask per version
 */
static inline u32 ufshcd_get_intr_mask(struct ufs_hba *hba)
{
	if (hba->ufs_version <= ufshci_version(2, 0))
		return INTERRUPT_MASK_ALL_VER_11;

	return INTERRUPT_MASK_ALL_VER_21;
}

/**
 * ufshcd_get_ufs_version - Get the UFS version supported by the HBA
 * @hba: Pointer to adapter instance
 *
 * Return: UFSHCI version supported by the controller
 */
static inline u32 ufshcd_get_ufs_version(struct ufs_hba *hba)
{
	u32 ufshci_ver;

	if (hba->quirks & UFSHCD_QUIRK_BROKEN_UFS_HCI_VERSION)
		ufshci_ver = ufshcd_vops_get_ufs_hci_version(hba);
	else
		ufshci_ver = ufshcd_readl(hba, REG_UFS_VERSION);

	/*
	 * UFSHCI v1.x uses a different version scheme, in order
	 * to allow the use of comparisons with the ufshci_version
	 * function, we convert it to the same scheme as ufs 2.0+.
	 */
	if (ufshci_ver & 0x00010000)
		return ufshci_version(1, ufshci_ver & 0x00000100);

	return ufshci_ver;
}

/**
 * ufshcd_is_device_present - Check if any device connected to
 *			      the host controller
 * @hba: pointer to adapter instance
 *
 * Return: true if device present, false if no device detected
 */
static inline bool ufshcd_is_device_present(struct ufs_hba *hba)
{
	return ufshcd_readl(hba, REG_CONTROLLER_STATUS) & DEVICE_PRESENT;
}

/**
 * ufshcd_get_tr_ocs - Get the UTRD Overall Command Status
 * @lrbp: pointer to local command reference block
 * @cqe: pointer to the completion queue entry
 *
 * This function is used to get the OCS field from UTRD
 *
 * Return: the OCS field in the UTRD.
 */
static enum utp_ocs ufshcd_get_tr_ocs(struct ufshcd_lrb *lrbp,
				      struct cq_entry *cqe)
{
	if (cqe)
		return le32_to_cpu(cqe->status) & MASK_OCS;

	return lrbp->utr_descriptor_ptr->header.ocs & MASK_OCS;
}

/**
 * ufshcd_utrl_clear() - Clear requests from the controller request list.
 * @hba: per adapter instance
 * @mask: mask with one bit set for each request to be cleared
 */
static inline void ufshcd_utrl_clear(struct ufs_hba *hba, u32 mask)
{
	if (hba->quirks & UFSHCI_QUIRK_BROKEN_REQ_LIST_CLR)
		mask = ~mask;
	/*
	 * From the UFSHCI specification: "UTP Transfer Request List CLear
	 * Register (UTRLCLR): This field is bit significant. Each bit
	 * corresponds to a slot in the UTP Transfer Request List, where bit 0
	 * corresponds to request slot 0. A bit in this field is set to ‘0’
	 * by host software to indicate to the host controller that a transfer
	 * request slot is cleared. The host controller
	 * shall free up any resources associated to the request slot
	 * immediately, and shall set the associated bit in UTRLDBR to ‘0’. The
	 * host software indicates no change to request slots by setting the
	 * associated bits in this field to ‘1’. Bits in this field shall only
	 * be set ‘1’ or ‘0’ by host software when UTRLRSR is set to ‘1’."
	 */
	ufshcd_writel(hba, ~mask, REG_UTP_TRANSFER_REQ_LIST_CLEAR);
}

/**
 * ufshcd_utmrl_clear - Clear a bit in UTMRLCLR register
 * @hba: per adapter instance
 * @pos: position of the bit to be cleared
 */
static inline void ufshcd_utmrl_clear(struct ufs_hba *hba, u32 pos)
{
	if (hba->quirks & UFSHCI_QUIRK_BROKEN_REQ_LIST_CLR)
		ufshcd_writel(hba, (1 << pos), REG_UTP_TASK_REQ_LIST_CLEAR);
	else
		ufshcd_writel(hba, ~(1 << pos), REG_UTP_TASK_REQ_LIST_CLEAR);
}

/**
 * ufshcd_get_lists_status - Check UCRDY, UTRLRDY and UTMRLRDY
 * @reg: Register value of host controller status
 *
 * Return: 0 on success; a positive value if failed.
 */
static inline int ufshcd_get_lists_status(u32 reg)
{
	return !((reg & UFSHCD_STATUS_READY) == UFSHCD_STATUS_READY);
}

/**
 * ufshcd_get_uic_cmd_result - Get the UIC command result
 * @hba: Pointer to adapter instance
 *
 * This function gets the result of UIC command completion
 *
 * Return: 0 on success; non-zero value on error.
 */
static inline int ufshcd_get_uic_cmd_result(struct ufs_hba *hba)
{
	return ufshcd_readl(hba, REG_UIC_COMMAND_ARG_2) &
	       MASK_UIC_COMMAND_RESULT;
}

/**
 * ufshcd_get_dme_attr_val - Get the value of attribute returned by UIC command
 * @hba: Pointer to adapter instance
 *
 * This function gets UIC command argument3
 *
 * Return: 0 on success; non-zero value on error.
 */
static inline u32 ufshcd_get_dme_attr_val(struct ufs_hba *hba)
{
	return ufshcd_readl(hba, REG_UIC_COMMAND_ARG_3);
}

/**
 * ufshcd_get_req_rsp - returns the TR response transaction type
 * @ucd_rsp_ptr: pointer to response UPIU
 *
 * Return: UPIU type.
 */
static inline enum upiu_response_transaction
ufshcd_get_req_rsp(struct utp_upiu_rsp *ucd_rsp_ptr)
{
	return ucd_rsp_ptr->header.transaction_code;
}

/**
 * ufshcd_is_exception_event - Check if the device raised an exception event
 * @ucd_rsp_ptr: pointer to response UPIU
 *
 * The function checks if the device raised an exception event indicated in
 * the Device Information field of response UPIU.
 *
 * Return: true if exception is raised, false otherwise.
 */
static inline bool ufshcd_is_exception_event(struct utp_upiu_rsp *ucd_rsp_ptr)
{
	return ucd_rsp_ptr->header.device_information & 1;
}

/**
 * ufshcd_reset_intr_aggr - Reset interrupt aggregation values.
 * @hba: per adapter instance
 */
static inline void
ufshcd_reset_intr_aggr(struct ufs_hba *hba)
{
	ufshcd_writel(hba, INT_AGGR_ENABLE |
		      INT_AGGR_COUNTER_AND_TIMER_RESET,
		      REG_UTP_TRANSFER_REQ_INT_AGG_CONTROL);
}

/**
 * ufshcd_config_intr_aggr - Configure interrupt aggregation values.
 * @hba: per adapter instance
 * @cnt: Interrupt aggregation counter threshold
 * @tmout: Interrupt aggregation timeout value
 */
static inline void
ufshcd_config_intr_aggr(struct ufs_hba *hba, u8 cnt, u8 tmout)
{
	ufshcd_writel(hba, INT_AGGR_ENABLE | INT_AGGR_PARAM_WRITE |
		      INT_AGGR_COUNTER_THLD_VAL(cnt) |
		      INT_AGGR_TIMEOUT_VAL(tmout),
		      REG_UTP_TRANSFER_REQ_INT_AGG_CONTROL);
}

/**
 * ufshcd_disable_intr_aggr - Disables interrupt aggregation.
 * @hba: per adapter instance
 */
static inline void ufshcd_disable_intr_aggr(struct ufs_hba *hba)
{
	ufshcd_writel(hba, 0, REG_UTP_TRANSFER_REQ_INT_AGG_CONTROL);
}

/**
 * ufshcd_enable_run_stop_reg - Enable run-stop registers,
 *			When run-stop registers are set to 1, it indicates the
 *			host controller that it can process the requests
 * @hba: per adapter instance
 */
static void ufshcd_enable_run_stop_reg(struct ufs_hba *hba)
{
	ufshcd_writel(hba, UTP_TASK_REQ_LIST_RUN_STOP_BIT,
		      REG_UTP_TASK_REQ_LIST_RUN_STOP);
	ufshcd_writel(hba, UTP_TRANSFER_REQ_LIST_RUN_STOP_BIT,
		      REG_UTP_TRANSFER_REQ_LIST_RUN_STOP);
}

/**
 * ufshcd_hba_start - Start controller initialization sequence
 * @hba: per adapter instance
 */
static inline void ufshcd_hba_start(struct ufs_hba *hba)
{
	u32 val = CONTROLLER_ENABLE;

	if (ufshcd_crypto_enable(hba))
		val |= CRYPTO_GENERAL_ENABLE;

	ufshcd_writel(hba, val, REG_CONTROLLER_ENABLE);
}

/**
 * ufshcd_is_hba_active - Get controller state
 * @hba: per adapter instance
 *
 * Return: true if and only if the controller is active.
 */
bool ufshcd_is_hba_active(struct ufs_hba *hba)
{
	return ufshcd_readl(hba, REG_CONTROLLER_ENABLE) & CONTROLLER_ENABLE;
}
EXPORT_SYMBOL_GPL(ufshcd_is_hba_active);

/**
 * ufshcd_pm_qos_init - initialize PM QoS request
 * @hba: per adapter instance
 */
void ufshcd_pm_qos_init(struct ufs_hba *hba)
{

	if (hba->pm_qos_enabled)
		return;

	cpu_latency_qos_add_request(&hba->pm_qos_req, PM_QOS_DEFAULT_VALUE);

	if (cpu_latency_qos_request_active(&hba->pm_qos_req))
		hba->pm_qos_enabled = true;
}

/**
 * ufshcd_pm_qos_exit - remove request from PM QoS
 * @hba: per adapter instance
 */
void ufshcd_pm_qos_exit(struct ufs_hba *hba)
{
	if (!hba->pm_qos_enabled)
		return;

	cpu_latency_qos_remove_request(&hba->pm_qos_req);
	hba->pm_qos_enabled = false;
}

/**
 * ufshcd_pm_qos_update - update PM QoS request
 * @hba: per adapter instance
 * @on: If True, vote for perf PM QoS mode otherwise power save mode
 */
static void ufshcd_pm_qos_update(struct ufs_hba *hba, bool on)
{
	if (!hba->pm_qos_enabled)
		return;

	cpu_latency_qos_update_request(&hba->pm_qos_req, on ? 0 : PM_QOS_DEFAULT_VALUE);
}

/**
 * ufshcd_set_clk_freq - set UFS controller clock frequencies
 * @hba: per adapter instance
 * @scale_up: If True, set max possible frequency othewise set low frequency
 *
 * Return: 0 if successful; < 0 upon failure.
 */
static int ufshcd_set_clk_freq(struct ufs_hba *hba, bool scale_up)
{
	int ret = 0;
	struct ufs_clk_info *clki;
	struct list_head *head = &hba->clk_list_head;

	if (list_empty(head))
		goto out;

	list_for_each_entry(clki, head, list) {
		if (!IS_ERR_OR_NULL(clki->clk)) {
			if (scale_up && clki->max_freq) {
				if (clki->curr_freq == clki->max_freq)
					continue;

				ret = clk_set_rate(clki->clk, clki->max_freq);
				if (ret) {
					dev_err(hba->dev, "%s: %s clk set rate(%dHz) failed, %d\n",
						__func__, clki->name,
						clki->max_freq, ret);
					break;
				}
				trace_ufshcd_clk_scaling(dev_name(hba->dev),
						"scaled up", clki->name,
						clki->curr_freq,
						clki->max_freq);

				clki->curr_freq = clki->max_freq;

			} else if (!scale_up && clki->min_freq) {
				if (clki->curr_freq == clki->min_freq)
					continue;

				ret = clk_set_rate(clki->clk, clki->min_freq);
				if (ret) {
					dev_err(hba->dev, "%s: %s clk set rate(%dHz) failed, %d\n",
						__func__, clki->name,
						clki->min_freq, ret);
					break;
				}
				trace_ufshcd_clk_scaling(dev_name(hba->dev),
						"scaled down", clki->name,
						clki->curr_freq,
						clki->min_freq);
				clki->curr_freq = clki->min_freq;
			}
		}
		dev_dbg(hba->dev, "%s: clk: %s, rate: %lu\n", __func__,
				clki->name, clk_get_rate(clki->clk));
	}

out:
	return ret;
}

int ufshcd_opp_config_clks(struct device *dev, struct opp_table *opp_table,
			   struct dev_pm_opp *opp, void *data,
			   bool scaling_down)
{
	struct ufs_hba *hba = dev_get_drvdata(dev);
	struct list_head *head = &hba->clk_list_head;
	struct ufs_clk_info *clki;
	unsigned long freq;
	u8 idx = 0;
	int ret;

	list_for_each_entry(clki, head, list) {
		if (!IS_ERR_OR_NULL(clki->clk)) {
			freq = dev_pm_opp_get_freq_indexed(opp, idx++);

			/* Do not set rate for clocks having frequency as 0 */
			if (!freq)
				continue;

			ret = clk_set_rate(clki->clk, freq);
			if (ret) {
				dev_err(dev, "%s: %s clk set rate(%ldHz) failed, %d\n",
					__func__, clki->name, freq, ret);
				return ret;
			}

			trace_ufshcd_clk_scaling(dev_name(dev),
				(scaling_down ? "scaled down" : "scaled up"),
				clki->name, hba->clk_scaling.target_freq, freq);
		}
	}

	return 0;
}
EXPORT_SYMBOL_GPL(ufshcd_opp_config_clks);

static int ufshcd_opp_set_rate(struct ufs_hba *hba, unsigned long freq)
{
	struct dev_pm_opp *opp;
	int ret;

	opp = dev_pm_opp_find_freq_floor_indexed(hba->dev,
						 &freq, 0);
	if (IS_ERR(opp))
		return PTR_ERR(opp);

	ret = dev_pm_opp_set_opp(hba->dev, opp);
	dev_pm_opp_put(opp);

	return ret;
}

/**
 * ufshcd_scale_clks - scale up or scale down UFS controller clocks
 * @hba: per adapter instance
 * @freq: frequency to scale
 * @scale_up: True if scaling up and false if scaling down
 *
 * Return: 0 if successful; < 0 upon failure.
 */
static int ufshcd_scale_clks(struct ufs_hba *hba, unsigned long freq,
			     bool scale_up)
{
	int ret = 0;
	ktime_t start = ktime_get();

	ret = ufshcd_vops_clk_scale_notify(hba, scale_up, PRE_CHANGE);
	if (ret)
		goto out;

	if (hba->use_pm_opp)
		ret = ufshcd_opp_set_rate(hba, freq);
	else
		ret = ufshcd_set_clk_freq(hba, scale_up);
	if (ret)
		goto out;

	ret = ufshcd_vops_clk_scale_notify(hba, scale_up, POST_CHANGE);
	if (ret) {
		if (hba->use_pm_opp)
			ufshcd_opp_set_rate(hba,
					    hba->devfreq->previous_freq);
		else
			ufshcd_set_clk_freq(hba, !scale_up);
		goto out;
	}

	ufshcd_pm_qos_update(hba, scale_up);

out:
	trace_ufshcd_profile_clk_scaling(dev_name(hba->dev),
			(scale_up ? "up" : "down"),
			ktime_to_us(ktime_sub(ktime_get(), start)), ret);
	return ret;
}

/**
 * ufshcd_is_devfreq_scaling_required - check if scaling is required or not
 * @hba: per adapter instance
 * @freq: frequency to scale
 * @scale_up: True if scaling up and false if scaling down
 *
 * Return: true if scaling is required, false otherwise.
 */
static bool ufshcd_is_devfreq_scaling_required(struct ufs_hba *hba,
					       unsigned long freq, bool scale_up)
{
	struct ufs_clk_info *clki;
	struct list_head *head = &hba->clk_list_head;

	if (list_empty(head))
		return false;

	if (hba->use_pm_opp)
		return freq != hba->clk_scaling.target_freq;

	list_for_each_entry(clki, head, list) {
		if (!IS_ERR_OR_NULL(clki->clk)) {
			if (scale_up && clki->max_freq) {
				if (clki->curr_freq == clki->max_freq)
					continue;
				return true;
			} else if (!scale_up && clki->min_freq) {
				if (clki->curr_freq == clki->min_freq)
					continue;
				return true;
			}
		}
	}

	return false;
}

/*
 * Determine the number of pending commands by counting the bits in the SCSI
 * device budget maps. This approach has been selected because a bit is set in
 * the budget map before scsi_host_queue_ready() checks the host_self_blocked
 * flag. The host_self_blocked flag can be modified by calling
 * scsi_block_requests() or scsi_unblock_requests().
 */
static u32 ufshcd_pending_cmds(struct ufs_hba *hba)
{
	const struct scsi_device *sdev;
	unsigned long flags;
	u32 pending = 0;

	spin_lock_irqsave(hba->host->host_lock, flags);
	__shost_for_each_device(sdev, hba->host)
		pending += sbitmap_weight(&sdev->budget_map);
	spin_unlock_irqrestore(hba->host->host_lock, flags);

	return pending;
}

/*
 * Wait until all pending SCSI commands and TMFs have finished or the timeout
 * has expired.
 *
 * Return: 0 upon success; -EBUSY upon timeout.
 */
static int ufshcd_wait_for_doorbell_clr(struct ufs_hba *hba,
					u64 wait_timeout_us)
{
	int ret = 0;
	u32 tm_doorbell;
	u32 tr_pending;
	bool timeout = false, do_last_check = false;
	ktime_t start;

	ufshcd_hold(hba);
	/*
	 * Wait for all the outstanding tasks/transfer requests.
	 * Verify by checking the doorbell registers are clear.
	 */
	start = ktime_get();
	do {
		if (hba->ufshcd_state != UFSHCD_STATE_OPERATIONAL) {
			ret = -EBUSY;
			goto out;
		}

		tm_doorbell = ufshcd_readl(hba, REG_UTP_TASK_REQ_DOOR_BELL);
		tr_pending = ufshcd_pending_cmds(hba);
		if (!tm_doorbell && !tr_pending) {
			timeout = false;
			break;
		} else if (do_last_check) {
			break;
		}

		io_schedule_timeout(msecs_to_jiffies(20));
		if (ktime_to_us(ktime_sub(ktime_get(), start)) >
		    wait_timeout_us) {
			timeout = true;
			/*
			 * We might have scheduled out for long time so make
			 * sure to check if doorbells are cleared by this time
			 * or not.
			 */
			do_last_check = true;
		}
	} while (tm_doorbell || tr_pending);

	if (timeout) {
		dev_err(hba->dev,
			"%s: timedout waiting for doorbell to clear (tm=0x%x, tr=0x%x)\n",
			__func__, tm_doorbell, tr_pending);
		ret = -EBUSY;
	}
out:
	ufshcd_release(hba);
	return ret;
}

/**
 * ufshcd_scale_gear - scale up/down UFS gear
 * @hba: per adapter instance
 * @scale_up: True for scaling up gear and false for scaling down
 *
 * Return: 0 for success; -EBUSY if scaling can't happen at this time;
 * non-zero for any other errors.
 */
static int ufshcd_scale_gear(struct ufs_hba *hba, bool scale_up)
{
	int ret = 0;
	struct ufs_pa_layer_attr new_pwr_info;

	if (scale_up) {
		memcpy(&new_pwr_info, &hba->clk_scaling.saved_pwr_info,
		       sizeof(struct ufs_pa_layer_attr));
	} else {
		memcpy(&new_pwr_info, &hba->pwr_info,
		       sizeof(struct ufs_pa_layer_attr));

		if (hba->pwr_info.gear_tx > hba->clk_scaling.min_gear ||
		    hba->pwr_info.gear_rx > hba->clk_scaling.min_gear) {
			/* save the current power mode */
			memcpy(&hba->clk_scaling.saved_pwr_info,
				&hba->pwr_info,
				sizeof(struct ufs_pa_layer_attr));

			/* scale down gear */
			new_pwr_info.gear_tx = hba->clk_scaling.min_gear;
			new_pwr_info.gear_rx = hba->clk_scaling.min_gear;
		}
	}

	/* check if the power mode needs to be changed or not? */
	ret = ufshcd_config_pwr_mode(hba, &new_pwr_info);
	if (ret)
		dev_err(hba->dev, "%s: failed err %d, old gear: (tx %d rx %d), new gear: (tx %d rx %d)",
			__func__, ret,
			hba->pwr_info.gear_tx, hba->pwr_info.gear_rx,
			new_pwr_info.gear_tx, new_pwr_info.gear_rx);

	return ret;
}

/*
 * Wait until all pending SCSI commands and TMFs have finished or the timeout
 * has expired.
 *
 * Return: 0 upon success; -EBUSY upon timeout.
 */
static int ufshcd_clock_scaling_prepare(struct ufs_hba *hba, u64 timeout_us)
{
	int ret = 0;
	/*
	 * make sure that there are no outstanding requests when
	 * clock scaling is in progress
	 */
	blk_mq_quiesce_tagset(&hba->host->tag_set);
	mutex_lock(&hba->wb_mutex);
	down_write(&hba->clk_scaling_lock);

	if (!hba->clk_scaling.is_allowed ||
	    ufshcd_wait_for_doorbell_clr(hba, timeout_us)) {
		ret = -EBUSY;
		up_write(&hba->clk_scaling_lock);
		mutex_unlock(&hba->wb_mutex);
		blk_mq_unquiesce_tagset(&hba->host->tag_set);
		goto out;
	}

	/* let's not get into low power until clock scaling is completed */
	ufshcd_hold(hba);

out:
	return ret;
}

static void ufshcd_clock_scaling_unprepare(struct ufs_hba *hba, int err, bool scale_up)
{
	up_write(&hba->clk_scaling_lock);

	/* Enable Write Booster if we have scaled up else disable it */
	if (ufshcd_enable_wb_if_scaling_up(hba) && !err)
		ufshcd_wb_toggle(hba, scale_up);

	mutex_unlock(&hba->wb_mutex);

	blk_mq_unquiesce_tagset(&hba->host->tag_set);
	ufshcd_release(hba);
}

/**
 * ufshcd_devfreq_scale - scale up/down UFS clocks and gear
 * @hba: per adapter instance
 * @freq: frequency to scale
 * @scale_up: True for scaling up and false for scalin down
 *
 * Return: 0 for success; -EBUSY if scaling can't happen at this time; non-zero
 * for any other errors.
 */
static int ufshcd_devfreq_scale(struct ufs_hba *hba, unsigned long freq,
				bool scale_up)
{
	int ret = 0;

	ret = ufshcd_clock_scaling_prepare(hba, 1 * USEC_PER_SEC);
	if (ret)
		return ret;

	/* scale down the gear before scaling down clocks */
	if (!scale_up) {
		ret = ufshcd_scale_gear(hba, false);
		if (ret)
			goto out_unprepare;
	}

	ret = ufshcd_scale_clks(hba, freq, scale_up);
	if (ret) {
		if (!scale_up)
			ufshcd_scale_gear(hba, true);
		goto out_unprepare;
	}

	/* scale up the gear after scaling up clocks */
	if (scale_up) {
		ret = ufshcd_scale_gear(hba, true);
		if (ret) {
			ufshcd_scale_clks(hba, hba->devfreq->previous_freq,
					  false);
			goto out_unprepare;
		}
	}

out_unprepare:
	ufshcd_clock_scaling_unprepare(hba, ret, scale_up);
	return ret;
}

static void ufshcd_clk_scaling_suspend_work(struct work_struct *work)
{
	struct ufs_hba *hba = container_of(work, struct ufs_hba,
					   clk_scaling.suspend_work);
	unsigned long irq_flags;

	spin_lock_irqsave(hba->host->host_lock, irq_flags);
	if (hba->clk_scaling.active_reqs || hba->clk_scaling.is_suspended) {
		spin_unlock_irqrestore(hba->host->host_lock, irq_flags);
		return;
	}
	hba->clk_scaling.is_suspended = true;
	hba->clk_scaling.window_start_t = 0;
	spin_unlock_irqrestore(hba->host->host_lock, irq_flags);

	devfreq_suspend_device(hba->devfreq);
}

static void ufshcd_clk_scaling_resume_work(struct work_struct *work)
{
	struct ufs_hba *hba = container_of(work, struct ufs_hba,
					   clk_scaling.resume_work);
	unsigned long irq_flags;

	spin_lock_irqsave(hba->host->host_lock, irq_flags);
	if (!hba->clk_scaling.is_suspended) {
		spin_unlock_irqrestore(hba->host->host_lock, irq_flags);
		return;
	}
	hba->clk_scaling.is_suspended = false;
	spin_unlock_irqrestore(hba->host->host_lock, irq_flags);

	devfreq_resume_device(hba->devfreq);
}

static int ufshcd_devfreq_target(struct device *dev,
				unsigned long *freq, u32 flags)
{
	int ret = 0;
	struct ufs_hba *hba = dev_get_drvdata(dev);
	ktime_t start;
	bool scale_up = false, sched_clk_scaling_suspend_work = false;
	struct list_head *clk_list = &hba->clk_list_head;
	struct ufs_clk_info *clki;
	unsigned long irq_flags;

	if (!ufshcd_is_clkscaling_supported(hba))
		return -EINVAL;

	if (hba->use_pm_opp) {
		struct dev_pm_opp *opp;

		/* Get the recommended frequency from OPP framework */
		opp = devfreq_recommended_opp(dev, freq, flags);
		if (IS_ERR(opp))
			return PTR_ERR(opp);

		dev_pm_opp_put(opp);
	} else {
		/* Override with the closest supported frequency */
		clki = list_first_entry(&hba->clk_list_head, struct ufs_clk_info,
					list);
		*freq =	(unsigned long) clk_round_rate(clki->clk, *freq);
	}

	spin_lock_irqsave(hba->host->host_lock, irq_flags);
	if (ufshcd_eh_in_progress(hba)) {
		spin_unlock_irqrestore(hba->host->host_lock, irq_flags);
		return 0;
	}

	/* Skip scaling clock when clock scaling is suspended */
	if (hba->clk_scaling.is_suspended) {
		spin_unlock_irqrestore(hba->host->host_lock, irq_flags);
		dev_warn(hba->dev, "clock scaling is suspended, skip");
		return 0;
	}

	if (!hba->clk_scaling.active_reqs)
		sched_clk_scaling_suspend_work = true;

	if (list_empty(clk_list)) {
		spin_unlock_irqrestore(hba->host->host_lock, irq_flags);
		goto out;
	}

	/* Decide based on the target or rounded-off frequency and update */
	if (hba->use_pm_opp)
		scale_up = *freq > hba->clk_scaling.target_freq;
	else
		scale_up = *freq == clki->max_freq;

	if (!hba->use_pm_opp && !scale_up)
		*freq = clki->min_freq;

	/* Update the frequency */
	if (!ufshcd_is_devfreq_scaling_required(hba, *freq, scale_up)) {
		spin_unlock_irqrestore(hba->host->host_lock, irq_flags);
		ret = 0;
		goto out; /* no state change required */
	}
	spin_unlock_irqrestore(hba->host->host_lock, irq_flags);

	start = ktime_get();
	ret = ufshcd_devfreq_scale(hba, *freq, scale_up);
	if (!ret)
		hba->clk_scaling.target_freq = *freq;

	trace_ufshcd_profile_clk_scaling(dev_name(hba->dev),
		(scale_up ? "up" : "down"),
		ktime_to_us(ktime_sub(ktime_get(), start)), ret);

out:
	if (sched_clk_scaling_suspend_work &&
			(!scale_up || hba->clk_scaling.suspend_on_no_request))
		queue_work(hba->clk_scaling.workq,
			   &hba->clk_scaling.suspend_work);

	return ret;
}

static int ufshcd_devfreq_get_dev_status(struct device *dev,
		struct devfreq_dev_status *stat)
{
	struct ufs_hba *hba = dev_get_drvdata(dev);
	struct ufs_clk_scaling *scaling = &hba->clk_scaling;
	unsigned long flags;
	ktime_t curr_t;

	if (!ufshcd_is_clkscaling_supported(hba))
		return -EINVAL;

	memset(stat, 0, sizeof(*stat));

	spin_lock_irqsave(hba->host->host_lock, flags);
	curr_t = ktime_get();
	if (!scaling->window_start_t)
		goto start_window;

	/*
	 * If current frequency is 0, then the ondemand governor considers
	 * there's no initial frequency set. And it always requests to set
	 * to max. frequency.
	 */
	if (hba->use_pm_opp) {
		stat->current_frequency = hba->clk_scaling.target_freq;
	} else {
		struct list_head *clk_list = &hba->clk_list_head;
		struct ufs_clk_info *clki;

		clki = list_first_entry(clk_list, struct ufs_clk_info, list);
		stat->current_frequency = clki->curr_freq;
	}

	if (scaling->is_busy_started)
		scaling->tot_busy_t += ktime_us_delta(curr_t,
				scaling->busy_start_t);
	stat->total_time = ktime_us_delta(curr_t, scaling->window_start_t);
	stat->busy_time = scaling->tot_busy_t;
start_window:
	scaling->window_start_t = curr_t;
	scaling->tot_busy_t = 0;

	if (scaling->active_reqs) {
		scaling->busy_start_t = curr_t;
		scaling->is_busy_started = true;
	} else {
		scaling->busy_start_t = 0;
		scaling->is_busy_started = false;
	}
	spin_unlock_irqrestore(hba->host->host_lock, flags);
	return 0;
}

static int ufshcd_devfreq_init(struct ufs_hba *hba)
{
	struct list_head *clk_list = &hba->clk_list_head;
	struct ufs_clk_info *clki;
	struct devfreq *devfreq;
	int ret;

	/* Skip devfreq if we don't have any clocks in the list */
	if (list_empty(clk_list))
		return 0;

	if (!hba->use_pm_opp) {
		clki = list_first_entry(clk_list, struct ufs_clk_info, list);
		dev_pm_opp_add(hba->dev, clki->min_freq, 0);
		dev_pm_opp_add(hba->dev, clki->max_freq, 0);
	}

	ufshcd_vops_config_scaling_param(hba, &hba->vps->devfreq_profile,
					 &hba->vps->ondemand_data);
	devfreq = devfreq_add_device(hba->dev,
			&hba->vps->devfreq_profile,
			DEVFREQ_GOV_SIMPLE_ONDEMAND,
			&hba->vps->ondemand_data);
	if (IS_ERR(devfreq)) {
		ret = PTR_ERR(devfreq);
		dev_err(hba->dev, "Unable to register with devfreq %d\n", ret);

		if (!hba->use_pm_opp) {
			dev_pm_opp_remove(hba->dev, clki->min_freq);
			dev_pm_opp_remove(hba->dev, clki->max_freq);
		}
		return ret;
	}

	hba->devfreq = devfreq;

	return 0;
}

static void ufshcd_devfreq_remove(struct ufs_hba *hba)
{
	struct list_head *clk_list = &hba->clk_list_head;

	if (!hba->devfreq)
		return;

	devfreq_remove_device(hba->devfreq);
	hba->devfreq = NULL;

	if (!hba->use_pm_opp) {
		struct ufs_clk_info *clki;

		clki = list_first_entry(clk_list, struct ufs_clk_info, list);
		dev_pm_opp_remove(hba->dev, clki->min_freq);
		dev_pm_opp_remove(hba->dev, clki->max_freq);
	}
}

static void ufshcd_suspend_clkscaling(struct ufs_hba *hba)
{
	unsigned long flags;
	bool suspend = false;

	cancel_work_sync(&hba->clk_scaling.suspend_work);
	cancel_work_sync(&hba->clk_scaling.resume_work);

	spin_lock_irqsave(hba->host->host_lock, flags);
	if (!hba->clk_scaling.is_suspended) {
		suspend = true;
		hba->clk_scaling.is_suspended = true;
		hba->clk_scaling.window_start_t = 0;
	}
	spin_unlock_irqrestore(hba->host->host_lock, flags);

	if (suspend)
		devfreq_suspend_device(hba->devfreq);
}

static void ufshcd_resume_clkscaling(struct ufs_hba *hba)
{
	unsigned long flags;
	bool resume = false;

	spin_lock_irqsave(hba->host->host_lock, flags);
	if (hba->clk_scaling.is_suspended) {
		resume = true;
		hba->clk_scaling.is_suspended = false;
	}
	spin_unlock_irqrestore(hba->host->host_lock, flags);

	if (resume)
		devfreq_resume_device(hba->devfreq);
}

static ssize_t ufshcd_clkscale_enable_show(struct device *dev,
		struct device_attribute *attr, char *buf)
{
	struct ufs_hba *hba = dev_get_drvdata(dev);

	return sysfs_emit(buf, "%d\n", hba->clk_scaling.is_enabled);
}

static ssize_t ufshcd_clkscale_enable_store(struct device *dev,
		struct device_attribute *attr, const char *buf, size_t count)
{
	struct ufs_hba *hba = dev_get_drvdata(dev);
	u32 value;
	int err = 0;

	if (kstrtou32(buf, 0, &value))
		return -EINVAL;

	down(&hba->host_sem);
	if (!ufshcd_is_user_access_allowed(hba)) {
		err = -EBUSY;
		goto out;
	}

	value = !!value;
	if (value == hba->clk_scaling.is_enabled)
		goto out;

	ufshcd_rpm_get_sync(hba);
	ufshcd_hold(hba);

	hba->clk_scaling.is_enabled = value;

	if (value) {
		ufshcd_resume_clkscaling(hba);
	} else {
		ufshcd_suspend_clkscaling(hba);
		err = ufshcd_devfreq_scale(hba, ULONG_MAX, true);
		if (err)
			dev_err(hba->dev, "%s: failed to scale clocks up %d\n",
					__func__, err);
	}

	ufshcd_release(hba);
	ufshcd_rpm_put_sync(hba);
out:
	up(&hba->host_sem);
	return err ? err : count;
}

static void ufshcd_init_clk_scaling_sysfs(struct ufs_hba *hba)
{
	hba->clk_scaling.enable_attr.show = ufshcd_clkscale_enable_show;
	hba->clk_scaling.enable_attr.store = ufshcd_clkscale_enable_store;
	sysfs_attr_init(&hba->clk_scaling.enable_attr.attr);
	hba->clk_scaling.enable_attr.attr.name = "clkscale_enable";
	hba->clk_scaling.enable_attr.attr.mode = 0644;
	if (device_create_file(hba->dev, &hba->clk_scaling.enable_attr))
		dev_err(hba->dev, "Failed to create sysfs for clkscale_enable\n");
}

static void ufshcd_remove_clk_scaling_sysfs(struct ufs_hba *hba)
{
	if (hba->clk_scaling.enable_attr.attr.name)
		device_remove_file(hba->dev, &hba->clk_scaling.enable_attr);
}

static void ufshcd_init_clk_scaling(struct ufs_hba *hba)
{
	if (!ufshcd_is_clkscaling_supported(hba))
		return;

	if (!hba->clk_scaling.min_gear)
		hba->clk_scaling.min_gear = UFS_HS_G1;

	INIT_WORK(&hba->clk_scaling.suspend_work,
		  ufshcd_clk_scaling_suspend_work);
	INIT_WORK(&hba->clk_scaling.resume_work,
		  ufshcd_clk_scaling_resume_work);

	hba->clk_scaling.workq = alloc_ordered_workqueue(
		"ufs_clkscaling_%d", WQ_MEM_RECLAIM, hba->host->host_no);

	hba->clk_scaling.is_initialized = true;
}

static void ufshcd_exit_clk_scaling(struct ufs_hba *hba)
{
	if (!hba->clk_scaling.is_initialized)
		return;

	ufshcd_remove_clk_scaling_sysfs(hba);
	destroy_workqueue(hba->clk_scaling.workq);
	ufshcd_devfreq_remove(hba);
	hba->clk_scaling.is_initialized = false;
}

static void ufshcd_ungate_work(struct work_struct *work)
{
	int ret;
	unsigned long flags;
	struct ufs_hba *hba = container_of(work, struct ufs_hba,
			clk_gating.ungate_work);

	cancel_delayed_work_sync(&hba->clk_gating.gate_work);

	spin_lock_irqsave(hba->host->host_lock, flags);
	if (hba->clk_gating.state == CLKS_ON) {
		spin_unlock_irqrestore(hba->host->host_lock, flags);
		return;
	}

	spin_unlock_irqrestore(hba->host->host_lock, flags);
	ufshcd_hba_vreg_set_hpm(hba);
	ufshcd_setup_clocks(hba, true);

	ufshcd_enable_irq(hba);

	/* Exit from hibern8 */
	if (ufshcd_can_hibern8_during_gating(hba)) {
		/* Prevent gating in this path */
		hba->clk_gating.is_suspended = true;
		if (ufshcd_is_link_hibern8(hba)) {
			ret = ufshcd_uic_hibern8_exit(hba);
			if (ret)
				dev_err(hba->dev, "%s: hibern8 exit failed %d\n",
					__func__, ret);
			else
				ufshcd_set_link_active(hba);
		}
		hba->clk_gating.is_suspended = false;
	}
}

/**
 * ufshcd_hold - Enable clocks that were gated earlier due to ufshcd_release.
 * Also, exit from hibern8 mode and set the link as active.
 * @hba: per adapter instance
 */
void ufshcd_hold(struct ufs_hba *hba)
{
	bool flush_result;
	unsigned long flags;

	if (!ufshcd_is_clkgating_allowed(hba) ||
	    !hba->clk_gating.is_initialized)
		return;
	spin_lock_irqsave(hba->host->host_lock, flags);
	hba->clk_gating.active_reqs++;

start:
	switch (hba->clk_gating.state) {
	case CLKS_ON:
		/*
		 * Wait for the ungate work to complete if in progress.
		 * Though the clocks may be in ON state, the link could
		 * still be in hibner8 state if hibern8 is allowed
		 * during clock gating.
		 * Make sure we exit hibern8 state also in addition to
		 * clocks being ON.
		 */
		if (ufshcd_can_hibern8_during_gating(hba) &&
		    ufshcd_is_link_hibern8(hba)) {
			spin_unlock_irqrestore(hba->host->host_lock, flags);
			flush_result = flush_work(&hba->clk_gating.ungate_work);
			if (hba->clk_gating.is_suspended && !flush_result)
				return;
			spin_lock_irqsave(hba->host->host_lock, flags);
			goto start;
		}
		break;
	case REQ_CLKS_OFF:
		if (cancel_delayed_work(&hba->clk_gating.gate_work)) {
			hba->clk_gating.state = CLKS_ON;
			trace_ufshcd_clk_gating(dev_name(hba->dev),
						hba->clk_gating.state);
			break;
		}
		/*
		 * If we are here, it means gating work is either done or
		 * currently running. Hence, fall through to cancel gating
		 * work and to enable clocks.
		 */
		fallthrough;
	case CLKS_OFF:
		hba->clk_gating.state = REQ_CLKS_ON;
		trace_ufshcd_clk_gating(dev_name(hba->dev),
					hba->clk_gating.state);
		queue_work(hba->clk_gating.clk_gating_workq,
			   &hba->clk_gating.ungate_work);
		/*
		 * fall through to check if we should wait for this
		 * work to be done or not.
		 */
		fallthrough;
	case REQ_CLKS_ON:
		spin_unlock_irqrestore(hba->host->host_lock, flags);
		flush_work(&hba->clk_gating.ungate_work);
		/* Make sure state is CLKS_ON before returning */
		spin_lock_irqsave(hba->host->host_lock, flags);
		goto start;
	default:
		dev_err(hba->dev, "%s: clk gating is in invalid state %d\n",
				__func__, hba->clk_gating.state);
		break;
	}
	spin_unlock_irqrestore(hba->host->host_lock, flags);
}
EXPORT_SYMBOL_GPL(ufshcd_hold);

static void ufshcd_gate_work(struct work_struct *work)
{
	struct ufs_hba *hba = container_of(work, struct ufs_hba,
			clk_gating.gate_work.work);
	unsigned long flags;
	int ret;

	spin_lock_irqsave(hba->host->host_lock, flags);
	/*
	 * In case you are here to cancel this work the gating state
	 * would be marked as REQ_CLKS_ON. In this case save time by
	 * skipping the gating work and exit after changing the clock
	 * state to CLKS_ON.
	 */
	if (hba->clk_gating.is_suspended ||
		(hba->clk_gating.state != REQ_CLKS_OFF)) {
		hba->clk_gating.state = CLKS_ON;
		trace_ufshcd_clk_gating(dev_name(hba->dev),
					hba->clk_gating.state);
		goto rel_lock;
	}

	if (ufshcd_is_ufs_dev_busy(hba) || hba->ufshcd_state != UFSHCD_STATE_OPERATIONAL)
		goto rel_lock;

	spin_unlock_irqrestore(hba->host->host_lock, flags);

	/* put the link into hibern8 mode before turning off clocks */
	if (ufshcd_can_hibern8_during_gating(hba)) {
		ret = ufshcd_uic_hibern8_enter(hba);
		if (ret) {
			hba->clk_gating.state = CLKS_ON;
			dev_err(hba->dev, "%s: hibern8 enter failed %d\n",
					__func__, ret);
			trace_ufshcd_clk_gating(dev_name(hba->dev),
						hba->clk_gating.state);
			goto out;
		}
		ufshcd_set_link_hibern8(hba);
	}

	ufshcd_disable_irq(hba);

	ufshcd_setup_clocks(hba, false);

	/* Put the host controller in low power mode if possible */
	ufshcd_hba_vreg_set_lpm(hba);
	/*
	 * In case you are here to cancel this work the gating state
	 * would be marked as REQ_CLKS_ON. In this case keep the state
	 * as REQ_CLKS_ON which would anyway imply that clocks are off
	 * and a request to turn them on is pending. By doing this way,
	 * we keep the state machine in tact and this would ultimately
	 * prevent from doing cancel work multiple times when there are
	 * new requests arriving before the current cancel work is done.
	 */
	spin_lock_irqsave(hba->host->host_lock, flags);
	if (hba->clk_gating.state == REQ_CLKS_OFF) {
		hba->clk_gating.state = CLKS_OFF;
		trace_ufshcd_clk_gating(dev_name(hba->dev),
					hba->clk_gating.state);
	}
rel_lock:
	spin_unlock_irqrestore(hba->host->host_lock, flags);
out:
	return;
}

/* host lock must be held before calling this variant */
static void __ufshcd_release(struct ufs_hba *hba)
{
	if (!ufshcd_is_clkgating_allowed(hba))
		return;

	hba->clk_gating.active_reqs--;

	if (hba->clk_gating.active_reqs || hba->clk_gating.is_suspended ||
	    hba->ufshcd_state != UFSHCD_STATE_OPERATIONAL ||
	    hba->outstanding_tasks || !hba->clk_gating.is_initialized ||
	    hba->active_uic_cmd || hba->uic_async_done ||
	    hba->clk_gating.state == CLKS_OFF)
		return;

	hba->clk_gating.state = REQ_CLKS_OFF;
	trace_ufshcd_clk_gating(dev_name(hba->dev), hba->clk_gating.state);
	queue_delayed_work(hba->clk_gating.clk_gating_workq,
			   &hba->clk_gating.gate_work,
			   msecs_to_jiffies(hba->clk_gating.delay_ms));
}

void ufshcd_release(struct ufs_hba *hba)
{
	unsigned long flags;

	spin_lock_irqsave(hba->host->host_lock, flags);
	__ufshcd_release(hba);
	spin_unlock_irqrestore(hba->host->host_lock, flags);
}
EXPORT_SYMBOL_GPL(ufshcd_release);

static ssize_t ufshcd_clkgate_delay_show(struct device *dev,
		struct device_attribute *attr, char *buf)
{
	struct ufs_hba *hba = dev_get_drvdata(dev);

	return sysfs_emit(buf, "%lu\n", hba->clk_gating.delay_ms);
}

void ufshcd_clkgate_delay_set(struct device *dev, unsigned long value)
{
	struct ufs_hba *hba = dev_get_drvdata(dev);
	unsigned long flags;

	spin_lock_irqsave(hba->host->host_lock, flags);
	hba->clk_gating.delay_ms = value;
	spin_unlock_irqrestore(hba->host->host_lock, flags);
}
EXPORT_SYMBOL_GPL(ufshcd_clkgate_delay_set);

static ssize_t ufshcd_clkgate_delay_store(struct device *dev,
		struct device_attribute *attr, const char *buf, size_t count)
{
	unsigned long value;

	if (kstrtoul(buf, 0, &value))
		return -EINVAL;

	ufshcd_clkgate_delay_set(dev, value);
	return count;
}

static ssize_t ufshcd_clkgate_enable_show(struct device *dev,
		struct device_attribute *attr, char *buf)
{
	struct ufs_hba *hba = dev_get_drvdata(dev);

	return sysfs_emit(buf, "%d\n", hba->clk_gating.is_enabled);
}

static ssize_t ufshcd_clkgate_enable_store(struct device *dev,
		struct device_attribute *attr, const char *buf, size_t count)
{
	struct ufs_hba *hba = dev_get_drvdata(dev);
	unsigned long flags;
	u32 value;

	if (kstrtou32(buf, 0, &value))
		return -EINVAL;

	value = !!value;

	spin_lock_irqsave(hba->host->host_lock, flags);
	if (value == hba->clk_gating.is_enabled)
		goto out;

	if (value)
		__ufshcd_release(hba);
	else
		hba->clk_gating.active_reqs++;

	hba->clk_gating.is_enabled = value;
out:
	spin_unlock_irqrestore(hba->host->host_lock, flags);
	return count;
}

static void ufshcd_init_clk_gating_sysfs(struct ufs_hba *hba)
{
	hba->clk_gating.delay_attr.show = ufshcd_clkgate_delay_show;
	hba->clk_gating.delay_attr.store = ufshcd_clkgate_delay_store;
	sysfs_attr_init(&hba->clk_gating.delay_attr.attr);
	hba->clk_gating.delay_attr.attr.name = "clkgate_delay_ms";
	hba->clk_gating.delay_attr.attr.mode = 0644;
	if (device_create_file(hba->dev, &hba->clk_gating.delay_attr))
		dev_err(hba->dev, "Failed to create sysfs for clkgate_delay\n");

	hba->clk_gating.enable_attr.show = ufshcd_clkgate_enable_show;
	hba->clk_gating.enable_attr.store = ufshcd_clkgate_enable_store;
	sysfs_attr_init(&hba->clk_gating.enable_attr.attr);
	hba->clk_gating.enable_attr.attr.name = "clkgate_enable";
	hba->clk_gating.enable_attr.attr.mode = 0644;
	if (device_create_file(hba->dev, &hba->clk_gating.enable_attr))
		dev_err(hba->dev, "Failed to create sysfs for clkgate_enable\n");
}

static void ufshcd_remove_clk_gating_sysfs(struct ufs_hba *hba)
{
	if (hba->clk_gating.delay_attr.attr.name)
		device_remove_file(hba->dev, &hba->clk_gating.delay_attr);
	if (hba->clk_gating.enable_attr.attr.name)
		device_remove_file(hba->dev, &hba->clk_gating.enable_attr);
}

static void ufshcd_init_clk_gating(struct ufs_hba *hba)
{
	if (!ufshcd_is_clkgating_allowed(hba))
		return;

	hba->clk_gating.state = CLKS_ON;

	hba->clk_gating.delay_ms = 150;
	INIT_DELAYED_WORK(&hba->clk_gating.gate_work, ufshcd_gate_work);
	INIT_WORK(&hba->clk_gating.ungate_work, ufshcd_ungate_work);

	hba->clk_gating.clk_gating_workq = alloc_ordered_workqueue(
		"ufs_clk_gating_%d", WQ_MEM_RECLAIM | WQ_HIGHPRI,
		hba->host->host_no);

	ufshcd_init_clk_gating_sysfs(hba);

	hba->clk_gating.is_enabled = true;
	hba->clk_gating.is_initialized = true;
}

static void ufshcd_exit_clk_gating(struct ufs_hba *hba)
{
	if (!hba->clk_gating.is_initialized)
		return;

	ufshcd_remove_clk_gating_sysfs(hba);

	/* Ungate the clock if necessary. */
	ufshcd_hold(hba);
	hba->clk_gating.is_initialized = false;
	ufshcd_release(hba);

	destroy_workqueue(hba->clk_gating.clk_gating_workq);
}

static void ufshcd_clk_scaling_start_busy(struct ufs_hba *hba)
{
	bool queue_resume_work = false;
	ktime_t curr_t = ktime_get();
	unsigned long flags;

	if (!ufshcd_is_clkscaling_supported(hba))
		return;

	spin_lock_irqsave(hba->host->host_lock, flags);
	if (!hba->clk_scaling.active_reqs++)
		queue_resume_work = true;

	if (!hba->clk_scaling.is_enabled || hba->pm_op_in_progress) {
		spin_unlock_irqrestore(hba->host->host_lock, flags);
		return;
	}

	if (queue_resume_work)
		queue_work(hba->clk_scaling.workq,
			   &hba->clk_scaling.resume_work);

	if (!hba->clk_scaling.window_start_t) {
		hba->clk_scaling.window_start_t = curr_t;
		hba->clk_scaling.tot_busy_t = 0;
		hba->clk_scaling.is_busy_started = false;
	}

	if (!hba->clk_scaling.is_busy_started) {
		hba->clk_scaling.busy_start_t = curr_t;
		hba->clk_scaling.is_busy_started = true;
	}
	spin_unlock_irqrestore(hba->host->host_lock, flags);
}

static void ufshcd_clk_scaling_update_busy(struct ufs_hba *hba)
{
	struct ufs_clk_scaling *scaling = &hba->clk_scaling;
	unsigned long flags;

	if (!ufshcd_is_clkscaling_supported(hba))
		return;

	spin_lock_irqsave(hba->host->host_lock, flags);
	hba->clk_scaling.active_reqs--;
	if (!scaling->active_reqs && scaling->is_busy_started) {
		scaling->tot_busy_t += ktime_to_us(ktime_sub(ktime_get(),
					scaling->busy_start_t));
		scaling->busy_start_t = 0;
		scaling->is_busy_started = false;
	}
	spin_unlock_irqrestore(hba->host->host_lock, flags);
}

static inline int ufshcd_monitor_opcode2dir(u8 opcode)
{
	if (opcode == READ_6 || opcode == READ_10 || opcode == READ_16)
		return READ;
	else if (opcode == WRITE_6 || opcode == WRITE_10 || opcode == WRITE_16)
		return WRITE;
	else
		return -EINVAL;
}

static inline bool ufshcd_should_inform_monitor(struct ufs_hba *hba,
						struct ufshcd_lrb *lrbp)
{
	const struct ufs_hba_monitor *m = &hba->monitor;

	return (m->enabled && lrbp && lrbp->cmd &&
		(!m->chunk_size || m->chunk_size == lrbp->cmd->sdb.length) &&
		ktime_before(hba->monitor.enabled_ts, lrbp->issue_time_stamp));
}

static void ufshcd_start_monitor(struct ufs_hba *hba,
				 const struct ufshcd_lrb *lrbp)
{
	int dir = ufshcd_monitor_opcode2dir(*lrbp->cmd->cmnd);
	unsigned long flags;

	spin_lock_irqsave(hba->host->host_lock, flags);
	if (dir >= 0 && hba->monitor.nr_queued[dir]++ == 0)
		hba->monitor.busy_start_ts[dir] = ktime_get();
	spin_unlock_irqrestore(hba->host->host_lock, flags);
}

static void ufshcd_update_monitor(struct ufs_hba *hba, const struct ufshcd_lrb *lrbp)
{
	int dir = ufshcd_monitor_opcode2dir(*lrbp->cmd->cmnd);
	unsigned long flags;

	spin_lock_irqsave(hba->host->host_lock, flags);
	if (dir >= 0 && hba->monitor.nr_queued[dir] > 0) {
		const struct request *req = scsi_cmd_to_rq(lrbp->cmd);
		struct ufs_hba_monitor *m = &hba->monitor;
		ktime_t now, inc, lat;

		now = lrbp->compl_time_stamp;
		inc = ktime_sub(now, m->busy_start_ts[dir]);
		m->total_busy[dir] = ktime_add(m->total_busy[dir], inc);
		m->nr_sec_rw[dir] += blk_rq_sectors(req);

		/* Update latencies */
		m->nr_req[dir]++;
		lat = ktime_sub(now, lrbp->issue_time_stamp);
		m->lat_sum[dir] += lat;
		if (m->lat_max[dir] < lat || !m->lat_max[dir])
			m->lat_max[dir] = lat;
		if (m->lat_min[dir] > lat || !m->lat_min[dir])
			m->lat_min[dir] = lat;

		m->nr_queued[dir]--;
		/* Push forward the busy start of monitor */
		m->busy_start_ts[dir] = now;
	}
	spin_unlock_irqrestore(hba->host->host_lock, flags);
}

/**
 * ufshcd_send_command - Send SCSI or device management commands
 * @hba: per adapter instance
 * @task_tag: Task tag of the command
 * @hwq: pointer to hardware queue instance
 */
static inline
void ufshcd_send_command(struct ufs_hba *hba, unsigned int task_tag,
			 struct ufs_hw_queue *hwq)
{
	struct ufshcd_lrb *lrbp = &hba->lrb[task_tag];
	unsigned long flags;

	lrbp->issue_time_stamp = ktime_get();
	lrbp->issue_time_stamp_local_clock = local_clock();
	lrbp->compl_time_stamp = ktime_set(0, 0);
	lrbp->compl_time_stamp_local_clock = 0;
	trace_android_vh_ufs_send_command(hba, lrbp);
	ufshcd_add_command_trace(hba, task_tag, UFS_CMD_SEND);
	if (lrbp->cmd)
		ufshcd_clk_scaling_start_busy(hba);
	if (unlikely(ufshcd_should_inform_monitor(hba, lrbp)))
		ufshcd_start_monitor(hba, lrbp);

	if (hba->mcq_enabled) {
		int utrd_size = sizeof(struct utp_transfer_req_desc);
		struct utp_transfer_req_desc *src = lrbp->utr_descriptor_ptr;
		struct utp_transfer_req_desc *dest;

		spin_lock(&hwq->sq_lock);
		dest = hwq->sqe_base_addr + hwq->sq_tail_slot;
		memcpy(dest, src, utrd_size);
		ufshcd_inc_sq_tail(hwq);
		spin_unlock(&hwq->sq_lock);
	} else {
		spin_lock_irqsave(&hba->outstanding_lock, flags);
		if (hba->vops && hba->vops->setup_xfer_req)
			hba->vops->setup_xfer_req(hba, lrbp->task_tag,
						  !!lrbp->cmd);
		__set_bit(lrbp->task_tag, &hba->outstanding_reqs);
		ufshcd_writel(hba, 1 << lrbp->task_tag,
			      REG_UTP_TRANSFER_REQ_DOOR_BELL);
		spin_unlock_irqrestore(&hba->outstanding_lock, flags);
	}
}

/**
 * ufshcd_copy_sense_data - Copy sense data in case of check condition
 * @lrbp: pointer to local reference block
 */
static inline void ufshcd_copy_sense_data(struct ufshcd_lrb *lrbp)
{
	u8 *const sense_buffer = lrbp->cmd->sense_buffer;
	u16 resp_len;
	int len;

	resp_len = be16_to_cpu(lrbp->ucd_rsp_ptr->header.data_segment_length);
	if (sense_buffer && resp_len) {
		int len_to_copy;

		len = be16_to_cpu(lrbp->ucd_rsp_ptr->sr.sense_data_len);
		len_to_copy = min_t(int, UFS_SENSE_SIZE, len);

		memcpy(sense_buffer, lrbp->ucd_rsp_ptr->sr.sense_data,
		       len_to_copy);
	}
}

/**
 * ufshcd_copy_query_response() - Copy the Query Response and the data
 * descriptor
 * @hba: per adapter instance
 * @lrbp: pointer to local reference block
 *
 * Return: 0 upon success; < 0 upon failure.
 */
static
int ufshcd_copy_query_response(struct ufs_hba *hba, struct ufshcd_lrb *lrbp)
{
	struct ufs_query_res *query_res = &hba->dev_cmd.query.response;

	memcpy(&query_res->upiu_res, &lrbp->ucd_rsp_ptr->qr, QUERY_OSF_SIZE);

	/* Get the descriptor */
	if (hba->dev_cmd.query.descriptor &&
	    lrbp->ucd_rsp_ptr->qr.opcode == UPIU_QUERY_OPCODE_READ_DESC) {
		u8 *descp = (u8 *)lrbp->ucd_rsp_ptr +
				GENERAL_UPIU_REQUEST_SIZE;
		u16 resp_len;
		u16 buf_len;

		/* data segment length */
		resp_len = be16_to_cpu(lrbp->ucd_rsp_ptr->header
				       .data_segment_length);
		buf_len = be16_to_cpu(
				hba->dev_cmd.query.request.upiu_req.length);
		if (likely(buf_len >= resp_len)) {
			memcpy(hba->dev_cmd.query.descriptor, descp, resp_len);
		} else {
			dev_warn(hba->dev,
				 "%s: rsp size %d is bigger than buffer size %d",
				 __func__, resp_len, buf_len);
			return -EINVAL;
		}
	}

	return 0;
}

/**
 * ufshcd_hba_capabilities - Read controller capabilities
 * @hba: per adapter instance
 *
 * Return: 0 on success, negative on error.
 */
static inline int ufshcd_hba_capabilities(struct ufs_hba *hba)
{
	int err;

	hba->capabilities = ufshcd_readl(hba, REG_CONTROLLER_CAPABILITIES);

	/* nutrs and nutmrs are 0 based values */
	hba->nutrs = (hba->capabilities & MASK_TRANSFER_REQUESTS_SLOTS_SDB) + 1;
	hba->nutmrs =
	((hba->capabilities & MASK_TASK_MANAGEMENT_REQUEST_SLOTS) >> 16) + 1;
	hba->reserved_slot = hba->nutrs - 1;

	hba->nortt = FIELD_GET(MASK_NUMBER_OUTSTANDING_RTT, hba->capabilities) + 1;

	/* Read crypto capabilities */
	err = ufshcd_hba_init_crypto_capabilities(hba);
	if (err) {
		dev_err(hba->dev, "crypto setup failed\n");
		return err;
	}

	/*
	 * The UFSHCI 3.0 specification does not define MCQ_SUPPORT and
	 * LSDB_SUPPORT, but [31:29] as reserved bits with reset value 0s, which
	 * means we can simply read values regardless of version.
	 */
	hba->mcq_sup = FIELD_GET(MASK_MCQ_SUPPORT, hba->capabilities);
	/*
	 * 0h: legacy single doorbell support is available
	 * 1h: indicate that legacy single doorbell support has been removed
	 */
	if (!(hba->quirks & UFSHCD_QUIRK_BROKEN_LSDBS_CAP))
		hba->lsdb_sup = !FIELD_GET(MASK_LSDB_SUPPORT, hba->capabilities);
	else
		hba->lsdb_sup = true;

	if (!hba->mcq_sup)
		return 0;

	hba->mcq_capabilities = ufshcd_readl(hba, REG_MCQCAP);
	hba->ext_iid_sup = FIELD_GET(MASK_EXT_IID_SUPPORT,
				     hba->mcq_capabilities);

	return 0;
}

/**
 * ufshcd_ready_for_uic_cmd - Check if controller is ready
 *                            to accept UIC commands
 * @hba: per adapter instance
 *
 * Return: true on success, else false.
 */
static inline bool ufshcd_ready_for_uic_cmd(struct ufs_hba *hba)
{
	u32 val;
	int ret = read_poll_timeout(ufshcd_readl, val, val & UIC_COMMAND_READY,
				    500, uic_cmd_timeout * 1000, false, hba,
				    REG_CONTROLLER_STATUS);
	return ret == 0;
}

/**
 * ufshcd_get_upmcrs - Get the power mode change request status
 * @hba: Pointer to adapter instance
 *
 * This function gets the UPMCRS field of HCS register
 *
 * Return: value of UPMCRS field.
 */
static inline u8 ufshcd_get_upmcrs(struct ufs_hba *hba)
{
	return (ufshcd_readl(hba, REG_CONTROLLER_STATUS) >> 8) & 0x7;
}

/**
 * ufshcd_dispatch_uic_cmd - Dispatch an UIC command to the Unipro layer
 * @hba: per adapter instance
 * @uic_cmd: UIC command
 */
static inline void
ufshcd_dispatch_uic_cmd(struct ufs_hba *hba, struct uic_command *uic_cmd)
{
	lockdep_assert_held(&hba->uic_cmd_mutex);

	WARN_ON(hba->active_uic_cmd);

	hba->active_uic_cmd = uic_cmd;

	/* Write Args */
	ufshcd_writel(hba, uic_cmd->argument1, REG_UIC_COMMAND_ARG_1);
	ufshcd_writel(hba, uic_cmd->argument2, REG_UIC_COMMAND_ARG_2);
	ufshcd_writel(hba, uic_cmd->argument3, REG_UIC_COMMAND_ARG_3);

	ufshcd_add_uic_command_trace(hba, uic_cmd, UFS_CMD_SEND);

	/* Write UIC Cmd */
	ufshcd_writel(hba, uic_cmd->command & COMMAND_OPCODE_MASK,
		      REG_UIC_COMMAND);
}

/**
 * ufshcd_wait_for_uic_cmd - Wait for completion of an UIC command
 * @hba: per adapter instance
 * @uic_cmd: UIC command
 *
 * Return: 0 only if success.
 */
static int
ufshcd_wait_for_uic_cmd(struct ufs_hba *hba, struct uic_command *uic_cmd)
{
	int ret;
	unsigned long flags;

	lockdep_assert_held(&hba->uic_cmd_mutex);

	if (wait_for_completion_timeout(&uic_cmd->done,
					msecs_to_jiffies(uic_cmd_timeout))) {
		ret = uic_cmd->argument2 & MASK_UIC_COMMAND_RESULT;
	} else {
		ret = -ETIMEDOUT;
		dev_err(hba->dev,
			"uic cmd 0x%x with arg3 0x%x completion timeout\n",
			uic_cmd->command, uic_cmd->argument3);

		if (!uic_cmd->cmd_active) {
			dev_err(hba->dev, "%s: UIC cmd has been completed, return the result\n",
				__func__);
			ret = uic_cmd->argument2 & MASK_UIC_COMMAND_RESULT;
		}
	}

	spin_lock_irqsave(hba->host->host_lock, flags);
	hba->active_uic_cmd = NULL;
	spin_unlock_irqrestore(hba->host->host_lock, flags);

	return ret;
}

/**
 * __ufshcd_send_uic_cmd - Send UIC commands and retrieve the result
 * @hba: per adapter instance
 * @uic_cmd: UIC command
 *
 * Return: 0 only if success.
 */
static int
__ufshcd_send_uic_cmd(struct ufs_hba *hba, struct uic_command *uic_cmd)
{
	lockdep_assert_held(&hba->uic_cmd_mutex);

	if (!ufshcd_ready_for_uic_cmd(hba)) {
		dev_err(hba->dev,
			"Controller not ready to accept UIC commands\n");
		return -EIO;
	}

	init_completion(&uic_cmd->done);

	uic_cmd->cmd_active = 1;
	ufshcd_dispatch_uic_cmd(hba, uic_cmd);

	return 0;
}

/**
 * ufshcd_send_uic_cmd - Send UIC commands and retrieve the result
 * @hba: per adapter instance
 * @uic_cmd: UIC command
 *
 * Return: 0 only if success.
 */
int ufshcd_send_uic_cmd(struct ufs_hba *hba, struct uic_command *uic_cmd)
{
	int ret;

	if (hba->quirks & UFSHCD_QUIRK_BROKEN_UIC_CMD)
		return 0;

	ufshcd_hold(hba);
	mutex_lock(&hba->uic_cmd_mutex);
	ufshcd_add_delay_before_dme_cmd(hba);

	ret = __ufshcd_send_uic_cmd(hba, uic_cmd);
	if (!ret)
		ret = ufshcd_wait_for_uic_cmd(hba, uic_cmd);

	mutex_unlock(&hba->uic_cmd_mutex);

	ufshcd_release(hba);
	return ret;
}

/**
 * ufshcd_sgl_to_prdt - SG list to PRTD (Physical Region Description Table, 4DW format)
 * @hba:	per-adapter instance
 * @lrbp:	pointer to local reference block
 * @sg_entries:	The number of sg lists actually used
 * @sg_list:	Pointer to SG list
 */
static void ufshcd_sgl_to_prdt(struct ufs_hba *hba, struct ufshcd_lrb *lrbp, int sg_entries,
			       struct scatterlist *sg_list)
{
	struct ufshcd_sg_entry *prd;
	struct scatterlist *sg;
	int i;

	if (sg_entries) {

		if (hba->quirks & UFSHCD_QUIRK_PRDT_BYTE_GRAN)
			lrbp->utr_descriptor_ptr->prd_table_length =
				cpu_to_le16(sg_entries * ufshcd_sg_entry_size(hba));
		else
			lrbp->utr_descriptor_ptr->prd_table_length = cpu_to_le16(sg_entries);

		prd = lrbp->ucd_prdt_ptr;

		for_each_sg(sg_list, sg, sg_entries, i) {
			const unsigned int len = sg_dma_len(sg);

			/*
			 * From the UFSHCI spec: "Data Byte Count (DBC): A '0'
			 * based value that indicates the length, in bytes, of
			 * the data block. A maximum of length of 256KB may
			 * exist for any entry. Bits 1:0 of this field shall be
			 * 11b to indicate Dword granularity. A value of '3'
			 * indicates 4 bytes, '7' indicates 8 bytes, etc."
			 */
			WARN_ONCE(len > SZ_256K, "len = %#x\n", len);
			prd->size = cpu_to_le32(len - 1);
			prd->addr = cpu_to_le64(sg->dma_address);
			prd->reserved = 0;
			prd = (void *)prd + ufshcd_sg_entry_size(hba);
		}
	} else {
		lrbp->utr_descriptor_ptr->prd_table_length = 0;
	}
}

/**
 * ufshcd_map_sg - Map scatter-gather list to prdt
 * @hba: per adapter instance
 * @lrbp: pointer to local reference block
 *
 * Return: 0 in case of success, non-zero value in case of failure.
 */
static int ufshcd_map_sg(struct ufs_hba *hba, struct ufshcd_lrb *lrbp)
{
	struct scsi_cmnd *cmd = lrbp->cmd;
	int sg_segments = scsi_dma_map(cmd);
	int err;

	if (sg_segments < 0)
		return sg_segments;

	ufshcd_sgl_to_prdt(hba, lrbp, sg_segments, scsi_sglist(cmd));

	/*
	 * TODO(b/160883801): remove this vendor hook in favor of the upstream
	 * variant op.  This isn't possible yet because the upstream variant op
	 * doesn't yet make it possible for the host driver to get the keyslot.
	 */
	err = 0;
	trace_android_vh_ufs_fill_prdt(hba, lrbp, sg_segments, &err);
	if (err)
		return err;
	return ufshcd_crypto_fill_prdt(hba, lrbp);
}

/**
 * ufshcd_enable_intr - enable interrupts
 * @hba: per adapter instance
 * @intrs: interrupt bits
 */
static void ufshcd_enable_intr(struct ufs_hba *hba, u32 intrs)
{
	u32 set = ufshcd_readl(hba, REG_INTERRUPT_ENABLE);

	set |= intrs;
	ufshcd_writel(hba, set, REG_INTERRUPT_ENABLE);
}

/**
 * ufshcd_disable_intr - disable interrupts
 * @hba: per adapter instance
 * @intrs: interrupt bits
 */
static void ufshcd_disable_intr(struct ufs_hba *hba, u32 intrs)
{
	u32 set = ufshcd_readl(hba, REG_INTERRUPT_ENABLE);

	set &= ~intrs;
	ufshcd_writel(hba, set, REG_INTERRUPT_ENABLE);
}

/**
 * ufshcd_prepare_req_desc_hdr - Fill UTP Transfer request descriptor header according to request
 * descriptor according to request
 * @hba: per adapter instance
 * @lrbp: pointer to local reference block
 * @upiu_flags: flags required in the header
 * @cmd_dir: requests data direction
 * @ehs_length: Total EHS Length (in 32‐bytes units of all Extra Header Segments)
 */
static void
ufshcd_prepare_req_desc_hdr(struct ufs_hba *hba, struct ufshcd_lrb *lrbp,
			    u8 *upiu_flags, enum dma_data_direction cmd_dir,
			    int ehs_length)
{
	struct utp_transfer_req_desc *req_desc = lrbp->utr_descriptor_ptr;
	struct request_desc_header *h = &req_desc->header;
	enum utp_data_direction data_direction;

	lrbp->command_type = UTP_CMD_TYPE_UFS_STORAGE;

	*h = (typeof(*h)){ };

	if (cmd_dir == DMA_FROM_DEVICE) {
		data_direction = UTP_DEVICE_TO_HOST;
		*upiu_flags = UPIU_CMD_FLAGS_READ;
	} else if (cmd_dir == DMA_TO_DEVICE) {
		data_direction = UTP_HOST_TO_DEVICE;
		*upiu_flags = UPIU_CMD_FLAGS_WRITE;
	} else {
		data_direction = UTP_NO_DATA_TRANSFER;
		*upiu_flags = UPIU_CMD_FLAGS_NONE;
	}

	h->command_type = lrbp->command_type;
	h->data_direction = data_direction;
	h->ehs_length = ehs_length;

	if (lrbp->intr_cmd)
		h->interrupt = 1;

	/* Prepare crypto related dwords */
	ufshcd_prepare_req_desc_hdr_crypto(lrbp, h);

	/*
	 * assigning invalid value for command status. Controller
	 * updates OCS on command completion, with the command
	 * status
	 */
	h->ocs = OCS_INVALID_COMMAND_STATUS;

	req_desc->prd_table_length = 0;
}

/**
 * ufshcd_prepare_utp_scsi_cmd_upiu() - fills the utp_transfer_req_desc,
 * for scsi commands
 * @lrbp: local reference block pointer
 * @upiu_flags: flags
 */
static
void ufshcd_prepare_utp_scsi_cmd_upiu(struct ufshcd_lrb *lrbp, u8 upiu_flags)
{
	struct scsi_cmnd *cmd = lrbp->cmd;
	struct utp_upiu_req *ucd_req_ptr = lrbp->ucd_req_ptr;
	unsigned short cdb_len;

	ucd_req_ptr->header = (struct utp_upiu_header){
		.transaction_code = UPIU_TRANSACTION_COMMAND,
		.flags = upiu_flags,
		.lun = lrbp->lun,
		.task_tag = lrbp->task_tag,
		.command_set_type = UPIU_COMMAND_SET_TYPE_SCSI,
	};

	WARN_ON_ONCE(ucd_req_ptr->header.task_tag != lrbp->task_tag);

	ucd_req_ptr->sc.exp_data_transfer_len = cpu_to_be32(cmd->sdb.length);

	cdb_len = min_t(unsigned short, cmd->cmd_len, UFS_CDB_SIZE);
	memcpy(ucd_req_ptr->sc.cdb, cmd->cmnd, cdb_len);

	memset(lrbp->ucd_rsp_ptr, 0, sizeof(struct utp_upiu_rsp));
}

/**
 * ufshcd_prepare_utp_query_req_upiu() - fill the utp_transfer_req_desc for query request
 * @hba: UFS hba
 * @lrbp: local reference block pointer
 * @upiu_flags: flags
 */
static void ufshcd_prepare_utp_query_req_upiu(struct ufs_hba *hba,
				struct ufshcd_lrb *lrbp, u8 upiu_flags)
{
	struct utp_upiu_req *ucd_req_ptr = lrbp->ucd_req_ptr;
	struct ufs_query *query = &hba->dev_cmd.query;
	u16 len = be16_to_cpu(query->request.upiu_req.length);

	/* Query request header */
	ucd_req_ptr->header = (struct utp_upiu_header){
		.transaction_code = UPIU_TRANSACTION_QUERY_REQ,
		.flags = upiu_flags,
		.lun = lrbp->lun,
		.task_tag = lrbp->task_tag,
		.query_function = query->request.query_func,
		/* Data segment length only need for WRITE_DESC */
		.data_segment_length =
			query->request.upiu_req.opcode ==
					UPIU_QUERY_OPCODE_WRITE_DESC ?
				cpu_to_be16(len) :
				0,
	};

	/* Copy the Query Request buffer as is */
	memcpy(&ucd_req_ptr->qr, &query->request.upiu_req,
			QUERY_OSF_SIZE);

	/* Copy the Descriptor */
	if (query->request.upiu_req.opcode == UPIU_QUERY_OPCODE_WRITE_DESC)
		memcpy(ucd_req_ptr + 1, query->descriptor, len);

	memset(lrbp->ucd_rsp_ptr, 0, sizeof(struct utp_upiu_rsp));
}

static inline void ufshcd_prepare_utp_nop_upiu(struct ufshcd_lrb *lrbp)
{
	struct utp_upiu_req *ucd_req_ptr = lrbp->ucd_req_ptr;

	memset(ucd_req_ptr, 0, sizeof(struct utp_upiu_req));

	ucd_req_ptr->header = (struct utp_upiu_header){
		.transaction_code = UPIU_TRANSACTION_NOP_OUT,
		.task_tag = lrbp->task_tag,
	};

	memset(lrbp->ucd_rsp_ptr, 0, sizeof(struct utp_upiu_rsp));
}

/**
 * ufshcd_compose_devman_upiu - UFS Protocol Information Unit(UPIU)
 *			     for Device Management Purposes
 * @hba: per adapter instance
 * @lrbp: pointer to local reference block
 *
 * Return: 0 upon success; < 0 upon failure.
 */
static int ufshcd_compose_devman_upiu(struct ufs_hba *hba,
				      struct ufshcd_lrb *lrbp)
{
	u8 upiu_flags;
	int ret = 0;

	ufshcd_prepare_req_desc_hdr(hba, lrbp, &upiu_flags, DMA_NONE, 0);

	if (hba->dev_cmd.type == DEV_CMD_TYPE_QUERY)
		ufshcd_prepare_utp_query_req_upiu(hba, lrbp, upiu_flags);
	else if (hba->dev_cmd.type == DEV_CMD_TYPE_NOP)
		ufshcd_prepare_utp_nop_upiu(lrbp);
	else
		ret = -EINVAL;

	return ret;
}

/**
 * ufshcd_comp_scsi_upiu - UFS Protocol Information Unit(UPIU)
 *			   for SCSI Purposes
 * @hba: per adapter instance
 * @lrbp: pointer to local reference block
 */
static void ufshcd_comp_scsi_upiu(struct ufs_hba *hba, struct ufshcd_lrb *lrbp)
{
	struct request *rq = scsi_cmd_to_rq(lrbp->cmd);
	unsigned int ioprio_class = IOPRIO_PRIO_CLASS(req_get_ioprio(rq));
	u8 upiu_flags;

	ufshcd_prepare_req_desc_hdr(hba, lrbp, &upiu_flags, lrbp->cmd->sc_data_direction, 0);
	if (ioprio_class == IOPRIO_CLASS_RT)
		upiu_flags |= UPIU_CMD_FLAGS_CP;
	ufshcd_prepare_utp_scsi_cmd_upiu(lrbp, upiu_flags);
}

static void __ufshcd_setup_cmd(struct ufshcd_lrb *lrbp, struct scsi_cmnd *cmd, u8 lun, int tag)
{
	memset(lrbp->ucd_req_ptr, 0, sizeof(*lrbp->ucd_req_ptr));

	lrbp->cmd = cmd;
	lrbp->task_tag = tag;
	lrbp->lun = lun;
	ufshcd_prepare_lrbp_crypto(cmd ? scsi_cmd_to_rq(cmd) : NULL, lrbp);
}

static void ufshcd_setup_scsi_cmd(struct ufs_hba *hba, struct ufshcd_lrb *lrbp,
				  struct scsi_cmnd *cmd, u8 lun, int tag)
{
	__ufshcd_setup_cmd(lrbp, cmd, lun, tag);
	lrbp->intr_cmd = !ufshcd_is_intr_aggr_allowed(hba);
	lrbp->req_abort_skip = false;

	ufshcd_comp_scsi_upiu(hba, lrbp);
}

/**
 * ufshcd_upiu_wlun_to_scsi_wlun - maps UPIU W-LUN id to SCSI W-LUN ID
 * @upiu_wlun_id: UPIU W-LUN id
 *
 * Return: SCSI W-LUN id.
 */
static inline u16 ufshcd_upiu_wlun_to_scsi_wlun(u8 upiu_wlun_id)
{
	return (upiu_wlun_id & ~UFS_UPIU_WLUN_ID) | SCSI_W_LUN_BASE;
}

static inline bool is_device_wlun(struct scsi_device *sdev)
{
	return sdev->lun ==
		ufshcd_upiu_wlun_to_scsi_wlun(UFS_UPIU_UFS_DEVICE_WLUN);
}

/*
 * Associate the UFS controller queue with the default and poll HCTX types.
 * Initialize the mq_map[] arrays.
 */
static void ufshcd_map_queues(struct Scsi_Host *shost)
{
	struct ufs_hba *hba = shost_priv(shost);
	int i, queue_offset = 0;

	if (!is_mcq_supported(hba)) {
		hba->nr_queues[HCTX_TYPE_DEFAULT] = 1;
		hba->nr_queues[HCTX_TYPE_READ] = 0;
		hba->nr_queues[HCTX_TYPE_POLL] = 1;
		hba->nr_hw_queues = 1;
	}

	for (i = 0; i < shost->nr_maps; i++) {
		struct blk_mq_queue_map *map = &shost->tag_set.map[i];

		map->nr_queues = hba->nr_queues[i];
		if (!map->nr_queues)
			continue;
		map->queue_offset = queue_offset;
		if (i == HCTX_TYPE_POLL && !is_mcq_supported(hba))
			map->queue_offset = 0;

		blk_mq_map_queues(map);
		queue_offset += map->nr_queues;
	}
}

static void ufshcd_init_lrb(struct ufs_hba *hba, struct ufshcd_lrb *lrb, int i)
{
	struct utp_transfer_cmd_desc *cmd_descp = (void *)hba->ucdl_base_addr +
		i * ufshcd_get_ucd_size(hba);
	struct utp_transfer_req_desc *utrdlp = hba->utrdl_base_addr;
	dma_addr_t cmd_desc_element_addr = hba->ucdl_dma_addr +
		i * ufshcd_get_ucd_size(hba);
	u16 response_offset = le16_to_cpu(utrdlp[i].response_upiu_offset);
	u16 prdt_offset = le16_to_cpu(utrdlp[i].prd_table_offset);

	lrb->utr_descriptor_ptr = utrdlp + i;
	lrb->utrd_dma_addr = hba->utrdl_dma_addr +
		i * sizeof(struct utp_transfer_req_desc);
	lrb->ucd_req_ptr = (struct utp_upiu_req *)cmd_descp->command_upiu;
	lrb->ucd_req_dma_addr = cmd_desc_element_addr;
	lrb->ucd_rsp_ptr = (struct utp_upiu_rsp *)cmd_descp->response_upiu;
	lrb->ucd_rsp_dma_addr = cmd_desc_element_addr + response_offset;
	lrb->ucd_prdt_ptr = (struct ufshcd_sg_entry *)cmd_descp->prd_table;
	lrb->ucd_prdt_dma_addr = cmd_desc_element_addr + prdt_offset;
}

/**
 * ufshcd_queuecommand - main entry point for SCSI requests
 * @host: SCSI host pointer
 * @cmd: command from SCSI Midlayer
 *
 * Return: 0 for success, non-zero in case of failure.
 */
static int ufshcd_queuecommand(struct Scsi_Host *host, struct scsi_cmnd *cmd)
{
	struct ufs_hba *hba = shost_priv(host);
	int tag = scsi_cmd_to_rq(cmd)->tag;
	struct ufshcd_lrb *lrbp;
	int err = 0;
	struct ufs_hw_queue *hwq = NULL;

	switch (hba->ufshcd_state) {
	case UFSHCD_STATE_OPERATIONAL:
		break;
	case UFSHCD_STATE_EH_SCHEDULED_NON_FATAL:
		/*
		 * SCSI error handler can call ->queuecommand() while UFS error
		 * handler is in progress. Error interrupts could change the
		 * state from UFSHCD_STATE_RESET to
		 * UFSHCD_STATE_EH_SCHEDULED_NON_FATAL. Prevent requests
		 * being issued in that case.
		 */
		if (ufshcd_eh_in_progress(hba)) {
			err = SCSI_MLQUEUE_HOST_BUSY;
			goto out;
		}
		break;
	case UFSHCD_STATE_EH_SCHEDULED_FATAL:
		/*
		 * pm_runtime_get_sync() is used at error handling preparation
		 * stage. If a scsi cmd, e.g. the SSU cmd, is sent from hba's
		 * PM ops, it can never be finished if we let SCSI layer keep
		 * retrying it, which gets err handler stuck forever. Neither
		 * can we let the scsi cmd pass through, because UFS is in bad
		 * state, the scsi cmd may eventually time out, which will get
		 * err handler blocked for too long. So, just fail the scsi cmd
		 * sent from PM ops, err handler can recover PM error anyways.
		 */
		if (hba->pm_op_in_progress) {
			hba->force_reset = true;
			set_host_byte(cmd, DID_BAD_TARGET);
			scsi_done(cmd);
			goto out;
		}
		fallthrough;
	case UFSHCD_STATE_RESET:
		err = SCSI_MLQUEUE_HOST_BUSY;
		goto out;
	case UFSHCD_STATE_ERROR:
		set_host_byte(cmd, DID_ERROR);
		scsi_done(cmd);
		goto out;
	}

	hba->req_abort_count = 0;

	ufshcd_hold(hba);

	lrbp = &hba->lrb[tag];

	ufshcd_setup_scsi_cmd(hba, lrbp, cmd, ufshcd_scsi_to_upiu_lun(cmd->device->lun), tag);
<<<<<<< HEAD

	trace_android_vh_ufs_prepare_command(hba, scsi_cmd_to_rq(cmd), lrbp,
					     &err);
	if (err) {
		ufshcd_release(hba);
		goto out;
	}
=======
>>>>>>> 0637a68b

	err = ufshcd_map_sg(hba, lrbp);
	if (err) {
		ufshcd_release(hba);
		goto out;
	}

	if (hba->mcq_enabled)
		hwq = ufshcd_mcq_req_to_hwq(hba, scsi_cmd_to_rq(cmd));

	ufshcd_send_command(hba, tag, hwq);

out:
	if (ufs_trigger_eh(hba)) {
		unsigned long flags;

		spin_lock_irqsave(hba->host->host_lock, flags);
		ufshcd_schedule_eh_work(hba);
		spin_unlock_irqrestore(hba->host->host_lock, flags);
	}

	return err;
}

static void ufshcd_setup_dev_cmd(struct ufs_hba *hba, struct ufshcd_lrb *lrbp,
			     enum dev_cmd_type cmd_type, u8 lun, int tag)
{
	__ufshcd_setup_cmd(lrbp, NULL, lun, tag);
	lrbp->intr_cmd = true; /* No interrupt aggregation */
	hba->dev_cmd.type = cmd_type;
}

static int ufshcd_compose_dev_cmd(struct ufs_hba *hba,
		struct ufshcd_lrb *lrbp, enum dev_cmd_type cmd_type, int tag)
{
	ufshcd_setup_dev_cmd(hba, lrbp, cmd_type, 0, tag);

	return ufshcd_compose_devman_upiu(hba, lrbp);
}

/*
 * Check with the block layer if the command is inflight
 * @cmd: command to check.
 *
 * Return: true if command is inflight; false if not.
 */
bool ufshcd_cmd_inflight(struct scsi_cmnd *cmd)
{
	return cmd && blk_mq_rq_state(scsi_cmd_to_rq(cmd)) == MQ_RQ_IN_FLIGHT;
}

/*
 * Clear the pending command in the controller and wait until
 * the controller confirms that the command has been cleared.
 * @hba: per adapter instance
 * @task_tag: The tag number of the command to be cleared.
 */
static int ufshcd_clear_cmd(struct ufs_hba *hba, u32 task_tag)
{
	u32 mask;
	int err;

	if (hba->mcq_enabled) {
		/*
		 * MCQ mode. Clean up the MCQ resources similar to
		 * what the ufshcd_utrl_clear() does for SDB mode.
		 */
		err = ufshcd_mcq_sq_cleanup(hba, task_tag);
		if (err) {
			dev_err(hba->dev, "%s: failed tag=%d. err=%d\n",
				__func__, task_tag, err);
			return err;
		}
		return 0;
	}

	mask = 1U << task_tag;

	/* clear outstanding transaction before retry */
	ufshcd_utrl_clear(hba, mask);

	/*
	 * wait for h/w to clear corresponding bit in door-bell.
	 * max. wait is 1 sec.
	 */
	return ufshcd_wait_for_register(hba, REG_UTP_TRANSFER_REQ_DOOR_BELL,
					mask, ~mask, 1000, 1000);
}

/**
 * ufshcd_dev_cmd_completion() - handles device management command responses
 * @hba: per adapter instance
 * @lrbp: pointer to local reference block
 *
 * Return: 0 upon success; < 0 upon failure.
 */
static int
ufshcd_dev_cmd_completion(struct ufs_hba *hba, struct ufshcd_lrb *lrbp)
{
	enum upiu_response_transaction resp;
	int err = 0;

	hba->ufs_stats.last_hibern8_exit_tstamp = ktime_set(0, 0);
	resp = ufshcd_get_req_rsp(lrbp->ucd_rsp_ptr);

	switch (resp) {
	case UPIU_TRANSACTION_NOP_IN:
		if (hba->dev_cmd.type != DEV_CMD_TYPE_NOP) {
			err = -EINVAL;
			dev_err(hba->dev, "%s: unexpected response %x\n",
					__func__, resp);
		}
		break;
	case UPIU_TRANSACTION_QUERY_RSP: {
		u8 response = lrbp->ucd_rsp_ptr->header.response;

		if (response == 0)
			err = ufshcd_copy_query_response(hba, lrbp);
		break;
	}
	case UPIU_TRANSACTION_REJECT_UPIU:
		/* TODO: handle Reject UPIU Response */
		err = -EPERM;
		dev_err(hba->dev, "%s: Reject UPIU not fully implemented\n",
				__func__);
		break;
	case UPIU_TRANSACTION_RESPONSE:
		if (hba->dev_cmd.type != DEV_CMD_TYPE_RPMB) {
			err = -EINVAL;
			dev_err(hba->dev, "%s: unexpected response %x\n", __func__, resp);
		}
		break;
	default:
		err = -EINVAL;
		dev_err(hba->dev, "%s: Invalid device management cmd response: %x\n",
				__func__, resp);
		break;
	}

	return err;
}

static int ufshcd_wait_for_dev_cmd(struct ufs_hba *hba,
		struct ufshcd_lrb *lrbp, int max_timeout)
{
	unsigned long time_left = msecs_to_jiffies(max_timeout);
	unsigned long flags;
	bool pending;
	int err;

retry:
	time_left = wait_for_completion_timeout(hba->dev_cmd.complete,
						time_left);

	if (likely(time_left)) {
		/*
		 * The completion handler called complete() and the caller of
		 * this function still owns the @lrbp tag so the code below does
		 * not trigger any race conditions.
		 */
		hba->dev_cmd.complete = NULL;
		err = ufshcd_get_tr_ocs(lrbp, NULL);
		if (!err)
			err = ufshcd_dev_cmd_completion(hba, lrbp);
	} else {
		err = -ETIMEDOUT;
		dev_dbg(hba->dev, "%s: dev_cmd request timedout, tag %d\n",
			__func__, lrbp->task_tag);

		/* MCQ mode */
		if (hba->mcq_enabled) {
			/* successfully cleared the command, retry if needed */
			if (ufshcd_clear_cmd(hba, lrbp->task_tag) == 0)
				err = -EAGAIN;
			hba->dev_cmd.complete = NULL;
			return err;
		}

		/* SDB mode */
		if (ufshcd_clear_cmd(hba, lrbp->task_tag) == 0) {
			/* successfully cleared the command, retry if needed */
			err = -EAGAIN;
			/*
			 * Since clearing the command succeeded we also need to
			 * clear the task tag bit from the outstanding_reqs
			 * variable.
			 */
			spin_lock_irqsave(&hba->outstanding_lock, flags);
			pending = test_bit(lrbp->task_tag,
					   &hba->outstanding_reqs);
			if (pending) {
				hba->dev_cmd.complete = NULL;
				__clear_bit(lrbp->task_tag,
					    &hba->outstanding_reqs);
			}
			spin_unlock_irqrestore(&hba->outstanding_lock, flags);

			if (!pending) {
				/*
				 * The completion handler ran while we tried to
				 * clear the command.
				 */
				time_left = 1;
				goto retry;
			}
		} else {
			dev_err(hba->dev, "%s: failed to clear tag %d\n",
				__func__, lrbp->task_tag);

			spin_lock_irqsave(&hba->outstanding_lock, flags);
			pending = test_bit(lrbp->task_tag,
					   &hba->outstanding_reqs);
			if (pending)
				hba->dev_cmd.complete = NULL;
			spin_unlock_irqrestore(&hba->outstanding_lock, flags);

			if (!pending) {
				/*
				 * The completion handler ran while we tried to
				 * clear the command.
				 */
				time_left = 1;
				goto retry;
			}
		}
	}

	return err;
}

static void ufshcd_dev_man_lock(struct ufs_hba *hba)
{
	ufshcd_hold(hba);
	mutex_lock(&hba->dev_cmd.lock);
	down_read(&hba->clk_scaling_lock);
}

static void ufshcd_dev_man_unlock(struct ufs_hba *hba)
{
	up_read(&hba->clk_scaling_lock);
	mutex_unlock(&hba->dev_cmd.lock);
	ufshcd_release(hba);
}

static int ufshcd_issue_dev_cmd(struct ufs_hba *hba, struct ufshcd_lrb *lrbp,
			  const u32 tag, int timeout)
{
	DECLARE_COMPLETION_ONSTACK(wait);
	int err;

	hba->dev_cmd.complete = &wait;

	ufshcd_add_query_upiu_trace(hba, UFS_QUERY_SEND, lrbp->ucd_req_ptr);

	ufshcd_send_command(hba, tag, hba->dev_cmd_queue);
	err = ufshcd_wait_for_dev_cmd(hba, lrbp, timeout);

	ufshcd_add_query_upiu_trace(hba, err ? UFS_QUERY_ERR : UFS_QUERY_COMP,
				    (struct utp_upiu_req *)lrbp->ucd_rsp_ptr);

	return err;
}

/**
 * ufshcd_exec_dev_cmd - API for sending device management requests
 * @hba: UFS hba
 * @cmd_type: specifies the type (NOP, Query...)
 * @timeout: timeout in milliseconds
 *
 * Return: 0 upon success; < 0 upon failure.
 *
 * NOTE: Since there is only one available tag for device management commands,
 * it is expected you hold the hba->dev_cmd.lock mutex.
 */
static int ufshcd_exec_dev_cmd(struct ufs_hba *hba,
		enum dev_cmd_type cmd_type, int timeout)
{
	const u32 tag = hba->reserved_slot;
	struct ufshcd_lrb *lrbp = &hba->lrb[tag];
	int err;

	/* Protects use of hba->reserved_slot. */
	lockdep_assert_held(&hba->dev_cmd.lock);

	err = ufshcd_compose_dev_cmd(hba, lrbp, cmd_type, tag);
	if (unlikely(err))
		return err;

	return ufshcd_issue_dev_cmd(hba, lrbp, tag, timeout);
}

/**
 * ufshcd_init_query() - init the query response and request parameters
 * @hba: per-adapter instance
 * @request: address of the request pointer to be initialized
 * @response: address of the response pointer to be initialized
 * @opcode: operation to perform
 * @idn: flag idn to access
 * @index: LU number to access
 * @selector: query/flag/descriptor further identification
 */
static inline void ufshcd_init_query(struct ufs_hba *hba,
		struct ufs_query_req **request, struct ufs_query_res **response,
		enum query_opcode opcode, u8 idn, u8 index, u8 selector)
{
	*request = &hba->dev_cmd.query.request;
	*response = &hba->dev_cmd.query.response;
	memset(*request, 0, sizeof(struct ufs_query_req));
	memset(*response, 0, sizeof(struct ufs_query_res));
	(*request)->upiu_req.opcode = opcode;
	(*request)->upiu_req.idn = idn;
	(*request)->upiu_req.index = index;
	(*request)->upiu_req.selector = selector;
}

int ufshcd_query_flag_retry(struct ufs_hba *hba,
	enum query_opcode opcode, enum flag_idn idn, u8 index, bool *flag_res)
{
	int ret;
	int retries;

	for (retries = 0; retries < QUERY_REQ_RETRIES; retries++) {
		ret = ufshcd_query_flag(hba, opcode, idn, index, flag_res);
		if (ret)
			dev_dbg(hba->dev,
				"%s: failed with error %d, retries %d\n",
				__func__, ret, retries);
		else
			break;
	}

	if (ret)
		dev_err(hba->dev,
			"%s: query flag, opcode %d, idn %d, failed with error %d after %d retries\n",
			__func__, opcode, idn, ret, retries);
	return ret;
}
EXPORT_SYMBOL_GPL(ufshcd_query_flag_retry);

/**
 * ufshcd_query_flag() - API function for sending flag query requests
 * @hba: per-adapter instance
 * @opcode: flag query to perform
 * @idn: flag idn to access
 * @index: flag index to access
 * @flag_res: the flag value after the query request completes
 *
 * Return: 0 for success, non-zero in case of failure.
 */
int ufshcd_query_flag(struct ufs_hba *hba, enum query_opcode opcode,
			enum flag_idn idn, u8 index, bool *flag_res)
{
	struct ufs_query_req *request = NULL;
	struct ufs_query_res *response = NULL;
	int err, selector = 0;
	int timeout = QUERY_REQ_TIMEOUT;

	BUG_ON(!hba);

	ufshcd_dev_man_lock(hba);

	ufshcd_init_query(hba, &request, &response, opcode, idn, index,
			selector);

	switch (opcode) {
	case UPIU_QUERY_OPCODE_SET_FLAG:
	case UPIU_QUERY_OPCODE_CLEAR_FLAG:
	case UPIU_QUERY_OPCODE_TOGGLE_FLAG:
		request->query_func = UPIU_QUERY_FUNC_STANDARD_WRITE_REQUEST;
		break;
	case UPIU_QUERY_OPCODE_READ_FLAG:
		request->query_func = UPIU_QUERY_FUNC_STANDARD_READ_REQUEST;
		if (!flag_res) {
			/* No dummy reads */
			dev_err(hba->dev, "%s: Invalid argument for read request\n",
					__func__);
			err = -EINVAL;
			goto out_unlock;
		}
		break;
	default:
		dev_err(hba->dev,
			"%s: Expected query flag opcode but got = %d\n",
			__func__, opcode);
		err = -EINVAL;
		goto out_unlock;
	}

	err = ufshcd_exec_dev_cmd(hba, DEV_CMD_TYPE_QUERY, timeout);

	if (err) {
		dev_err(hba->dev,
			"%s: Sending flag query for idn %d failed, err = %d\n",
			__func__, idn, err);
		goto out_unlock;
	}

	if (flag_res)
		*flag_res = (be32_to_cpu(response->upiu_res.value) &
				MASK_QUERY_UPIU_FLAG_LOC) & 0x1;

out_unlock:
	ufshcd_dev_man_unlock(hba);
	return err;
}
EXPORT_SYMBOL_GPL(ufshcd_query_flag);

/**
 * ufshcd_query_attr - API function for sending attribute requests
 * @hba: per-adapter instance
 * @opcode: attribute opcode
 * @idn: attribute idn to access
 * @index: index field
 * @selector: selector field
 * @attr_val: the attribute value after the query request completes
 *
 * Return: 0 for success, non-zero in case of failure.
*/
int ufshcd_query_attr(struct ufs_hba *hba, enum query_opcode opcode,
		      enum attr_idn idn, u8 index, u8 selector, u32 *attr_val)
{
	struct ufs_query_req *request = NULL;
	struct ufs_query_res *response = NULL;
	int err;

	BUG_ON(!hba);

	if (!attr_val) {
		dev_err(hba->dev, "%s: attribute value required for opcode 0x%x\n",
				__func__, opcode);
		return -EINVAL;
	}

	ufshcd_dev_man_lock(hba);

	ufshcd_init_query(hba, &request, &response, opcode, idn, index,
			selector);

	switch (opcode) {
	case UPIU_QUERY_OPCODE_WRITE_ATTR:
		request->query_func = UPIU_QUERY_FUNC_STANDARD_WRITE_REQUEST;
		request->upiu_req.value = cpu_to_be32(*attr_val);
		break;
	case UPIU_QUERY_OPCODE_READ_ATTR:
		request->query_func = UPIU_QUERY_FUNC_STANDARD_READ_REQUEST;
		break;
	default:
		dev_err(hba->dev, "%s: Expected query attr opcode but got = 0x%.2x\n",
				__func__, opcode);
		err = -EINVAL;
		goto out_unlock;
	}

	err = ufshcd_exec_dev_cmd(hba, DEV_CMD_TYPE_QUERY, QUERY_REQ_TIMEOUT);

	if (err) {
		dev_err(hba->dev, "%s: opcode 0x%.2x for idn %d failed, index %d, err = %d\n",
				__func__, opcode, idn, index, err);
		goto out_unlock;
	}

	*attr_val = be32_to_cpu(response->upiu_res.value);

out_unlock:
	ufshcd_dev_man_unlock(hba);
	return err;
}
EXPORT_SYMBOL_GPL(ufshcd_query_attr);

/**
 * ufshcd_query_attr_retry() - API function for sending query
 * attribute with retries
 * @hba: per-adapter instance
 * @opcode: attribute opcode
 * @idn: attribute idn to access
 * @index: index field
 * @selector: selector field
 * @attr_val: the attribute value after the query request
 * completes
 *
 * Return: 0 for success, non-zero in case of failure.
*/
int ufshcd_query_attr_retry(struct ufs_hba *hba,
	enum query_opcode opcode, enum attr_idn idn, u8 index, u8 selector,
	u32 *attr_val)
{
	int ret = 0;
	u32 retries;

	for (retries = QUERY_REQ_RETRIES; retries > 0; retries--) {
		ret = ufshcd_query_attr(hba, opcode, idn, index,
						selector, attr_val);
		if (ret)
			dev_dbg(hba->dev, "%s: failed with error %d, retries %d\n",
				__func__, ret, retries);
		else
			break;
	}

	if (ret)
		dev_err(hba->dev,
			"%s: query attribute, idn %d, failed with error %d after %d retries\n",
			__func__, idn, ret, QUERY_REQ_RETRIES);
	return ret;
}
EXPORT_SYMBOL_GPL(ufshcd_query_attr_retry);

static int __ufshcd_query_descriptor(struct ufs_hba *hba,
			enum query_opcode opcode, enum desc_idn idn, u8 index,
			u8 selector, u8 *desc_buf, int *buf_len)
{
	struct ufs_query_req *request = NULL;
	struct ufs_query_res *response = NULL;
	int err;

	BUG_ON(!hba);

	if (!desc_buf) {
		dev_err(hba->dev, "%s: descriptor buffer required for opcode 0x%x\n",
				__func__, opcode);
		return -EINVAL;
	}

	if (*buf_len < QUERY_DESC_MIN_SIZE || *buf_len > QUERY_DESC_MAX_SIZE) {
		dev_err(hba->dev, "%s: descriptor buffer size (%d) is out of range\n",
				__func__, *buf_len);
		return -EINVAL;
	}

	ufshcd_dev_man_lock(hba);

	ufshcd_init_query(hba, &request, &response, opcode, idn, index,
			selector);
	hba->dev_cmd.query.descriptor = desc_buf;
	request->upiu_req.length = cpu_to_be16(*buf_len);

	switch (opcode) {
	case UPIU_QUERY_OPCODE_WRITE_DESC:
		request->query_func = UPIU_QUERY_FUNC_STANDARD_WRITE_REQUEST;
		break;
	case UPIU_QUERY_OPCODE_READ_DESC:
		request->query_func = UPIU_QUERY_FUNC_STANDARD_READ_REQUEST;
		break;
	default:
		dev_err(hba->dev,
				"%s: Expected query descriptor opcode but got = 0x%.2x\n",
				__func__, opcode);
		err = -EINVAL;
		goto out_unlock;
	}

	err = ufshcd_exec_dev_cmd(hba, DEV_CMD_TYPE_QUERY, QUERY_REQ_TIMEOUT);

	if (err) {
		dev_err(hba->dev, "%s: opcode 0x%.2x for idn %d failed, index %d, err = %d\n",
				__func__, opcode, idn, index, err);
		goto out_unlock;
	}

	*buf_len = be16_to_cpu(response->upiu_res.length);

out_unlock:
	hba->dev_cmd.query.descriptor = NULL;
	ufshcd_dev_man_unlock(hba);
	return err;
}

/**
 * ufshcd_query_descriptor_retry - API function for sending descriptor requests
 * @hba: per-adapter instance
 * @opcode: attribute opcode
 * @idn: attribute idn to access
 * @index: index field
 * @selector: selector field
 * @desc_buf: the buffer that contains the descriptor
 * @buf_len: length parameter passed to the device
 *
 * The buf_len parameter will contain, on return, the length parameter
 * received on the response.
 *
 * Return: 0 for success, non-zero in case of failure.
 */
int ufshcd_query_descriptor_retry(struct ufs_hba *hba,
				  enum query_opcode opcode,
				  enum desc_idn idn, u8 index,
				  u8 selector,
				  u8 *desc_buf, int *buf_len)
{
	int err;
	int retries;

	for (retries = QUERY_REQ_RETRIES; retries > 0; retries--) {
		err = __ufshcd_query_descriptor(hba, opcode, idn, index,
						selector, desc_buf, buf_len);
		if (!err || err == -EINVAL)
			break;
	}

	return err;
}
EXPORT_SYMBOL_GPL(ufshcd_query_descriptor_retry);

/**
 * ufshcd_read_desc_param - read the specified descriptor parameter
 * @hba: Pointer to adapter instance
 * @desc_id: descriptor idn value
 * @desc_index: descriptor index
 * @param_offset: offset of the parameter to read
 * @param_read_buf: pointer to buffer where parameter would be read
 * @param_size: sizeof(param_read_buf)
 *
 * Return: 0 in case of success, non-zero otherwise.
 */
int ufshcd_read_desc_param(struct ufs_hba *hba,
			   enum desc_idn desc_id,
			   int desc_index,
			   u8 param_offset,
			   u8 *param_read_buf,
			   u8 param_size)
{
	int ret;
	u8 *desc_buf;
	int buff_len = QUERY_DESC_MAX_SIZE;
	bool is_kmalloc = true;

	/* Safety check */
	if (desc_id >= QUERY_DESC_IDN_MAX || !param_size)
		return -EINVAL;

	/* Check whether we need temp memory */
	if (param_offset != 0 || param_size < buff_len) {
		desc_buf = kzalloc(buff_len, GFP_KERNEL);
		if (!desc_buf)
			return -ENOMEM;
	} else {
		desc_buf = param_read_buf;
		is_kmalloc = false;
	}

	/* Request for full descriptor */
	ret = ufshcd_query_descriptor_retry(hba, UPIU_QUERY_OPCODE_READ_DESC,
					    desc_id, desc_index, 0,
					    desc_buf, &buff_len);
	if (ret) {
		dev_err(hba->dev, "%s: Failed reading descriptor. desc_id %d, desc_index %d, param_offset %d, ret %d\n",
			__func__, desc_id, desc_index, param_offset, ret);
		goto out;
	}

	/* Update descriptor length */
	buff_len = desc_buf[QUERY_DESC_LENGTH_OFFSET];

	if (param_offset >= buff_len) {
		dev_err(hba->dev, "%s: Invalid offset 0x%x in descriptor IDN 0x%x, length 0x%x\n",
			__func__, param_offset, desc_id, buff_len);
		ret = -EINVAL;
		goto out;
	}

	/* Sanity check */
	if (desc_buf[QUERY_DESC_DESC_TYPE_OFFSET] != desc_id) {
		dev_err(hba->dev, "%s: invalid desc_id %d in descriptor header\n",
			__func__, desc_buf[QUERY_DESC_DESC_TYPE_OFFSET]);
		ret = -EINVAL;
		goto out;
	}

	if (is_kmalloc) {
		/* Make sure we don't copy more data than available */
		if (param_offset >= buff_len)
			ret = -EINVAL;
		else
			memcpy(param_read_buf, &desc_buf[param_offset],
			       min_t(u32, param_size, buff_len - param_offset));
	}
out:
	if (is_kmalloc)
		kfree(desc_buf);
	return ret;
}
EXPORT_SYMBOL_GPL(ufshcd_read_desc_param);

/**
 * struct uc_string_id - unicode string
 *
 * @len: size of this descriptor inclusive
 * @type: descriptor type
 * @uc: unicode string character
 */
struct uc_string_id {
	u8 len;
	u8 type;
	wchar_t uc[];
} __packed;

/* replace non-printable or non-ASCII characters with spaces */
static inline char ufshcd_remove_non_printable(u8 ch)
{
	return (ch >= 0x20 && ch <= 0x7e) ? ch : ' ';
}

/**
 * ufshcd_read_string_desc - read string descriptor
 * @hba: pointer to adapter instance
 * @desc_index: descriptor index
 * @buf: pointer to buffer where descriptor would be read,
 *       the caller should free the memory.
 * @ascii: if true convert from unicode to ascii characters
 *         null terminated string.
 *
 * Return:
 * *      string size on success.
 * *      -ENOMEM: on allocation failure
 * *      -EINVAL: on a wrong parameter
 */
int ufshcd_read_string_desc(struct ufs_hba *hba, u8 desc_index,
			    u8 **buf, bool ascii)
{
	struct uc_string_id *uc_str;
	u8 *str;
	int ret;

	if (!buf)
		return -EINVAL;

	uc_str = kzalloc(QUERY_DESC_MAX_SIZE, GFP_KERNEL);
	if (!uc_str)
		return -ENOMEM;

	ret = ufshcd_read_desc_param(hba, QUERY_DESC_IDN_STRING, desc_index, 0,
				     (u8 *)uc_str, QUERY_DESC_MAX_SIZE);
	if (ret < 0) {
		dev_err(hba->dev, "Reading String Desc failed after %d retries. err = %d\n",
			QUERY_REQ_RETRIES, ret);
		str = NULL;
		goto out;
	}

	if (uc_str->len <= QUERY_DESC_HDR_SIZE) {
		dev_dbg(hba->dev, "String Desc is of zero length\n");
		str = NULL;
		ret = 0;
		goto out;
	}

	if (ascii) {
		ssize_t ascii_len;
		int i;
		/* remove header and divide by 2 to move from UTF16 to UTF8 */
		ascii_len = (uc_str->len - QUERY_DESC_HDR_SIZE) / 2 + 1;
		str = kzalloc(ascii_len, GFP_KERNEL);
		if (!str) {
			ret = -ENOMEM;
			goto out;
		}

		/*
		 * the descriptor contains string in UTF16 format
		 * we need to convert to utf-8 so it can be displayed
		 */
		ret = utf16s_to_utf8s(uc_str->uc,
				      uc_str->len - QUERY_DESC_HDR_SIZE,
				      UTF16_BIG_ENDIAN, str, ascii_len - 1);

		/* replace non-printable or non-ASCII characters with spaces */
		for (i = 0; i < ret; i++)
			str[i] = ufshcd_remove_non_printable(str[i]);

		str[ret++] = '\0';

	} else {
		str = kmemdup(uc_str, uc_str->len, GFP_KERNEL);
		if (!str) {
			ret = -ENOMEM;
			goto out;
		}
		ret = uc_str->len;
	}
out:
	*buf = str;
	kfree(uc_str);
	return ret;
}

/**
 * ufshcd_read_unit_desc_param - read the specified unit descriptor parameter
 * @hba: Pointer to adapter instance
 * @lun: lun id
 * @param_offset: offset of the parameter to read
 * @param_read_buf: pointer to buffer where parameter would be read
 * @param_size: sizeof(param_read_buf)
 *
 * Return: 0 in case of success, non-zero otherwise.
 */
static inline int ufshcd_read_unit_desc_param(struct ufs_hba *hba,
					      int lun,
					      enum unit_desc_param param_offset,
					      u8 *param_read_buf,
					      u32 param_size)
{
	/*
	 * Unit descriptors are only available for general purpose LUs (LUN id
	 * from 0 to 7) and RPMB Well known LU.
	 */
	if (!ufs_is_valid_unit_desc_lun(&hba->dev_info, lun))
		return -EOPNOTSUPP;

	return ufshcd_read_desc_param(hba, QUERY_DESC_IDN_UNIT, lun,
				      param_offset, param_read_buf, param_size);
}

static int ufshcd_get_ref_clk_gating_wait(struct ufs_hba *hba)
{
	int err = 0;
	u32 gating_wait = UFSHCD_REF_CLK_GATING_WAIT_US;

	if (hba->dev_info.wspecversion >= 0x300) {
		err = ufshcd_query_attr_retry(hba, UPIU_QUERY_OPCODE_READ_ATTR,
				QUERY_ATTR_IDN_REF_CLK_GATING_WAIT_TIME, 0, 0,
				&gating_wait);
		if (err)
			dev_err(hba->dev, "Failed reading bRefClkGatingWait. err = %d, use default %uus\n",
					 err, gating_wait);

		if (gating_wait == 0) {
			gating_wait = UFSHCD_REF_CLK_GATING_WAIT_US;
			dev_err(hba->dev, "Undefined ref clk gating wait time, use default %uus\n",
					 gating_wait);
		}

		hba->dev_info.clk_gating_wait_us = gating_wait;
	}

	return err;
}

/**
 * ufshcd_memory_alloc - allocate memory for host memory space data structures
 * @hba: per adapter instance
 *
 * 1. Allocate DMA memory for Command Descriptor array
 *	Each command descriptor consist of Command UPIU, Response UPIU and PRDT
 * 2. Allocate DMA memory for UTP Transfer Request Descriptor List (UTRDL).
 * 3. Allocate DMA memory for UTP Task Management Request Descriptor List
 *	(UTMRDL)
 * 4. Allocate memory for local reference block(lrb).
 *
 * Return: 0 for success, non-zero in case of failure.
 */
static int ufshcd_memory_alloc(struct ufs_hba *hba)
{
	size_t utmrdl_size, utrdl_size, ucdl_size;

	/* Allocate memory for UTP command descriptors */
	ucdl_size = ufshcd_get_ucd_size(hba) * hba->nutrs;
	hba->ucdl_base_addr = dmam_alloc_coherent(hba->dev,
						  ucdl_size,
						  &hba->ucdl_dma_addr,
						  GFP_KERNEL);

	/*
	 * UFSHCI requires UTP command descriptor to be 128 byte aligned.
	 */
	if (!hba->ucdl_base_addr ||
	    WARN_ON(hba->ucdl_dma_addr & (128 - 1))) {
		dev_err(hba->dev,
			"Command Descriptor Memory allocation failed\n");
		goto out;
	}

	/*
	 * Allocate memory for UTP Transfer descriptors
	 * UFSHCI requires 1KB alignment of UTRD
	 */
	utrdl_size = (sizeof(struct utp_transfer_req_desc) * hba->nutrs);
	hba->utrdl_base_addr = dmam_alloc_coherent(hba->dev,
						   utrdl_size,
						   &hba->utrdl_dma_addr,
						   GFP_KERNEL);
	if (!hba->utrdl_base_addr ||
	    WARN_ON(hba->utrdl_dma_addr & (SZ_1K - 1))) {
		dev_err(hba->dev,
			"Transfer Descriptor Memory allocation failed\n");
		goto out;
	}

	/*
	 * Skip utmrdl allocation; it may have been
	 * allocated during first pass and not released during
	 * MCQ memory allocation.
	 * See ufshcd_release_sdb_queue() and ufshcd_config_mcq()
	 */
	if (hba->utmrdl_base_addr)
		goto skip_utmrdl;
	/*
	 * Allocate memory for UTP Task Management descriptors
	 * UFSHCI requires 1KB alignment of UTMRD
	 */
	utmrdl_size = sizeof(struct utp_task_req_desc) * hba->nutmrs;
	hba->utmrdl_base_addr = dmam_alloc_coherent(hba->dev,
						    utmrdl_size,
						    &hba->utmrdl_dma_addr,
						    GFP_KERNEL);
	if (!hba->utmrdl_base_addr ||
	    WARN_ON(hba->utmrdl_dma_addr & (SZ_1K - 1))) {
		dev_err(hba->dev,
		"Task Management Descriptor Memory allocation failed\n");
		goto out;
	}

skip_utmrdl:
	/* Allocate memory for local reference block */
	hba->lrb = devm_kcalloc(hba->dev,
				hba->nutrs, sizeof(struct ufshcd_lrb),
				GFP_KERNEL);
	if (!hba->lrb) {
		dev_err(hba->dev, "LRB Memory allocation failed\n");
		goto out;
	}
	return 0;
out:
	return -ENOMEM;
}

/**
 * ufshcd_host_memory_configure - configure local reference block with
 *				memory offsets
 * @hba: per adapter instance
 *
 * Configure Host memory space
 * 1. Update Corresponding UTRD.UCDBA and UTRD.UCDBAU with UCD DMA
 * address.
 * 2. Update each UTRD with Response UPIU offset, Response UPIU length
 * and PRDT offset.
 * 3. Save the corresponding addresses of UTRD, UCD.CMD, UCD.RSP and UCD.PRDT
 * into local reference block.
 */
static void ufshcd_host_memory_configure(struct ufs_hba *hba)
{
	struct utp_transfer_req_desc *utrdlp;
	dma_addr_t cmd_desc_dma_addr;
	dma_addr_t cmd_desc_element_addr;
	u16 response_offset;
	u16 prdt_offset;
	int cmd_desc_size;
	int i;

	utrdlp = hba->utrdl_base_addr;

	response_offset =
		offsetof(struct utp_transfer_cmd_desc, response_upiu);
	prdt_offset =
		offsetof(struct utp_transfer_cmd_desc, prd_table);

	cmd_desc_size = ufshcd_get_ucd_size(hba);
	cmd_desc_dma_addr = hba->ucdl_dma_addr;

	for (i = 0; i < hba->nutrs; i++) {
		/* Configure UTRD with command descriptor base address */
		cmd_desc_element_addr =
				(cmd_desc_dma_addr + (cmd_desc_size * i));
		utrdlp[i].command_desc_base_addr =
				cpu_to_le64(cmd_desc_element_addr);

		/* Response upiu and prdt offset should be in double words */
		if (hba->quirks & UFSHCD_QUIRK_PRDT_BYTE_GRAN) {
			utrdlp[i].response_upiu_offset =
				cpu_to_le16(response_offset);
			utrdlp[i].prd_table_offset =
				cpu_to_le16(prdt_offset);
			utrdlp[i].response_upiu_length =
				cpu_to_le16(ALIGNED_UPIU_SIZE);
		} else {
			utrdlp[i].response_upiu_offset =
				cpu_to_le16(response_offset >> 2);
			utrdlp[i].prd_table_offset =
				cpu_to_le16(prdt_offset >> 2);
			utrdlp[i].response_upiu_length =
				cpu_to_le16(ALIGNED_UPIU_SIZE >> 2);
		}

		ufshcd_init_lrb(hba, &hba->lrb[i], i);
	}
}

/**
 * ufshcd_dme_link_startup - Notify Unipro to perform link startup
 * @hba: per adapter instance
 *
 * UIC_CMD_DME_LINK_STARTUP command must be issued to Unipro layer,
 * in order to initialize the Unipro link startup procedure.
 * Once the Unipro links are up, the device connected to the controller
 * is detected.
 *
 * Return: 0 on success, non-zero value on failure.
 */
static int ufshcd_dme_link_startup(struct ufs_hba *hba)
{
	struct uic_command uic_cmd = {
		.command = UIC_CMD_DME_LINK_STARTUP,
	};
	int ret;

	ret = ufshcd_send_uic_cmd(hba, &uic_cmd);
	if (ret)
		dev_dbg(hba->dev,
			"dme-link-startup: error code %d\n", ret);
	return ret;
}
/**
 * ufshcd_dme_reset - UIC command for DME_RESET
 * @hba: per adapter instance
 *
 * DME_RESET command is issued in order to reset UniPro stack.
 * This function now deals with cold reset.
 *
 * Return: 0 on success, non-zero value on failure.
 */
static int ufshcd_dme_reset(struct ufs_hba *hba)
{
	struct uic_command uic_cmd = {
		.command = UIC_CMD_DME_RESET,
	};
	int ret;

	ret = ufshcd_send_uic_cmd(hba, &uic_cmd);
	if (ret)
		dev_err(hba->dev,
			"dme-reset: error code %d\n", ret);

	return ret;
}

int ufshcd_dme_configure_adapt(struct ufs_hba *hba,
			       int agreed_gear,
			       int adapt_val)
{
	int ret;

	if (agreed_gear < UFS_HS_G4)
		adapt_val = PA_NO_ADAPT;

	ret = ufshcd_dme_set(hba,
			     UIC_ARG_MIB(PA_TXHSADAPTTYPE),
			     adapt_val);
	return ret;
}
EXPORT_SYMBOL_GPL(ufshcd_dme_configure_adapt);

/**
 * ufshcd_dme_enable - UIC command for DME_ENABLE
 * @hba: per adapter instance
 *
 * DME_ENABLE command is issued in order to enable UniPro stack.
 *
 * Return: 0 on success, non-zero value on failure.
 */
static int ufshcd_dme_enable(struct ufs_hba *hba)
{
	struct uic_command uic_cmd = {
		.command = UIC_CMD_DME_ENABLE,
	};
	int ret;

	ret = ufshcd_send_uic_cmd(hba, &uic_cmd);
	if (ret)
		dev_err(hba->dev,
			"dme-enable: error code %d\n", ret);

	return ret;
}

static inline void ufshcd_add_delay_before_dme_cmd(struct ufs_hba *hba)
{
	#define MIN_DELAY_BEFORE_DME_CMDS_US	1000
	unsigned long min_sleep_time_us;

	if (!(hba->quirks & UFSHCD_QUIRK_DELAY_BEFORE_DME_CMDS))
		return;

	/*
	 * last_dme_cmd_tstamp will be 0 only for 1st call to
	 * this function
	 */
	if (unlikely(!ktime_to_us(hba->last_dme_cmd_tstamp))) {
		min_sleep_time_us = MIN_DELAY_BEFORE_DME_CMDS_US;
	} else {
		unsigned long delta =
			(unsigned long) ktime_to_us(
				ktime_sub(ktime_get(),
				hba->last_dme_cmd_tstamp));

		if (delta < MIN_DELAY_BEFORE_DME_CMDS_US)
			min_sleep_time_us =
				MIN_DELAY_BEFORE_DME_CMDS_US - delta;
		else
			min_sleep_time_us = 0; /* no more delay required */
	}

	if (min_sleep_time_us > 0) {
		/* allow sleep for extra 50us if needed */
		usleep_range(min_sleep_time_us, min_sleep_time_us + 50);
	}

	/* update the last_dme_cmd_tstamp */
	hba->last_dme_cmd_tstamp = ktime_get();
}

/**
 * ufshcd_dme_set_attr - UIC command for DME_SET, DME_PEER_SET
 * @hba: per adapter instance
 * @attr_sel: uic command argument1
 * @attr_set: attribute set type as uic command argument2
 * @mib_val: setting value as uic command argument3
 * @peer: indicate whether peer or local
 *
 * Return: 0 on success, non-zero value on failure.
 */
int ufshcd_dme_set_attr(struct ufs_hba *hba, u32 attr_sel,
			u8 attr_set, u32 mib_val, u8 peer)
{
	struct uic_command uic_cmd = {
		.command = peer ? UIC_CMD_DME_PEER_SET : UIC_CMD_DME_SET,
		.argument1 = attr_sel,
		.argument2 = UIC_ARG_ATTR_TYPE(attr_set),
		.argument3 = mib_val,
	};
	static const char *const action[] = {
		"dme-set",
		"dme-peer-set"
	};
	const char *set = action[!!peer];
	int ret;
	int retries = UFS_UIC_COMMAND_RETRIES;

	do {
		/* for peer attributes we retry upon failure */
		ret = ufshcd_send_uic_cmd(hba, &uic_cmd);
		if (ret)
			dev_dbg(hba->dev, "%s: attr-id 0x%x val 0x%x error code %d\n",
				set, UIC_GET_ATTR_ID(attr_sel), mib_val, ret);
	} while (ret && peer && --retries);

	if (ret)
		dev_err(hba->dev, "%s: attr-id 0x%x val 0x%x failed %d retries\n",
			set, UIC_GET_ATTR_ID(attr_sel), mib_val,
			UFS_UIC_COMMAND_RETRIES - retries);

	return ret;
}
EXPORT_SYMBOL_GPL(ufshcd_dme_set_attr);

/**
 * ufshcd_dme_get_attr - UIC command for DME_GET, DME_PEER_GET
 * @hba: per adapter instance
 * @attr_sel: uic command argument1
 * @mib_val: the value of the attribute as returned by the UIC command
 * @peer: indicate whether peer or local
 *
 * Return: 0 on success, non-zero value on failure.
 */
int ufshcd_dme_get_attr(struct ufs_hba *hba, u32 attr_sel,
			u32 *mib_val, u8 peer)
{
	struct uic_command uic_cmd = {
		.command = peer ? UIC_CMD_DME_PEER_GET : UIC_CMD_DME_GET,
		.argument1 = attr_sel,
	};
	static const char *const action[] = {
		"dme-get",
		"dme-peer-get"
	};
	const char *get = action[!!peer];
	int ret;
	int retries = UFS_UIC_COMMAND_RETRIES;
	struct ufs_pa_layer_attr orig_pwr_info;
	struct ufs_pa_layer_attr temp_pwr_info;
	bool pwr_mode_change = false;

	if (peer && (hba->quirks & UFSHCD_QUIRK_DME_PEER_ACCESS_AUTO_MODE)) {
		orig_pwr_info = hba->pwr_info;
		temp_pwr_info = orig_pwr_info;

		if (orig_pwr_info.pwr_tx == FAST_MODE ||
		    orig_pwr_info.pwr_rx == FAST_MODE) {
			temp_pwr_info.pwr_tx = FASTAUTO_MODE;
			temp_pwr_info.pwr_rx = FASTAUTO_MODE;
			pwr_mode_change = true;
		} else if (orig_pwr_info.pwr_tx == SLOW_MODE ||
		    orig_pwr_info.pwr_rx == SLOW_MODE) {
			temp_pwr_info.pwr_tx = SLOWAUTO_MODE;
			temp_pwr_info.pwr_rx = SLOWAUTO_MODE;
			pwr_mode_change = true;
		}
		if (pwr_mode_change) {
			ret = ufshcd_change_power_mode(hba, &temp_pwr_info);
			if (ret)
				goto out;
		}
	}

	do {
		/* for peer attributes we retry upon failure */
		ret = ufshcd_send_uic_cmd(hba, &uic_cmd);
		if (ret)
			dev_dbg(hba->dev, "%s: attr-id 0x%x error code %d\n",
				get, UIC_GET_ATTR_ID(attr_sel), ret);
	} while (ret && peer && --retries);

	if (ret)
		dev_err(hba->dev, "%s: attr-id 0x%x failed %d retries\n",
			get, UIC_GET_ATTR_ID(attr_sel),
			UFS_UIC_COMMAND_RETRIES - retries);

	if (mib_val && !ret)
		*mib_val = uic_cmd.argument3;

	if (peer && (hba->quirks & UFSHCD_QUIRK_DME_PEER_ACCESS_AUTO_MODE)
	    && pwr_mode_change)
		ufshcd_change_power_mode(hba, &orig_pwr_info);
out:
	return ret;
}
EXPORT_SYMBOL_GPL(ufshcd_dme_get_attr);

/**
 * ufshcd_uic_pwr_ctrl - executes UIC commands (which affects the link power
 * state) and waits for it to take effect.
 *
 * @hba: per adapter instance
 * @cmd: UIC command to execute
 *
 * DME operations like DME_SET(PA_PWRMODE), DME_HIBERNATE_ENTER &
 * DME_HIBERNATE_EXIT commands take some time to take its effect on both host
 * and device UniPro link and hence it's final completion would be indicated by
 * dedicated status bits in Interrupt Status register (UPMS, UHES, UHXS) in
 * addition to normal UIC command completion Status (UCCS). This function only
 * returns after the relevant status bits indicate the completion.
 *
 * Return: 0 on success, non-zero value on failure.
 */
static int ufshcd_uic_pwr_ctrl(struct ufs_hba *hba, struct uic_command *cmd)
{
	DECLARE_COMPLETION_ONSTACK(uic_async_done);
	unsigned long flags;
	u8 status;
	int ret;
	bool reenable_intr = false;

	mutex_lock(&hba->uic_cmd_mutex);
	ufshcd_add_delay_before_dme_cmd(hba);

	spin_lock_irqsave(hba->host->host_lock, flags);
	if (ufshcd_is_link_broken(hba)) {
		ret = -ENOLINK;
		goto out_unlock;
	}
	hba->uic_async_done = &uic_async_done;
	if (ufshcd_readl(hba, REG_INTERRUPT_ENABLE) & UIC_COMMAND_COMPL) {
		ufshcd_disable_intr(hba, UIC_COMMAND_COMPL);
		/*
		 * Make sure UIC command completion interrupt is disabled before
		 * issuing UIC command.
		 */
		ufshcd_readl(hba, REG_INTERRUPT_ENABLE);
		reenable_intr = true;
	}
	spin_unlock_irqrestore(hba->host->host_lock, flags);
	ret = __ufshcd_send_uic_cmd(hba, cmd);
	if (ret) {
		dev_err(hba->dev,
			"pwr ctrl cmd 0x%x with mode 0x%x uic error %d\n",
			cmd->command, cmd->argument3, ret);
		goto out;
	}

	if (!wait_for_completion_timeout(hba->uic_async_done,
					 msecs_to_jiffies(uic_cmd_timeout))) {
		dev_err(hba->dev,
			"pwr ctrl cmd 0x%x with mode 0x%x completion timeout\n",
			cmd->command, cmd->argument3);

		if (!cmd->cmd_active) {
			dev_err(hba->dev, "%s: Power Mode Change operation has been completed, go check UPMCRS\n",
				__func__);
			goto check_upmcrs;
		}

		ret = -ETIMEDOUT;
		goto out;
	}

check_upmcrs:
	status = ufshcd_get_upmcrs(hba);
	if (status != PWR_LOCAL) {
		dev_err(hba->dev,
			"pwr ctrl cmd 0x%x failed, host upmcrs:0x%x\n",
			cmd->command, status);
		ret = (status != PWR_OK) ? status : -1;
	}
out:
	if (ret) {
		ufshcd_print_host_state(hba);
		ufshcd_print_pwr_info(hba);
		ufshcd_print_evt_hist(hba);
	}

	spin_lock_irqsave(hba->host->host_lock, flags);
	hba->active_uic_cmd = NULL;
	hba->uic_async_done = NULL;
	if (reenable_intr)
		ufshcd_enable_intr(hba, UIC_COMMAND_COMPL);
	if (ret) {
		ufshcd_set_link_broken(hba);
		ufshcd_schedule_eh_work(hba);
	}
out_unlock:
	spin_unlock_irqrestore(hba->host->host_lock, flags);
	mutex_unlock(&hba->uic_cmd_mutex);

	return ret;
}

/**
 * ufshcd_uic_change_pwr_mode - Perform the UIC power mode chage
 *				using DME_SET primitives.
 * @hba: per adapter instance
 * @mode: powr mode value
 *
 * Return: 0 on success, non-zero value on failure.
 */
int ufshcd_uic_change_pwr_mode(struct ufs_hba *hba, u8 mode)
{
	struct uic_command uic_cmd = {
		.command = UIC_CMD_DME_SET,
		.argument1 = UIC_ARG_MIB(PA_PWRMODE),
		.argument3 = mode,
	};
	int ret;

	if (hba->quirks & UFSHCD_QUIRK_BROKEN_PA_RXHSUNTERMCAP) {
		ret = ufshcd_dme_set(hba,
				UIC_ARG_MIB_SEL(PA_RXHSUNTERMCAP, 0), 1);
		if (ret) {
			dev_err(hba->dev, "%s: failed to enable PA_RXHSUNTERMCAP ret %d\n",
						__func__, ret);
			goto out;
		}
	}

	ufshcd_hold(hba);
	ret = ufshcd_uic_pwr_ctrl(hba, &uic_cmd);
	ufshcd_release(hba);

out:
	return ret;
}
EXPORT_SYMBOL_GPL(ufshcd_uic_change_pwr_mode);

int ufshcd_link_recovery(struct ufs_hba *hba)
{
	int ret;
	unsigned long flags;

	spin_lock_irqsave(hba->host->host_lock, flags);
	hba->ufshcd_state = UFSHCD_STATE_RESET;
	ufshcd_set_eh_in_progress(hba);
	spin_unlock_irqrestore(hba->host->host_lock, flags);

	/* Reset the attached device */
	ufshcd_device_reset(hba);

	ret = ufshcd_host_reset_and_restore(hba);

	spin_lock_irqsave(hba->host->host_lock, flags);
	if (ret)
		hba->ufshcd_state = UFSHCD_STATE_ERROR;
	ufshcd_clear_eh_in_progress(hba);
	spin_unlock_irqrestore(hba->host->host_lock, flags);

	if (ret)
		dev_err(hba->dev, "%s: link recovery failed, err %d",
			__func__, ret);

	return ret;
}
EXPORT_SYMBOL_GPL(ufshcd_link_recovery);

int ufshcd_uic_hibern8_enter(struct ufs_hba *hba)
{
	struct uic_command uic_cmd = {
		.command = UIC_CMD_DME_HIBER_ENTER,
	};
	ktime_t start = ktime_get();
	int ret;

	ufshcd_vops_hibern8_notify(hba, UIC_CMD_DME_HIBER_ENTER, PRE_CHANGE);

	ret = ufshcd_uic_pwr_ctrl(hba, &uic_cmd);
	trace_ufshcd_profile_hibern8(dev_name(hba->dev), "enter",
			     ktime_to_us(ktime_sub(ktime_get(), start)), ret);

	if (ret)
		dev_err(hba->dev, "%s: hibern8 enter failed. ret = %d\n",
			__func__, ret);
	else
		ufshcd_vops_hibern8_notify(hba, UIC_CMD_DME_HIBER_ENTER,
								POST_CHANGE);

	return ret;
}
EXPORT_SYMBOL_GPL(ufshcd_uic_hibern8_enter);

int ufshcd_uic_hibern8_exit(struct ufs_hba *hba)
{
	struct uic_command uic_cmd = {
		.command = UIC_CMD_DME_HIBER_EXIT,
	};
	int ret;
	ktime_t start = ktime_get();

	ufshcd_vops_hibern8_notify(hba, UIC_CMD_DME_HIBER_EXIT, PRE_CHANGE);

	ret = ufshcd_uic_pwr_ctrl(hba, &uic_cmd);
	trace_ufshcd_profile_hibern8(dev_name(hba->dev), "exit",
			     ktime_to_us(ktime_sub(ktime_get(), start)), ret);

	if (ret) {
		dev_err(hba->dev, "%s: hibern8 exit failed. ret = %d\n",
			__func__, ret);
	} else {
		ufshcd_vops_hibern8_notify(hba, UIC_CMD_DME_HIBER_EXIT,
								POST_CHANGE);
		hba->ufs_stats.last_hibern8_exit_tstamp = local_clock();
		hba->ufs_stats.hibern8_exit_cnt++;
	}

	return ret;
}
EXPORT_SYMBOL_GPL(ufshcd_uic_hibern8_exit);

static void ufshcd_configure_auto_hibern8(struct ufs_hba *hba)
{
	if (!ufshcd_is_auto_hibern8_supported(hba))
		return;

	ufshcd_writel(hba, hba->ahit, REG_AUTO_HIBERNATE_IDLE_TIMER);
}

void ufshcd_auto_hibern8_update(struct ufs_hba *hba, u32 ahit)
{
	const u32 cur_ahit = READ_ONCE(hba->ahit);

	if (!ufshcd_is_auto_hibern8_supported(hba) || cur_ahit == ahit)
		return;

	WRITE_ONCE(hba->ahit, ahit);
	if (!pm_runtime_suspended(&hba->ufs_device_wlun->sdev_gendev)) {
		ufshcd_rpm_get_sync(hba);
		ufshcd_hold(hba);
		ufshcd_configure_auto_hibern8(hba);
		ufshcd_release(hba);
		ufshcd_rpm_put_sync(hba);
	}
}
EXPORT_SYMBOL_GPL(ufshcd_auto_hibern8_update);

 /**
 * ufshcd_init_pwr_info - setting the POR (power on reset)
 * values in hba power info
 * @hba: per-adapter instance
 */
static void ufshcd_init_pwr_info(struct ufs_hba *hba)
{
	hba->pwr_info.gear_rx = UFS_PWM_G1;
	hba->pwr_info.gear_tx = UFS_PWM_G1;
	hba->pwr_info.lane_rx = UFS_LANE_1;
	hba->pwr_info.lane_tx = UFS_LANE_1;
	hba->pwr_info.pwr_rx = SLOWAUTO_MODE;
	hba->pwr_info.pwr_tx = SLOWAUTO_MODE;
	hba->pwr_info.hs_rate = 0;
}

/**
 * ufshcd_get_max_pwr_mode - reads the max power mode negotiated with device
 * @hba: per-adapter instance
 *
 * Return: 0 upon success; < 0 upon failure.
 */
static int ufshcd_get_max_pwr_mode(struct ufs_hba *hba)
{
	struct ufs_pa_layer_attr *pwr_info = &hba->max_pwr_info.info;

	if (hba->max_pwr_info.is_valid)
		return 0;

	if (hba->quirks & UFSHCD_QUIRK_HIBERN_FASTAUTO) {
		pwr_info->pwr_tx = FASTAUTO_MODE;
		pwr_info->pwr_rx = FASTAUTO_MODE;
	} else {
		pwr_info->pwr_tx = FAST_MODE;
		pwr_info->pwr_rx = FAST_MODE;
	}
	pwr_info->hs_rate = PA_HS_MODE_B;

	/* Get the connected lane count */
	ufshcd_dme_get(hba, UIC_ARG_MIB(PA_CONNECTEDRXDATALANES),
			&pwr_info->lane_rx);
	ufshcd_dme_get(hba, UIC_ARG_MIB(PA_CONNECTEDTXDATALANES),
			&pwr_info->lane_tx);

	if (!pwr_info->lane_rx || !pwr_info->lane_tx) {
		dev_err(hba->dev, "%s: invalid connected lanes value. rx=%d, tx=%d\n",
				__func__,
				pwr_info->lane_rx,
				pwr_info->lane_tx);
		return -EINVAL;
	}

	if (pwr_info->lane_rx != pwr_info->lane_tx) {
		dev_err(hba->dev, "%s: asymmetric connected lanes. rx=%d, tx=%d\n",
			__func__,
				pwr_info->lane_rx,
				pwr_info->lane_tx);
		return -EINVAL;
	}

	/*
	 * First, get the maximum gears of HS speed.
	 * If a zero value, it means there is no HSGEAR capability.
	 * Then, get the maximum gears of PWM speed.
	 */
	ufshcd_dme_get(hba, UIC_ARG_MIB(PA_MAXRXHSGEAR), &pwr_info->gear_rx);
	if (!pwr_info->gear_rx) {
		ufshcd_dme_get(hba, UIC_ARG_MIB(PA_MAXRXPWMGEAR),
				&pwr_info->gear_rx);
		if (!pwr_info->gear_rx) {
			dev_err(hba->dev, "%s: invalid max pwm rx gear read = %d\n",
				__func__, pwr_info->gear_rx);
			return -EINVAL;
		}
		pwr_info->pwr_rx = SLOW_MODE;
	}

	ufshcd_dme_peer_get(hba, UIC_ARG_MIB(PA_MAXRXHSGEAR),
			&pwr_info->gear_tx);
	if (!pwr_info->gear_tx) {
		ufshcd_dme_peer_get(hba, UIC_ARG_MIB(PA_MAXRXPWMGEAR),
				&pwr_info->gear_tx);
		if (!pwr_info->gear_tx) {
			dev_err(hba->dev, "%s: invalid max pwm tx gear read = %d\n",
				__func__, pwr_info->gear_tx);
			return -EINVAL;
		}
		pwr_info->pwr_tx = SLOW_MODE;
	}

	hba->max_pwr_info.is_valid = true;
	return 0;
}

static int ufshcd_change_power_mode(struct ufs_hba *hba,
			     struct ufs_pa_layer_attr *pwr_mode)
{
	int ret;

	/* if already configured to the requested pwr_mode */
	if (!hba->force_pmc &&
	    pwr_mode->gear_rx == hba->pwr_info.gear_rx &&
	    pwr_mode->gear_tx == hba->pwr_info.gear_tx &&
	    pwr_mode->lane_rx == hba->pwr_info.lane_rx &&
	    pwr_mode->lane_tx == hba->pwr_info.lane_tx &&
	    pwr_mode->pwr_rx == hba->pwr_info.pwr_rx &&
	    pwr_mode->pwr_tx == hba->pwr_info.pwr_tx &&
	    pwr_mode->hs_rate == hba->pwr_info.hs_rate) {
		dev_dbg(hba->dev, "%s: power already configured\n", __func__);
		return 0;
	}

	/*
	 * Configure attributes for power mode change with below.
	 * - PA_RXGEAR, PA_ACTIVERXDATALANES, PA_RXTERMINATION,
	 * - PA_TXGEAR, PA_ACTIVETXDATALANES, PA_TXTERMINATION,
	 * - PA_HSSERIES
	 */
	ufshcd_dme_set(hba, UIC_ARG_MIB(PA_RXGEAR), pwr_mode->gear_rx);
	ufshcd_dme_set(hba, UIC_ARG_MIB(PA_ACTIVERXDATALANES),
			pwr_mode->lane_rx);
	if (pwr_mode->pwr_rx == FASTAUTO_MODE ||
			pwr_mode->pwr_rx == FAST_MODE)
		ufshcd_dme_set(hba, UIC_ARG_MIB(PA_RXTERMINATION), true);
	else
		ufshcd_dme_set(hba, UIC_ARG_MIB(PA_RXTERMINATION), false);

	ufshcd_dme_set(hba, UIC_ARG_MIB(PA_TXGEAR), pwr_mode->gear_tx);
	ufshcd_dme_set(hba, UIC_ARG_MIB(PA_ACTIVETXDATALANES),
			pwr_mode->lane_tx);
	if (pwr_mode->pwr_tx == FASTAUTO_MODE ||
			pwr_mode->pwr_tx == FAST_MODE)
		ufshcd_dme_set(hba, UIC_ARG_MIB(PA_TXTERMINATION), true);
	else
		ufshcd_dme_set(hba, UIC_ARG_MIB(PA_TXTERMINATION), false);

	if (pwr_mode->pwr_rx == FASTAUTO_MODE ||
	    pwr_mode->pwr_tx == FASTAUTO_MODE ||
	    pwr_mode->pwr_rx == FAST_MODE ||
	    pwr_mode->pwr_tx == FAST_MODE)
		ufshcd_dme_set(hba, UIC_ARG_MIB(PA_HSSERIES),
						pwr_mode->hs_rate);

	if (!(hba->quirks & UFSHCD_QUIRK_SKIP_DEF_UNIPRO_TIMEOUT_SETTING)) {
		ufshcd_dme_set(hba, UIC_ARG_MIB(PA_PWRMODEUSERDATA0),
				DL_FC0ProtectionTimeOutVal_Default);
		ufshcd_dme_set(hba, UIC_ARG_MIB(PA_PWRMODEUSERDATA1),
				DL_TC0ReplayTimeOutVal_Default);
		ufshcd_dme_set(hba, UIC_ARG_MIB(PA_PWRMODEUSERDATA2),
				DL_AFC0ReqTimeOutVal_Default);
		ufshcd_dme_set(hba, UIC_ARG_MIB(PA_PWRMODEUSERDATA3),
				DL_FC1ProtectionTimeOutVal_Default);
		ufshcd_dme_set(hba, UIC_ARG_MIB(PA_PWRMODEUSERDATA4),
				DL_TC1ReplayTimeOutVal_Default);
		ufshcd_dme_set(hba, UIC_ARG_MIB(PA_PWRMODEUSERDATA5),
				DL_AFC1ReqTimeOutVal_Default);

		ufshcd_dme_set(hba, UIC_ARG_MIB(DME_LocalFC0ProtectionTimeOutVal),
				DL_FC0ProtectionTimeOutVal_Default);
		ufshcd_dme_set(hba, UIC_ARG_MIB(DME_LocalTC0ReplayTimeOutVal),
				DL_TC0ReplayTimeOutVal_Default);
		ufshcd_dme_set(hba, UIC_ARG_MIB(DME_LocalAFC0ReqTimeOutVal),
				DL_AFC0ReqTimeOutVal_Default);
	}

	ret = ufshcd_uic_change_pwr_mode(hba, pwr_mode->pwr_rx << 4
			| pwr_mode->pwr_tx);

	if (ret) {
		dev_err(hba->dev,
			"%s: power mode change failed %d\n", __func__, ret);
	} else {
		ufshcd_vops_pwr_change_notify(hba, POST_CHANGE, NULL,
								pwr_mode);

		memcpy(&hba->pwr_info, pwr_mode,
			sizeof(struct ufs_pa_layer_attr));
	}

	return ret;
}

/**
 * ufshcd_config_pwr_mode - configure a new power mode
 * @hba: per-adapter instance
 * @desired_pwr_mode: desired power configuration
 *
 * Return: 0 upon success; < 0 upon failure.
 */
int ufshcd_config_pwr_mode(struct ufs_hba *hba,
		struct ufs_pa_layer_attr *desired_pwr_mode)
{
	struct ufs_pa_layer_attr final_params = { 0 };
	int ret;

	ret = ufshcd_vops_pwr_change_notify(hba, PRE_CHANGE,
					desired_pwr_mode, &final_params);

	if (ret)
		memcpy(&final_params, desired_pwr_mode, sizeof(final_params));

	ret = ufshcd_change_power_mode(hba, &final_params);

	return ret;
}
EXPORT_SYMBOL_GPL(ufshcd_config_pwr_mode);

/**
 * ufshcd_complete_dev_init() - checks device readiness
 * @hba: per-adapter instance
 *
 * Set fDeviceInit flag and poll until device toggles it.
 *
 * Return: 0 upon success; < 0 upon failure.
 */
static int ufshcd_complete_dev_init(struct ufs_hba *hba)
{
	int err;
	bool flag_res = true;
	ktime_t timeout;

	err = ufshcd_query_flag_retry(hba, UPIU_QUERY_OPCODE_SET_FLAG,
		QUERY_FLAG_IDN_FDEVICEINIT, 0, NULL);
	if (err) {
		dev_err(hba->dev,
			"%s: setting fDeviceInit flag failed with error %d\n",
			__func__, err);
		goto out;
	}

	/* Poll fDeviceInit flag to be cleared */
	timeout = ktime_add_ms(ktime_get(), FDEVICEINIT_COMPL_TIMEOUT);
	do {
		err = ufshcd_query_flag(hba, UPIU_QUERY_OPCODE_READ_FLAG,
					QUERY_FLAG_IDN_FDEVICEINIT, 0, &flag_res);
		if (!flag_res)
			break;
		usleep_range(500, 1000);
	} while (ktime_before(ktime_get(), timeout));

	if (err) {
		dev_err(hba->dev,
				"%s: reading fDeviceInit flag failed with error %d\n",
				__func__, err);
	} else if (flag_res) {
		dev_err(hba->dev,
				"%s: fDeviceInit was not cleared by the device\n",
				__func__);
		err = -EBUSY;
	}
out:
	return err;
}

/**
 * ufshcd_make_hba_operational - Make UFS controller operational
 * @hba: per adapter instance
 *
 * To bring UFS host controller to operational state,
 * 1. Enable required interrupts
 * 2. Configure interrupt aggregation
 * 3. Program UTRL and UTMRL base address
 * 4. Configure run-stop-registers
 *
 * Return: 0 on success, non-zero value on failure.
 */
int ufshcd_make_hba_operational(struct ufs_hba *hba)
{
	int err = 0;
	u32 reg;

	/* Enable required interrupts */
	ufshcd_enable_intr(hba, UFSHCD_ENABLE_INTRS);

	/* Configure interrupt aggregation */
	if (ufshcd_is_intr_aggr_allowed(hba))
		ufshcd_config_intr_aggr(hba, hba->nutrs - 1, INT_AGGR_DEF_TO);
	else
		ufshcd_disable_intr_aggr(hba);

	/* Configure UTRL and UTMRL base address registers */
	ufshcd_writel(hba, lower_32_bits(hba->utrdl_dma_addr),
			REG_UTP_TRANSFER_REQ_LIST_BASE_L);
	ufshcd_writel(hba, upper_32_bits(hba->utrdl_dma_addr),
			REG_UTP_TRANSFER_REQ_LIST_BASE_H);
	ufshcd_writel(hba, lower_32_bits(hba->utmrdl_dma_addr),
			REG_UTP_TASK_REQ_LIST_BASE_L);
	ufshcd_writel(hba, upper_32_bits(hba->utmrdl_dma_addr),
			REG_UTP_TASK_REQ_LIST_BASE_H);

	/*
	 * UCRDY, UTMRLDY and UTRLRDY bits must be 1
	 */
	reg = ufshcd_readl(hba, REG_CONTROLLER_STATUS);
	if (!(ufshcd_get_lists_status(reg))) {
		ufshcd_enable_run_stop_reg(hba);
	} else {
		dev_err(hba->dev,
			"Host controller not ready to process requests");
		err = -EIO;
	}

	return err;
}
EXPORT_SYMBOL_GPL(ufshcd_make_hba_operational);

/**
 * ufshcd_hba_stop - Send controller to reset state
 * @hba: per adapter instance
 */
void ufshcd_hba_stop(struct ufs_hba *hba)
{
	unsigned long flags;
	int err;

	/*
	 * Obtain the host lock to prevent that the controller is disabled
	 * while the UFS interrupt handler is active on another CPU.
	 */
	spin_lock_irqsave(hba->host->host_lock, flags);
	ufshcd_writel(hba, CONTROLLER_DISABLE,  REG_CONTROLLER_ENABLE);
	spin_unlock_irqrestore(hba->host->host_lock, flags);

	err = ufshcd_wait_for_register(hba, REG_CONTROLLER_ENABLE,
					CONTROLLER_ENABLE, CONTROLLER_DISABLE,
					10, 1);
	if (err)
		dev_err(hba->dev, "%s: Controller disable failed\n", __func__);
}
EXPORT_SYMBOL_GPL(ufshcd_hba_stop);

/**
 * ufshcd_hba_execute_hce - initialize the controller
 * @hba: per adapter instance
 *
 * The controller resets itself and controller firmware initialization
 * sequence kicks off. When controller is ready it will set
 * the Host Controller Enable bit to 1.
 *
 * Return: 0 on success, non-zero value on failure.
 */
static int ufshcd_hba_execute_hce(struct ufs_hba *hba)
{
	int retry;

	for (retry = 3; retry > 0; retry--) {
		if (ufshcd_is_hba_active(hba))
			/* change controller state to "reset state" */
			ufshcd_hba_stop(hba);

		/* UniPro link is disabled at this point */
		ufshcd_set_link_off(hba);

		ufshcd_vops_hce_enable_notify(hba, PRE_CHANGE);

		/* start controller initialization sequence */
		ufshcd_hba_start(hba);

		/*
		 * To initialize a UFS host controller HCE bit must be set to 1.
		 * During initialization the HCE bit value changes from 1->0->1.
		 * When the host controller completes initialization sequence
		 * it sets the value of HCE bit to 1. The same HCE bit is read back
		 * to check if the controller has completed initialization sequence.
		 * So without this delay the value HCE = 1, set in the previous
		 * instruction might be read back.
		 * This delay can be changed based on the controller.
		 */
		ufshcd_delay_us(hba->vps->hba_enable_delay_us, 100);

		/* wait for the host controller to complete initialization */
		if (!ufshcd_wait_for_register(hba, REG_CONTROLLER_ENABLE, CONTROLLER_ENABLE,
					      CONTROLLER_ENABLE, 1000, 50))
			break;

		dev_err(hba->dev, "Enabling the controller failed\n");
	}

	if (!retry)
		return -EIO;

	/* enable UIC related interrupts */
	ufshcd_enable_intr(hba, UFSHCD_UIC_MASK);

	ufshcd_vops_hce_enable_notify(hba, POST_CHANGE);

	return 0;
}

int ufshcd_hba_enable(struct ufs_hba *hba)
{
	int ret;

	if (hba->quirks & UFSHCI_QUIRK_BROKEN_HCE) {
		ufshcd_set_link_off(hba);
		ufshcd_vops_hce_enable_notify(hba, PRE_CHANGE);

		/* enable UIC related interrupts */
		ufshcd_enable_intr(hba, UFSHCD_UIC_MASK);
		ret = ufshcd_dme_reset(hba);
		if (ret) {
			dev_err(hba->dev, "DME_RESET failed\n");
			return ret;
		}

		ret = ufshcd_dme_enable(hba);
		if (ret) {
			dev_err(hba->dev, "Enabling DME failed\n");
			return ret;
		}

		ufshcd_vops_hce_enable_notify(hba, POST_CHANGE);
	} else {
		ret = ufshcd_hba_execute_hce(hba);
	}

	return ret;
}
EXPORT_SYMBOL_GPL(ufshcd_hba_enable);

static int ufshcd_disable_tx_lcc(struct ufs_hba *hba, bool peer)
{
	int tx_lanes = 0, i, err = 0;

	if (!peer)
		ufshcd_dme_get(hba, UIC_ARG_MIB(PA_CONNECTEDTXDATALANES),
			       &tx_lanes);
	else
		ufshcd_dme_peer_get(hba, UIC_ARG_MIB(PA_CONNECTEDTXDATALANES),
				    &tx_lanes);
	for (i = 0; i < tx_lanes; i++) {
		if (!peer)
			err = ufshcd_dme_set(hba,
				UIC_ARG_MIB_SEL(TX_LCC_ENABLE,
					UIC_ARG_MPHY_TX_GEN_SEL_INDEX(i)),
					0);
		else
			err = ufshcd_dme_peer_set(hba,
				UIC_ARG_MIB_SEL(TX_LCC_ENABLE,
					UIC_ARG_MPHY_TX_GEN_SEL_INDEX(i)),
					0);
		if (err) {
			dev_err(hba->dev, "%s: TX LCC Disable failed, peer = %d, lane = %d, err = %d",
				__func__, peer, i, err);
			break;
		}
	}

	return err;
}

static inline int ufshcd_disable_device_tx_lcc(struct ufs_hba *hba)
{
	return ufshcd_disable_tx_lcc(hba, true);
}

void ufshcd_update_evt_hist(struct ufs_hba *hba, u32 id, u32 val)
{
	struct ufs_event_hist *e;

	if (id >= UFS_EVT_CNT)
		return;

	e = &hba->ufs_stats.event[id];
	e->val[e->pos] = val;
	e->tstamp[e->pos] = local_clock();
	e->cnt += 1;
	e->pos = (e->pos + 1) % UFS_EVENT_HIST_LENGTH;

	ufshcd_vops_event_notify(hba, id, &val);
}
EXPORT_SYMBOL_GPL(ufshcd_update_evt_hist);

/**
 * ufshcd_link_startup - Initialize unipro link startup
 * @hba: per adapter instance
 *
 * Return: 0 for success, non-zero in case of failure.
 */
static int ufshcd_link_startup(struct ufs_hba *hba)
{
	int ret;
	int retries = DME_LINKSTARTUP_RETRIES;
	bool link_startup_again = false;

	/*
	 * If UFS device isn't active then we will have to issue link startup
	 * 2 times to make sure the device state move to active.
	 */
	if (!ufshcd_is_ufs_dev_active(hba))
		link_startup_again = true;

link_startup:
	do {
		ufshcd_vops_link_startup_notify(hba, PRE_CHANGE);

		ret = ufshcd_dme_link_startup(hba);

		/* check if device is detected by inter-connect layer */
		if (!ret && !ufshcd_is_device_present(hba)) {
			ufshcd_update_evt_hist(hba,
					       UFS_EVT_LINK_STARTUP_FAIL,
					       0);
			dev_err(hba->dev, "%s: Device not present\n", __func__);
			ret = -ENXIO;
			goto out;
		}

		/*
		 * DME link lost indication is only received when link is up,
		 * but we can't be sure if the link is up until link startup
		 * succeeds. So reset the local Uni-Pro and try again.
		 */
		if (ret && retries && ufshcd_hba_enable(hba)) {
			ufshcd_update_evt_hist(hba,
					       UFS_EVT_LINK_STARTUP_FAIL,
					       (u32)ret);
			goto out;
		}
	} while (ret && retries--);

	if (ret) {
		/* failed to get the link up... retire */
		ufshcd_update_evt_hist(hba,
				       UFS_EVT_LINK_STARTUP_FAIL,
				       (u32)ret);
		goto out;
	}

	if (link_startup_again) {
		link_startup_again = false;
		retries = DME_LINKSTARTUP_RETRIES;
		goto link_startup;
	}

	/* Mark that link is up in PWM-G1, 1-lane, SLOW-AUTO mode */
	ufshcd_init_pwr_info(hba);
	ufshcd_print_pwr_info(hba);

	if (hba->quirks & UFSHCD_QUIRK_BROKEN_LCC) {
		ret = ufshcd_disable_device_tx_lcc(hba);
		if (ret)
			goto out;
	}

	/* Include any host controller configuration via UIC commands */
	ret = ufshcd_vops_link_startup_notify(hba, POST_CHANGE);
	if (ret)
		goto out;

	/* Clear UECPA once due to LINERESET has happened during LINK_STARTUP */
	ufshcd_readl(hba, REG_UIC_ERROR_CODE_PHY_ADAPTER_LAYER);
	ret = ufshcd_make_hba_operational(hba);
out:
	if (ret) {
		dev_err(hba->dev, "link startup failed %d\n", ret);
		ufshcd_print_host_state(hba);
		ufshcd_print_pwr_info(hba);
		ufshcd_print_evt_hist(hba);
	}
	return ret;
}

/**
 * ufshcd_verify_dev_init() - Verify device initialization
 * @hba: per-adapter instance
 *
 * Send NOP OUT UPIU and wait for NOP IN response to check whether the
 * device Transport Protocol (UTP) layer is ready after a reset.
 * If the UTP layer at the device side is not initialized, it may
 * not respond with NOP IN UPIU within timeout of %NOP_OUT_TIMEOUT
 * and we retry sending NOP OUT for %NOP_OUT_RETRIES iterations.
 *
 * Return: 0 upon success; < 0 upon failure.
 */
static int ufshcd_verify_dev_init(struct ufs_hba *hba)
{
	int err = 0;
	int retries;

	ufshcd_dev_man_lock(hba);

	for (retries = NOP_OUT_RETRIES; retries > 0; retries--) {
		err = ufshcd_exec_dev_cmd(hba, DEV_CMD_TYPE_NOP,
					  hba->nop_out_timeout);

		if (!err || err == -ETIMEDOUT)
			break;

		dev_dbg(hba->dev, "%s: error %d retrying\n", __func__, err);
	}

	ufshcd_dev_man_unlock(hba);

	if (err)
		dev_err(hba->dev, "%s: NOP OUT failed %d\n", __func__, err);
	return err;
}

/**
 * ufshcd_setup_links - associate link b/w device wlun and other luns
 * @sdev: pointer to SCSI device
 * @hba: pointer to ufs hba
 */
static void ufshcd_setup_links(struct ufs_hba *hba, struct scsi_device *sdev)
{
	struct device_link *link;

	/*
	 * Device wlun is the supplier & rest of the luns are consumers.
	 * This ensures that device wlun suspends after all other luns.
	 */
	if (hba->ufs_device_wlun) {
		link = device_link_add(&sdev->sdev_gendev,
				       &hba->ufs_device_wlun->sdev_gendev,
				       DL_FLAG_PM_RUNTIME | DL_FLAG_RPM_ACTIVE);
		if (!link) {
			dev_err(&sdev->sdev_gendev, "Failed establishing link - %s\n",
				dev_name(&hba->ufs_device_wlun->sdev_gendev));
			return;
		}
		hba->luns_avail--;
		/* Ignore REPORT_LUN wlun probing */
		if (hba->luns_avail == 1) {
			ufshcd_rpm_put(hba);
			return;
		}
	} else {
		/*
		 * Device wlun is probed. The assumption is that WLUNs are
		 * scanned before other LUNs.
		 */
		hba->luns_avail--;
	}
}

/**
 * ufshcd_lu_init - Initialize the relevant parameters of the LU
 * @hba: per-adapter instance
 * @sdev: pointer to SCSI device
 */
static void ufshcd_lu_init(struct ufs_hba *hba, struct scsi_device *sdev)
{
	int len = QUERY_DESC_MAX_SIZE;
	u8 lun = ufshcd_scsi_to_upiu_lun(sdev->lun);
	u8 lun_qdepth = hba->nutrs;
	u8 *desc_buf;
	int ret;

	desc_buf = kzalloc(len, GFP_KERNEL);
	if (!desc_buf)
		goto set_qdepth;

	ret = ufshcd_read_unit_desc_param(hba, lun, 0, desc_buf, len);
	if (ret < 0) {
		if (ret == -EOPNOTSUPP)
			/* If LU doesn't support unit descriptor, its queue depth is set to 1 */
			lun_qdepth = 1;
		kfree(desc_buf);
		goto set_qdepth;
	}

	if (desc_buf[UNIT_DESC_PARAM_LU_Q_DEPTH]) {
		/*
		 * In per-LU queueing architecture, bLUQueueDepth will not be 0, then we will
		 * use the smaller between UFSHCI CAP.NUTRS and UFS LU bLUQueueDepth
		 */
		lun_qdepth = min_t(int, desc_buf[UNIT_DESC_PARAM_LU_Q_DEPTH], hba->nutrs);
	}
	/*
	 * According to UFS device specification, the write protection mode is only supported by
	 * normal LU, not supported by WLUN.
	 */
	if (hba->dev_info.f_power_on_wp_en && lun < hba->dev_info.max_lu_supported &&
	    !hba->dev_info.is_lu_power_on_wp &&
	    desc_buf[UNIT_DESC_PARAM_LU_WR_PROTECT] == UFS_LU_POWER_ON_WP)
		hba->dev_info.is_lu_power_on_wp = true;

	/* In case of RPMB LU, check if advanced RPMB mode is enabled */
	if (desc_buf[UNIT_DESC_PARAM_UNIT_INDEX] == UFS_UPIU_RPMB_WLUN &&
	    desc_buf[RPMB_UNIT_DESC_PARAM_REGION_EN] & BIT(4))
		hba->dev_info.b_advanced_rpmb_en = true;


	kfree(desc_buf);
set_qdepth:
	/*
	 * For WLUNs that don't support unit descriptor, queue depth is set to 1. For LUs whose
	 * bLUQueueDepth == 0, the queue depth is set to a maximum value that host can queue.
	 */
	dev_dbg(hba->dev, "Set LU %x queue depth %d\n", lun, lun_qdepth);
	scsi_change_queue_depth(sdev, lun_qdepth);
}

/**
 * ufshcd_slave_alloc - handle initial SCSI device configurations
 * @sdev: pointer to SCSI device
 *
 * Return: success.
 */
static int ufshcd_slave_alloc(struct scsi_device *sdev)
{
	struct ufs_hba *hba;

	hba = shost_priv(sdev->host);

	/* Mode sense(6) is not supported by UFS, so use Mode sense(10) */
	sdev->use_10_for_ms = 1;

	/* DBD field should be set to 1 in mode sense(10) */
	sdev->set_dbd_for_ms = 1;

	/* allow SCSI layer to restart the device in case of errors */
	sdev->allow_restart = 1;

	/* REPORT SUPPORTED OPERATION CODES is not supported */
	sdev->no_report_opcodes = 1;

	/* WRITE_SAME command is not supported */
	sdev->no_write_same = 1;

	ufshcd_lu_init(hba, sdev);

	ufshcd_setup_links(hba, sdev);

	trace_android_vh_ufs_update_sdev(sdev);

	return 0;
}

/**
 * ufshcd_change_queue_depth - change queue depth
 * @sdev: pointer to SCSI device
 * @depth: required depth to set
 *
 * Change queue depth and make sure the max. limits are not crossed.
 *
 * Return: new queue depth.
 */
static int ufshcd_change_queue_depth(struct scsi_device *sdev, int depth)
{
	return scsi_change_queue_depth(sdev, min(depth, sdev->host->can_queue));
}

/**
 * ufshcd_device_configure - adjust SCSI device configurations
 * @sdev: pointer to SCSI device
 * @lim: queue limits
 *
 * Return: 0 (success).
 */
static int ufshcd_device_configure(struct scsi_device *sdev,
		struct queue_limits *lim)
{
	struct ufs_hba *hba = shost_priv(sdev->host);
	struct request_queue *q = sdev->request_queue;

	lim->dma_pad_mask = PRDT_DATA_BYTE_COUNT_PAD - 1;

	/*
	 * Block runtime-pm until all consumers are added.
	 * Refer ufshcd_setup_links().
	 */
	if (is_device_wlun(sdev))
		pm_runtime_get_noresume(&sdev->sdev_gendev);
	else if (ufshcd_is_rpm_autosuspend_allowed(hba))
		sdev->rpm_autosuspend = 1;
	/*
	 * Do not print messages during runtime PM to avoid never-ending cycles
	 * of messages written back to storage by user space causing runtime
	 * resume, causing more messages and so on.
	 */
	sdev->silence_suspend = 1;

	if (hba->vops && hba->vops->config_scsi_dev)
		hba->vops->config_scsi_dev(sdev);

	ufshcd_crypto_register(hba, q);

	return 0;
}

/**
 * ufshcd_slave_destroy - remove SCSI device configurations
 * @sdev: pointer to SCSI device
 */
static void ufshcd_slave_destroy(struct scsi_device *sdev)
{
	struct ufs_hba *hba;
	unsigned long flags;

	hba = shost_priv(sdev->host);

	/* Drop the reference as it won't be needed anymore */
	if (ufshcd_scsi_to_upiu_lun(sdev->lun) == UFS_UPIU_UFS_DEVICE_WLUN) {
		spin_lock_irqsave(hba->host->host_lock, flags);
		hba->ufs_device_wlun = NULL;
		spin_unlock_irqrestore(hba->host->host_lock, flags);
	} else if (hba->ufs_device_wlun) {
		struct device *supplier = NULL;

		/* Ensure UFS Device WLUN exists and does not disappear */
		spin_lock_irqsave(hba->host->host_lock, flags);
		if (hba->ufs_device_wlun) {
			supplier = &hba->ufs_device_wlun->sdev_gendev;
			get_device(supplier);
		}
		spin_unlock_irqrestore(hba->host->host_lock, flags);

		if (supplier) {
			/*
			 * If a LUN fails to probe (e.g. absent BOOT WLUN), the
			 * device will not have been registered but can still
			 * have a device link holding a reference to the device.
			 */
			device_link_remove(&sdev->sdev_gendev, supplier);
			put_device(supplier);
		}
	}
}

/**
 * ufshcd_scsi_cmd_status - Update SCSI command result based on SCSI status
 * @lrbp: pointer to local reference block of completed command
 * @scsi_status: SCSI command status
 *
 * Return: value base on SCSI command status.
 */
static inline int
ufshcd_scsi_cmd_status(struct ufshcd_lrb *lrbp, int scsi_status)
{
	int result = 0;

	switch (scsi_status) {
	case SAM_STAT_CHECK_CONDITION:
		ufshcd_copy_sense_data(lrbp);
		fallthrough;
	case SAM_STAT_GOOD:
		result |= DID_OK << 16 | scsi_status;
		break;
	case SAM_STAT_TASK_SET_FULL:
	case SAM_STAT_BUSY:
	case SAM_STAT_TASK_ABORTED:
		ufshcd_copy_sense_data(lrbp);
		result |= scsi_status;
		break;
	default:
		result |= DID_ERROR << 16;
		break;
	} /* end of switch */

	return result;
}

/**
 * ufshcd_transfer_rsp_status - Get overall status of the response
 * @hba: per adapter instance
 * @lrbp: pointer to local reference block of completed command
 * @cqe: pointer to the completion queue entry
 *
 * Return: result of the command to notify SCSI midlayer.
 */
static inline int
ufshcd_transfer_rsp_status(struct ufs_hba *hba, struct ufshcd_lrb *lrbp,
			   struct cq_entry *cqe)
{
	int result = 0;
	int scsi_status;
	enum utp_ocs ocs;
	u8 upiu_flags;
	u32 resid;

	upiu_flags = lrbp->ucd_rsp_ptr->header.flags;
	resid = be32_to_cpu(lrbp->ucd_rsp_ptr->sr.residual_transfer_count);
	/*
	 * Test !overflow instead of underflow to support UFS devices that do
	 * not set either flag.
	 */
	if (resid && !(upiu_flags & UPIU_RSP_FLAG_OVERFLOW))
		scsi_set_resid(lrbp->cmd, resid);

	/* overall command status of utrd */
	ocs = ufshcd_get_tr_ocs(lrbp, cqe);

	if (hba->quirks & UFSHCD_QUIRK_BROKEN_OCS_FATAL_ERROR) {
		if (lrbp->ucd_rsp_ptr->header.response ||
		    lrbp->ucd_rsp_ptr->header.status)
			ocs = OCS_SUCCESS;
	}

	switch (ocs) {
	case OCS_SUCCESS:
		hba->ufs_stats.last_hibern8_exit_tstamp = ktime_set(0, 0);
		switch (ufshcd_get_req_rsp(lrbp->ucd_rsp_ptr)) {
		case UPIU_TRANSACTION_RESPONSE:
			/*
			 * get the result based on SCSI status response
			 * to notify the SCSI midlayer of the command status
			 */
			scsi_status = lrbp->ucd_rsp_ptr->header.status;
			result = ufshcd_scsi_cmd_status(lrbp, scsi_status);

			/*
			 * Currently we are only supporting BKOPs exception
			 * events hence we can ignore BKOPs exception event
			 * during power management callbacks. BKOPs exception
			 * event is not expected to be raised in runtime suspend
			 * callback as it allows the urgent bkops.
			 * During system suspend, we are anyway forcefully
			 * disabling the bkops and if urgent bkops is needed
			 * it will be enabled on system resume. Long term
			 * solution could be to abort the system suspend if
			 * UFS device needs urgent BKOPs.
			 */
			if (!hba->pm_op_in_progress &&
			    !ufshcd_eh_in_progress(hba) &&
			    ufshcd_is_exception_event(lrbp->ucd_rsp_ptr))
				/* Flushed in suspend */
				schedule_work(&hba->eeh_work);
			break;
		case UPIU_TRANSACTION_REJECT_UPIU:
			/* TODO: handle Reject UPIU Response */
			result = DID_ERROR << 16;
			dev_err(hba->dev,
				"Reject UPIU not fully implemented\n");
			break;
		default:
			dev_err(hba->dev,
				"Unexpected request response code = %x\n",
				result);
			result = DID_ERROR << 16;
			break;
		}
		break;
	case OCS_ABORTED:
	case OCS_INVALID_COMMAND_STATUS:
		result |= DID_REQUEUE << 16;
		dev_warn(hba->dev,
				"OCS %s from controller for tag %d\n",
				(ocs == OCS_ABORTED ? "aborted" : "invalid"),
				lrbp->task_tag);
		break;
	case OCS_INVALID_CMD_TABLE_ATTR:
	case OCS_INVALID_PRDT_ATTR:
	case OCS_MISMATCH_DATA_BUF_SIZE:
	case OCS_MISMATCH_RESP_UPIU_SIZE:
	case OCS_PEER_COMM_FAILURE:
	case OCS_FATAL_ERROR:
	case OCS_DEVICE_FATAL_ERROR:
	case OCS_INVALID_CRYPTO_CONFIG:
	case OCS_GENERAL_CRYPTO_ERROR:
	default:
		result |= DID_ERROR << 16;
		dev_err(hba->dev,
				"OCS error from controller = %x for tag %d\n",
				ocs, lrbp->task_tag);
		ufshcd_print_evt_hist(hba);
		ufshcd_print_host_state(hba);
		break;
	} /* end of switch */

	if ((host_byte(result) != DID_OK) &&
	    (host_byte(result) != DID_REQUEUE) && !hba->silence_err_logs)
		ufshcd_print_tr(hba, lrbp->task_tag, true);
	return result;
}

static bool ufshcd_is_auto_hibern8_error(struct ufs_hba *hba,
					 u32 intr_mask)
{
	if (!ufshcd_is_auto_hibern8_supported(hba) ||
	    !ufshcd_is_auto_hibern8_enabled(hba))
		return false;

	if (!(intr_mask & UFSHCD_UIC_HIBERN8_MASK))
		return false;

	if (hba->active_uic_cmd &&
	    (hba->active_uic_cmd->command == UIC_CMD_DME_HIBER_ENTER ||
	    hba->active_uic_cmd->command == UIC_CMD_DME_HIBER_EXIT))
		return false;

	return true;
}

/**
 * ufshcd_uic_cmd_compl - handle completion of uic command
 * @hba: per adapter instance
 * @intr_status: interrupt status generated by the controller
 *
 * Return:
 *  IRQ_HANDLED - If interrupt is valid
 *  IRQ_NONE    - If invalid interrupt
 */
static irqreturn_t ufshcd_uic_cmd_compl(struct ufs_hba *hba, u32 intr_status)
{
	irqreturn_t retval = IRQ_NONE;
	struct uic_command *cmd;

	spin_lock(hba->host->host_lock);
	cmd = hba->active_uic_cmd;
	if (WARN_ON_ONCE(!cmd))
		goto unlock;

	if (ufshcd_is_auto_hibern8_error(hba, intr_status))
		hba->errors |= (UFSHCD_UIC_HIBERN8_MASK & intr_status);

	if (intr_status & UIC_COMMAND_COMPL) {
		cmd->argument2 |= ufshcd_get_uic_cmd_result(hba);
		cmd->argument3 = ufshcd_get_dme_attr_val(hba);
		if (!hba->uic_async_done)
			cmd->cmd_active = 0;
		complete(&cmd->done);
		retval = IRQ_HANDLED;
	}

	if (intr_status & UFSHCD_UIC_PWR_MASK && hba->uic_async_done) {
		cmd->cmd_active = 0;
		complete(hba->uic_async_done);
		retval = IRQ_HANDLED;
	}

	if (retval == IRQ_HANDLED)
		ufshcd_add_uic_command_trace(hba, cmd, UFS_CMD_COMP);

unlock:
	spin_unlock(hba->host->host_lock);

	return retval;
}

/* Release the resources allocated for processing a SCSI command. */
void ufshcd_release_scsi_cmd(struct ufs_hba *hba,
			     struct ufshcd_lrb *lrbp)
{
	struct scsi_cmnd *cmd = lrbp->cmd;

	scsi_dma_unmap(cmd);
	ufshcd_crypto_clear_prdt(hba, lrbp);
	ufshcd_release(hba);
	ufshcd_clk_scaling_update_busy(hba);
}

/**
 * ufshcd_compl_one_cqe - handle a completion queue entry
 * @hba: per adapter instance
 * @task_tag: the task tag of the request to be completed
 * @cqe: pointer to the completion queue entry
 */
void ufshcd_compl_one_cqe(struct ufs_hba *hba, int task_tag,
			  struct cq_entry *cqe)
{
	struct ufshcd_lrb *lrbp;
	struct scsi_cmnd *cmd;
	enum utp_ocs ocs;

	lrbp = &hba->lrb[task_tag];
	lrbp->compl_time_stamp = ktime_get();
	cmd = lrbp->cmd;
	if (cmd) {
		trace_android_vh_ufs_compl_command(hba, lrbp);
		if (unlikely(ufshcd_should_inform_monitor(hba, lrbp)))
			ufshcd_update_monitor(hba, lrbp);
		ufshcd_add_command_trace(hba, task_tag, UFS_CMD_COMP);
		cmd->result = ufshcd_transfer_rsp_status(hba, lrbp, cqe);
		ufshcd_release_scsi_cmd(hba, lrbp);
		/* Do not touch lrbp after scsi done */
		scsi_done(cmd);
	} else if (hba->dev_cmd.complete) {
		trace_android_vh_ufs_compl_command(hba, lrbp);
		if (cqe) {
			ocs = le32_to_cpu(cqe->status) & MASK_OCS;
			lrbp->utr_descriptor_ptr->header.ocs = ocs;
		}
		complete(hba->dev_cmd.complete);
	}
}

/**
 * __ufshcd_transfer_req_compl - handle SCSI and query command completion
 * @hba: per adapter instance
 * @completed_reqs: bitmask that indicates which requests to complete
 */
static void __ufshcd_transfer_req_compl(struct ufs_hba *hba,
					unsigned long completed_reqs)
{
	int tag;

	for_each_set_bit(tag, &completed_reqs, hba->nutrs)
		ufshcd_compl_one_cqe(hba, tag, NULL);
}

/* Any value that is not an existing queue number is fine for this constant. */
enum {
	UFSHCD_POLL_FROM_INTERRUPT_CONTEXT = -1
};

static void ufshcd_clear_polled(struct ufs_hba *hba,
				unsigned long *completed_reqs)
{
	int tag;

	for_each_set_bit(tag, completed_reqs, hba->nutrs) {
		struct scsi_cmnd *cmd = hba->lrb[tag].cmd;

		if (!cmd)
			continue;
		if (scsi_cmd_to_rq(cmd)->cmd_flags & REQ_POLLED)
			__clear_bit(tag, completed_reqs);
	}
}

/*
 * Return: > 0 if one or more commands have been completed or 0 if no
 * requests have been completed.
 */
static int ufshcd_poll(struct Scsi_Host *shost, unsigned int queue_num)
{
	struct ufs_hba *hba = shost_priv(shost);
	unsigned long completed_reqs, flags;
	u32 tr_doorbell;
	struct ufs_hw_queue *hwq;

	if (hba->mcq_enabled) {
		hwq = &hba->uhq[queue_num];

		return ufshcd_mcq_poll_cqe_lock(hba, hwq);
	}

	spin_lock_irqsave(&hba->outstanding_lock, flags);
	tr_doorbell = ufshcd_readl(hba, REG_UTP_TRANSFER_REQ_DOOR_BELL);
	completed_reqs = ~tr_doorbell & hba->outstanding_reqs;
	WARN_ONCE(completed_reqs & ~hba->outstanding_reqs,
		  "completed: %#lx; outstanding: %#lx\n", completed_reqs,
		  hba->outstanding_reqs);
	if (queue_num == UFSHCD_POLL_FROM_INTERRUPT_CONTEXT) {
		/* Do not complete polled requests from interrupt context. */
		ufshcd_clear_polled(hba, &completed_reqs);
	}
	hba->outstanding_reqs &= ~completed_reqs;
	spin_unlock_irqrestore(&hba->outstanding_lock, flags);

	if (completed_reqs)
		__ufshcd_transfer_req_compl(hba, completed_reqs);

	return completed_reqs != 0;
}

/**
 * ufshcd_mcq_compl_pending_transfer - MCQ mode function. It is
 * invoked from the error handler context or ufshcd_host_reset_and_restore()
 * to complete the pending transfers and free the resources associated with
 * the scsi command.
 *
 * @hba: per adapter instance
 * @force_compl: This flag is set to true when invoked
 * from ufshcd_host_reset_and_restore() in which case it requires special
 * handling because the host controller has been reset by ufshcd_hba_stop().
 */
static void ufshcd_mcq_compl_pending_transfer(struct ufs_hba *hba,
					      bool force_compl)
{
	struct ufs_hw_queue *hwq;
	struct ufshcd_lrb *lrbp;
	struct scsi_cmnd *cmd;
	unsigned long flags;
	int tag;

	for (tag = 0; tag < hba->nutrs; tag++) {
		lrbp = &hba->lrb[tag];
		cmd = lrbp->cmd;
		if (!ufshcd_cmd_inflight(cmd) ||
		    test_bit(SCMD_STATE_COMPLETE, &cmd->state))
			continue;

		hwq = ufshcd_mcq_req_to_hwq(hba, scsi_cmd_to_rq(cmd));

		if (force_compl) {
			ufshcd_mcq_compl_all_cqes_lock(hba, hwq);
			/*
			 * For those cmds of which the cqes are not present
			 * in the cq, complete them explicitly.
			 */
			spin_lock_irqsave(&hwq->cq_lock, flags);
			if (cmd && !test_bit(SCMD_STATE_COMPLETE, &cmd->state)) {
				set_host_byte(cmd, DID_REQUEUE);
				ufshcd_release_scsi_cmd(hba, lrbp);
				scsi_done(cmd);
			}
			spin_unlock_irqrestore(&hwq->cq_lock, flags);
		} else {
			ufshcd_mcq_poll_cqe_lock(hba, hwq);
		}
	}
}

/**
 * ufshcd_transfer_req_compl - handle SCSI and query command completion
 * @hba: per adapter instance
 *
 * Return:
 *  IRQ_HANDLED - If interrupt is valid
 *  IRQ_NONE    - If invalid interrupt
 */
static irqreturn_t ufshcd_transfer_req_compl(struct ufs_hba *hba)
{
	/* Resetting interrupt aggregation counters first and reading the
	 * DOOR_BELL afterward allows us to handle all the completed requests.
	 * In order to prevent other interrupts starvation the DB is read once
	 * after reset. The down side of this solution is the possibility of
	 * false interrupt if device completes another request after resetting
	 * aggregation and before reading the DB.
	 */
	if (ufshcd_is_intr_aggr_allowed(hba) &&
	    !(hba->quirks & UFSHCI_QUIRK_SKIP_RESET_INTR_AGGR))
		ufshcd_reset_intr_aggr(hba);

	if (ufs_fail_completion(hba))
		return IRQ_HANDLED;

	/*
	 * Ignore the ufshcd_poll() return value and return IRQ_HANDLED since we
	 * do not want polling to trigger spurious interrupt complaints.
	 */
	ufshcd_poll(hba->host, UFSHCD_POLL_FROM_INTERRUPT_CONTEXT);

	return IRQ_HANDLED;
}

int __ufshcd_write_ee_control(struct ufs_hba *hba, u32 ee_ctrl_mask)
{
	return ufshcd_query_attr_retry(hba, UPIU_QUERY_OPCODE_WRITE_ATTR,
				       QUERY_ATTR_IDN_EE_CONTROL, 0, 0,
				       &ee_ctrl_mask);
}

int ufshcd_write_ee_control(struct ufs_hba *hba)
{
	int err;

	mutex_lock(&hba->ee_ctrl_mutex);
	err = __ufshcd_write_ee_control(hba, hba->ee_ctrl_mask);
	mutex_unlock(&hba->ee_ctrl_mutex);
	if (err)
		dev_err(hba->dev, "%s: failed to write ee control %d\n",
			__func__, err);
	return err;
}

int ufshcd_update_ee_control(struct ufs_hba *hba, u16 *mask,
			     const u16 *other_mask, u16 set, u16 clr)
{
	u16 new_mask, ee_ctrl_mask;
	int err = 0;

	mutex_lock(&hba->ee_ctrl_mutex);
	new_mask = (*mask & ~clr) | set;
	ee_ctrl_mask = new_mask | *other_mask;
	if (ee_ctrl_mask != hba->ee_ctrl_mask)
		err = __ufshcd_write_ee_control(hba, ee_ctrl_mask);
	/* Still need to update 'mask' even if 'ee_ctrl_mask' was unchanged */
	if (!err) {
		hba->ee_ctrl_mask = ee_ctrl_mask;
		*mask = new_mask;
	}
	mutex_unlock(&hba->ee_ctrl_mutex);
	return err;
}

/**
 * ufshcd_disable_ee - disable exception event
 * @hba: per-adapter instance
 * @mask: exception event to disable
 *
 * Disables exception event in the device so that the EVENT_ALERT
 * bit is not set.
 *
 * Return: zero on success, non-zero error value on failure.
 */
static inline int ufshcd_disable_ee(struct ufs_hba *hba, u16 mask)
{
	return ufshcd_update_ee_drv_mask(hba, 0, mask);
}

/**
 * ufshcd_enable_ee - enable exception event
 * @hba: per-adapter instance
 * @mask: exception event to enable
 *
 * Enable corresponding exception event in the device to allow
 * device to alert host in critical scenarios.
 *
 * Return: zero on success, non-zero error value on failure.
 */
static inline int ufshcd_enable_ee(struct ufs_hba *hba, u16 mask)
{
	return ufshcd_update_ee_drv_mask(hba, mask, 0);
}

/**
 * ufshcd_enable_auto_bkops - Allow device managed BKOPS
 * @hba: per-adapter instance
 *
 * Allow device to manage background operations on its own. Enabling
 * this might lead to inconsistent latencies during normal data transfers
 * as the device is allowed to manage its own way of handling background
 * operations.
 *
 * Return: zero on success, non-zero on failure.
 */
static int ufshcd_enable_auto_bkops(struct ufs_hba *hba)
{
	int err = 0;

	if (hba->auto_bkops_enabled)
		goto out;

	err = ufshcd_query_flag_retry(hba, UPIU_QUERY_OPCODE_SET_FLAG,
			QUERY_FLAG_IDN_BKOPS_EN, 0, NULL);
	if (err) {
		dev_err(hba->dev, "%s: failed to enable bkops %d\n",
				__func__, err);
		goto out;
	}

	hba->auto_bkops_enabled = true;
	trace_ufshcd_auto_bkops_state(dev_name(hba->dev), "Enabled");

	/* No need of URGENT_BKOPS exception from the device */
	err = ufshcd_disable_ee(hba, MASK_EE_URGENT_BKOPS);
	if (err)
		dev_err(hba->dev, "%s: failed to disable exception event %d\n",
				__func__, err);
out:
	return err;
}

/**
 * ufshcd_disable_auto_bkops - block device in doing background operations
 * @hba: per-adapter instance
 *
 * Disabling background operations improves command response latency but
 * has drawback of device moving into critical state where the device is
 * not-operable. Make sure to call ufshcd_enable_auto_bkops() whenever the
 * host is idle so that BKOPS are managed effectively without any negative
 * impacts.
 *
 * Return: zero on success, non-zero on failure.
 */
static int ufshcd_disable_auto_bkops(struct ufs_hba *hba)
{
	int err = 0;

	if (!hba->auto_bkops_enabled)
		goto out;

	/*
	 * If host assisted BKOPs is to be enabled, make sure
	 * urgent bkops exception is allowed.
	 */
	err = ufshcd_enable_ee(hba, MASK_EE_URGENT_BKOPS);
	if (err) {
		dev_err(hba->dev, "%s: failed to enable exception event %d\n",
				__func__, err);
		goto out;
	}

	err = ufshcd_query_flag_retry(hba, UPIU_QUERY_OPCODE_CLEAR_FLAG,
			QUERY_FLAG_IDN_BKOPS_EN, 0, NULL);
	if (err) {
		dev_err(hba->dev, "%s: failed to disable bkops %d\n",
				__func__, err);
		ufshcd_disable_ee(hba, MASK_EE_URGENT_BKOPS);
		goto out;
	}

	hba->auto_bkops_enabled = false;
	trace_ufshcd_auto_bkops_state(dev_name(hba->dev), "Disabled");
	hba->is_urgent_bkops_lvl_checked = false;
out:
	return err;
}

/**
 * ufshcd_force_reset_auto_bkops - force reset auto bkops state
 * @hba: per adapter instance
 *
 * After a device reset the device may toggle the BKOPS_EN flag
 * to default value. The s/w tracking variables should be updated
 * as well. This function would change the auto-bkops state based on
 * UFSHCD_CAP_KEEP_AUTO_BKOPS_ENABLED_EXCEPT_SUSPEND.
 */
static void ufshcd_force_reset_auto_bkops(struct ufs_hba *hba)
{
	if (ufshcd_keep_autobkops_enabled_except_suspend(hba)) {
		hba->auto_bkops_enabled = false;
		hba->ee_ctrl_mask |= MASK_EE_URGENT_BKOPS;
		ufshcd_enable_auto_bkops(hba);
	} else {
		hba->auto_bkops_enabled = true;
		hba->ee_ctrl_mask &= ~MASK_EE_URGENT_BKOPS;
		ufshcd_disable_auto_bkops(hba);
	}
	hba->urgent_bkops_lvl = BKOPS_STATUS_PERF_IMPACT;
	hba->is_urgent_bkops_lvl_checked = false;
}

static inline int ufshcd_get_bkops_status(struct ufs_hba *hba, u32 *status)
{
	return ufshcd_query_attr_retry(hba, UPIU_QUERY_OPCODE_READ_ATTR,
			QUERY_ATTR_IDN_BKOPS_STATUS, 0, 0, status);
}

/**
 * ufshcd_bkops_ctrl - control the auto bkops based on current bkops status
 * @hba: per-adapter instance
 *
 * Read the bkops_status from the UFS device and Enable fBackgroundOpsEn
 * flag in the device to permit background operations if the device
 * bkops_status is greater than or equal to the "hba->urgent_bkops_lvl",
 * disable otherwise.
 *
 * Return: 0 for success, non-zero in case of failure.
 *
 * NOTE: Caller of this function can check the "hba->auto_bkops_enabled" flag
 * to know whether auto bkops is enabled or disabled after this function
 * returns control to it.
 */
int ufshcd_bkops_ctrl(struct ufs_hba *hba)
{
	enum bkops_status status = hba->urgent_bkops_lvl;
	u32 curr_status = 0;
	int err;

	err = ufshcd_get_bkops_status(hba, &curr_status);
	if (err) {
		dev_err(hba->dev, "%s: failed to get BKOPS status %d\n",
				__func__, err);
		goto out;
	} else if (curr_status > BKOPS_STATUS_MAX) {
		dev_err(hba->dev, "%s: invalid BKOPS status %d\n",
				__func__, curr_status);
		err = -EINVAL;
		goto out;
	}

	if (curr_status >= status)
		err = ufshcd_enable_auto_bkops(hba);
	else
		err = ufshcd_disable_auto_bkops(hba);
out:
	return err;
}
EXPORT_SYMBOL_GPL(ufshcd_bkops_ctrl);

static inline int ufshcd_get_ee_status(struct ufs_hba *hba, u32 *status)
{
	return ufshcd_query_attr_retry(hba, UPIU_QUERY_OPCODE_READ_ATTR,
			QUERY_ATTR_IDN_EE_STATUS, 0, 0, status);
}

static void ufshcd_bkops_exception_event_handler(struct ufs_hba *hba)
{
	int err;
	u32 curr_status = 0;

	if (hba->is_urgent_bkops_lvl_checked)
		goto enable_auto_bkops;

	err = ufshcd_get_bkops_status(hba, &curr_status);
	if (err) {
		dev_err(hba->dev, "%s: failed to get BKOPS status %d\n",
				__func__, err);
		goto out;
	}

	/*
	 * We are seeing that some devices are raising the urgent bkops
	 * exception events even when BKOPS status doesn't indicate performace
	 * impacted or critical. Handle these device by determining their urgent
	 * bkops status at runtime.
	 */
	if (curr_status < BKOPS_STATUS_PERF_IMPACT) {
		dev_err(hba->dev, "%s: device raised urgent BKOPS exception for bkops status %d\n",
				__func__, curr_status);
		/* update the current status as the urgent bkops level */
		hba->urgent_bkops_lvl = curr_status;
		hba->is_urgent_bkops_lvl_checked = true;
	}

enable_auto_bkops:
	err = ufshcd_enable_auto_bkops(hba);
out:
	if (err < 0)
		dev_err(hba->dev, "%s: failed to handle urgent bkops %d\n",
				__func__, err);
}

static void ufshcd_temp_exception_event_handler(struct ufs_hba *hba, u16 status)
{
	u32 value;

	if (ufshcd_query_attr_retry(hba, UPIU_QUERY_OPCODE_READ_ATTR,
				QUERY_ATTR_IDN_CASE_ROUGH_TEMP, 0, 0, &value))
		return;

	dev_info(hba->dev, "exception Tcase %d\n", value - 80);

	ufs_hwmon_notify_event(hba, status & MASK_EE_URGENT_TEMP);

	/*
	 * A placeholder for the platform vendors to add whatever additional
	 * steps required
	 */
}

static int __ufshcd_wb_toggle(struct ufs_hba *hba, bool set, enum flag_idn idn)
{
	u8 index;
	enum query_opcode opcode = set ? UPIU_QUERY_OPCODE_SET_FLAG :
				   UPIU_QUERY_OPCODE_CLEAR_FLAG;

	index = ufshcd_wb_get_query_index(hba);
	return ufshcd_query_flag_retry(hba, opcode, idn, index, NULL);
}

int ufshcd_wb_toggle(struct ufs_hba *hba, bool enable)
{
	int ret;

	if (!ufshcd_is_wb_allowed(hba) ||
	    hba->dev_info.wb_enabled == enable)
		return 0;

	ret = __ufshcd_wb_toggle(hba, enable, QUERY_FLAG_IDN_WB_EN);
	if (ret) {
		dev_err(hba->dev, "%s: Write Booster %s failed %d\n",
			__func__, enable ? "enabling" : "disabling", ret);
		return ret;
	}

	hba->dev_info.wb_enabled = enable;
	dev_dbg(hba->dev, "%s: Write Booster %s\n",
			__func__, enable ? "enabled" : "disabled");

	return ret;
}

static void ufshcd_wb_toggle_buf_flush_during_h8(struct ufs_hba *hba,
						 bool enable)
{
	int ret;

	ret = __ufshcd_wb_toggle(hba, enable,
			QUERY_FLAG_IDN_WB_BUFF_FLUSH_DURING_HIBERN8);
	if (ret) {
		dev_err(hba->dev, "%s: WB-Buf Flush during H8 %s failed %d\n",
			__func__, enable ? "enabling" : "disabling", ret);
		return;
	}
	dev_dbg(hba->dev, "%s: WB-Buf Flush during H8 %s\n",
			__func__, enable ? "enabled" : "disabled");
}

int ufshcd_wb_toggle_buf_flush(struct ufs_hba *hba, bool enable)
{
	int ret;

	if (!ufshcd_is_wb_allowed(hba) ||
	    hba->dev_info.wb_buf_flush_enabled == enable)
		return 0;

	ret = __ufshcd_wb_toggle(hba, enable, QUERY_FLAG_IDN_WB_BUFF_FLUSH_EN);
	if (ret) {
		dev_err(hba->dev, "%s: WB-Buf Flush %s failed %d\n",
			__func__, enable ? "enabling" : "disabling", ret);
		return ret;
	}

	hba->dev_info.wb_buf_flush_enabled = enable;
	dev_dbg(hba->dev, "%s: WB-Buf Flush %s\n",
			__func__, enable ? "enabled" : "disabled");

	return ret;
}

static bool ufshcd_wb_presrv_usrspc_keep_vcc_on(struct ufs_hba *hba,
						u32 avail_buf)
{
	u32 cur_buf;
	int ret;
	u8 index;

	index = ufshcd_wb_get_query_index(hba);
	ret = ufshcd_query_attr_retry(hba, UPIU_QUERY_OPCODE_READ_ATTR,
					      QUERY_ATTR_IDN_CURR_WB_BUFF_SIZE,
					      index, 0, &cur_buf);
	if (ret) {
		dev_err(hba->dev, "%s: dCurWriteBoosterBufferSize read failed %d\n",
			__func__, ret);
		return false;
	}

	if (!cur_buf) {
		dev_info(hba->dev, "dCurWBBuf: %d WB disabled until free-space is available\n",
			 cur_buf);
		return false;
	}
	/* Let it continue to flush when available buffer exceeds threshold */
	return avail_buf < hba->vps->wb_flush_threshold;
}

static void ufshcd_wb_force_disable(struct ufs_hba *hba)
{
	if (ufshcd_is_wb_buf_flush_allowed(hba))
		ufshcd_wb_toggle_buf_flush(hba, false);

	ufshcd_wb_toggle_buf_flush_during_h8(hba, false);
	ufshcd_wb_toggle(hba, false);
	hba->caps &= ~UFSHCD_CAP_WB_EN;

	dev_info(hba->dev, "%s: WB force disabled\n", __func__);
}

static bool ufshcd_is_wb_buf_lifetime_available(struct ufs_hba *hba)
{
	u32 lifetime;
	int ret;
	u8 index;

	index = ufshcd_wb_get_query_index(hba);
	ret = ufshcd_query_attr_retry(hba, UPIU_QUERY_OPCODE_READ_ATTR,
				      QUERY_ATTR_IDN_WB_BUFF_LIFE_TIME_EST,
				      index, 0, &lifetime);
	if (ret) {
		dev_err(hba->dev,
			"%s: bWriteBoosterBufferLifeTimeEst read failed %d\n",
			__func__, ret);
		return false;
	}

	if (lifetime == UFS_WB_EXCEED_LIFETIME) {
		dev_err(hba->dev, "%s: WB buf lifetime is exhausted 0x%02X\n",
			__func__, lifetime);
		return false;
	}

	dev_dbg(hba->dev, "%s: WB buf lifetime is 0x%02X\n",
		__func__, lifetime);

	return true;
}

static bool ufshcd_wb_need_flush(struct ufs_hba *hba)
{
	int ret;
	u32 avail_buf;
	u8 index;

	if (!ufshcd_is_wb_allowed(hba))
		return false;

	if (!ufshcd_is_wb_buf_lifetime_available(hba)) {
		ufshcd_wb_force_disable(hba);
		return false;
	}

	/*
	 * The ufs device needs the vcc to be ON to flush.
	 * With user-space reduction enabled, it's enough to enable flush
	 * by checking only the available buffer. The threshold
	 * defined here is > 90% full.
	 * With user-space preserved enabled, the current-buffer
	 * should be checked too because the wb buffer size can reduce
	 * when disk tends to be full. This info is provided by current
	 * buffer (dCurrentWriteBoosterBufferSize). There's no point in
	 * keeping vcc on when current buffer is empty.
	 */
	index = ufshcd_wb_get_query_index(hba);
	ret = ufshcd_query_attr_retry(hba, UPIU_QUERY_OPCODE_READ_ATTR,
				      QUERY_ATTR_IDN_AVAIL_WB_BUFF_SIZE,
				      index, 0, &avail_buf);
	if (ret) {
		dev_warn(hba->dev, "%s: dAvailableWriteBoosterBufferSize read failed %d\n",
			 __func__, ret);
		return false;
	}

	if (!hba->dev_info.b_presrv_uspc_en)
		return avail_buf <= UFS_WB_BUF_REMAIN_PERCENT(10);

	return ufshcd_wb_presrv_usrspc_keep_vcc_on(hba, avail_buf);
}

static void ufshcd_rpm_dev_flush_recheck_work(struct work_struct *work)
{
	struct ufs_hba *hba = container_of(to_delayed_work(work),
					   struct ufs_hba,
					   rpm_dev_flush_recheck_work);
	/*
	 * To prevent unnecessary VCC power drain after device finishes
	 * WriteBooster buffer flush or Auto BKOPs, force runtime resume
	 * after a certain delay to recheck the threshold by next runtime
	 * suspend.
	 */
	ufshcd_rpm_get_sync(hba);
	ufshcd_rpm_put_sync(hba);
}

/**
 * ufshcd_exception_event_handler - handle exceptions raised by device
 * @work: pointer to work data
 *
 * Read bExceptionEventStatus attribute from the device and handle the
 * exception event accordingly.
 */
static void ufshcd_exception_event_handler(struct work_struct *work)
{
	struct ufs_hba *hba;
	int err;
	u32 status = 0;
	hba = container_of(work, struct ufs_hba, eeh_work);

	err = ufshcd_get_ee_status(hba, &status);
	if (err) {
		dev_err(hba->dev, "%s: failed to get exception status %d\n",
				__func__, err);
		return;
	}

	trace_ufshcd_exception_event(dev_name(hba->dev), status);

	if (status & hba->ee_drv_mask & MASK_EE_URGENT_BKOPS)
		ufshcd_bkops_exception_event_handler(hba);

	if (status & hba->ee_drv_mask & MASK_EE_URGENT_TEMP)
		ufshcd_temp_exception_event_handler(hba, status);

	ufs_debugfs_exception_event(hba, status);
}

/* Complete requests that have door-bell cleared */
static void ufshcd_complete_requests(struct ufs_hba *hba, bool force_compl)
{
	if (hba->mcq_enabled)
		ufshcd_mcq_compl_pending_transfer(hba, force_compl);
	else
		ufshcd_transfer_req_compl(hba);

	ufshcd_tmc_handler(hba);
}

/**
 * ufshcd_quirk_dl_nac_errors - This function checks if error handling is
 *				to recover from the DL NAC errors or not.
 * @hba: per-adapter instance
 *
 * Return: true if error handling is required, false otherwise.
 */
static bool ufshcd_quirk_dl_nac_errors(struct ufs_hba *hba)
{
	unsigned long flags;
	bool err_handling = true;

	spin_lock_irqsave(hba->host->host_lock, flags);
	/*
	 * UFS_DEVICE_QUIRK_RECOVERY_FROM_DL_NAC_ERRORS only workaround the
	 * device fatal error and/or DL NAC & REPLAY timeout errors.
	 */
	if (hba->saved_err & (CONTROLLER_FATAL_ERROR | SYSTEM_BUS_FATAL_ERROR))
		goto out;

	if ((hba->saved_err & DEVICE_FATAL_ERROR) ||
	    ((hba->saved_err & UIC_ERROR) &&
	     (hba->saved_uic_err & UFSHCD_UIC_DL_TCx_REPLAY_ERROR)))
		goto out;

	if ((hba->saved_err & UIC_ERROR) &&
	    (hba->saved_uic_err & UFSHCD_UIC_DL_NAC_RECEIVED_ERROR)) {
		int err;
		/*
		 * wait for 50ms to see if we can get any other errors or not.
		 */
		spin_unlock_irqrestore(hba->host->host_lock, flags);
		msleep(50);
		spin_lock_irqsave(hba->host->host_lock, flags);

		/*
		 * now check if we have got any other severe errors other than
		 * DL NAC error?
		 */
		if ((hba->saved_err & INT_FATAL_ERRORS) ||
		    ((hba->saved_err & UIC_ERROR) &&
		    (hba->saved_uic_err & ~UFSHCD_UIC_DL_NAC_RECEIVED_ERROR)))
			goto out;

		/*
		 * As DL NAC is the only error received so far, send out NOP
		 * command to confirm if link is still active or not.
		 *   - If we don't get any response then do error recovery.
		 *   - If we get response then clear the DL NAC error bit.
		 */

		spin_unlock_irqrestore(hba->host->host_lock, flags);
		err = ufshcd_verify_dev_init(hba);
		spin_lock_irqsave(hba->host->host_lock, flags);

		if (err)
			goto out;

		/* Link seems to be alive hence ignore the DL NAC errors */
		if (hba->saved_uic_err == UFSHCD_UIC_DL_NAC_RECEIVED_ERROR)
			hba->saved_err &= ~UIC_ERROR;
		/* clear NAC error */
		hba->saved_uic_err &= ~UFSHCD_UIC_DL_NAC_RECEIVED_ERROR;
		if (!hba->saved_uic_err)
			err_handling = false;
	}
out:
	spin_unlock_irqrestore(hba->host->host_lock, flags);
	return err_handling;
}

/* host lock must be held before calling this func */
static inline bool ufshcd_is_saved_err_fatal(struct ufs_hba *hba)
{
	return (hba->saved_uic_err & UFSHCD_UIC_DL_PA_INIT_ERROR) ||
	       (hba->saved_err & (INT_FATAL_ERRORS | UFSHCD_UIC_HIBERN8_MASK));
}

void ufshcd_schedule_eh_work(struct ufs_hba *hba)
{
	lockdep_assert_held(hba->host->host_lock);

	/* handle fatal errors only when link is not in error state */
	if (hba->ufshcd_state != UFSHCD_STATE_ERROR) {
		if (hba->force_reset || ufshcd_is_link_broken(hba) ||
		    ufshcd_is_saved_err_fatal(hba))
			hba->ufshcd_state = UFSHCD_STATE_EH_SCHEDULED_FATAL;
		else
			hba->ufshcd_state = UFSHCD_STATE_EH_SCHEDULED_NON_FATAL;
		queue_work(hba->eh_wq, &hba->eh_work);
	}
}

static void ufshcd_force_error_recovery(struct ufs_hba *hba)
{
	spin_lock_irq(hba->host->host_lock);
	hba->force_reset = true;
	ufshcd_schedule_eh_work(hba);
	spin_unlock_irq(hba->host->host_lock);
}

static void ufshcd_clk_scaling_allow(struct ufs_hba *hba, bool allow)
{
	mutex_lock(&hba->wb_mutex);
	down_write(&hba->clk_scaling_lock);
	hba->clk_scaling.is_allowed = allow;
	up_write(&hba->clk_scaling_lock);
	mutex_unlock(&hba->wb_mutex);
}

static void ufshcd_clk_scaling_suspend(struct ufs_hba *hba, bool suspend)
{
	if (suspend) {
		if (hba->clk_scaling.is_enabled)
			ufshcd_suspend_clkscaling(hba);
		ufshcd_clk_scaling_allow(hba, false);
	} else {
		ufshcd_clk_scaling_allow(hba, true);
		if (hba->clk_scaling.is_enabled)
			ufshcd_resume_clkscaling(hba);
	}
}

static void ufshcd_err_handling_prepare(struct ufs_hba *hba)
{
	ufshcd_rpm_get_sync(hba);
	if (pm_runtime_status_suspended(&hba->ufs_device_wlun->sdev_gendev) ||
	    hba->is_sys_suspended) {
		enum ufs_pm_op pm_op;

		/*
		 * Don't assume anything of resume, if
		 * resume fails, irq and clocks can be OFF, and powers
		 * can be OFF or in LPM.
		 */
		ufshcd_setup_hba_vreg(hba, true);
		ufshcd_enable_irq(hba);
		ufshcd_setup_vreg(hba, true);
		ufshcd_config_vreg_hpm(hba, hba->vreg_info.vccq);
		ufshcd_config_vreg_hpm(hba, hba->vreg_info.vccq2);
		ufshcd_hold(hba);
		if (!ufshcd_is_clkgating_allowed(hba))
			ufshcd_setup_clocks(hba, true);
		pm_op = hba->is_sys_suspended ? UFS_SYSTEM_PM : UFS_RUNTIME_PM;
		ufshcd_vops_resume(hba, pm_op);
	} else {
		ufshcd_hold(hba);
		if (ufshcd_is_clkscaling_supported(hba) &&
		    hba->clk_scaling.is_enabled)
			ufshcd_suspend_clkscaling(hba);
		ufshcd_clk_scaling_allow(hba, false);
	}
	/* Wait for ongoing ufshcd_queuecommand() calls to finish. */
	blk_mq_quiesce_tagset(&hba->host->tag_set);
	cancel_work_sync(&hba->eeh_work);
}

static void ufshcd_err_handling_unprepare(struct ufs_hba *hba)
{
	blk_mq_unquiesce_tagset(&hba->host->tag_set);
	ufshcd_release(hba);
	if (ufshcd_is_clkscaling_supported(hba))
		ufshcd_clk_scaling_suspend(hba, false);
	ufshcd_rpm_put(hba);
}

static inline bool ufshcd_err_handling_should_stop(struct ufs_hba *hba)
{
	return (!hba->is_powered || hba->shutting_down ||
		!hba->ufs_device_wlun ||
		hba->ufshcd_state == UFSHCD_STATE_ERROR ||
		(!(hba->saved_err || hba->saved_uic_err || hba->force_reset ||
		   ufshcd_is_link_broken(hba))));
}

#ifdef CONFIG_PM
static void ufshcd_recover_pm_error(struct ufs_hba *hba)
{
	struct Scsi_Host *shost = hba->host;
	struct scsi_device *sdev;
	struct request_queue *q;
	int ret;

	hba->is_sys_suspended = false;
	/*
	 * Set RPM status of wlun device to RPM_ACTIVE,
	 * this also clears its runtime error.
	 */
	ret = pm_runtime_set_active(&hba->ufs_device_wlun->sdev_gendev);

	/* hba device might have a runtime error otherwise */
	if (ret)
		ret = pm_runtime_set_active(hba->dev);
	/*
	 * If wlun device had runtime error, we also need to resume those
	 * consumer scsi devices in case any of them has failed to be
	 * resumed due to supplier runtime resume failure. This is to unblock
	 * blk_queue_enter in case there are bios waiting inside it.
	 */
	if (!ret) {
		shost_for_each_device(sdev, shost) {
			q = sdev->request_queue;
			if (q->dev && (q->rpm_status == RPM_SUSPENDED ||
				       q->rpm_status == RPM_SUSPENDING))
				pm_request_resume(q->dev);
		}
	}
}
#else
static inline void ufshcd_recover_pm_error(struct ufs_hba *hba)
{
}
#endif

static bool ufshcd_is_pwr_mode_restore_needed(struct ufs_hba *hba)
{
	struct ufs_pa_layer_attr *pwr_info = &hba->pwr_info;
	u32 mode;

	ufshcd_dme_get(hba, UIC_ARG_MIB(PA_PWRMODE), &mode);

	if (pwr_info->pwr_rx != ((mode >> PWRMODE_RX_OFFSET) & PWRMODE_MASK))
		return true;

	if (pwr_info->pwr_tx != (mode & PWRMODE_MASK))
		return true;

	return false;
}

static bool ufshcd_abort_one(struct request *rq, void *priv)
{
	int *ret = priv;
	u32 tag = rq->tag;
	struct scsi_cmnd *cmd = blk_mq_rq_to_pdu(rq);
	struct scsi_device *sdev = cmd->device;
	struct Scsi_Host *shost = sdev->host;
	struct ufs_hba *hba = shost_priv(shost);

	*ret = ufshcd_try_to_abort_task(hba, tag);
	dev_err(hba->dev, "Aborting tag %d / CDB %#02x %s\n", tag,
		hba->lrb[tag].cmd ? hba->lrb[tag].cmd->cmnd[0] : -1,
		*ret ? "failed" : "succeeded");

	return *ret == 0;
}

/**
 * ufshcd_abort_all - Abort all pending commands.
 * @hba: Host bus adapter pointer.
 *
 * Return: true if and only if the host controller needs to be reset.
 */
static bool ufshcd_abort_all(struct ufs_hba *hba)
{
	int tag, ret = 0;

	blk_mq_tagset_busy_iter(&hba->host->tag_set, ufshcd_abort_one, &ret);
	if (ret)
		goto out;

	/* Clear pending task management requests */
	for_each_set_bit(tag, &hba->outstanding_tasks, hba->nutmrs) {
		ret = ufshcd_clear_tm_cmd(hba, tag);
		if (ret)
			goto out;
	}

out:
	/* Complete the requests that are cleared by s/w */
	ufshcd_complete_requests(hba, false);

	return ret != 0;
}

/**
 * ufshcd_err_handler - handle UFS errors that require s/w attention
 * @work: pointer to work structure
 */
static void ufshcd_err_handler(struct work_struct *work)
{
	int retries = MAX_ERR_HANDLER_RETRIES;
	struct ufs_hba *hba;
	unsigned long flags;
	bool needs_restore;
	bool needs_reset;
	int pmc_err;

	hba = container_of(work, struct ufs_hba, eh_work);

	dev_info(hba->dev,
		 "%s started; HBA state %s; powered %d; shutting down %d; saved_err = %d; saved_uic_err = %d; force_reset = %d%s\n",
		 __func__, ufshcd_state_name[hba->ufshcd_state],
		 hba->is_powered, hba->shutting_down, hba->saved_err,
		 hba->saved_uic_err, hba->force_reset,
		 ufshcd_is_link_broken(hba) ? "; link is broken" : "");

	down(&hba->host_sem);
	spin_lock_irqsave(hba->host->host_lock, flags);
	if (ufshcd_err_handling_should_stop(hba)) {
		if (hba->ufshcd_state != UFSHCD_STATE_ERROR)
			hba->ufshcd_state = UFSHCD_STATE_OPERATIONAL;
		spin_unlock_irqrestore(hba->host->host_lock, flags);
		up(&hba->host_sem);
		return;
	}
	ufshcd_set_eh_in_progress(hba);
	spin_unlock_irqrestore(hba->host->host_lock, flags);
	ufshcd_err_handling_prepare(hba);
	/* Complete requests that have door-bell cleared by h/w */
	ufshcd_complete_requests(hba, false);
	spin_lock_irqsave(hba->host->host_lock, flags);
again:
	needs_restore = false;
	needs_reset = false;

	if (hba->ufshcd_state != UFSHCD_STATE_ERROR)
		hba->ufshcd_state = UFSHCD_STATE_RESET;
	/*
	 * A full reset and restore might have happened after preparation
	 * is finished, double check whether we should stop.
	 */
	if (ufshcd_err_handling_should_stop(hba))
		goto skip_err_handling;

	if ((hba->dev_quirks & UFS_DEVICE_QUIRK_RECOVERY_FROM_DL_NAC_ERRORS) &&
	    !hba->force_reset) {
		bool ret;

		spin_unlock_irqrestore(hba->host->host_lock, flags);
		/* release the lock as ufshcd_quirk_dl_nac_errors() may sleep */
		ret = ufshcd_quirk_dl_nac_errors(hba);
		spin_lock_irqsave(hba->host->host_lock, flags);
		if (!ret && ufshcd_err_handling_should_stop(hba))
			goto skip_err_handling;
	}

	if ((hba->saved_err & (INT_FATAL_ERRORS | UFSHCD_UIC_HIBERN8_MASK)) ||
	    (hba->saved_uic_err &&
	     (hba->saved_uic_err != UFSHCD_UIC_PA_GENERIC_ERROR))) {
		bool pr_prdt = !!(hba->saved_err & SYSTEM_BUS_FATAL_ERROR);

		spin_unlock_irqrestore(hba->host->host_lock, flags);
		ufshcd_print_host_state(hba);
		ufshcd_print_pwr_info(hba);
		ufshcd_print_evt_hist(hba);
		ufshcd_print_tmrs(hba, hba->outstanding_tasks);
		ufshcd_print_trs_all(hba, pr_prdt);
		spin_lock_irqsave(hba->host->host_lock, flags);
	}

	/*
	 * if host reset is required then skip clearing the pending
	 * transfers forcefully because they will get cleared during
	 * host reset and restore
	 */
	if (hba->force_reset || ufshcd_is_link_broken(hba) ||
	    ufshcd_is_saved_err_fatal(hba) ||
	    ((hba->saved_err & UIC_ERROR) &&
	     (hba->saved_uic_err & (UFSHCD_UIC_DL_NAC_RECEIVED_ERROR |
				    UFSHCD_UIC_DL_TCx_REPLAY_ERROR)))) {
		needs_reset = true;
		goto do_reset;
	}

	/*
	 * If LINERESET was caught, UFS might have been put to PWM mode,
	 * check if power mode restore is needed.
	 */
	if (hba->saved_uic_err & UFSHCD_UIC_PA_GENERIC_ERROR) {
		hba->saved_uic_err &= ~UFSHCD_UIC_PA_GENERIC_ERROR;
		if (!hba->saved_uic_err)
			hba->saved_err &= ~UIC_ERROR;
		spin_unlock_irqrestore(hba->host->host_lock, flags);
		if (ufshcd_is_pwr_mode_restore_needed(hba))
			needs_restore = true;
		spin_lock_irqsave(hba->host->host_lock, flags);
		if (!hba->saved_err && !needs_restore)
			goto skip_err_handling;
	}

	hba->silence_err_logs = true;
	/* release lock as clear command might sleep */
	spin_unlock_irqrestore(hba->host->host_lock, flags);

	needs_reset = ufshcd_abort_all(hba);

	spin_lock_irqsave(hba->host->host_lock, flags);
	hba->silence_err_logs = false;
	if (needs_reset)
		goto do_reset;

	/*
	 * After all reqs and tasks are cleared from doorbell,
	 * now it is safe to retore power mode.
	 */
	if (needs_restore) {
		spin_unlock_irqrestore(hba->host->host_lock, flags);
		/*
		 * Hold the scaling lock just in case dev cmds
		 * are sent via bsg and/or sysfs.
		 */
		down_write(&hba->clk_scaling_lock);
		hba->force_pmc = true;
		pmc_err = ufshcd_config_pwr_mode(hba, &(hba->pwr_info));
		if (pmc_err) {
			needs_reset = true;
			dev_err(hba->dev, "%s: Failed to restore power mode, err = %d\n",
					__func__, pmc_err);
		}
		hba->force_pmc = false;
		ufshcd_print_pwr_info(hba);
		up_write(&hba->clk_scaling_lock);
		spin_lock_irqsave(hba->host->host_lock, flags);
	}

do_reset:
	/* Fatal errors need reset */
	if (needs_reset) {
		int err;

		hba->force_reset = false;
		spin_unlock_irqrestore(hba->host->host_lock, flags);
		err = ufshcd_reset_and_restore(hba);
		if (err)
			dev_err(hba->dev, "%s: reset and restore failed with err %d\n",
					__func__, err);
		else
			ufshcd_recover_pm_error(hba);
		spin_lock_irqsave(hba->host->host_lock, flags);
	}

skip_err_handling:
	if (!needs_reset) {
		if (hba->ufshcd_state == UFSHCD_STATE_RESET)
			hba->ufshcd_state = UFSHCD_STATE_OPERATIONAL;
		if (hba->saved_err || hba->saved_uic_err)
			dev_err_ratelimited(hba->dev, "%s: exit: saved_err 0x%x saved_uic_err 0x%x",
			    __func__, hba->saved_err, hba->saved_uic_err);
	}
	/* Exit in an operational state or dead */
	if (hba->ufshcd_state != UFSHCD_STATE_OPERATIONAL &&
	    hba->ufshcd_state != UFSHCD_STATE_ERROR) {
		if (--retries)
			goto again;
		hba->ufshcd_state = UFSHCD_STATE_ERROR;
	}
	ufshcd_clear_eh_in_progress(hba);
	spin_unlock_irqrestore(hba->host->host_lock, flags);
	ufshcd_err_handling_unprepare(hba);
	up(&hba->host_sem);

	dev_info(hba->dev, "%s finished; HBA state %s\n", __func__,
		 ufshcd_state_name[hba->ufshcd_state]);
}

/**
 * ufshcd_update_uic_error - check and set fatal UIC error flags.
 * @hba: per-adapter instance
 *
 * Return:
 *  IRQ_HANDLED - If interrupt is valid
 *  IRQ_NONE    - If invalid interrupt
 */
static irqreturn_t ufshcd_update_uic_error(struct ufs_hba *hba)
{
	u32 reg;
	irqreturn_t retval = IRQ_NONE;

	/* PHY layer error */
	reg = ufshcd_readl(hba, REG_UIC_ERROR_CODE_PHY_ADAPTER_LAYER);
	if ((reg & UIC_PHY_ADAPTER_LAYER_ERROR) &&
	    (reg & UIC_PHY_ADAPTER_LAYER_ERROR_CODE_MASK)) {
		ufshcd_update_evt_hist(hba, UFS_EVT_PA_ERR, reg);
		/*
		 * To know whether this error is fatal or not, DB timeout
		 * must be checked but this error is handled separately.
		 */
		if (reg & UIC_PHY_ADAPTER_LAYER_LANE_ERR_MASK)
			dev_dbg(hba->dev, "%s: UIC Lane error reported\n",
					__func__);

		/* Got a LINERESET indication. */
		if (reg & UIC_PHY_ADAPTER_LAYER_GENERIC_ERROR) {
			struct uic_command *cmd = NULL;

			hba->uic_error |= UFSHCD_UIC_PA_GENERIC_ERROR;
			if (hba->uic_async_done && hba->active_uic_cmd)
				cmd = hba->active_uic_cmd;
			/*
			 * Ignore the LINERESET during power mode change
			 * operation via DME_SET command.
			 */
			if (cmd && (cmd->command == UIC_CMD_DME_SET))
				hba->uic_error &= ~UFSHCD_UIC_PA_GENERIC_ERROR;
		}
		retval |= IRQ_HANDLED;
	}

	/* PA_INIT_ERROR is fatal and needs UIC reset */
	reg = ufshcd_readl(hba, REG_UIC_ERROR_CODE_DATA_LINK_LAYER);
	if ((reg & UIC_DATA_LINK_LAYER_ERROR) &&
	    (reg & UIC_DATA_LINK_LAYER_ERROR_CODE_MASK)) {
		ufshcd_update_evt_hist(hba, UFS_EVT_DL_ERR, reg);

		if (reg & UIC_DATA_LINK_LAYER_ERROR_PA_INIT)
			hba->uic_error |= UFSHCD_UIC_DL_PA_INIT_ERROR;
		else if (hba->dev_quirks &
				UFS_DEVICE_QUIRK_RECOVERY_FROM_DL_NAC_ERRORS) {
			if (reg & UIC_DATA_LINK_LAYER_ERROR_NAC_RECEIVED)
				hba->uic_error |=
					UFSHCD_UIC_DL_NAC_RECEIVED_ERROR;
			else if (reg & UIC_DATA_LINK_LAYER_ERROR_TCx_REPLAY_TIMEOUT)
				hba->uic_error |= UFSHCD_UIC_DL_TCx_REPLAY_ERROR;
		}
		retval |= IRQ_HANDLED;
	}

	/* UIC NL/TL/DME errors needs software retry */
	reg = ufshcd_readl(hba, REG_UIC_ERROR_CODE_NETWORK_LAYER);
	if ((reg & UIC_NETWORK_LAYER_ERROR) &&
	    (reg & UIC_NETWORK_LAYER_ERROR_CODE_MASK)) {
		ufshcd_update_evt_hist(hba, UFS_EVT_NL_ERR, reg);
		hba->uic_error |= UFSHCD_UIC_NL_ERROR;
		retval |= IRQ_HANDLED;
	}

	reg = ufshcd_readl(hba, REG_UIC_ERROR_CODE_TRANSPORT_LAYER);
	if ((reg & UIC_TRANSPORT_LAYER_ERROR) &&
	    (reg & UIC_TRANSPORT_LAYER_ERROR_CODE_MASK)) {
		ufshcd_update_evt_hist(hba, UFS_EVT_TL_ERR, reg);
		hba->uic_error |= UFSHCD_UIC_TL_ERROR;
		retval |= IRQ_HANDLED;
	}

	reg = ufshcd_readl(hba, REG_UIC_ERROR_CODE_DME);
	if ((reg & UIC_DME_ERROR) &&
	    (reg & UIC_DME_ERROR_CODE_MASK)) {
		ufshcd_update_evt_hist(hba, UFS_EVT_DME_ERR, reg);
		hba->uic_error |= UFSHCD_UIC_DME_ERROR;
		retval |= IRQ_HANDLED;
	}

	dev_dbg(hba->dev, "%s: UIC error flags = 0x%08x\n",
			__func__, hba->uic_error);
	return retval;
}

/**
 * ufshcd_check_errors - Check for errors that need s/w attention
 * @hba: per-adapter instance
 * @intr_status: interrupt status generated by the controller
 *
 * Return:
 *  IRQ_HANDLED - If interrupt is valid
 *  IRQ_NONE    - If invalid interrupt
 */
static irqreturn_t ufshcd_check_errors(struct ufs_hba *hba, u32 intr_status)
{
	bool queue_eh_work = false;
	irqreturn_t retval = IRQ_NONE;

	spin_lock(hba->host->host_lock);
	hba->errors |= UFSHCD_ERROR_MASK & intr_status;

	if (hba->errors & INT_FATAL_ERRORS) {
		ufshcd_update_evt_hist(hba, UFS_EVT_FATAL_ERR,
				       hba->errors);
		queue_eh_work = true;
	}

	if (hba->errors & UIC_ERROR) {
		hba->uic_error = 0;
		retval = ufshcd_update_uic_error(hba);
		if (hba->uic_error)
			queue_eh_work = true;
	}

	if (hba->errors & UFSHCD_UIC_HIBERN8_MASK) {
		dev_err(hba->dev,
			"%s: Auto Hibern8 %s failed - status: 0x%08x, upmcrs: 0x%08x\n",
			__func__, (hba->errors & UIC_HIBERNATE_ENTER) ?
			"Enter" : "Exit",
			hba->errors, ufshcd_get_upmcrs(hba));
		ufshcd_update_evt_hist(hba, UFS_EVT_AUTO_HIBERN8_ERR,
				       hba->errors);
		ufshcd_set_link_broken(hba);
		queue_eh_work = true;
	}

	trace_android_vh_ufs_check_int_errors(hba, queue_eh_work);

	if (queue_eh_work) {
		/*
		 * update the transfer error masks to sticky bits, let's do this
		 * irrespective of current ufshcd_state.
		 */
		hba->saved_err |= hba->errors;
		hba->saved_uic_err |= hba->uic_error;

		/* dump controller state before resetting */
		if ((hba->saved_err &
		     (INT_FATAL_ERRORS | UFSHCD_UIC_HIBERN8_MASK)) ||
		    (hba->saved_uic_err &&
		     (hba->saved_uic_err != UFSHCD_UIC_PA_GENERIC_ERROR))) {
			dev_err(hba->dev, "%s: saved_err 0x%x saved_uic_err 0x%x\n",
					__func__, hba->saved_err,
					hba->saved_uic_err);
			ufshcd_dump_regs(hba, 0, UFSHCI_REG_SPACE_SIZE,
					 "host_regs: ");
			ufshcd_print_pwr_info(hba);
		}
		ufshcd_schedule_eh_work(hba);
		retval |= IRQ_HANDLED;
	}
	/*
	 * if (!queue_eh_work) -
	 * Other errors are either non-fatal where host recovers
	 * itself without s/w intervention or errors that will be
	 * handled by the SCSI core layer.
	 */
	hba->errors = 0;
	hba->uic_error = 0;
	spin_unlock(hba->host->host_lock);
	return retval;
}

/**
 * ufshcd_tmc_handler - handle task management function completion
 * @hba: per adapter instance
 *
 * Return:
 *  IRQ_HANDLED - If interrupt is valid
 *  IRQ_NONE    - If invalid interrupt
 */
static irqreturn_t ufshcd_tmc_handler(struct ufs_hba *hba)
{
	unsigned long flags, pending, issued;
	irqreturn_t ret = IRQ_NONE;
	int tag;

	spin_lock_irqsave(hba->host->host_lock, flags);
	pending = ufshcd_readl(hba, REG_UTP_TASK_REQ_DOOR_BELL);
	issued = hba->outstanding_tasks & ~pending;
	for_each_set_bit(tag, &issued, hba->nutmrs) {
		struct request *req = hba->tmf_rqs[tag];
		struct completion *c = req->end_io_data;

		complete(c);
		ret = IRQ_HANDLED;
	}
	spin_unlock_irqrestore(hba->host->host_lock, flags);

	return ret;
}

/**
 * ufshcd_handle_mcq_cq_events - handle MCQ completion queue events
 * @hba: per adapter instance
 *
 * Return: IRQ_HANDLED if interrupt is handled.
 */
static irqreturn_t ufshcd_handle_mcq_cq_events(struct ufs_hba *hba)
{
	struct ufs_hw_queue *hwq;
	unsigned long outstanding_cqs;
	unsigned int nr_queues;
	int i, ret;
	u32 events;

	ret = ufshcd_vops_get_outstanding_cqs(hba, &outstanding_cqs);
	if (ret)
		outstanding_cqs = (1U << hba->nr_hw_queues) - 1;

	/* Exclude the poll queues */
	nr_queues = hba->nr_hw_queues - hba->nr_queues[HCTX_TYPE_POLL];
	for_each_set_bit(i, &outstanding_cqs, nr_queues) {
		hwq = &hba->uhq[i];

		events = ufshcd_mcq_read_cqis(hba, i);
		if (events)
			ufshcd_mcq_write_cqis(hba, events, i);

		if (events & UFSHCD_MCQ_CQIS_TAIL_ENT_PUSH_STS)
			ufshcd_mcq_poll_cqe_lock(hba, hwq);
	}

	return IRQ_HANDLED;
}

/**
 * ufshcd_sl_intr - Interrupt service routine
 * @hba: per adapter instance
 * @intr_status: contains interrupts generated by the controller
 *
 * Return:
 *  IRQ_HANDLED - If interrupt is valid
 *  IRQ_NONE    - If invalid interrupt
 */
static irqreturn_t ufshcd_sl_intr(struct ufs_hba *hba, u32 intr_status)
{
	irqreturn_t retval = IRQ_NONE;

	if (intr_status & UFSHCD_UIC_MASK)
		retval |= ufshcd_uic_cmd_compl(hba, intr_status);

	if (intr_status & UFSHCD_ERROR_MASK || hba->errors)
		retval |= ufshcd_check_errors(hba, intr_status);

	if (intr_status & UTP_TASK_REQ_COMPL)
		retval |= ufshcd_tmc_handler(hba);

	if (intr_status & UTP_TRANSFER_REQ_COMPL)
		retval |= ufshcd_transfer_req_compl(hba);

	if (intr_status & MCQ_CQ_EVENT_STATUS)
		retval |= ufshcd_handle_mcq_cq_events(hba);

	return retval;
}

/**
 * ufshcd_intr - Main interrupt service routine
 * @irq: irq number
 * @__hba: pointer to adapter instance
 *
 * Return:
 *  IRQ_HANDLED - If interrupt is valid
 *  IRQ_NONE    - If invalid interrupt
 */
static irqreturn_t ufshcd_intr(int irq, void *__hba)
{
	u32 intr_status, enabled_intr_status = 0;
	irqreturn_t retval = IRQ_NONE;
	struct ufs_hba *hba = __hba;
	int retries = hba->nutrs;

	intr_status = ufshcd_readl(hba, REG_INTERRUPT_STATUS);
	hba->ufs_stats.last_intr_status = intr_status;
	hba->ufs_stats.last_intr_ts = local_clock();

	/*
	 * There could be max of hba->nutrs reqs in flight and in worst case
	 * if the reqs get finished 1 by 1 after the interrupt status is
	 * read, make sure we handle them by checking the interrupt status
	 * again in a loop until we process all of the reqs before returning.
	 */
	while (intr_status && retries--) {
		enabled_intr_status =
			intr_status & ufshcd_readl(hba, REG_INTERRUPT_ENABLE);
		ufshcd_writel(hba, intr_status, REG_INTERRUPT_STATUS);
		if (enabled_intr_status)
			retval |= ufshcd_sl_intr(hba, enabled_intr_status);

		intr_status = ufshcd_readl(hba, REG_INTERRUPT_STATUS);
	}

	if (enabled_intr_status && retval == IRQ_NONE &&
	    (!(enabled_intr_status & UTP_TRANSFER_REQ_COMPL) ||
	     hba->outstanding_reqs) && !ufshcd_eh_in_progress(hba)) {
		dev_err(hba->dev, "%s: Unhandled interrupt 0x%08x (0x%08x, 0x%08x)\n",
					__func__,
					intr_status,
					hba->ufs_stats.last_intr_status,
					enabled_intr_status);
		ufshcd_dump_regs(hba, 0, UFSHCI_REG_SPACE_SIZE, "host_regs: ");
	}

	return retval;
}

static int ufshcd_clear_tm_cmd(struct ufs_hba *hba, int tag)
{
	int err = 0;
	u32 mask = 1 << tag;

	if (!test_bit(tag, &hba->outstanding_tasks))
		goto out;

	ufshcd_utmrl_clear(hba, tag);

	/* poll for max. 1 sec to clear door bell register by h/w */
	err = ufshcd_wait_for_register(hba,
			REG_UTP_TASK_REQ_DOOR_BELL,
			mask, 0, 1000, 1000);

	dev_err(hba->dev, "Clearing task management function with tag %d %s\n",
		tag, err < 0 ? "failed" : "succeeded");

out:
	return err;
}

static int __ufshcd_issue_tm_cmd(struct ufs_hba *hba,
		struct utp_task_req_desc *treq, u8 tm_function)
{
	struct request_queue *q = hba->tmf_queue;
	struct Scsi_Host *host = hba->host;
	DECLARE_COMPLETION_ONSTACK(wait);
	struct request *req;
	unsigned long flags;
	int task_tag, err;

	/*
	 * blk_mq_alloc_request() is used here only to get a free tag.
	 */
	req = blk_mq_alloc_request(q, REQ_OP_DRV_OUT, 0);
	if (IS_ERR(req))
		return PTR_ERR(req);

	req->end_io_data = &wait;
	ufshcd_hold(hba);

	spin_lock_irqsave(host->host_lock, flags);

	task_tag = req->tag;
	hba->tmf_rqs[req->tag] = req;
	treq->upiu_req.req_header.task_tag = task_tag;

	memcpy(hba->utmrdl_base_addr + task_tag, treq, sizeof(*treq));
	ufshcd_vops_setup_task_mgmt(hba, task_tag, tm_function);

	__set_bit(task_tag, &hba->outstanding_tasks);

	spin_unlock_irqrestore(host->host_lock, flags);

	/* send command to the controller */
	ufshcd_writel(hba, 1 << task_tag, REG_UTP_TASK_REQ_DOOR_BELL);

	ufshcd_add_tm_upiu_trace(hba, task_tag, UFS_TM_SEND);

	/* wait until the task management command is completed */
	err = wait_for_completion_io_timeout(&wait,
			msecs_to_jiffies(TM_CMD_TIMEOUT));
	if (!err) {
		ufshcd_add_tm_upiu_trace(hba, task_tag, UFS_TM_ERR);
		dev_err(hba->dev, "%s: task management cmd 0x%.2x timed-out\n",
				__func__, tm_function);
		if (ufshcd_clear_tm_cmd(hba, task_tag))
			dev_WARN(hba->dev, "%s: unable to clear tm cmd (slot %d) after timeout\n",
					__func__, task_tag);
		err = -ETIMEDOUT;
	} else {
		err = 0;
		memcpy(treq, hba->utmrdl_base_addr + task_tag, sizeof(*treq));

		ufshcd_add_tm_upiu_trace(hba, task_tag, UFS_TM_COMP);
	}

	spin_lock_irqsave(hba->host->host_lock, flags);
	hba->tmf_rqs[req->tag] = NULL;
	__clear_bit(task_tag, &hba->outstanding_tasks);
	spin_unlock_irqrestore(hba->host->host_lock, flags);

	ufshcd_release(hba);
	blk_mq_free_request(req);

	return err;
}

/**
 * ufshcd_issue_tm_cmd - issues task management commands to controller
 * @hba: per adapter instance
 * @lun_id: LUN ID to which TM command is sent
 * @task_id: task ID to which the TM command is applicable
 * @tm_function: task management function opcode
 * @tm_response: task management service response return value
 *
 * Return: non-zero value on error, zero on success.
 */
static int ufshcd_issue_tm_cmd(struct ufs_hba *hba, int lun_id, int task_id,
		u8 tm_function, u8 *tm_response)
{
	struct utp_task_req_desc treq = { };
	enum utp_ocs ocs_value;
	int err;

	/* Configure task request descriptor */
	treq.header.interrupt = 1;
	treq.header.ocs = OCS_INVALID_COMMAND_STATUS;

	/* Configure task request UPIU */
	treq.upiu_req.req_header.transaction_code = UPIU_TRANSACTION_TASK_REQ;
	treq.upiu_req.req_header.lun = lun_id;
	treq.upiu_req.req_header.tm_function = tm_function;

	/*
	 * The host shall provide the same value for LUN field in the basic
	 * header and for Input Parameter.
	 */
	treq.upiu_req.input_param1 = cpu_to_be32(lun_id);
	treq.upiu_req.input_param2 = cpu_to_be32(task_id);

	err = __ufshcd_issue_tm_cmd(hba, &treq, tm_function);
	if (err == -ETIMEDOUT)
		return err;

	ocs_value = treq.header.ocs & MASK_OCS;
	if (ocs_value != OCS_SUCCESS)
		dev_err(hba->dev, "%s: failed, ocs = 0x%x\n",
				__func__, ocs_value);
	else if (tm_response)
		*tm_response = be32_to_cpu(treq.upiu_rsp.output_param1) &
				MASK_TM_SERVICE_RESP;
	return err;
}

/**
 * ufshcd_issue_devman_upiu_cmd - API for sending "utrd" type requests
 * @hba:	per-adapter instance
 * @req_upiu:	upiu request
 * @rsp_upiu:	upiu reply
 * @desc_buff:	pointer to descriptor buffer, NULL if NA
 * @buff_len:	descriptor size, 0 if NA
 * @cmd_type:	specifies the type (NOP, Query...)
 * @desc_op:	descriptor operation
 *
 * Those type of requests uses UTP Transfer Request Descriptor - utrd.
 * Therefore, it "rides" the device management infrastructure: uses its tag and
 * tasks work queues.
 *
 * Since there is only one available tag for device management commands,
 * the caller is expected to hold the hba->dev_cmd.lock mutex.
 *
 * Return: 0 upon success; < 0 upon failure.
 */
static int ufshcd_issue_devman_upiu_cmd(struct ufs_hba *hba,
					struct utp_upiu_req *req_upiu,
					struct utp_upiu_req *rsp_upiu,
					u8 *desc_buff, int *buff_len,
					enum dev_cmd_type cmd_type,
					enum query_opcode desc_op)
{
	const u32 tag = hba->reserved_slot;
	struct ufshcd_lrb *lrbp = &hba->lrb[tag];
	int err = 0;
	u8 upiu_flags;

	/* Protects use of hba->reserved_slot. */
	lockdep_assert_held(&hba->dev_cmd.lock);

	ufshcd_setup_dev_cmd(hba, lrbp, cmd_type, 0, tag);

	ufshcd_prepare_req_desc_hdr(hba, lrbp, &upiu_flags, DMA_NONE, 0);

	/* update the task tag in the request upiu */
	req_upiu->header.task_tag = tag;

	/* just copy the upiu request as it is */
	memcpy(lrbp->ucd_req_ptr, req_upiu, sizeof(*lrbp->ucd_req_ptr));
	if (desc_buff && desc_op == UPIU_QUERY_OPCODE_WRITE_DESC) {
		/* The Data Segment Area is optional depending upon the query
		 * function value. for WRITE DESCRIPTOR, the data segment
		 * follows right after the tsf.
		 */
		memcpy(lrbp->ucd_req_ptr + 1, desc_buff, *buff_len);
		*buff_len = 0;
	}

	memset(lrbp->ucd_rsp_ptr, 0, sizeof(struct utp_upiu_rsp));

	/*
	 * ignore the returning value here - ufshcd_check_query_response is
	 * bound to fail since dev_cmd.query and dev_cmd.type were left empty.
	 * read the response directly ignoring all errors.
	 */
	ufshcd_issue_dev_cmd(hba, lrbp, tag, QUERY_REQ_TIMEOUT);

	/* just copy the upiu response as it is */
	memcpy(rsp_upiu, lrbp->ucd_rsp_ptr, sizeof(*rsp_upiu));
	if (desc_buff && desc_op == UPIU_QUERY_OPCODE_READ_DESC) {
		u8 *descp = (u8 *)lrbp->ucd_rsp_ptr + sizeof(*rsp_upiu);
		u16 resp_len = be16_to_cpu(lrbp->ucd_rsp_ptr->header
					   .data_segment_length);

		if (*buff_len >= resp_len) {
			memcpy(desc_buff, descp, resp_len);
			*buff_len = resp_len;
		} else {
			dev_warn(hba->dev,
				 "%s: rsp size %d is bigger than buffer size %d",
				 __func__, resp_len, *buff_len);
			*buff_len = 0;
			err = -EINVAL;
		}
	}
	ufshcd_add_query_upiu_trace(hba, err ? UFS_QUERY_ERR : UFS_QUERY_COMP,
				    (struct utp_upiu_req *)lrbp->ucd_rsp_ptr);

	return err;
}

/**
 * ufshcd_exec_raw_upiu_cmd - API function for sending raw upiu commands
 * @hba:	per-adapter instance
 * @req_upiu:	upiu request
 * @rsp_upiu:	upiu reply - only 8 DW as we do not support scsi commands
 * @msgcode:	message code, one of UPIU Transaction Codes Initiator to Target
 * @desc_buff:	pointer to descriptor buffer, NULL if NA
 * @buff_len:	descriptor size, 0 if NA
 * @desc_op:	descriptor operation
 *
 * Supports UTP Transfer requests (nop and query), and UTP Task
 * Management requests.
 * It is up to the caller to fill the upiu conent properly, as it will
 * be copied without any further input validations.
 *
 * Return: 0 upon success; < 0 upon failure.
 */
int ufshcd_exec_raw_upiu_cmd(struct ufs_hba *hba,
			     struct utp_upiu_req *req_upiu,
			     struct utp_upiu_req *rsp_upiu,
			     enum upiu_request_transaction msgcode,
			     u8 *desc_buff, int *buff_len,
			     enum query_opcode desc_op)
{
	int err;
	enum dev_cmd_type cmd_type = DEV_CMD_TYPE_QUERY;
	struct utp_task_req_desc treq = { };
	enum utp_ocs ocs_value;
	u8 tm_f = req_upiu->header.tm_function;

	switch (msgcode) {
	case UPIU_TRANSACTION_NOP_OUT:
		cmd_type = DEV_CMD_TYPE_NOP;
		fallthrough;
	case UPIU_TRANSACTION_QUERY_REQ:
		ufshcd_dev_man_lock(hba);
		err = ufshcd_issue_devman_upiu_cmd(hba, req_upiu, rsp_upiu,
						   desc_buff, buff_len,
						   cmd_type, desc_op);
		ufshcd_dev_man_unlock(hba);

		break;
	case UPIU_TRANSACTION_TASK_REQ:
		treq.header.interrupt = 1;
		treq.header.ocs = OCS_INVALID_COMMAND_STATUS;

		memcpy(&treq.upiu_req, req_upiu, sizeof(*req_upiu));

		err = __ufshcd_issue_tm_cmd(hba, &treq, tm_f);
		if (err == -ETIMEDOUT)
			break;

		ocs_value = treq.header.ocs & MASK_OCS;
		if (ocs_value != OCS_SUCCESS) {
			dev_err(hba->dev, "%s: failed, ocs = 0x%x\n", __func__,
				ocs_value);
			break;
		}

		memcpy(rsp_upiu, &treq.upiu_rsp, sizeof(*rsp_upiu));

		break;
	default:
		err = -EINVAL;

		break;
	}

	return err;
}

/**
 * ufshcd_advanced_rpmb_req_handler - handle advanced RPMB request
 * @hba:	per adapter instance
 * @req_upiu:	upiu request
 * @rsp_upiu:	upiu reply
 * @req_ehs:	EHS field which contains Advanced RPMB Request Message
 * @rsp_ehs:	EHS field which returns Advanced RPMB Response Message
 * @sg_cnt:	The number of sg lists actually used
 * @sg_list:	Pointer to SG list when DATA IN/OUT UPIU is required in ARPMB operation
 * @dir:	DMA direction
 *
 * Return: zero on success, non-zero on failure.
 */
int ufshcd_advanced_rpmb_req_handler(struct ufs_hba *hba, struct utp_upiu_req *req_upiu,
			 struct utp_upiu_req *rsp_upiu, struct ufs_ehs *req_ehs,
			 struct ufs_ehs *rsp_ehs, int sg_cnt, struct scatterlist *sg_list,
			 enum dma_data_direction dir)
{
	const u32 tag = hba->reserved_slot;
	struct ufshcd_lrb *lrbp = &hba->lrb[tag];
	int err = 0;
	int result;
	u8 upiu_flags;
	u8 *ehs_data;
	u16 ehs_len;
	int ehs = (hba->capabilities & MASK_EHSLUTRD_SUPPORTED) ? 2 : 0;

	/* Protects use of hba->reserved_slot. */
	ufshcd_dev_man_lock(hba);

	ufshcd_setup_dev_cmd(hba, lrbp, DEV_CMD_TYPE_RPMB, UFS_UPIU_RPMB_WLUN, tag);

	ufshcd_prepare_req_desc_hdr(hba, lrbp, &upiu_flags, DMA_NONE, ehs);

	/* update the task tag */
	req_upiu->header.task_tag = tag;

	/* copy the UPIU(contains CDB) request as it is */
	memcpy(lrbp->ucd_req_ptr, req_upiu, sizeof(*lrbp->ucd_req_ptr));
	/* Copy EHS, starting with byte32, immediately after the CDB package */
	memcpy(lrbp->ucd_req_ptr + 1, req_ehs, sizeof(*req_ehs));

	if (dir != DMA_NONE && sg_list)
		ufshcd_sgl_to_prdt(hba, lrbp, sg_cnt, sg_list);

	memset(lrbp->ucd_rsp_ptr, 0, sizeof(struct utp_upiu_rsp));

	err = ufshcd_issue_dev_cmd(hba, lrbp, tag, ADVANCED_RPMB_REQ_TIMEOUT);

	if (!err) {
		/* Just copy the upiu response as it is */
		memcpy(rsp_upiu, lrbp->ucd_rsp_ptr, sizeof(*rsp_upiu));
		/* Get the response UPIU result */
		result = (lrbp->ucd_rsp_ptr->header.response << 8) |
			lrbp->ucd_rsp_ptr->header.status;

		ehs_len = lrbp->ucd_rsp_ptr->header.ehs_length;
		/*
		 * Since the bLength in EHS indicates the total size of the EHS Header and EHS Data
		 * in 32 Byte units, the value of the bLength Request/Response for Advanced RPMB
		 * Message is 02h
		 */
		if (ehs_len == 2 && rsp_ehs) {
			/*
			 * ucd_rsp_ptr points to a buffer with a length of 512 bytes
			 * (ALIGNED_UPIU_SIZE = 512), and the EHS data just starts from byte32
			 */
			ehs_data = (u8 *)lrbp->ucd_rsp_ptr + EHS_OFFSET_IN_RESPONSE;
			memcpy(rsp_ehs, ehs_data, ehs_len * 32);
		}
	}

	ufshcd_dev_man_unlock(hba);

	return err ? : result;
}

/**
 * ufshcd_eh_device_reset_handler() - Reset a single logical unit.
 * @cmd: SCSI command pointer
 *
 * Return: SUCCESS or FAILED.
 */
static int ufshcd_eh_device_reset_handler(struct scsi_cmnd *cmd)
{
	unsigned long flags, pending_reqs = 0, not_cleared = 0;
	struct Scsi_Host *host;
	struct ufs_hba *hba;
	struct ufs_hw_queue *hwq;
	struct ufshcd_lrb *lrbp;
	u32 pos, not_cleared_mask = 0;
	int err;
	u8 resp = 0xF, lun;

	host = cmd->device->host;
	hba = shost_priv(host);

	lun = ufshcd_scsi_to_upiu_lun(cmd->device->lun);
	err = ufshcd_issue_tm_cmd(hba, lun, 0, UFS_LOGICAL_RESET, &resp);
	if (err || resp != UPIU_TASK_MANAGEMENT_FUNC_COMPL) {
		if (!err)
			err = resp;
		goto out;
	}

	if (hba->mcq_enabled) {
		for (pos = 0; pos < hba->nutrs; pos++) {
			lrbp = &hba->lrb[pos];
			if (ufshcd_cmd_inflight(lrbp->cmd) &&
			    lrbp->lun == lun) {
				ufshcd_clear_cmd(hba, pos);
				hwq = ufshcd_mcq_req_to_hwq(hba, scsi_cmd_to_rq(lrbp->cmd));
				ufshcd_mcq_poll_cqe_lock(hba, hwq);
			}
		}
		err = 0;
		goto out;
	}

	/* clear the commands that were pending for corresponding LUN */
	spin_lock_irqsave(&hba->outstanding_lock, flags);
	for_each_set_bit(pos, &hba->outstanding_reqs, hba->nutrs)
		if (hba->lrb[pos].lun == lun)
			__set_bit(pos, &pending_reqs);
	hba->outstanding_reqs &= ~pending_reqs;
	spin_unlock_irqrestore(&hba->outstanding_lock, flags);

	for_each_set_bit(pos, &pending_reqs, hba->nutrs) {
		if (ufshcd_clear_cmd(hba, pos) < 0) {
			spin_lock_irqsave(&hba->outstanding_lock, flags);
			not_cleared = 1U << pos &
				ufshcd_readl(hba, REG_UTP_TRANSFER_REQ_DOOR_BELL);
			hba->outstanding_reqs |= not_cleared;
			not_cleared_mask |= not_cleared;
			spin_unlock_irqrestore(&hba->outstanding_lock, flags);

			dev_err(hba->dev, "%s: failed to clear request %d\n",
				__func__, pos);
		}
	}
	__ufshcd_transfer_req_compl(hba, pending_reqs & ~not_cleared_mask);

out:
	hba->req_abort_count = 0;
	ufshcd_update_evt_hist(hba, UFS_EVT_DEV_RESET, (u32)err);
	if (!err) {
		err = SUCCESS;
	} else {
		dev_err(hba->dev, "%s: failed with err %d\n", __func__, err);
		err = FAILED;
	}
	return err;
}

static void ufshcd_set_req_abort_skip(struct ufs_hba *hba, unsigned long bitmap)
{
	struct ufshcd_lrb *lrbp;
	int tag;

	for_each_set_bit(tag, &bitmap, hba->nutrs) {
		lrbp = &hba->lrb[tag];
		lrbp->req_abort_skip = true;
	}
}

/**
 * ufshcd_try_to_abort_task - abort a specific task
 * @hba: Pointer to adapter instance
 * @tag: Task tag/index to be aborted
 *
 * Abort the pending command in device by sending UFS_ABORT_TASK task management
 * command, and in host controller by clearing the door-bell register. There can
 * be race between controller sending the command to the device while abort is
 * issued. To avoid that, first issue UFS_QUERY_TASK to check if the command is
 * really issued and then try to abort it.
 *
 * Return: zero on success, non-zero on failure.
 */
int ufshcd_try_to_abort_task(struct ufs_hba *hba, int tag)
{
	struct ufshcd_lrb *lrbp = &hba->lrb[tag];
	int err;
	int poll_cnt;
	u8 resp = 0xF;

	for (poll_cnt = 100; poll_cnt; poll_cnt--) {
		err = ufshcd_issue_tm_cmd(hba, lrbp->lun, lrbp->task_tag,
				UFS_QUERY_TASK, &resp);
		if (!err && resp == UPIU_TASK_MANAGEMENT_FUNC_SUCCEEDED) {
			/* cmd pending in the device */
			dev_err(hba->dev, "%s: cmd pending in the device. tag = %d\n",
				__func__, tag);
			break;
		} else if (!err && resp == UPIU_TASK_MANAGEMENT_FUNC_COMPL) {
			/*
			 * cmd not pending in the device, check if it is
			 * in transition.
			 */
			dev_info(
				hba->dev,
				"%s: cmd with tag %d not pending in the device.\n",
				__func__, tag);
			if (!ufshcd_cmd_inflight(lrbp->cmd)) {
				dev_info(hba->dev,
					 "%s: cmd with tag=%d completed.\n",
					 __func__, tag);
				return 0;
			}
			usleep_range(100, 200);
		} else {
			dev_err(hba->dev,
				"%s: no response from device. tag = %d, err %d\n",
				__func__, tag, err);
			return err ? : resp;
		}
	}

	if (!poll_cnt)
		return -EBUSY;

	err = ufshcd_issue_tm_cmd(hba, lrbp->lun, lrbp->task_tag,
			UFS_ABORT_TASK, &resp);
	if (err || resp != UPIU_TASK_MANAGEMENT_FUNC_COMPL) {
		if (!err) {
			err = resp; /* service response error */
			dev_err(hba->dev, "%s: issued. tag = %d, err %d\n",
				__func__, tag, err);
		}
		return err;
	}

	err = ufshcd_clear_cmd(hba, tag);
	if (err)
		dev_err(hba->dev, "%s: Failed clearing cmd at tag %d, err %d\n",
			__func__, tag, err);

	return err;
}

/**
 * ufshcd_abort - scsi host template eh_abort_handler callback
 * @cmd: SCSI command pointer
 *
 * Return: SUCCESS or FAILED.
 */
static int ufshcd_abort(struct scsi_cmnd *cmd)
{
	struct Scsi_Host *host = cmd->device->host;
	struct ufs_hba *hba = shost_priv(host);
	int tag = scsi_cmd_to_rq(cmd)->tag;
	struct ufshcd_lrb *lrbp = &hba->lrb[tag];
	unsigned long flags;
	int err = FAILED;
	bool outstanding;
	u32 reg;

	ufshcd_hold(hba);

	if (!hba->mcq_enabled) {
		reg = ufshcd_readl(hba, REG_UTP_TRANSFER_REQ_DOOR_BELL);
		if (!test_bit(tag, &hba->outstanding_reqs)) {
			/* If command is already aborted/completed, return FAILED. */
			dev_err(hba->dev,
				"%s: cmd at tag %d already completed, outstanding=0x%lx, doorbell=0x%x\n",
				__func__, tag, hba->outstanding_reqs, reg);
			goto release;
		}
	}

	/* Print Transfer Request of aborted task */
	dev_info(hba->dev, "%s: Device abort task at tag %d\n", __func__, tag);

	/*
	 * Print detailed info about aborted request.
	 * As more than one request might get aborted at the same time,
	 * print full information only for the first aborted request in order
	 * to reduce repeated printouts. For other aborted requests only print
	 * basic details.
	 */
	scsi_print_command(cmd);
	if (!hba->req_abort_count) {
		ufshcd_update_evt_hist(hba, UFS_EVT_ABORT, tag);
		ufshcd_print_evt_hist(hba);
		ufshcd_print_host_state(hba);
		ufshcd_print_pwr_info(hba);
		ufshcd_print_tr(hba, tag, true);
	} else {
		ufshcd_print_tr(hba, tag, false);
	}
	hba->req_abort_count++;

	if (!hba->mcq_enabled && !(reg & (1 << tag))) {
		/* only execute this code in single doorbell mode */
		dev_err(hba->dev,
		"%s: cmd was completed, but without a notifying intr, tag = %d",
		__func__, tag);
		__ufshcd_transfer_req_compl(hba, 1UL << tag);
		goto release;
	}

	/*
	 * Task abort to the device W-LUN is illegal. When this command
	 * will fail, due to spec violation, scsi err handling next step
	 * will be to send LU reset which, again, is a spec violation.
	 * To avoid these unnecessary/illegal steps, first we clean up
	 * the lrb taken by this cmd and re-set it in outstanding_reqs,
	 * then queue the eh_work and bail.
	 */
	if (lrbp->lun == UFS_UPIU_UFS_DEVICE_WLUN) {
		ufshcd_update_evt_hist(hba, UFS_EVT_ABORT, lrbp->lun);

		spin_lock_irqsave(host->host_lock, flags);
		hba->force_reset = true;
		ufshcd_schedule_eh_work(hba);
		spin_unlock_irqrestore(host->host_lock, flags);
		goto release;
	}

	if (hba->mcq_enabled) {
		/* MCQ mode. Branch off to handle abort for mcq mode */
		err = ufshcd_mcq_abort(cmd);
		goto release;
	}

	/* Skip task abort in case previous aborts failed and report failure */
	if (lrbp->req_abort_skip) {
		dev_err(hba->dev, "%s: skipping abort\n", __func__);
		ufshcd_set_req_abort_skip(hba, hba->outstanding_reqs);
		goto release;
	}

	err = ufshcd_try_to_abort_task(hba, tag);
	if (err) {
		dev_err(hba->dev, "%s: failed with err %d\n", __func__, err);
		ufshcd_set_req_abort_skip(hba, hba->outstanding_reqs);
		err = FAILED;
		goto release;
	}

	/*
	 * Clear the corresponding bit from outstanding_reqs since the command
	 * has been aborted successfully.
	 */
	spin_lock_irqsave(&hba->outstanding_lock, flags);
	outstanding = __test_and_clear_bit(tag, &hba->outstanding_reqs);
	spin_unlock_irqrestore(&hba->outstanding_lock, flags);

	if (outstanding)
		ufshcd_release_scsi_cmd(hba, lrbp);

	err = SUCCESS;

release:
	/* Matches the ufshcd_hold() call at the start of this function. */
	ufshcd_release(hba);
	return err;
}

/**
 * ufshcd_process_probe_result - Process the ufshcd_probe_hba() result.
 * @hba: UFS host controller instance.
 * @probe_start: time when the ufshcd_probe_hba() call started.
 * @ret: ufshcd_probe_hba() return value.
 */
static void ufshcd_process_probe_result(struct ufs_hba *hba,
					ktime_t probe_start, int ret)
{
	unsigned long flags;

	spin_lock_irqsave(hba->host->host_lock, flags);
	if (ret)
		hba->ufshcd_state = UFSHCD_STATE_ERROR;
	else if (hba->ufshcd_state == UFSHCD_STATE_RESET)
		hba->ufshcd_state = UFSHCD_STATE_OPERATIONAL;
	spin_unlock_irqrestore(hba->host->host_lock, flags);

	trace_ufshcd_init(dev_name(hba->dev), ret,
			  ktime_to_us(ktime_sub(ktime_get(), probe_start)),
			  hba->curr_dev_pwr_mode, hba->uic_link_state);
}

/**
 * ufshcd_host_reset_and_restore - reset and restore host controller
 * @hba: per-adapter instance
 *
 * Note that host controller reset may issue DME_RESET to
 * local and remote (device) Uni-Pro stack and the attributes
 * are reset to default state.
 *
 * Return: zero on success, non-zero on failure.
 */
static int ufshcd_host_reset_and_restore(struct ufs_hba *hba)
{
	int err;

	/*
	 * Stop the host controller and complete the requests
	 * cleared by h/w
	 */
	ufshcd_hba_stop(hba);
	hba->silence_err_logs = true;
	ufshcd_complete_requests(hba, true);
	hba->silence_err_logs = false;

	/* scale up clocks to max frequency before full reinitialization */
	ufshcd_scale_clks(hba, ULONG_MAX, true);

	err = ufshcd_hba_enable(hba);

	/* Establish the link again and restore the device */
	if (!err) {
		ktime_t probe_start = ktime_get();

		err = ufshcd_device_init(hba, /*init_dev_params=*/false);
		if (!err)
			err = ufshcd_probe_hba(hba, false);
		ufshcd_process_probe_result(hba, probe_start, err);
	}

	if (err)
		dev_err(hba->dev, "%s: Host init failed %d\n", __func__, err);
	ufshcd_update_evt_hist(hba, UFS_EVT_HOST_RESET, (u32)err);
	return err;
}

/**
 * ufshcd_reset_and_restore - reset and re-initialize host/device
 * @hba: per-adapter instance
 *
 * Reset and recover device, host and re-establish link. This
 * is helpful to recover the communication in fatal error conditions.
 *
 * Return: zero on success, non-zero on failure.
 */
static int ufshcd_reset_and_restore(struct ufs_hba *hba)
{
	u32 saved_err = 0;
	u32 saved_uic_err = 0;
	int err = 0;
	unsigned long flags;
	int retries = MAX_HOST_RESET_RETRIES;

	spin_lock_irqsave(hba->host->host_lock, flags);
	do {
		/*
		 * This is a fresh start, cache and clear saved error first,
		 * in case new error generated during reset and restore.
		 */
		saved_err |= hba->saved_err;
		saved_uic_err |= hba->saved_uic_err;
		hba->saved_err = 0;
		hba->saved_uic_err = 0;
		hba->force_reset = false;
		hba->ufshcd_state = UFSHCD_STATE_RESET;
		spin_unlock_irqrestore(hba->host->host_lock, flags);

		/* Reset the attached device */
		ufshcd_device_reset(hba);

		err = ufshcd_host_reset_and_restore(hba);

		spin_lock_irqsave(hba->host->host_lock, flags);
		if (err)
			continue;
		/* Do not exit unless operational or dead */
		if (hba->ufshcd_state != UFSHCD_STATE_OPERATIONAL &&
		    hba->ufshcd_state != UFSHCD_STATE_ERROR &&
		    hba->ufshcd_state != UFSHCD_STATE_EH_SCHEDULED_NON_FATAL)
			err = -EAGAIN;
	} while (err && --retries);

	/*
	 * Inform scsi mid-layer that we did reset and allow to handle
	 * Unit Attention properly.
	 */
	scsi_report_bus_reset(hba->host, 0);
	if (err) {
		hba->ufshcd_state = UFSHCD_STATE_ERROR;
		hba->saved_err |= saved_err;
		hba->saved_uic_err |= saved_uic_err;
	}
	spin_unlock_irqrestore(hba->host->host_lock, flags);

	return err;
}

/**
 * ufshcd_eh_host_reset_handler - host reset handler registered to scsi layer
 * @cmd: SCSI command pointer
 *
 * Return: SUCCESS or FAILED.
 */
static int ufshcd_eh_host_reset_handler(struct scsi_cmnd *cmd)
{
	int err = SUCCESS;
	unsigned long flags;
	struct ufs_hba *hba;

	hba = shost_priv(cmd->device->host);

	/*
	 * If runtime PM sent SSU and got a timeout, scsi_error_handler is
	 * stuck in this function waiting for flush_work(&hba->eh_work). And
	 * ufshcd_err_handler(eh_work) is stuck waiting for runtime PM. Do
	 * ufshcd_link_recovery instead of eh_work to prevent deadlock.
	 */
	if (hba->pm_op_in_progress) {
		if (ufshcd_link_recovery(hba))
			err = FAILED;

		return err;
	}

	spin_lock_irqsave(hba->host->host_lock, flags);
	hba->force_reset = true;
	ufshcd_schedule_eh_work(hba);
	dev_err(hba->dev, "%s: reset in progress - 1\n", __func__);
	spin_unlock_irqrestore(hba->host->host_lock, flags);

	flush_work(&hba->eh_work);

	spin_lock_irqsave(hba->host->host_lock, flags);
	if (hba->ufshcd_state == UFSHCD_STATE_ERROR)
		err = FAILED;
	spin_unlock_irqrestore(hba->host->host_lock, flags);

	return err;
}

/**
 * ufshcd_get_max_icc_level - calculate the ICC level
 * @sup_curr_uA: max. current supported by the regulator
 * @start_scan: row at the desc table to start scan from
 * @buff: power descriptor buffer
 *
 * Return: calculated max ICC level for specific regulator.
 */
static u32 ufshcd_get_max_icc_level(int sup_curr_uA, u32 start_scan,
				    const char *buff)
{
	int i;
	int curr_uA;
	u16 data;
	u16 unit;

	for (i = start_scan; i >= 0; i--) {
		data = get_unaligned_be16(&buff[2 * i]);
		unit = (data & ATTR_ICC_LVL_UNIT_MASK) >>
						ATTR_ICC_LVL_UNIT_OFFSET;
		curr_uA = data & ATTR_ICC_LVL_VALUE_MASK;
		switch (unit) {
		case UFSHCD_NANO_AMP:
			curr_uA = curr_uA / 1000;
			break;
		case UFSHCD_MILI_AMP:
			curr_uA = curr_uA * 1000;
			break;
		case UFSHCD_AMP:
			curr_uA = curr_uA * 1000 * 1000;
			break;
		case UFSHCD_MICRO_AMP:
		default:
			break;
		}
		if (sup_curr_uA >= curr_uA)
			break;
	}
	if (i < 0) {
		i = 0;
		pr_err("%s: Couldn't find valid icc_level = %d", __func__, i);
	}

	return (u32)i;
}

/**
 * ufshcd_find_max_sup_active_icc_level - calculate the max ICC level
 * In case regulators are not initialized we'll return 0
 * @hba: per-adapter instance
 * @desc_buf: power descriptor buffer to extract ICC levels from.
 *
 * Return: calculated ICC level.
 */
static u32 ufshcd_find_max_sup_active_icc_level(struct ufs_hba *hba,
						const u8 *desc_buf)
{
	u32 icc_level = 0;

	if (!hba->vreg_info.vcc || !hba->vreg_info.vccq ||
						!hba->vreg_info.vccq2) {
		/*
		 * Using dev_dbg to avoid messages during runtime PM to avoid
		 * never-ending cycles of messages written back to storage by
		 * user space causing runtime resume, causing more messages and
		 * so on.
		 */
		dev_dbg(hba->dev,
			"%s: Regulator capability was not set, actvIccLevel=%d",
							__func__, icc_level);
		goto out;
	}

	if (hba->vreg_info.vcc->max_uA)
		icc_level = ufshcd_get_max_icc_level(
				hba->vreg_info.vcc->max_uA,
				POWER_DESC_MAX_ACTV_ICC_LVLS - 1,
				&desc_buf[PWR_DESC_ACTIVE_LVLS_VCC_0]);

	if (hba->vreg_info.vccq->max_uA)
		icc_level = ufshcd_get_max_icc_level(
				hba->vreg_info.vccq->max_uA,
				icc_level,
				&desc_buf[PWR_DESC_ACTIVE_LVLS_VCCQ_0]);

	if (hba->vreg_info.vccq2->max_uA)
		icc_level = ufshcd_get_max_icc_level(
				hba->vreg_info.vccq2->max_uA,
				icc_level,
				&desc_buf[PWR_DESC_ACTIVE_LVLS_VCCQ2_0]);
out:
	return icc_level;
}

static void ufshcd_set_active_icc_lvl(struct ufs_hba *hba)
{
	int ret;
	u8 *desc_buf;
	u32 icc_level;

	desc_buf = kzalloc(QUERY_DESC_MAX_SIZE, GFP_KERNEL);
	if (!desc_buf)
		return;

	ret = ufshcd_read_desc_param(hba, QUERY_DESC_IDN_POWER, 0, 0,
				     desc_buf, QUERY_DESC_MAX_SIZE);
	if (ret) {
		dev_err(hba->dev,
			"%s: Failed reading power descriptor ret = %d",
			__func__, ret);
		goto out;
	}

	icc_level = ufshcd_find_max_sup_active_icc_level(hba, desc_buf);
	dev_dbg(hba->dev, "%s: setting icc_level 0x%x", __func__, icc_level);

	ret = ufshcd_query_attr_retry(hba, UPIU_QUERY_OPCODE_WRITE_ATTR,
		QUERY_ATTR_IDN_ACTIVE_ICC_LVL, 0, 0, &icc_level);

	if (ret)
		dev_err(hba->dev,
			"%s: Failed configuring bActiveICCLevel = %d ret = %d",
			__func__, icc_level, ret);

out:
	kfree(desc_buf);
}

static inline void ufshcd_blk_pm_runtime_init(struct scsi_device *sdev)
{
	struct Scsi_Host *shost = sdev->host;

	scsi_autopm_get_device(sdev);
	blk_pm_runtime_init(sdev->request_queue, &sdev->sdev_gendev);
	if (sdev->rpm_autosuspend)
		pm_runtime_set_autosuspend_delay(&sdev->sdev_gendev,
						 shost->rpm_autosuspend_delay);
	scsi_autopm_put_device(sdev);
}

/**
 * ufshcd_scsi_add_wlus - Adds required W-LUs
 * @hba: per-adapter instance
 *
 * UFS device specification requires the UFS devices to support 4 well known
 * logical units:
 *	"REPORT_LUNS" (address: 01h)
 *	"UFS Device" (address: 50h)
 *	"RPMB" (address: 44h)
 *	"BOOT" (address: 30h)
 * UFS device's power management needs to be controlled by "POWER CONDITION"
 * field of SSU (START STOP UNIT) command. But this "power condition" field
 * will take effect only when its sent to "UFS device" well known logical unit
 * hence we require the scsi_device instance to represent this logical unit in
 * order for the UFS host driver to send the SSU command for power management.
 *
 * We also require the scsi_device instance for "RPMB" (Replay Protected Memory
 * Block) LU so user space process can control this LU. User space may also
 * want to have access to BOOT LU.
 *
 * This function adds scsi device instances for each of all well known LUs
 * (except "REPORT LUNS" LU).
 *
 * Return: zero on success (all required W-LUs are added successfully),
 * non-zero error value on failure (if failed to add any of the required W-LU).
 */
static int ufshcd_scsi_add_wlus(struct ufs_hba *hba)
{
	int ret = 0;
	struct scsi_device *sdev_boot, *sdev_rpmb;

	hba->ufs_device_wlun = __scsi_add_device(hba->host, 0, 0,
		ufshcd_upiu_wlun_to_scsi_wlun(UFS_UPIU_UFS_DEVICE_WLUN), NULL);
	if (IS_ERR(hba->ufs_device_wlun)) {
		ret = PTR_ERR(hba->ufs_device_wlun);
		hba->ufs_device_wlun = NULL;
		goto out;
	}
	scsi_device_put(hba->ufs_device_wlun);

	sdev_rpmb = __scsi_add_device(hba->host, 0, 0,
		ufshcd_upiu_wlun_to_scsi_wlun(UFS_UPIU_RPMB_WLUN), NULL);
	if (IS_ERR(sdev_rpmb)) {
		ret = PTR_ERR(sdev_rpmb);
		goto remove_ufs_device_wlun;
	}
	ufshcd_blk_pm_runtime_init(sdev_rpmb);
	scsi_device_put(sdev_rpmb);

	sdev_boot = __scsi_add_device(hba->host, 0, 0,
		ufshcd_upiu_wlun_to_scsi_wlun(UFS_UPIU_BOOT_WLUN), NULL);
	if (IS_ERR(sdev_boot)) {
		dev_err(hba->dev, "%s: BOOT WLUN not found\n", __func__);
	} else {
		ufshcd_blk_pm_runtime_init(sdev_boot);
		scsi_device_put(sdev_boot);
	}
	goto out;

remove_ufs_device_wlun:
	scsi_remove_device(hba->ufs_device_wlun);
out:
	return ret;
}

static void ufshcd_wb_probe(struct ufs_hba *hba, const u8 *desc_buf)
{
	struct ufs_dev_info *dev_info = &hba->dev_info;
	u8 lun;
	u32 d_lu_wb_buf_alloc;
	u32 ext_ufs_feature;

	if (!ufshcd_is_wb_allowed(hba))
		return;

	/*
	 * Probe WB only for UFS-2.2 and UFS-3.1 (and later) devices or
	 * UFS devices with quirk UFS_DEVICE_QUIRK_SUPPORT_EXTENDED_FEATURES
	 * enabled
	 */
	if (!(dev_info->wspecversion >= 0x310 ||
	      dev_info->wspecversion == 0x220 ||
	     (hba->dev_quirks & UFS_DEVICE_QUIRK_SUPPORT_EXTENDED_FEATURES)))
		goto wb_disabled;

	ext_ufs_feature = get_unaligned_be32(desc_buf +
					DEVICE_DESC_PARAM_EXT_UFS_FEATURE_SUP);

	if (!(ext_ufs_feature & UFS_DEV_WRITE_BOOSTER_SUP))
		goto wb_disabled;

	/*
	 * WB may be supported but not configured while provisioning. The spec
	 * says, in dedicated wb buffer mode, a max of 1 lun would have wb
	 * buffer configured.
	 */
	dev_info->wb_buffer_type = desc_buf[DEVICE_DESC_PARAM_WB_TYPE];

	dev_info->b_presrv_uspc_en =
		desc_buf[DEVICE_DESC_PARAM_WB_PRESRV_USRSPC_EN];

	if (dev_info->wb_buffer_type == WB_BUF_MODE_SHARED) {
		if (!get_unaligned_be32(desc_buf +
				   DEVICE_DESC_PARAM_WB_SHARED_ALLOC_UNITS))
			goto wb_disabled;
	} else {
		for (lun = 0; lun < UFS_UPIU_MAX_WB_LUN_ID; lun++) {
			d_lu_wb_buf_alloc = 0;
			ufshcd_read_unit_desc_param(hba,
					lun,
					UNIT_DESC_PARAM_WB_BUF_ALLOC_UNITS,
					(u8 *)&d_lu_wb_buf_alloc,
					sizeof(d_lu_wb_buf_alloc));
			if (d_lu_wb_buf_alloc) {
				dev_info->wb_dedicated_lu = lun;
				break;
			}
		}

		if (!d_lu_wb_buf_alloc)
			goto wb_disabled;
	}

	if (!ufshcd_is_wb_buf_lifetime_available(hba))
		goto wb_disabled;

	return;

wb_disabled:
	hba->caps &= ~UFSHCD_CAP_WB_EN;
}

static void ufshcd_temp_notif_probe(struct ufs_hba *hba, const u8 *desc_buf)
{
	struct ufs_dev_info *dev_info = &hba->dev_info;
	u32 ext_ufs_feature;
	u8 mask = 0;

	if (!(hba->caps & UFSHCD_CAP_TEMP_NOTIF) || dev_info->wspecversion < 0x300)
		return;

	ext_ufs_feature = get_unaligned_be32(desc_buf + DEVICE_DESC_PARAM_EXT_UFS_FEATURE_SUP);

	if (ext_ufs_feature & UFS_DEV_LOW_TEMP_NOTIF)
		mask |= MASK_EE_TOO_LOW_TEMP;

	if (ext_ufs_feature & UFS_DEV_HIGH_TEMP_NOTIF)
		mask |= MASK_EE_TOO_HIGH_TEMP;

	if (mask) {
		ufshcd_enable_ee(hba, mask);
		ufs_hwmon_probe(hba, mask);
	}
}

static void ufshcd_ext_iid_probe(struct ufs_hba *hba, u8 *desc_buf)
{
	struct ufs_dev_info *dev_info = &hba->dev_info;
	u32 ext_ufs_feature;
	u32 ext_iid_en = 0;
	int err;

	/* Only UFS-4.0 and above may support EXT_IID */
	if (dev_info->wspecversion < 0x400)
		goto out;

	ext_ufs_feature = get_unaligned_be32(desc_buf +
				     DEVICE_DESC_PARAM_EXT_UFS_FEATURE_SUP);
	if (!(ext_ufs_feature & UFS_DEV_EXT_IID_SUP))
		goto out;

	err = ufshcd_query_attr_retry(hba, UPIU_QUERY_OPCODE_READ_ATTR,
				      QUERY_ATTR_IDN_EXT_IID_EN, 0, 0, &ext_iid_en);
	if (err)
		dev_err(hba->dev, "failed reading bEXTIIDEn. err = %d\n", err);

out:
	dev_info->b_ext_iid_en = ext_iid_en;
}

static void ufshcd_set_rtt(struct ufs_hba *hba)
{
	struct ufs_dev_info *dev_info = &hba->dev_info;
	u32 rtt = 0;
	u32 dev_rtt = 0;
	int host_rtt_cap = hba->vops && hba->vops->max_num_rtt ?
			   hba->vops->max_num_rtt : hba->nortt;

	/* RTT override makes sense only for UFS-4.0 and above */
	if (dev_info->wspecversion < 0x400)
		return;

	if (ufshcd_query_attr_retry(hba, UPIU_QUERY_OPCODE_READ_ATTR,
				    QUERY_ATTR_IDN_MAX_NUM_OF_RTT, 0, 0, &dev_rtt)) {
		dev_err(hba->dev, "failed reading bMaxNumOfRTT\n");
		return;
	}

	/* do not override if it was already written */
	if (dev_rtt != DEFAULT_MAX_NUM_RTT)
		return;

	rtt = min_t(int, dev_info->rtt_cap, host_rtt_cap);

	if (rtt == dev_rtt)
		return;

	if (ufshcd_query_attr_retry(hba, UPIU_QUERY_OPCODE_WRITE_ATTR,
				    QUERY_ATTR_IDN_MAX_NUM_OF_RTT, 0, 0, &rtt))
		dev_err(hba->dev, "failed writing bMaxNumOfRTT\n");
}

void ufshcd_fixup_dev_quirks(struct ufs_hba *hba,
			     const struct ufs_dev_quirk *fixups)
{
	const struct ufs_dev_quirk *f;
	struct ufs_dev_info *dev_info = &hba->dev_info;

	if (!fixups)
		return;

	for (f = fixups; f->quirk; f++) {
		if ((f->wmanufacturerid == dev_info->wmanufacturerid ||
		     f->wmanufacturerid == UFS_ANY_VENDOR) &&
		     ((dev_info->model &&
		       STR_PRFX_EQUAL(f->model, dev_info->model)) ||
		      !strcmp(f->model, UFS_ANY_MODEL)))
			hba->dev_quirks |= f->quirk;
	}
}
EXPORT_SYMBOL_GPL(ufshcd_fixup_dev_quirks);

static void ufs_fixup_device_setup(struct ufs_hba *hba)
{
	/* fix by general quirk table */
	ufshcd_fixup_dev_quirks(hba, ufs_fixups);

	/* allow vendors to fix quirks */
	ufshcd_vops_fixup_dev_quirks(hba);
}

static void ufshcd_update_rtc(struct ufs_hba *hba)
{
	struct timespec64 ts64;
	int err;
	u32 val;

	ktime_get_real_ts64(&ts64);

	if (ts64.tv_sec < hba->dev_info.rtc_time_baseline) {
		dev_warn_once(hba->dev, "%s: Current time precedes previous setting!\n", __func__);
		return;
	}

	/*
	 * The Absolute RTC mode has a 136-year limit, spanning from 2010 to 2146. If a time beyond
	 * 2146 is required, it is recommended to choose the relative RTC mode.
	 */
	val = ts64.tv_sec - hba->dev_info.rtc_time_baseline;

	/* Skip update RTC if RPM state is not RPM_ACTIVE */
	if (ufshcd_rpm_get_if_active(hba) <= 0)
		return;

	err = ufshcd_query_attr(hba, UPIU_QUERY_OPCODE_WRITE_ATTR, QUERY_ATTR_IDN_SECONDS_PASSED,
				0, 0, &val);
	ufshcd_rpm_put(hba);

	if (err)
		dev_err(hba->dev, "%s: Failed to update rtc %d\n", __func__, err);
	else if (hba->dev_info.rtc_type == UFS_RTC_RELATIVE)
		hba->dev_info.rtc_time_baseline = ts64.tv_sec;
}

static void ufshcd_rtc_work(struct work_struct *work)
{
	struct ufs_hba *hba;

	hba = container_of(to_delayed_work(work), struct ufs_hba, ufs_rtc_update_work);

	 /* Update RTC only when there are no requests in progress and UFSHCI is operational */
	if (!ufshcd_is_ufs_dev_busy(hba) && hba->ufshcd_state == UFSHCD_STATE_OPERATIONAL)
		ufshcd_update_rtc(hba);

	if (ufshcd_is_ufs_dev_active(hba) && hba->dev_info.rtc_update_period)
		schedule_delayed_work(&hba->ufs_rtc_update_work,
				      msecs_to_jiffies(hba->dev_info.rtc_update_period));
}

static void ufs_init_rtc(struct ufs_hba *hba, u8 *desc_buf)
{
	u16 periodic_rtc_update = get_unaligned_be16(&desc_buf[DEVICE_DESC_PARAM_FRQ_RTC]);
	struct ufs_dev_info *dev_info = &hba->dev_info;

	if (periodic_rtc_update & UFS_RTC_TIME_BASELINE) {
		dev_info->rtc_type = UFS_RTC_ABSOLUTE;

		/*
		 * The concept of measuring time in Linux as the number of seconds elapsed since
		 * 00:00:00 UTC on January 1, 1970, and UFS ABS RTC is elapsed from January 1st
		 * 2010 00:00, here we need to adjust ABS baseline.
		 */
		dev_info->rtc_time_baseline = mktime64(2010, 1, 1, 0, 0, 0) -
							mktime64(1970, 1, 1, 0, 0, 0);
	} else {
		dev_info->rtc_type = UFS_RTC_RELATIVE;
		dev_info->rtc_time_baseline = 0;
	}

	/*
	 * We ignore TIME_PERIOD defined in wPeriodicRTCUpdate because Spec does not clearly state
	 * how to calculate the specific update period for each time unit. And we disable periodic
	 * RTC update work, let user configure by sysfs node according to specific circumstance.
	 */
	dev_info->rtc_update_period = 0;
}

static int ufs_get_device_desc(struct ufs_hba *hba)
{
	int err;
	u8 model_index;
	u8 *desc_buf;
	struct ufs_dev_info *dev_info = &hba->dev_info;

	desc_buf = kzalloc(QUERY_DESC_MAX_SIZE, GFP_KERNEL);
	if (!desc_buf) {
		err = -ENOMEM;
		goto out;
	}

	err = ufshcd_read_desc_param(hba, QUERY_DESC_IDN_DEVICE, 0, 0, desc_buf,
				     QUERY_DESC_MAX_SIZE);
	if (err) {
		dev_err(hba->dev, "%s: Failed reading Device Desc. err = %d\n",
			__func__, err);
		goto out;
	}

	/*
	 * getting vendor (manufacturerID) and Bank Index in big endian
	 * format
	 */
	dev_info->wmanufacturerid = desc_buf[DEVICE_DESC_PARAM_MANF_ID] << 8 |
				     desc_buf[DEVICE_DESC_PARAM_MANF_ID + 1];

	/* getting Specification Version in big endian format */
	dev_info->wspecversion = desc_buf[DEVICE_DESC_PARAM_SPEC_VER] << 8 |
				      desc_buf[DEVICE_DESC_PARAM_SPEC_VER + 1];
	dev_info->bqueuedepth = desc_buf[DEVICE_DESC_PARAM_Q_DPTH];

	dev_info->rtt_cap = desc_buf[DEVICE_DESC_PARAM_RTT_CAP];

	model_index = desc_buf[DEVICE_DESC_PARAM_PRDCT_NAME];

	err = ufshcd_read_string_desc(hba, model_index,
				      &dev_info->model, SD_ASCII_STD);
	if (err < 0) {
		dev_err(hba->dev, "%s: Failed reading Product Name. err = %d\n",
			__func__, err);
		goto out;
	}

	hba->luns_avail = desc_buf[DEVICE_DESC_PARAM_NUM_LU] +
		desc_buf[DEVICE_DESC_PARAM_NUM_WLU];

	ufs_fixup_device_setup(hba);

	ufshcd_wb_probe(hba, desc_buf);

	ufshcd_temp_notif_probe(hba, desc_buf);

	ufs_init_rtc(hba, desc_buf);

	if (hba->ext_iid_sup)
		ufshcd_ext_iid_probe(hba, desc_buf);

	/*
	 * ufshcd_read_string_desc returns size of the string
	 * reset the error value
	 */
	err = 0;

out:
	kfree(desc_buf);
	return err;
}

static void ufs_put_device_desc(struct ufs_hba *hba)
{
	struct ufs_dev_info *dev_info = &hba->dev_info;

	kfree(dev_info->model);
	dev_info->model = NULL;
}

/**
 * ufshcd_quirk_tune_host_pa_tactivate - Ensures that host PA_TACTIVATE is
 * less than device PA_TACTIVATE time.
 * @hba: per-adapter instance
 *
 * Some UFS devices require host PA_TACTIVATE to be lower than device
 * PA_TACTIVATE, we need to enable UFS_DEVICE_QUIRK_HOST_PA_TACTIVATE quirk
 * for such devices.
 *
 * Return: zero on success, non-zero error value on failure.
 */
static int ufshcd_quirk_tune_host_pa_tactivate(struct ufs_hba *hba)
{
	int ret = 0;
	u32 granularity, peer_granularity;
	u32 pa_tactivate, peer_pa_tactivate;
	u32 pa_tactivate_us, peer_pa_tactivate_us;
	static const u8 gran_to_us_table[] = {1, 4, 8, 16, 32, 100};

	ret = ufshcd_dme_get(hba, UIC_ARG_MIB(PA_GRANULARITY),
				  &granularity);
	if (ret)
		goto out;

	ret = ufshcd_dme_peer_get(hba, UIC_ARG_MIB(PA_GRANULARITY),
				  &peer_granularity);
	if (ret)
		goto out;

	if ((granularity < PA_GRANULARITY_MIN_VAL) ||
	    (granularity > PA_GRANULARITY_MAX_VAL)) {
		dev_err(hba->dev, "%s: invalid host PA_GRANULARITY %d",
			__func__, granularity);
		return -EINVAL;
	}

	if ((peer_granularity < PA_GRANULARITY_MIN_VAL) ||
	    (peer_granularity > PA_GRANULARITY_MAX_VAL)) {
		dev_err(hba->dev, "%s: invalid device PA_GRANULARITY %d",
			__func__, peer_granularity);
		return -EINVAL;
	}

	ret = ufshcd_dme_get(hba, UIC_ARG_MIB(PA_TACTIVATE), &pa_tactivate);
	if (ret)
		goto out;

	ret = ufshcd_dme_peer_get(hba, UIC_ARG_MIB(PA_TACTIVATE),
				  &peer_pa_tactivate);
	if (ret)
		goto out;

	pa_tactivate_us = pa_tactivate * gran_to_us_table[granularity - 1];
	peer_pa_tactivate_us = peer_pa_tactivate *
			     gran_to_us_table[peer_granularity - 1];

	if (pa_tactivate_us >= peer_pa_tactivate_us) {
		u32 new_peer_pa_tactivate;

		new_peer_pa_tactivate = pa_tactivate_us /
				      gran_to_us_table[peer_granularity - 1];
		new_peer_pa_tactivate++;
		ret = ufshcd_dme_peer_set(hba, UIC_ARG_MIB(PA_TACTIVATE),
					  new_peer_pa_tactivate);
	}

out:
	return ret;
}

static void ufshcd_tune_unipro_params(struct ufs_hba *hba)
{
	ufshcd_vops_apply_dev_quirks(hba);

	if (hba->dev_quirks & UFS_DEVICE_QUIRK_PA_TACTIVATE)
		/* set 1ms timeout for PA_TACTIVATE */
		ufshcd_dme_set(hba, UIC_ARG_MIB(PA_TACTIVATE), 10);

	if (hba->dev_quirks & UFS_DEVICE_QUIRK_HOST_PA_TACTIVATE)
		ufshcd_quirk_tune_host_pa_tactivate(hba);
}

static void ufshcd_clear_dbg_ufs_stats(struct ufs_hba *hba)
{
	hba->ufs_stats.hibern8_exit_cnt = 0;
	hba->ufs_stats.last_hibern8_exit_tstamp = ktime_set(0, 0);
	hba->req_abort_count = 0;
}

static int ufshcd_device_geo_params_init(struct ufs_hba *hba)
{
	int err;
	u8 *desc_buf;

	desc_buf = kzalloc(QUERY_DESC_MAX_SIZE, GFP_KERNEL);
	if (!desc_buf) {
		err = -ENOMEM;
		goto out;
	}

	err = ufshcd_read_desc_param(hba, QUERY_DESC_IDN_GEOMETRY, 0, 0,
				     desc_buf, QUERY_DESC_MAX_SIZE);
	if (err) {
		dev_err(hba->dev, "%s: Failed reading Geometry Desc. err = %d\n",
				__func__, err);
		goto out;
	}

	if (desc_buf[GEOMETRY_DESC_PARAM_MAX_NUM_LUN] == 1)
		hba->dev_info.max_lu_supported = 32;
	else if (desc_buf[GEOMETRY_DESC_PARAM_MAX_NUM_LUN] == 0)
		hba->dev_info.max_lu_supported = 8;

out:
	kfree(desc_buf);
	return err;
}

struct ufs_ref_clk {
	unsigned long freq_hz;
	enum ufs_ref_clk_freq val;
};

static const struct ufs_ref_clk ufs_ref_clk_freqs[] = {
	{19200000, REF_CLK_FREQ_19_2_MHZ},
	{26000000, REF_CLK_FREQ_26_MHZ},
	{38400000, REF_CLK_FREQ_38_4_MHZ},
	{52000000, REF_CLK_FREQ_52_MHZ},
	{0, REF_CLK_FREQ_INVAL},
};

static enum ufs_ref_clk_freq
ufs_get_bref_clk_from_hz(unsigned long freq)
{
	int i;

	for (i = 0; ufs_ref_clk_freqs[i].freq_hz; i++)
		if (ufs_ref_clk_freqs[i].freq_hz == freq)
			return ufs_ref_clk_freqs[i].val;

	return REF_CLK_FREQ_INVAL;
}

void ufshcd_parse_dev_ref_clk_freq(struct ufs_hba *hba, struct clk *refclk)
{
	unsigned long freq;

	freq = clk_get_rate(refclk);

	hba->dev_ref_clk_freq =
		ufs_get_bref_clk_from_hz(freq);

	if (hba->dev_ref_clk_freq == REF_CLK_FREQ_INVAL)
		dev_err(hba->dev,
		"invalid ref_clk setting = %ld\n", freq);
}

static int ufshcd_set_dev_ref_clk(struct ufs_hba *hba)
{
	int err;
	u32 ref_clk;
	u32 freq = hba->dev_ref_clk_freq;

	err = ufshcd_query_attr_retry(hba, UPIU_QUERY_OPCODE_READ_ATTR,
			QUERY_ATTR_IDN_REF_CLK_FREQ, 0, 0, &ref_clk);

	if (err) {
		dev_err(hba->dev, "failed reading bRefClkFreq. err = %d\n",
			err);
		goto out;
	}

	if (ref_clk == freq)
		goto out; /* nothing to update */

	err = ufshcd_query_attr_retry(hba, UPIU_QUERY_OPCODE_WRITE_ATTR,
			QUERY_ATTR_IDN_REF_CLK_FREQ, 0, 0, &freq);

	if (err) {
		dev_err(hba->dev, "bRefClkFreq setting to %lu Hz failed\n",
			ufs_ref_clk_freqs[freq].freq_hz);
		goto out;
	}

	dev_dbg(hba->dev, "bRefClkFreq setting to %lu Hz succeeded\n",
			ufs_ref_clk_freqs[freq].freq_hz);

out:
	return err;
}

static int ufshcd_device_params_init(struct ufs_hba *hba)
{
	bool flag;
	int ret;

	/* Init UFS geometry descriptor related parameters */
	ret = ufshcd_device_geo_params_init(hba);
	if (ret)
		goto out;

	/* Check and apply UFS device quirks */
	ret = ufs_get_device_desc(hba);
	if (ret) {
		dev_err(hba->dev, "%s: Failed getting device info. err = %d\n",
			__func__, ret);
		goto out;
	}

	ufshcd_set_rtt(hba);

	ufshcd_get_ref_clk_gating_wait(hba);

	if (!ufshcd_query_flag_retry(hba, UPIU_QUERY_OPCODE_READ_FLAG,
			QUERY_FLAG_IDN_PWR_ON_WPE, 0, &flag))
		hba->dev_info.f_power_on_wp_en = flag;

	/* Probe maximum power mode co-supported by both UFS host and device */
	if (ufshcd_get_max_pwr_mode(hba))
		dev_err(hba->dev,
			"%s: Failed getting max supported power mode\n",
			__func__);
out:
	return ret;
}

static void ufshcd_set_timestamp_attr(struct ufs_hba *hba)
{
	int err;
	struct ufs_query_req *request = NULL;
	struct ufs_query_res *response = NULL;
	struct ufs_dev_info *dev_info = &hba->dev_info;
	struct utp_upiu_query_v4_0 *upiu_data;

	if (dev_info->wspecversion < 0x400)
		return;

	ufshcd_dev_man_lock(hba);

	ufshcd_init_query(hba, &request, &response,
			  UPIU_QUERY_OPCODE_WRITE_ATTR,
			  QUERY_ATTR_IDN_TIMESTAMP, 0, 0);

	request->query_func = UPIU_QUERY_FUNC_STANDARD_WRITE_REQUEST;

	upiu_data = (struct utp_upiu_query_v4_0 *)&request->upiu_req;

	put_unaligned_be64(ktime_get_real_ns(), &upiu_data->osf3);

	err = ufshcd_exec_dev_cmd(hba, DEV_CMD_TYPE_QUERY, QUERY_REQ_TIMEOUT);

	if (err)
		dev_err(hba->dev, "%s: failed to set timestamp %d\n",
			__func__, err);

	ufshcd_dev_man_unlock(hba);
}

/**
 * ufshcd_add_lus - probe and add UFS logical units
 * @hba: per-adapter instance
 *
 * Return: 0 upon success; < 0 upon failure.
 */
static int ufshcd_add_lus(struct ufs_hba *hba)
{
	int ret;

	/* Add required well known logical units to scsi mid layer */
	ret = ufshcd_scsi_add_wlus(hba);
	if (ret)
		goto out;

	/* Initialize devfreq after UFS device is detected */
	if (ufshcd_is_clkscaling_supported(hba)) {
		memcpy(&hba->clk_scaling.saved_pwr_info,
			&hba->pwr_info,
			sizeof(struct ufs_pa_layer_attr));
		hba->clk_scaling.is_allowed = true;

		ret = ufshcd_devfreq_init(hba);
		if (ret)
			goto out;

		hba->clk_scaling.is_enabled = true;
		ufshcd_init_clk_scaling_sysfs(hba);
	}

	/*
	 * The RTC update code accesses the hba->ufs_device_wlun->sdev_gendev
	 * pointer and hence must only be started after the WLUN pointer has
	 * been initialized by ufshcd_scsi_add_wlus().
	 */
	schedule_delayed_work(&hba->ufs_rtc_update_work,
			      msecs_to_jiffies(UFS_RTC_UPDATE_INTERVAL_MS));

	ufs_bsg_probe(hba);
	scsi_scan_host(hba->host);

out:
	return ret;
}

/* SDB - Single Doorbell */
static void ufshcd_release_sdb_queue(struct ufs_hba *hba, int nutrs)
{
	size_t ucdl_size, utrdl_size;

	ucdl_size = ufshcd_get_ucd_size(hba) * nutrs;
	dmam_free_coherent(hba->dev, ucdl_size, hba->ucdl_base_addr,
			   hba->ucdl_dma_addr);

	utrdl_size = sizeof(struct utp_transfer_req_desc) * nutrs;
	dmam_free_coherent(hba->dev, utrdl_size, hba->utrdl_base_addr,
			   hba->utrdl_dma_addr);

	devm_kfree(hba->dev, hba->lrb);
}

static int ufshcd_alloc_mcq(struct ufs_hba *hba)
{
	int ret;
	int old_nutrs = hba->nutrs;

	ret = ufshcd_mcq_decide_queue_depth(hba);
	if (ret < 0)
		return ret;

	hba->nutrs = ret;
	ret = ufshcd_mcq_init(hba);
	if (ret)
		goto err;

	/*
	 * Previously allocated memory for nutrs may not be enough in MCQ mode.
	 * Number of supported tags in MCQ mode may be larger than SDB mode.
	 */
	if (hba->nutrs != old_nutrs) {
		ufshcd_release_sdb_queue(hba, old_nutrs);
		ret = ufshcd_memory_alloc(hba);
		if (ret)
			goto err;
		ufshcd_host_memory_configure(hba);
	}

	ret = ufshcd_mcq_memory_alloc(hba);
	if (ret)
		goto err;

	hba->host->can_queue = hba->nutrs - UFSHCD_NUM_RESERVED;
	hba->reserved_slot = hba->nutrs - UFSHCD_NUM_RESERVED;

	return 0;
err:
	hba->nutrs = old_nutrs;
	return ret;
}

static void ufshcd_config_mcq(struct ufs_hba *hba)
{
	int ret;
	u32 intrs;

	ret = ufshcd_mcq_vops_config_esi(hba);
	dev_info(hba->dev, "ESI %sconfigured\n", ret ? "is not " : "");

	intrs = UFSHCD_ENABLE_MCQ_INTRS;
	if (hba->quirks & UFSHCD_QUIRK_MCQ_BROKEN_INTR)
		intrs &= ~MCQ_CQ_EVENT_STATUS;
	ufshcd_enable_intr(hba, intrs);
	ufshcd_mcq_make_queues_operational(hba);
	ufshcd_mcq_config_mac(hba, hba->nutrs);

	dev_info(hba->dev, "MCQ configured, nr_queues=%d, io_queues=%d, read_queue=%d, poll_queues=%d, queue_depth=%d\n",
		 hba->nr_hw_queues, hba->nr_queues[HCTX_TYPE_DEFAULT],
		 hba->nr_queues[HCTX_TYPE_READ], hba->nr_queues[HCTX_TYPE_POLL],
		 hba->nutrs);
}

static int ufshcd_post_device_init(struct ufs_hba *hba)
{
	int ret;

	ufshcd_tune_unipro_params(hba);

	/* UFS device is also active now */
	ufshcd_set_ufs_dev_active(hba);
	ufshcd_force_reset_auto_bkops(hba);

	ufshcd_set_timestamp_attr(hba);

	if (!hba->max_pwr_info.is_valid)
		return 0;

	/*
	 * Set the right value to bRefClkFreq before attempting to
	 * switch to HS gears.
	 */
	if (hba->dev_ref_clk_freq != REF_CLK_FREQ_INVAL)
		ufshcd_set_dev_ref_clk(hba);
	/* Gear up to HS gear. */
	ret = ufshcd_config_pwr_mode(hba, &hba->max_pwr_info.info);
	if (ret) {
		dev_err(hba->dev, "%s: Failed setting power mode, err = %d\n",
			__func__, ret);
		return ret;
	}

	return 0;
}

static int ufshcd_device_init(struct ufs_hba *hba, bool init_dev_params)
{
	int ret;

	WARN_ON_ONCE(!hba->scsi_host_added);

	hba->ufshcd_state = UFSHCD_STATE_RESET;

	ret = ufshcd_link_startup(hba);
	if (ret)
		return ret;

	if (hba->quirks & UFSHCD_QUIRK_SKIP_PH_CONFIGURATION)
		return ret;

	/* Debug counters initialization */
	ufshcd_clear_dbg_ufs_stats(hba);

	/* UniPro link is active now */
	ufshcd_set_link_active(hba);

	/* Reconfigure MCQ upon reset */
	if (hba->mcq_enabled && !init_dev_params) {
		ufshcd_config_mcq(hba);
		ufshcd_mcq_enable(hba);
	}

	/* Verify device initialization by sending NOP OUT UPIU */
	ret = ufshcd_verify_dev_init(hba);
	if (ret)
		return ret;

	/* Initiate UFS initialization, and waiting until completion */
	ret = ufshcd_complete_dev_init(hba);
	if (ret)
		return ret;

	/*
	 * Initialize UFS device parameters used by driver, these
	 * parameters are associated with UFS descriptors.
	 */
	if (init_dev_params) {
		ret = ufshcd_device_params_init(hba);
		if (ret)
			return ret;
		if (is_mcq_supported(hba) &&
		    hba->quirks & UFSHCD_QUIRK_REINIT_AFTER_MAX_GEAR_SWITCH) {
			ufshcd_config_mcq(hba);
			ufshcd_mcq_enable(hba);
		}
	}

	return ufshcd_post_device_init(hba);
}

/**
 * ufshcd_probe_hba - probe hba to detect device and initialize it
 * @hba: per-adapter instance
 * @init_dev_params: whether or not to call ufshcd_device_params_init().
 *
 * Execute link-startup and verify device initialization
 *
 * Return: 0 upon success; < 0 upon failure.
 */
static int ufshcd_probe_hba(struct ufs_hba *hba, bool init_dev_params)
{
	int ret;

	if (!hba->pm_op_in_progress &&
	    (hba->quirks & UFSHCD_QUIRK_REINIT_AFTER_MAX_GEAR_SWITCH)) {
		/* Reset the device and controller before doing reinit */
		ufshcd_device_reset(hba);
		ufs_put_device_desc(hba);
		ufshcd_hba_stop(hba);
		ufshcd_vops_reinit_notify(hba);
		ret = ufshcd_hba_enable(hba);
		if (ret) {
			dev_err(hba->dev, "Host controller enable failed\n");
			ufshcd_print_evt_hist(hba);
			ufshcd_print_host_state(hba);
			return ret;
		}

		/* Reinit the device */
		ret = ufshcd_device_init(hba, init_dev_params);
		if (ret)
			return ret;
	}

	ufshcd_print_pwr_info(hba);

	/*
	 * bActiveICCLevel is volatile for UFS device (as per latest v2.1 spec)
	 * and for removable UFS card as well, hence always set the parameter.
	 * Note: Error handler may issue the device reset hence resetting
	 * bActiveICCLevel as well so it is always safe to set this here.
	 */
	ufshcd_set_active_icc_lvl(hba);

	/* Enable UFS Write Booster if supported */
	ufshcd_configure_wb(hba);

	if (hba->ee_usr_mask)
		ufshcd_write_ee_control(hba);
	ufshcd_configure_auto_hibern8(hba);

	return 0;
}

/**
 * ufshcd_async_scan - asynchronous execution for probing hba
 * @data: data pointer to pass to this function
 * @cookie: cookie data
 */
static void ufshcd_async_scan(void *data, async_cookie_t cookie)
{
	struct ufs_hba *hba = (struct ufs_hba *)data;
	ktime_t probe_start;
	int ret;

	down(&hba->host_sem);
	/* Initialize hba, detect and initialize UFS device */
	probe_start = ktime_get();
	ret = ufshcd_probe_hba(hba, true);
	ufshcd_process_probe_result(hba, probe_start, ret);
	up(&hba->host_sem);
	if (ret)
		goto out;

	/* Probe and add UFS logical units  */
	ret = ufshcd_add_lus(hba);

out:
	pm_runtime_put_sync(hba->dev);

	if (ret)
		dev_err(hba->dev, "%s failed: %d\n", __func__, ret);
}

static enum scsi_timeout_action ufshcd_eh_timed_out(struct scsi_cmnd *scmd)
{
	struct ufs_hba *hba = shost_priv(scmd->device->host);

	if (!hba->system_suspending) {
		/* Activate the error handler in the SCSI core. */
		return SCSI_EH_NOT_HANDLED;
	}

	/*
	 * If we get here we know that no TMFs are outstanding and also that
	 * the only pending command is a START STOP UNIT command. Handle the
	 * timeout of that command directly to prevent a deadlock between
	 * ufshcd_set_dev_pwr_mode() and ufshcd_err_handler().
	 */
	ufshcd_link_recovery(hba);
	dev_info(hba->dev, "%s() finished; outstanding_tasks = %#lx.\n",
		 __func__, hba->outstanding_tasks);

	return hba->outstanding_reqs ? SCSI_EH_RESET_TIMER : SCSI_EH_DONE;
}

static const struct attribute_group *ufshcd_driver_groups[] = {
	&ufs_sysfs_unit_descriptor_group,
	&ufs_sysfs_lun_attributes_group,
	NULL,
};

static struct ufs_hba_variant_params ufs_hba_vps = {
	.hba_enable_delay_us		= 1000,
	.wb_flush_threshold		= UFS_WB_BUF_REMAIN_PERCENT(40),
	.devfreq_profile.polling_ms	= 100,
	.devfreq_profile.target		= ufshcd_devfreq_target,
	.devfreq_profile.get_dev_status	= ufshcd_devfreq_get_dev_status,
	.ondemand_data.upthreshold	= 70,
	.ondemand_data.downdifferential	= 5,
};

static const struct scsi_host_template ufshcd_driver_template = {
	.module			= THIS_MODULE,
	.name			= UFSHCD,
	.proc_name		= UFSHCD,
	.map_queues		= ufshcd_map_queues,
	.queuecommand		= ufshcd_queuecommand,
	.mq_poll		= ufshcd_poll,
	.slave_alloc		= ufshcd_slave_alloc,
	.device_configure	= ufshcd_device_configure,
	.slave_destroy		= ufshcd_slave_destroy,
	.change_queue_depth	= ufshcd_change_queue_depth,
	.eh_abort_handler	= ufshcd_abort,
	.eh_device_reset_handler = ufshcd_eh_device_reset_handler,
	.eh_host_reset_handler   = ufshcd_eh_host_reset_handler,
	.eh_timed_out		= ufshcd_eh_timed_out,
	.this_id		= -1,
	.sg_tablesize		= SG_ALL,
	.max_segment_size	= PRDT_DATA_BYTE_COUNT_MAX,
	.max_sectors		= SZ_1M / SECTOR_SIZE,
	.max_host_blocked	= 1,
	.track_queue_depth	= 1,
	.skip_settle_delay	= 1,
	.sdev_groups		= ufshcd_driver_groups,
};

static int ufshcd_config_vreg_load(struct device *dev, struct ufs_vreg *vreg,
				   int ua)
{
	int ret;

	if (!vreg)
		return 0;

	/*
	 * "set_load" operation shall be required on those regulators
	 * which specifically configured current limitation. Otherwise
	 * zero max_uA may cause unexpected behavior when regulator is
	 * enabled or set as high power mode.
	 */
	if (!vreg->max_uA)
		return 0;

	ret = regulator_set_load(vreg->reg, ua);
	if (ret < 0) {
		dev_err(dev, "%s: %s set load (ua=%d) failed, err=%d\n",
				__func__, vreg->name, ua, ret);
	}

	return ret;
}

static inline int ufshcd_config_vreg_lpm(struct ufs_hba *hba,
					 struct ufs_vreg *vreg)
{
	return ufshcd_config_vreg_load(hba->dev, vreg, UFS_VREG_LPM_LOAD_UA);
}

static inline int ufshcd_config_vreg_hpm(struct ufs_hba *hba,
					 struct ufs_vreg *vreg)
{
	if (!vreg)
		return 0;

	return ufshcd_config_vreg_load(hba->dev, vreg, vreg->max_uA);
}

static int ufshcd_config_vreg(struct device *dev,
		struct ufs_vreg *vreg, bool on)
{
	if (regulator_count_voltages(vreg->reg) <= 0)
		return 0;

	return ufshcd_config_vreg_load(dev, vreg, on ? vreg->max_uA : 0);
}

static int ufshcd_enable_vreg(struct device *dev, struct ufs_vreg *vreg)
{
	int ret = 0;

	if (!vreg || vreg->enabled)
		goto out;

	ret = ufshcd_config_vreg(dev, vreg, true);
	if (!ret)
		ret = regulator_enable(vreg->reg);

	if (!ret)
		vreg->enabled = true;
	else
		dev_err(dev, "%s: %s enable failed, err=%d\n",
				__func__, vreg->name, ret);
out:
	return ret;
}

static int ufshcd_disable_vreg(struct device *dev, struct ufs_vreg *vreg)
{
	int ret = 0;

	if (!vreg || !vreg->enabled || vreg->always_on)
		goto out;

	ret = regulator_disable(vreg->reg);

	if (!ret) {
		/* ignore errors on applying disable config */
		ufshcd_config_vreg(dev, vreg, false);
		vreg->enabled = false;
	} else {
		dev_err(dev, "%s: %s disable failed, err=%d\n",
				__func__, vreg->name, ret);
	}
out:
	return ret;
}

static int ufshcd_setup_vreg(struct ufs_hba *hba, bool on)
{
	int ret = 0;
	struct device *dev = hba->dev;
	struct ufs_vreg_info *info = &hba->vreg_info;

	ret = ufshcd_toggle_vreg(dev, info->vcc, on);
	if (ret)
		goto out;

	ret = ufshcd_toggle_vreg(dev, info->vccq, on);
	if (ret)
		goto out;

	ret = ufshcd_toggle_vreg(dev, info->vccq2, on);

out:
	if (ret) {
		ufshcd_toggle_vreg(dev, info->vccq2, false);
		ufshcd_toggle_vreg(dev, info->vccq, false);
		ufshcd_toggle_vreg(dev, info->vcc, false);
	}
	return ret;
}

static int ufshcd_setup_hba_vreg(struct ufs_hba *hba, bool on)
{
	struct ufs_vreg_info *info = &hba->vreg_info;

	return ufshcd_toggle_vreg(hba->dev, info->vdd_hba, on);
}

int ufshcd_get_vreg(struct device *dev, struct ufs_vreg *vreg)
{
	int ret = 0;

	if (!vreg)
		goto out;

	vreg->reg = devm_regulator_get(dev, vreg->name);
	if (IS_ERR(vreg->reg)) {
		ret = PTR_ERR(vreg->reg);
		dev_err(dev, "%s: %s get failed, err=%d\n",
				__func__, vreg->name, ret);
	}
out:
	return ret;
}
EXPORT_SYMBOL_GPL(ufshcd_get_vreg);

static int ufshcd_init_vreg(struct ufs_hba *hba)
{
	int ret = 0;
	struct device *dev = hba->dev;
	struct ufs_vreg_info *info = &hba->vreg_info;

	ret = ufshcd_get_vreg(dev, info->vcc);
	if (ret)
		goto out;

	ret = ufshcd_get_vreg(dev, info->vccq);
	if (!ret)
		ret = ufshcd_get_vreg(dev, info->vccq2);
out:
	return ret;
}

static int ufshcd_init_hba_vreg(struct ufs_hba *hba)
{
	struct ufs_vreg_info *info = &hba->vreg_info;

	return ufshcd_get_vreg(hba->dev, info->vdd_hba);
}

static int ufshcd_setup_clocks(struct ufs_hba *hba, bool on)
{
	int ret = 0;
	struct ufs_clk_info *clki;
	struct list_head *head = &hba->clk_list_head;
	unsigned long flags;
	ktime_t start = ktime_get();
	bool clk_state_changed = false;

	if (list_empty(head))
		goto out;

	ret = ufshcd_vops_setup_clocks(hba, on, PRE_CHANGE);
	if (ret)
		return ret;

	list_for_each_entry(clki, head, list) {
		if (!IS_ERR_OR_NULL(clki->clk)) {
			/*
			 * Don't disable clocks which are needed
			 * to keep the link active.
			 */
			if (ufshcd_is_link_active(hba) &&
			    clki->keep_link_active)
				continue;

			clk_state_changed = on ^ clki->enabled;
			if (on && !clki->enabled) {
				ret = clk_prepare_enable(clki->clk);
				if (ret) {
					dev_err(hba->dev, "%s: %s prepare enable failed, %d\n",
						__func__, clki->name, ret);
					goto out;
				}
			} else if (!on && clki->enabled) {
				clk_disable_unprepare(clki->clk);
			}
			clki->enabled = on;
			dev_dbg(hba->dev, "%s: clk: %s %sabled\n", __func__,
					clki->name, on ? "en" : "dis");
		}
	}

	ret = ufshcd_vops_setup_clocks(hba, on, POST_CHANGE);
	if (ret)
		return ret;

	if (!ufshcd_is_clkscaling_supported(hba))
		ufshcd_pm_qos_update(hba, on);
out:
	if (ret) {
		list_for_each_entry(clki, head, list) {
			if (!IS_ERR_OR_NULL(clki->clk) && clki->enabled)
				clk_disable_unprepare(clki->clk);
		}
	} else if (!ret && on) {
		spin_lock_irqsave(hba->host->host_lock, flags);
		hba->clk_gating.state = CLKS_ON;
		trace_ufshcd_clk_gating(dev_name(hba->dev),
					hba->clk_gating.state);
		spin_unlock_irqrestore(hba->host->host_lock, flags);
	}

	if (clk_state_changed)
		trace_ufshcd_profile_clk_gating(dev_name(hba->dev),
			(on ? "on" : "off"),
			ktime_to_us(ktime_sub(ktime_get(), start)), ret);
	return ret;
}

static enum ufs_ref_clk_freq ufshcd_parse_ref_clk_property(struct ufs_hba *hba)
{
	u32 freq;
	int ret = device_property_read_u32(hba->dev, "ref-clk-freq", &freq);

	if (ret) {
		dev_dbg(hba->dev, "Cannot query 'ref-clk-freq' property = %d", ret);
		return REF_CLK_FREQ_INVAL;
	}

	return ufs_get_bref_clk_from_hz(freq);
}

static int ufshcd_init_clocks(struct ufs_hba *hba)
{
	int ret = 0;
	struct ufs_clk_info *clki;
	struct device *dev = hba->dev;
	struct list_head *head = &hba->clk_list_head;

	if (list_empty(head))
		goto out;

	list_for_each_entry(clki, head, list) {
		if (!clki->name)
			continue;

		clki->clk = devm_clk_get(dev, clki->name);
		if (IS_ERR(clki->clk)) {
			ret = PTR_ERR(clki->clk);
			dev_err(dev, "%s: %s clk get failed, %d\n",
					__func__, clki->name, ret);
			goto out;
		}

		/*
		 * Parse device ref clk freq as per device tree "ref_clk".
		 * Default dev_ref_clk_freq is set to REF_CLK_FREQ_INVAL
		 * in ufshcd_alloc_host().
		 */
		if (!strcmp(clki->name, "ref_clk"))
			ufshcd_parse_dev_ref_clk_freq(hba, clki->clk);

		if (clki->max_freq) {
			ret = clk_set_rate(clki->clk, clki->max_freq);
			if (ret) {
				dev_err(hba->dev, "%s: %s clk set rate(%dHz) failed, %d\n",
					__func__, clki->name,
					clki->max_freq, ret);
				goto out;
			}
			clki->curr_freq = clki->max_freq;
		}
		dev_dbg(dev, "%s: clk: %s, rate: %lu\n", __func__,
				clki->name, clk_get_rate(clki->clk));
	}

	/* Set Max. frequency for all clocks */
	if (hba->use_pm_opp) {
		ret = ufshcd_opp_set_rate(hba, ULONG_MAX);
		if (ret) {
			dev_err(hba->dev, "%s: failed to set OPP: %d", __func__,
				ret);
			goto out;
		}
	}

out:
	return ret;
}

static int ufshcd_variant_hba_init(struct ufs_hba *hba)
{
	int err = 0;

	if (!hba->vops)
		goto out;

	err = ufshcd_vops_init(hba);
	if (err)
		dev_err_probe(hba->dev, err,
			      "%s: variant %s init failed with err %d\n",
			      __func__, ufshcd_get_var_name(hba), err);
out:
	return err;
}

static void ufshcd_variant_hba_exit(struct ufs_hba *hba)
{
	if (!hba->vops)
		return;

	ufshcd_vops_exit(hba);
}

static int ufshcd_hba_init(struct ufs_hba *hba)
{
	int err;

	/*
	 * Handle host controller power separately from the UFS device power
	 * rails as it will help controlling the UFS host controller power
	 * collapse easily which is different than UFS device power collapse.
	 * Also, enable the host controller power before we go ahead with rest
	 * of the initialization here.
	 */
	err = ufshcd_init_hba_vreg(hba);
	if (err)
		goto out;

	err = ufshcd_setup_hba_vreg(hba, true);
	if (err)
		goto out;

	err = ufshcd_init_clocks(hba);
	if (err)
		goto out_disable_hba_vreg;

	if (hba->dev_ref_clk_freq == REF_CLK_FREQ_INVAL)
		hba->dev_ref_clk_freq = ufshcd_parse_ref_clk_property(hba);

	err = ufshcd_setup_clocks(hba, true);
	if (err)
		goto out_disable_hba_vreg;

	err = ufshcd_init_vreg(hba);
	if (err)
		goto out_disable_clks;

	err = ufshcd_setup_vreg(hba, true);
	if (err)
		goto out_disable_clks;

	err = ufshcd_variant_hba_init(hba);
	if (err)
		goto out_disable_vreg;

	ufs_debugfs_hba_init(hba);
	ufs_fault_inject_hba_init(hba);

	hba->is_powered = true;
	goto out;

out_disable_vreg:
	ufshcd_setup_vreg(hba, false);
out_disable_clks:
	ufshcd_setup_clocks(hba, false);
out_disable_hba_vreg:
	ufshcd_setup_hba_vreg(hba, false);
out:
	return err;
}

static void ufshcd_hba_exit(struct ufs_hba *hba)
{
	if (hba->is_powered) {
		ufshcd_pm_qos_exit(hba);
		ufshcd_exit_clk_scaling(hba);
		ufshcd_exit_clk_gating(hba);
		if (hba->eh_wq)
			destroy_workqueue(hba->eh_wq);
		ufs_debugfs_hba_exit(hba);
		ufshcd_variant_hba_exit(hba);
		ufshcd_setup_vreg(hba, false);
		ufshcd_setup_clocks(hba, false);
		ufshcd_setup_hba_vreg(hba, false);
		hba->is_powered = false;
		ufs_put_device_desc(hba);
	}
}

static int ufshcd_execute_start_stop(struct scsi_device *sdev,
				     enum ufs_dev_pwr_mode pwr_mode,
				     struct scsi_sense_hdr *sshdr)
{
	const unsigned char cdb[6] = { START_STOP, 0, 0, 0, pwr_mode << 4, 0 };
	struct scsi_failure failure_defs[] = {
		{
			.allowed = 2,
			.result = SCMD_FAILURE_RESULT_ANY,
		},
	};
	struct scsi_failures failures = {
		.failure_definitions = failure_defs,
	};
	const struct scsi_exec_args args = {
		.failures = &failures,
		.sshdr = sshdr,
		.req_flags = BLK_MQ_REQ_PM,
		.scmd_flags = SCMD_FAIL_IF_RECOVERING,
	};

	return scsi_execute_cmd(sdev, cdb, REQ_OP_DRV_IN, /*buffer=*/NULL,
			/*bufflen=*/0, /*timeout=*/10 * HZ, /*retries=*/0,
			&args);
}

/**
 * ufshcd_set_dev_pwr_mode - sends START STOP UNIT command to set device
 *			     power mode
 * @hba: per adapter instance
 * @pwr_mode: device power mode to set
 *
 * Return: 0 if requested power mode is set successfully;
 *         < 0 if failed to set the requested power mode.
 */
static int ufshcd_set_dev_pwr_mode(struct ufs_hba *hba,
				     enum ufs_dev_pwr_mode pwr_mode)
{
	struct scsi_sense_hdr sshdr;
	struct scsi_device *sdp;
	unsigned long flags;
	int ret;

	spin_lock_irqsave(hba->host->host_lock, flags);
	sdp = hba->ufs_device_wlun;
	if (sdp && scsi_device_online(sdp))
		ret = scsi_device_get(sdp);
	else
		ret = -ENODEV;
	spin_unlock_irqrestore(hba->host->host_lock, flags);

	if (ret)
		return ret;

	/*
	 * If scsi commands fail, the scsi mid-layer schedules scsi error-
	 * handling, which would wait for host to be resumed. Since we know
	 * we are functional while we are here, skip host resume in error
	 * handling context.
	 */
	hba->host->eh_noresume = 1;

	/*
	 * Current function would be generally called from the power management
	 * callbacks hence set the RQF_PM flag so that it doesn't resume the
	 * already suspended childs.
	 */
	ret = ufshcd_execute_start_stop(sdp, pwr_mode, &sshdr);
	if (ret) {
		sdev_printk(KERN_WARNING, sdp,
			    "START_STOP failed for power mode: %d, result %x\n",
			    pwr_mode, ret);
		if (ret > 0) {
			if (scsi_sense_valid(&sshdr))
				scsi_print_sense_hdr(sdp, NULL, &sshdr);
			ret = -EIO;
		}
	} else {
		hba->curr_dev_pwr_mode = pwr_mode;
	}

	scsi_device_put(sdp);
	hba->host->eh_noresume = 0;
	return ret;
}

static int ufshcd_link_state_transition(struct ufs_hba *hba,
					enum uic_link_state req_link_state,
					bool check_for_bkops)
{
	int ret = 0;

	if (req_link_state == hba->uic_link_state)
		return 0;

	if (req_link_state == UIC_LINK_HIBERN8_STATE) {
		ret = ufshcd_uic_hibern8_enter(hba);
		if (!ret) {
			ufshcd_set_link_hibern8(hba);
		} else {
			dev_err(hba->dev, "%s: hibern8 enter failed %d\n",
					__func__, ret);
			goto out;
		}
	}
	/*
	 * If autobkops is enabled, link can't be turned off because
	 * turning off the link would also turn off the device, except in the
	 * case of DeepSleep where the device is expected to remain powered.
	 */
	else if ((req_link_state == UIC_LINK_OFF_STATE) &&
		 (!check_for_bkops || !hba->auto_bkops_enabled)) {
		/*
		 * Let's make sure that link is in low power mode, we are doing
		 * this currently by putting the link in Hibern8. Otherway to
		 * put the link in low power mode is to send the DME end point
		 * to device and then send the DME reset command to local
		 * unipro. But putting the link in hibern8 is much faster.
		 *
		 * Note also that putting the link in Hibern8 is a requirement
		 * for entering DeepSleep.
		 */
		ret = ufshcd_uic_hibern8_enter(hba);
		if (ret) {
			dev_err(hba->dev, "%s: hibern8 enter failed %d\n",
					__func__, ret);
			goto out;
		}
		/*
		 * Change controller state to "reset state" which
		 * should also put the link in off/reset state
		 */
		ufshcd_hba_stop(hba);
		/*
		 * TODO: Check if we need any delay to make sure that
		 * controller is reset
		 */
		ufshcd_set_link_off(hba);
	}

out:
	return ret;
}

static void ufshcd_vreg_set_lpm(struct ufs_hba *hba)
{
	bool vcc_off = false;

	/*
	 * It seems some UFS devices may keep drawing more than sleep current
	 * (atleast for 500us) from UFS rails (especially from VCCQ rail).
	 * To avoid this situation, add 2ms delay before putting these UFS
	 * rails in LPM mode.
	 */
	if (!ufshcd_is_link_active(hba) &&
	    hba->dev_quirks & UFS_DEVICE_QUIRK_DELAY_BEFORE_LPM)
		usleep_range(2000, 2100);

	/*
	 * If UFS device is either in UFS_Sleep turn off VCC rail to save some
	 * power.
	 *
	 * If UFS device and link is in OFF state, all power supplies (VCC,
	 * VCCQ, VCCQ2) can be turned off if power on write protect is not
	 * required. If UFS link is inactive (Hibern8 or OFF state) and device
	 * is in sleep state, put VCCQ & VCCQ2 rails in LPM mode.
	 *
	 * Ignore the error returned by ufshcd_toggle_vreg() as device is anyway
	 * in low power state which would save some power.
	 *
	 * If Write Booster is enabled and the device needs to flush the WB
	 * buffer OR if bkops status is urgent for WB, keep Vcc on.
	 */
	if (ufshcd_is_ufs_dev_poweroff(hba) && ufshcd_is_link_off(hba) &&
	    !hba->dev_info.is_lu_power_on_wp) {
		ufshcd_setup_vreg(hba, false);
		vcc_off = true;
	} else if (!ufshcd_is_ufs_dev_active(hba)) {
		ufshcd_toggle_vreg(hba->dev, hba->vreg_info.vcc, false);
		vcc_off = true;
		if (ufshcd_is_link_hibern8(hba) || ufshcd_is_link_off(hba)) {
			ufshcd_config_vreg_lpm(hba, hba->vreg_info.vccq);
			ufshcd_config_vreg_lpm(hba, hba->vreg_info.vccq2);
		}
	}

	/*
	 * Some UFS devices require delay after VCC power rail is turned-off.
	 */
	if (vcc_off && hba->vreg_info.vcc &&
		hba->dev_quirks & UFS_DEVICE_QUIRK_DELAY_AFTER_LPM)
		usleep_range(5000, 5100);
}

#ifdef CONFIG_PM
static int ufshcd_vreg_set_hpm(struct ufs_hba *hba)
{
	int ret = 0;

	if (ufshcd_is_ufs_dev_poweroff(hba) && ufshcd_is_link_off(hba) &&
	    !hba->dev_info.is_lu_power_on_wp) {
		ret = ufshcd_setup_vreg(hba, true);
	} else if (!ufshcd_is_ufs_dev_active(hba)) {
		if (!ufshcd_is_link_active(hba)) {
			ret = ufshcd_config_vreg_hpm(hba, hba->vreg_info.vccq);
			if (ret)
				goto vcc_disable;
			ret = ufshcd_config_vreg_hpm(hba, hba->vreg_info.vccq2);
			if (ret)
				goto vccq_lpm;
		}
		ret = ufshcd_toggle_vreg(hba->dev, hba->vreg_info.vcc, true);
	}
	goto out;

vccq_lpm:
	ufshcd_config_vreg_lpm(hba, hba->vreg_info.vccq);
vcc_disable:
	ufshcd_toggle_vreg(hba->dev, hba->vreg_info.vcc, false);
out:
	return ret;
}
#endif /* CONFIG_PM */

static void ufshcd_hba_vreg_set_lpm(struct ufs_hba *hba)
{
	if (ufshcd_is_link_off(hba) || ufshcd_can_aggressive_pc(hba))
		ufshcd_setup_hba_vreg(hba, false);
}

static void ufshcd_hba_vreg_set_hpm(struct ufs_hba *hba)
{
	if (ufshcd_is_link_off(hba) || ufshcd_can_aggressive_pc(hba))
		ufshcd_setup_hba_vreg(hba, true);
}

static int __ufshcd_wl_suspend(struct ufs_hba *hba, enum ufs_pm_op pm_op)
{
	int ret = 0;
	bool check_for_bkops;
	enum ufs_pm_level pm_lvl;
	enum ufs_dev_pwr_mode req_dev_pwr_mode;
	enum uic_link_state req_link_state;

	hba->pm_op_in_progress = true;
	if (pm_op != UFS_SHUTDOWN_PM) {
		pm_lvl = pm_op == UFS_RUNTIME_PM ?
			 hba->rpm_lvl : hba->spm_lvl;
		req_dev_pwr_mode = ufs_get_pm_lvl_to_dev_pwr_mode(pm_lvl);
		req_link_state = ufs_get_pm_lvl_to_link_pwr_state(pm_lvl);
	} else {
		req_dev_pwr_mode = UFS_POWERDOWN_PWR_MODE;
		req_link_state = UIC_LINK_OFF_STATE;
	}

	/*
	 * If we can't transition into any of the low power modes
	 * just gate the clocks.
	 */
	ufshcd_hold(hba);
	hba->clk_gating.is_suspended = true;

	if (ufshcd_is_clkscaling_supported(hba))
		ufshcd_clk_scaling_suspend(hba, true);

	if (req_dev_pwr_mode == UFS_ACTIVE_PWR_MODE &&
			req_link_state == UIC_LINK_ACTIVE_STATE) {
		goto vops_suspend;
	}

	if ((req_dev_pwr_mode == hba->curr_dev_pwr_mode) &&
	    (req_link_state == hba->uic_link_state))
		goto enable_scaling;

	/* UFS device & link must be active before we enter in this function */
	if (!ufshcd_is_ufs_dev_active(hba) || !ufshcd_is_link_active(hba)) {
		/*  Wait err handler finish or trigger err recovery */
		if (!ufshcd_eh_in_progress(hba))
			ufshcd_force_error_recovery(hba);
		ret = -EBUSY;
		goto enable_scaling;
	}

	if (pm_op == UFS_RUNTIME_PM) {
		if (ufshcd_can_autobkops_during_suspend(hba)) {
			/*
			 * The device is idle with no requests in the queue,
			 * allow background operations if bkops status shows
			 * that performance might be impacted.
			 */
			ret = ufshcd_bkops_ctrl(hba);
			if (ret) {
				/*
				 * If return err in suspend flow, IO will hang.
				 * Trigger error handler and break suspend for
				 * error recovery.
				 */
				ufshcd_force_error_recovery(hba);
				ret = -EBUSY;
				goto enable_scaling;
			}
		} else {
			/* make sure that auto bkops is disabled */
			ufshcd_disable_auto_bkops(hba);
		}
		/*
		 * If device needs to do BKOP or WB buffer flush during
		 * Hibern8, keep device power mode as "active power mode"
		 * and VCC supply.
		 */
		hba->dev_info.b_rpm_dev_flush_capable =
			hba->auto_bkops_enabled ||
			(((req_link_state == UIC_LINK_HIBERN8_STATE) ||
			((req_link_state == UIC_LINK_ACTIVE_STATE) &&
			ufshcd_is_auto_hibern8_enabled(hba))) &&
			ufshcd_wb_need_flush(hba));
	}

	flush_work(&hba->eeh_work);

	ret = ufshcd_vops_suspend(hba, pm_op, PRE_CHANGE);
	if (ret)
		goto enable_scaling;

	if (req_dev_pwr_mode != hba->curr_dev_pwr_mode) {
		if (pm_op != UFS_RUNTIME_PM)
			/* ensure that bkops is disabled */
			ufshcd_disable_auto_bkops(hba);

		if (!hba->dev_info.b_rpm_dev_flush_capable) {
			ret = ufshcd_set_dev_pwr_mode(hba, req_dev_pwr_mode);
			if (ret && pm_op != UFS_SHUTDOWN_PM) {
				/*
				 * If return err in suspend flow, IO will hang.
				 * Trigger error handler and break suspend for
				 * error recovery.
				 */
				ufshcd_force_error_recovery(hba);
				ret = -EBUSY;
			}
			if (ret)
				goto enable_scaling;
		}
	}

	/*
	 * In the case of DeepSleep, the device is expected to remain powered
	 * with the link off, so do not check for bkops.
	 */
	check_for_bkops = !ufshcd_is_ufs_dev_deepsleep(hba);
	ret = ufshcd_link_state_transition(hba, req_link_state, check_for_bkops);
	if (ret && pm_op != UFS_SHUTDOWN_PM) {
		/*
		 * If return err in suspend flow, IO will hang.
		 * Trigger error handler and break suspend for
		 * error recovery.
		 */
		ufshcd_force_error_recovery(hba);
		ret = -EBUSY;
	}
	if (ret)
		goto set_dev_active;

vops_suspend:
	/*
	 * Call vendor specific suspend callback. As these callbacks may access
	 * vendor specific host controller register space call them before the
	 * host clocks are ON.
	 */
	ret = ufshcd_vops_suspend(hba, pm_op, POST_CHANGE);
	if (ret)
		goto set_link_active;

	cancel_delayed_work_sync(&hba->ufs_rtc_update_work);
	goto out;

set_link_active:
	/*
	 * Device hardware reset is required to exit DeepSleep. Also, for
	 * DeepSleep, the link is off so host reset and restore will be done
	 * further below.
	 */
	if (ufshcd_is_ufs_dev_deepsleep(hba)) {
		ufshcd_device_reset(hba);
		WARN_ON(!ufshcd_is_link_off(hba));
	}
	if (ufshcd_is_link_hibern8(hba) && !ufshcd_uic_hibern8_exit(hba))
		ufshcd_set_link_active(hba);
	else if (ufshcd_is_link_off(hba))
		ufshcd_host_reset_and_restore(hba);
set_dev_active:
	/* Can also get here needing to exit DeepSleep */
	if (ufshcd_is_ufs_dev_deepsleep(hba)) {
		ufshcd_device_reset(hba);
		ufshcd_host_reset_and_restore(hba);
	}
	if (!ufshcd_set_dev_pwr_mode(hba, UFS_ACTIVE_PWR_MODE))
		ufshcd_disable_auto_bkops(hba);
enable_scaling:
	if (ufshcd_is_clkscaling_supported(hba))
		ufshcd_clk_scaling_suspend(hba, false);

	hba->dev_info.b_rpm_dev_flush_capable = false;
out:
	if (hba->dev_info.b_rpm_dev_flush_capable) {
		schedule_delayed_work(&hba->rpm_dev_flush_recheck_work,
			msecs_to_jiffies(RPM_DEV_FLUSH_RECHECK_WORK_DELAY_MS));
	}

	if (ret) {
		ufshcd_update_evt_hist(hba, UFS_EVT_WL_SUSP_ERR, (u32)ret);
		hba->clk_gating.is_suspended = false;
		ufshcd_release(hba);
	}
	hba->pm_op_in_progress = false;
	return ret;
}

#ifdef CONFIG_PM
static int __ufshcd_wl_resume(struct ufs_hba *hba, enum ufs_pm_op pm_op)
{
	int ret;
	enum uic_link_state old_link_state = hba->uic_link_state;

	hba->pm_op_in_progress = true;

	/*
	 * Call vendor specific resume callback. As these callbacks may access
	 * vendor specific host controller register space call them when the
	 * host clocks are ON.
	 */
	ret = ufshcd_vops_resume(hba, pm_op);
	if (ret)
		goto out;

	/* For DeepSleep, the only supported option is to have the link off */
	WARN_ON(ufshcd_is_ufs_dev_deepsleep(hba) && !ufshcd_is_link_off(hba));

	if (ufshcd_is_link_hibern8(hba)) {
		ret = ufshcd_uic_hibern8_exit(hba);
		if (!ret) {
			ufshcd_set_link_active(hba);
		} else {
			dev_err(hba->dev, "%s: hibern8 exit failed %d\n",
					__func__, ret);
			goto vendor_suspend;
		}
	} else if (ufshcd_is_link_off(hba)) {
		/*
		 * A full initialization of the host and the device is
		 * required since the link was put to off during suspend.
		 * Note, in the case of DeepSleep, the device will exit
		 * DeepSleep due to device reset.
		 */
		ret = ufshcd_reset_and_restore(hba);
		/*
		 * ufshcd_reset_and_restore() should have already
		 * set the link state as active
		 */
		if (ret || !ufshcd_is_link_active(hba))
			goto vendor_suspend;
	}

	if (!ufshcd_is_ufs_dev_active(hba)) {
		ret = ufshcd_set_dev_pwr_mode(hba, UFS_ACTIVE_PWR_MODE);
		if (ret)
			goto set_old_link_state;
		ufshcd_set_timestamp_attr(hba);
		schedule_delayed_work(&hba->ufs_rtc_update_work,
				      msecs_to_jiffies(UFS_RTC_UPDATE_INTERVAL_MS));
	}

	if (ufshcd_keep_autobkops_enabled_except_suspend(hba))
		ufshcd_enable_auto_bkops(hba);
	else
		/*
		 * If BKOPs operations are urgently needed at this moment then
		 * keep auto-bkops enabled or else disable it.
		 */
		ufshcd_bkops_ctrl(hba);

	if (hba->ee_usr_mask)
		ufshcd_write_ee_control(hba);

	if (ufshcd_is_clkscaling_supported(hba))
		ufshcd_clk_scaling_suspend(hba, false);

	if (hba->dev_info.b_rpm_dev_flush_capable) {
		hba->dev_info.b_rpm_dev_flush_capable = false;
		cancel_delayed_work(&hba->rpm_dev_flush_recheck_work);
	}

	ufshcd_configure_auto_hibern8(hba);

	goto out;

set_old_link_state:
	ufshcd_link_state_transition(hba, old_link_state, 0);
vendor_suspend:
	ufshcd_vops_suspend(hba, pm_op, PRE_CHANGE);
	ufshcd_vops_suspend(hba, pm_op, POST_CHANGE);
out:
	if (ret)
		ufshcd_update_evt_hist(hba, UFS_EVT_WL_RES_ERR, (u32)ret);
	hba->clk_gating.is_suspended = false;
	ufshcd_release(hba);
	hba->pm_op_in_progress = false;
	return ret;
}

static int ufshcd_wl_runtime_suspend(struct device *dev)
{
	struct scsi_device *sdev = to_scsi_device(dev);
	struct ufs_hba *hba;
	int ret;
	ktime_t start = ktime_get();

	hba = shost_priv(sdev->host);

	ret = __ufshcd_wl_suspend(hba, UFS_RUNTIME_PM);
	if (ret)
		dev_err(&sdev->sdev_gendev, "%s failed: %d\n", __func__, ret);

	trace_ufshcd_wl_runtime_suspend(dev_name(dev), ret,
		ktime_to_us(ktime_sub(ktime_get(), start)),
		hba->curr_dev_pwr_mode, hba->uic_link_state);

	return ret;
}

static int ufshcd_wl_runtime_resume(struct device *dev)
{
	struct scsi_device *sdev = to_scsi_device(dev);
	struct ufs_hba *hba;
	int ret = 0;
	ktime_t start = ktime_get();

	hba = shost_priv(sdev->host);

	ret = __ufshcd_wl_resume(hba, UFS_RUNTIME_PM);
	if (ret)
		dev_err(&sdev->sdev_gendev, "%s failed: %d\n", __func__, ret);

	trace_ufshcd_wl_runtime_resume(dev_name(dev), ret,
		ktime_to_us(ktime_sub(ktime_get(), start)),
		hba->curr_dev_pwr_mode, hba->uic_link_state);

	return ret;
}
#endif

#ifdef CONFIG_PM_SLEEP
static int ufshcd_wl_suspend(struct device *dev)
{
	struct scsi_device *sdev = to_scsi_device(dev);
	struct ufs_hba *hba;
	int ret = 0;
	ktime_t start = ktime_get();

	hba = shost_priv(sdev->host);
	down(&hba->host_sem);
	hba->system_suspending = true;

	if (pm_runtime_suspended(dev))
		goto out;

	ret = __ufshcd_wl_suspend(hba, UFS_SYSTEM_PM);
	if (ret) {
		dev_err(&sdev->sdev_gendev, "%s failed: %d\n", __func__,  ret);
		up(&hba->host_sem);
	}

out:
	if (!ret)
		hba->is_sys_suspended = true;
	trace_ufshcd_wl_suspend(dev_name(dev), ret,
		ktime_to_us(ktime_sub(ktime_get(), start)),
		hba->curr_dev_pwr_mode, hba->uic_link_state);

	return ret;
}

static int ufshcd_wl_resume(struct device *dev)
{
	struct scsi_device *sdev = to_scsi_device(dev);
	struct ufs_hba *hba;
	int ret = 0;
	ktime_t start = ktime_get();

	hba = shost_priv(sdev->host);

	if (pm_runtime_suspended(dev))
		goto out;

	ret = __ufshcd_wl_resume(hba, UFS_SYSTEM_PM);
	if (ret)
		dev_err(&sdev->sdev_gendev, "%s failed: %d\n", __func__, ret);
out:
	trace_ufshcd_wl_resume(dev_name(dev), ret,
		ktime_to_us(ktime_sub(ktime_get(), start)),
		hba->curr_dev_pwr_mode, hba->uic_link_state);
	if (!ret)
		hba->is_sys_suspended = false;
	hba->system_suspending = false;
	up(&hba->host_sem);
	return ret;
}
#endif

/**
 * ufshcd_suspend - helper function for suspend operations
 * @hba: per adapter instance
 *
 * This function will put disable irqs, turn off clocks
 * and set vreg and hba-vreg in lpm mode.
 *
 * Return: 0 upon success; < 0 upon failure.
 */
static int ufshcd_suspend(struct ufs_hba *hba)
{
	int ret;

	if (!hba->is_powered)
		return 0;
	/*
	 * Disable the host irq as host controller as there won't be any
	 * host controller transaction expected till resume.
	 */
	ufshcd_disable_irq(hba);
	ret = ufshcd_setup_clocks(hba, false);
	if (ret) {
		ufshcd_enable_irq(hba);
		return ret;
	}
	if (ufshcd_is_clkgating_allowed(hba)) {
		hba->clk_gating.state = CLKS_OFF;
		trace_ufshcd_clk_gating(dev_name(hba->dev),
					hba->clk_gating.state);
	}

	ufshcd_vreg_set_lpm(hba);
	/* Put the host controller in low power mode if possible */
	ufshcd_hba_vreg_set_lpm(hba);
	ufshcd_pm_qos_update(hba, false);
	return ret;
}

#ifdef CONFIG_PM
/**
 * ufshcd_resume - helper function for resume operations
 * @hba: per adapter instance
 *
 * This function basically turns on the regulators, clocks and
 * irqs of the hba.
 *
 * Return: 0 for success and non-zero for failure.
 */
static int ufshcd_resume(struct ufs_hba *hba)
{
	int ret;

	if (!hba->is_powered)
		return 0;

	ufshcd_hba_vreg_set_hpm(hba);
	ret = ufshcd_vreg_set_hpm(hba);
	if (ret)
		goto out;

	/* Make sure clocks are enabled before accessing controller */
	ret = ufshcd_setup_clocks(hba, true);
	if (ret)
		goto disable_vreg;

	/* enable the host irq as host controller would be active soon */
	ufshcd_enable_irq(hba);

	goto out;

disable_vreg:
	ufshcd_vreg_set_lpm(hba);
out:
	if (ret)
		ufshcd_update_evt_hist(hba, UFS_EVT_RESUME_ERR, (u32)ret);
	return ret;
}
#endif /* CONFIG_PM */

#ifdef CONFIG_PM_SLEEP
/**
 * ufshcd_system_suspend - system suspend callback
 * @dev: Device associated with the UFS controller.
 *
 * Executed before putting the system into a sleep state in which the contents
 * of main memory are preserved.
 *
 * Return: 0 for success and non-zero for failure.
 */
int ufshcd_system_suspend(struct device *dev)
{
	struct ufs_hba *hba = dev_get_drvdata(dev);
	int ret = 0;
	ktime_t start = ktime_get();

	if (pm_runtime_suspended(hba->dev))
		goto out;

	ret = ufshcd_suspend(hba);
out:
	trace_ufshcd_system_suspend(dev_name(hba->dev), ret,
		ktime_to_us(ktime_sub(ktime_get(), start)),
		hba->curr_dev_pwr_mode, hba->uic_link_state);
	return ret;
}
EXPORT_SYMBOL(ufshcd_system_suspend);

/**
 * ufshcd_system_resume - system resume callback
 * @dev: Device associated with the UFS controller.
 *
 * Executed after waking the system up from a sleep state in which the contents
 * of main memory were preserved.
 *
 * Return: 0 for success and non-zero for failure.
 */
int ufshcd_system_resume(struct device *dev)
{
	struct ufs_hba *hba = dev_get_drvdata(dev);
	ktime_t start = ktime_get();
	int ret = 0;

	if (pm_runtime_suspended(hba->dev))
		goto out;

	ret = ufshcd_resume(hba);

out:
	trace_ufshcd_system_resume(dev_name(hba->dev), ret,
		ktime_to_us(ktime_sub(ktime_get(), start)),
		hba->curr_dev_pwr_mode, hba->uic_link_state);

	return ret;
}
EXPORT_SYMBOL(ufshcd_system_resume);
#endif /* CONFIG_PM_SLEEP */

#ifdef CONFIG_PM
/**
 * ufshcd_runtime_suspend - runtime suspend callback
 * @dev: Device associated with the UFS controller.
 *
 * Check the description of ufshcd_suspend() function for more details.
 *
 * Return: 0 for success and non-zero for failure.
 */
int ufshcd_runtime_suspend(struct device *dev)
{
	struct ufs_hba *hba = dev_get_drvdata(dev);
	int ret;
	ktime_t start = ktime_get();

	ret = ufshcd_suspend(hba);

	trace_ufshcd_runtime_suspend(dev_name(hba->dev), ret,
		ktime_to_us(ktime_sub(ktime_get(), start)),
		hba->curr_dev_pwr_mode, hba->uic_link_state);
	return ret;
}
EXPORT_SYMBOL(ufshcd_runtime_suspend);

/**
 * ufshcd_runtime_resume - runtime resume routine
 * @dev: Device associated with the UFS controller.
 *
 * This function basically brings controller
 * to active state. Following operations are done in this function:
 *
 * 1. Turn on all the controller related clocks
 * 2. Turn ON VCC rail
 *
 * Return: 0 upon success; < 0 upon failure.
 */
int ufshcd_runtime_resume(struct device *dev)
{
	struct ufs_hba *hba = dev_get_drvdata(dev);
	int ret;
	ktime_t start = ktime_get();

	ret = ufshcd_resume(hba);

	trace_ufshcd_runtime_resume(dev_name(hba->dev), ret,
		ktime_to_us(ktime_sub(ktime_get(), start)),
		hba->curr_dev_pwr_mode, hba->uic_link_state);
	return ret;
}
EXPORT_SYMBOL(ufshcd_runtime_resume);
#endif /* CONFIG_PM */

static void ufshcd_wl_shutdown(struct device *dev)
{
	struct scsi_device *sdev = to_scsi_device(dev);
	struct ufs_hba *hba = shost_priv(sdev->host);

	down(&hba->host_sem);
	hba->shutting_down = true;
	up(&hba->host_sem);

	/* Turn on everything while shutting down */
	ufshcd_rpm_get_sync(hba);
	scsi_device_quiesce(sdev);
	shost_for_each_device(sdev, hba->host) {
		if (sdev == hba->ufs_device_wlun)
			continue;
		mutex_lock(&sdev->state_mutex);
		scsi_device_set_state(sdev, SDEV_OFFLINE);
		mutex_unlock(&sdev->state_mutex);
	}
	__ufshcd_wl_suspend(hba, UFS_SHUTDOWN_PM);

	/*
	 * Next, turn off the UFS controller and the UFS regulators. Disable
	 * clocks.
	 */
	if (ufshcd_is_ufs_dev_poweroff(hba) && ufshcd_is_link_off(hba))
		ufshcd_suspend(hba);

	hba->is_powered = false;
}

/**
 * ufshcd_remove - de-allocate SCSI host and host memory space
 *		data structure memory
 * @hba: per adapter instance
 */
void ufshcd_remove(struct ufs_hba *hba)
{
	if (hba->ufs_device_wlun)
		ufshcd_rpm_get_sync(hba);
	ufs_hwmon_remove(hba);
	ufs_bsg_remove(hba);
	ufs_sysfs_remove_nodes(hba->dev);
	blk_mq_destroy_queue(hba->tmf_queue);
	blk_put_queue(hba->tmf_queue);
	blk_mq_free_tag_set(&hba->tmf_tag_set);
	if (hba->scsi_host_added)
		scsi_remove_host(hba->host);
	/* disable interrupts */
	ufshcd_disable_intr(hba, hba->intr_mask);
	ufshcd_hba_stop(hba);
	ufshcd_hba_exit(hba);
}
EXPORT_SYMBOL_GPL(ufshcd_remove);

#ifdef CONFIG_PM_SLEEP
int ufshcd_system_freeze(struct device *dev)
{

	return ufshcd_system_suspend(dev);

}
EXPORT_SYMBOL_GPL(ufshcd_system_freeze);

int ufshcd_system_restore(struct device *dev)
{

	struct ufs_hba *hba = dev_get_drvdata(dev);
	int ret;

	ret = ufshcd_system_resume(dev);
	if (ret)
		return ret;

	/* Configure UTRL and UTMRL base address registers */
	ufshcd_writel(hba, lower_32_bits(hba->utrdl_dma_addr),
			REG_UTP_TRANSFER_REQ_LIST_BASE_L);
	ufshcd_writel(hba, upper_32_bits(hba->utrdl_dma_addr),
			REG_UTP_TRANSFER_REQ_LIST_BASE_H);
	ufshcd_writel(hba, lower_32_bits(hba->utmrdl_dma_addr),
			REG_UTP_TASK_REQ_LIST_BASE_L);
	ufshcd_writel(hba, upper_32_bits(hba->utmrdl_dma_addr),
			REG_UTP_TASK_REQ_LIST_BASE_H);
	/*
	 * Make sure that UTRL and UTMRL base address registers
	 * are updated with the latest queue addresses. Only after
	 * updating these addresses, we can queue the new commands.
	 */
	ufshcd_readl(hba, REG_UTP_TASK_REQ_LIST_BASE_H);

	return 0;

}
EXPORT_SYMBOL_GPL(ufshcd_system_restore);

int ufshcd_system_thaw(struct device *dev)
{
	return ufshcd_system_resume(dev);
}
EXPORT_SYMBOL_GPL(ufshcd_system_thaw);
#endif /* CONFIG_PM_SLEEP  */

/**
 * ufshcd_dealloc_host - deallocate Host Bus Adapter (HBA)
 * @hba: pointer to Host Bus Adapter (HBA)
 */
void ufshcd_dealloc_host(struct ufs_hba *hba)
{
	scsi_host_put(hba->host);
}
EXPORT_SYMBOL_GPL(ufshcd_dealloc_host);

/**
 * ufshcd_set_dma_mask - Set dma mask based on the controller
 *			 addressing capability
 * @hba: per adapter instance
 *
 * Return: 0 for success, non-zero for failure.
 */
static int ufshcd_set_dma_mask(struct ufs_hba *hba)
{
	if (hba->vops && hba->vops->set_dma_mask)
		return hba->vops->set_dma_mask(hba);
	if (hba->capabilities & MASK_64_ADDRESSING_SUPPORT) {
		if (!dma_set_mask_and_coherent(hba->dev, DMA_BIT_MASK(64)))
			return 0;
	}
	return dma_set_mask_and_coherent(hba->dev, DMA_BIT_MASK(32));
}

/**
 * ufshcd_alloc_host - allocate Host Bus Adapter (HBA)
 * @dev: pointer to device handle
 * @hba_handle: driver private handle
 *
 * Return: 0 on success, non-zero value on failure.
 */
int ufshcd_alloc_host(struct device *dev, struct ufs_hba **hba_handle)
{
	struct Scsi_Host *host;
	struct ufs_hba *hba;
	int err = 0;

	if (!dev) {
		dev_err(dev,
		"Invalid memory reference for dev is NULL\n");
		err = -ENODEV;
		goto out_error;
	}

	host = scsi_host_alloc(&ufshcd_driver_template,
				sizeof(struct ufs_hba));
	if (!host) {
		dev_err(dev, "scsi_host_alloc failed\n");
		err = -ENOMEM;
		goto out_error;
	}
	host->nr_maps = HCTX_TYPE_POLL + 1;
	hba = shost_priv(host);
	hba->host = host;
	hba->dev = dev;
	hba->dev_ref_clk_freq = REF_CLK_FREQ_INVAL;
	hba->nop_out_timeout = NOP_OUT_TIMEOUT;
	ufshcd_set_sg_entry_size(hba, sizeof(struct ufshcd_sg_entry));
	INIT_LIST_HEAD(&hba->clk_list_head);
	spin_lock_init(&hba->outstanding_lock);

	*hba_handle = hba;

out_error:
	return err;
}
EXPORT_SYMBOL(ufshcd_alloc_host);

/* This function exists because blk_mq_alloc_tag_set() requires this. */
static blk_status_t ufshcd_queue_tmf(struct blk_mq_hw_ctx *hctx,
				     const struct blk_mq_queue_data *qd)
{
	WARN_ON_ONCE(true);
	return BLK_STS_NOTSUPP;
}

static const struct blk_mq_ops ufshcd_tmf_ops = {
	.queue_rq = ufshcd_queue_tmf,
};

static int ufshcd_add_scsi_host(struct ufs_hba *hba)
{
	int err;

	if (is_mcq_supported(hba)) {
		ufshcd_mcq_enable(hba);
		err = ufshcd_alloc_mcq(hba);
		if (!err) {
			ufshcd_config_mcq(hba);
		} else {
			/* Continue with SDB mode */
			ufshcd_mcq_disable(hba);
			use_mcq_mode = false;
			dev_err(hba->dev, "MCQ mode is disabled, err=%d\n",
				err);
		}
	}
	if (!is_mcq_supported(hba) && !hba->lsdb_sup) {
		dev_err(hba->dev,
			"%s: failed to initialize (legacy doorbell mode not supported)\n",
			__func__);
		return -EINVAL;
	}

	err = scsi_add_host(hba->host, hba->dev);
	if (err) {
		dev_err(hba->dev, "scsi_add_host failed\n");
		return err;
	}
	hba->scsi_host_added = true;

	hba->tmf_tag_set = (struct blk_mq_tag_set) {
		.nr_hw_queues	= 1,
		.queue_depth	= hba->nutmrs,
		.ops		= &ufshcd_tmf_ops,
		.flags		= BLK_MQ_F_NO_SCHED,
	};
	err = blk_mq_alloc_tag_set(&hba->tmf_tag_set);
	if (err < 0)
		goto remove_scsi_host;
	hba->tmf_queue = blk_mq_alloc_queue(&hba->tmf_tag_set, NULL, NULL);
	if (IS_ERR(hba->tmf_queue)) {
		err = PTR_ERR(hba->tmf_queue);
		goto free_tmf_tag_set;
	}
	hba->tmf_rqs = devm_kcalloc(hba->dev, hba->nutmrs,
				    sizeof(*hba->tmf_rqs), GFP_KERNEL);
	if (!hba->tmf_rqs) {
		err = -ENOMEM;
		goto free_tmf_queue;
	}

	return 0;

free_tmf_queue:
	blk_mq_destroy_queue(hba->tmf_queue);
	blk_put_queue(hba->tmf_queue);

free_tmf_tag_set:
	blk_mq_free_tag_set(&hba->tmf_tag_set);

remove_scsi_host:
	if (hba->scsi_host_added)
		scsi_remove_host(hba->host);

	return err;
}

/**
 * ufshcd_init - Driver initialization routine
 * @hba: per-adapter instance
 * @mmio_base: base register address
 * @irq: Interrupt line of device
 *
 * Return: 0 on success, non-zero value on failure.
 */
int ufshcd_init(struct ufs_hba *hba, void __iomem *mmio_base, unsigned int irq)
{
	int err;
	struct Scsi_Host *host = hba->host;
	struct device *dev = hba->dev;

	/*
	 * dev_set_drvdata() must be called before any callbacks are registered
	 * that use dev_get_drvdata() (frequency scaling, clock scaling, hwmon,
	 * sysfs).
	 */
	dev_set_drvdata(dev, hba);

	if (!mmio_base) {
		dev_err(hba->dev,
		"Invalid memory reference for mmio_base is NULL\n");
		err = -ENODEV;
		goto out_error;
	}

	hba->mmio_base = mmio_base;
	hba->irq = irq;
	hba->vps = &ufs_hba_vps;

	err = ufshcd_hba_init(hba);
	if (err)
		goto out_error;

	/* Read capabilities registers */
	err = ufshcd_hba_capabilities(hba);
	if (err)
		goto out_disable;

	/* Get UFS version supported by the controller */
	hba->ufs_version = ufshcd_get_ufs_version(hba);

	/* Get Interrupt bit mask per version */
	hba->intr_mask = ufshcd_get_intr_mask(hba);

	err = ufshcd_set_dma_mask(hba);
	if (err) {
		dev_err(hba->dev, "set dma mask failed\n");
		goto out_disable;
	}

	/* Allocate memory for host memory space */
	err = ufshcd_memory_alloc(hba);
	if (err) {
		dev_err(hba->dev, "Memory allocation failed\n");
		goto out_disable;
	}

	/* Configure LRB */
	ufshcd_host_memory_configure(hba);

	host->can_queue = hba->nutrs - UFSHCD_NUM_RESERVED;
	host->cmd_per_lun = hba->nutrs - UFSHCD_NUM_RESERVED;
	host->max_id = UFSHCD_MAX_ID;
	host->max_lun = UFS_MAX_LUNS;
	host->max_channel = UFSHCD_MAX_CHANNEL;
	host->unique_id = host->host_no;
	host->max_cmd_len = UFS_CDB_SIZE;
	host->queuecommand_may_block = !!(hba->caps & UFSHCD_CAP_CLK_GATING);

	/* Use default RPM delay if host not set */
	if (host->rpm_autosuspend_delay == 0)
		host->rpm_autosuspend_delay = RPM_AUTOSUSPEND_DELAY_MS;

	hba->max_pwr_info.is_valid = false;

	/* Initialize work queues */
	hba->eh_wq = alloc_ordered_workqueue("ufs_eh_wq_%d", WQ_MEM_RECLAIM,
					     hba->host->host_no);
	if (!hba->eh_wq) {
		dev_err(hba->dev, "%s: failed to create eh workqueue\n",
			__func__);
		err = -ENOMEM;
		goto out_disable;
	}
	INIT_WORK(&hba->eh_work, ufshcd_err_handler);
	INIT_WORK(&hba->eeh_work, ufshcd_exception_event_handler);

	sema_init(&hba->host_sem, 1);

	/* Initialize UIC command mutex */
	mutex_init(&hba->uic_cmd_mutex);

	/* Initialize mutex for device management commands */
	mutex_init(&hba->dev_cmd.lock);

	/* Initialize mutex for exception event control */
	mutex_init(&hba->ee_ctrl_mutex);

	mutex_init(&hba->wb_mutex);
	init_rwsem(&hba->clk_scaling_lock);

	ufshcd_init_clk_gating(hba);

	ufshcd_init_clk_scaling(hba);

	/*
	 * In order to avoid any spurious interrupt immediately after
	 * registering UFS controller interrupt handler, clear any pending UFS
	 * interrupt status and disable all the UFS interrupts.
	 */
	ufshcd_writel(hba, ufshcd_readl(hba, REG_INTERRUPT_STATUS),
		      REG_INTERRUPT_STATUS);
	ufshcd_writel(hba, 0, REG_INTERRUPT_ENABLE);
	/*
	 * Make sure that UFS interrupts are disabled and any pending interrupt
	 * status is cleared before registering UFS interrupt handler.
	 */
	ufshcd_readl(hba, REG_INTERRUPT_ENABLE);

	/* IRQ registration */
	err = devm_request_irq(dev, irq, ufshcd_intr, IRQF_SHARED, UFSHCD, hba);
	if (err) {
		dev_err(hba->dev, "request irq failed\n");
		goto out_disable;
	} else {
		hba->is_irq_enabled = true;
	}

	/* Reset the attached device */
	ufshcd_device_reset(hba);

	ufshcd_init_crypto(hba);

	/* Host controller enable */
	err = ufshcd_hba_enable(hba);
	if (err) {
		dev_err(hba->dev, "Host controller enable failed\n");
		ufshcd_print_evt_hist(hba);
		ufshcd_print_host_state(hba);
		goto out_disable;
	}

	/*
	 * Set the default power management level for runtime and system PM.
	 * Default power saving mode is to keep UFS link in Hibern8 state
	 * and UFS device in sleep state.
	 */
	hba->rpm_lvl = ufs_get_desired_pm_lvl_for_dev_link_state(
						UFS_SLEEP_PWR_MODE,
						UIC_LINK_HIBERN8_STATE);
	hba->spm_lvl = ufs_get_desired_pm_lvl_for_dev_link_state(
						UFS_SLEEP_PWR_MODE,
						UIC_LINK_HIBERN8_STATE);

	INIT_DELAYED_WORK(&hba->rpm_dev_flush_recheck_work, ufshcd_rpm_dev_flush_recheck_work);
	INIT_DELAYED_WORK(&hba->ufs_rtc_update_work, ufshcd_rtc_work);

	/* Set the default auto-hiberate idle timer value to 150 ms */
	if (ufshcd_is_auto_hibern8_supported(hba) && !hba->ahit) {
		hba->ahit = FIELD_PREP(UFSHCI_AHIBERN8_TIMER_MASK, 150) |
			    FIELD_PREP(UFSHCI_AHIBERN8_SCALE_MASK, 3);
	}

	/* Hold auto suspend until async scan completes */
	pm_runtime_get_sync(dev);

	/*
	 * We are assuming that device wasn't put in sleep/power-down
	 * state exclusively during the boot stage before kernel.
	 * This assumption helps avoid doing link startup twice during
	 * ufshcd_probe_hba().
	 */
	ufshcd_set_ufs_dev_active(hba);

	/* Initialize hba, detect and initialize UFS device */
	ktime_t probe_start = ktime_get();

	hba->ufshcd_state = UFSHCD_STATE_RESET;

	err = ufshcd_link_startup(hba);
	if (err)
		goto out_disable;

	if (hba->quirks & UFSHCD_QUIRK_SKIP_PH_CONFIGURATION)
		goto initialized;

	/* Debug counters initialization */
	ufshcd_clear_dbg_ufs_stats(hba);

	/* UniPro link is active now */
	ufshcd_set_link_active(hba);

	/* Verify device initialization by sending NOP OUT UPIU */
	err = ufshcd_verify_dev_init(hba);
	if (err)
		goto out_disable;

	/* Initiate UFS initialization, and waiting until completion */
	err = ufshcd_complete_dev_init(hba);
	if (err)
		goto out_disable;

	err = ufshcd_device_params_init(hba);
	if (err)
		goto out_disable;

	err = ufshcd_post_device_init(hba);

initialized:
	ufshcd_process_probe_result(hba, probe_start, err);
	if (err)
		goto out_disable;

	err = ufshcd_add_scsi_host(hba);
	if (err)
		goto out_disable;

	async_schedule(ufshcd_async_scan, hba);
	ufs_sysfs_add_nodes(dev);
	trace_android_vh_ufs_update_sysfs(hba);

	device_enable_async_suspend(dev);
	ufshcd_pm_qos_init(hba);
	return 0;

out_disable:
	hba->is_irq_enabled = false;
	ufshcd_hba_exit(hba);
out_error:
	return err;
}
EXPORT_SYMBOL_GPL(ufshcd_init);

void ufshcd_resume_complete(struct device *dev)
{
	struct ufs_hba *hba = dev_get_drvdata(dev);

	if (hba->complete_put) {
		ufshcd_rpm_put(hba);
		hba->complete_put = false;
	}
}
EXPORT_SYMBOL_GPL(ufshcd_resume_complete);

static bool ufshcd_rpm_ok_for_spm(struct ufs_hba *hba)
{
	struct device *dev = &hba->ufs_device_wlun->sdev_gendev;
	enum ufs_dev_pwr_mode dev_pwr_mode;
	enum uic_link_state link_state;
	unsigned long flags;
	bool res;

	spin_lock_irqsave(&dev->power.lock, flags);
	dev_pwr_mode = ufs_get_pm_lvl_to_dev_pwr_mode(hba->spm_lvl);
	link_state = ufs_get_pm_lvl_to_link_pwr_state(hba->spm_lvl);
	res = pm_runtime_suspended(dev) &&
	      hba->curr_dev_pwr_mode == dev_pwr_mode &&
	      hba->uic_link_state == link_state &&
	      !hba->dev_info.b_rpm_dev_flush_capable;
	spin_unlock_irqrestore(&dev->power.lock, flags);

	return res;
}

int __ufshcd_suspend_prepare(struct device *dev, bool rpm_ok_for_spm)
{
	struct ufs_hba *hba = dev_get_drvdata(dev);
	int ret;

	/*
	 * SCSI assumes that runtime-pm and system-pm for scsi drivers
	 * are same. And it doesn't wake up the device for system-suspend
	 * if it's runtime suspended. But ufs doesn't follow that.
	 * Refer ufshcd_resume_complete()
	 */
	if (hba->ufs_device_wlun) {
		/* Prevent runtime suspend */
		ufshcd_rpm_get_noresume(hba);
		/*
		 * Check if already runtime suspended in same state as system
		 * suspend would be.
		 */
		if (!rpm_ok_for_spm || !ufshcd_rpm_ok_for_spm(hba)) {
			/* RPM state is not ok for SPM, so runtime resume */
			ret = ufshcd_rpm_resume(hba);
			if (ret < 0 && ret != -EACCES) {
				ufshcd_rpm_put(hba);
				return ret;
			}
		}
		hba->complete_put = true;
	}
	return 0;
}
EXPORT_SYMBOL_GPL(__ufshcd_suspend_prepare);

int ufshcd_suspend_prepare(struct device *dev)
{
	return __ufshcd_suspend_prepare(dev, true);
}
EXPORT_SYMBOL_GPL(ufshcd_suspend_prepare);

#ifdef CONFIG_PM_SLEEP
static int ufshcd_wl_poweroff(struct device *dev)
{
	struct scsi_device *sdev = to_scsi_device(dev);
	struct ufs_hba *hba = shost_priv(sdev->host);

	__ufshcd_wl_suspend(hba, UFS_SHUTDOWN_PM);
	return 0;
}
#endif

static int ufshcd_wl_probe(struct device *dev)
{
	struct scsi_device *sdev = to_scsi_device(dev);

	if (!is_device_wlun(sdev))
		return -ENODEV;

	blk_pm_runtime_init(sdev->request_queue, dev);
	pm_runtime_set_autosuspend_delay(dev, 0);
	pm_runtime_allow(dev);

	return  0;
}

static int ufshcd_wl_remove(struct device *dev)
{
	pm_runtime_forbid(dev);
	return 0;
}

static const struct dev_pm_ops ufshcd_wl_pm_ops = {
#ifdef CONFIG_PM_SLEEP
	.suspend = ufshcd_wl_suspend,
	.resume = ufshcd_wl_resume,
	.freeze = ufshcd_wl_suspend,
	.thaw = ufshcd_wl_resume,
	.poweroff = ufshcd_wl_poweroff,
	.restore = ufshcd_wl_resume,
#endif
	SET_RUNTIME_PM_OPS(ufshcd_wl_runtime_suspend, ufshcd_wl_runtime_resume, NULL)
};

static void ufshcd_check_header_layout(void)
{
	/*
	 * gcc compilers before version 10 cannot do constant-folding for
	 * sub-byte bitfields. Hence skip the layout checks for gcc 9 and
	 * before.
	 */
	if (IS_ENABLED(CONFIG_CC_IS_GCC) && CONFIG_GCC_VERSION < 100000)
		return;

	BUILD_BUG_ON(((u8 *)&(struct request_desc_header){
				.cci = 3})[0] != 3);

	BUILD_BUG_ON(((u8 *)&(struct request_desc_header){
				.ehs_length = 2})[1] != 2);

	BUILD_BUG_ON(((u8 *)&(struct request_desc_header){
				.enable_crypto = 1})[2]
		     != 0x80);

	BUILD_BUG_ON((((u8 *)&(struct request_desc_header){
					.command_type = 5,
					.data_direction = 3,
					.interrupt = 1,
				})[3]) != ((5 << 4) | (3 << 1) | 1));

	BUILD_BUG_ON(((__le32 *)&(struct request_desc_header){
				.dunl = cpu_to_le32(0xdeadbeef)})[1] !=
		cpu_to_le32(0xdeadbeef));

	BUILD_BUG_ON(((u8 *)&(struct request_desc_header){
				.ocs = 4})[8] != 4);

	BUILD_BUG_ON(((u8 *)&(struct request_desc_header){
				.cds = 5})[9] != 5);

	BUILD_BUG_ON(((__le32 *)&(struct request_desc_header){
				.dunu = cpu_to_le32(0xbadcafe)})[3] !=
		cpu_to_le32(0xbadcafe));

	BUILD_BUG_ON(((u8 *)&(struct utp_upiu_header){
			     .iid = 0xf })[4] != 0xf0);

	BUILD_BUG_ON(((u8 *)&(struct utp_upiu_header){
			     .command_set_type = 0xf })[4] != 0xf);
}

/*
 * ufs_dev_wlun_template - describes ufs device wlun
 * ufs-device wlun - used to send pm commands
 * All luns are consumers of ufs-device wlun.
 *
 * Currently, no sd driver is present for wluns.
 * Hence the no specific pm operations are performed.
 * With ufs design, SSU should be sent to ufs-device wlun.
 * Hence register a scsi driver for ufs wluns only.
 */
static struct scsi_driver ufs_dev_wlun_template = {
	.gendrv = {
		.name = "ufs_device_wlun",
		.probe = ufshcd_wl_probe,
		.remove = ufshcd_wl_remove,
		.pm = &ufshcd_wl_pm_ops,
		.shutdown = ufshcd_wl_shutdown,
	},
};

static int __init ufshcd_core_init(void)
{
	int ret;

	ufshcd_check_header_layout();

	ufs_debugfs_init();

	ret = scsi_register_driver(&ufs_dev_wlun_template.gendrv);
	if (ret)
		ufs_debugfs_exit();
	return ret;
}

static void __exit ufshcd_core_exit(void)
{
	ufs_debugfs_exit();
	scsi_unregister_driver(&ufs_dev_wlun_template.gendrv);
}

module_init(ufshcd_core_init);
module_exit(ufshcd_core_exit);

MODULE_AUTHOR("Santosh Yaragnavi <santosh.sy@samsung.com>");
MODULE_AUTHOR("Vinayak Holikatti <h.vinayak@samsung.com>");
MODULE_DESCRIPTION("Generic UFS host controller driver Core");
MODULE_SOFTDEP("pre: governor_simpleondemand");
MODULE_LICENSE("GPL");<|MERGE_RESOLUTION|>--- conflicted
+++ resolved
@@ -3020,7 +3020,6 @@
 	lrbp = &hba->lrb[tag];
 
 	ufshcd_setup_scsi_cmd(hba, lrbp, cmd, ufshcd_scsi_to_upiu_lun(cmd->device->lun), tag);
-<<<<<<< HEAD
 
 	trace_android_vh_ufs_prepare_command(hba, scsi_cmd_to_rq(cmd), lrbp,
 					     &err);
@@ -3028,8 +3027,6 @@
 		ufshcd_release(hba);
 		goto out;
 	}
-=======
->>>>>>> 0637a68b
 
 	err = ufshcd_map_sg(hba, lrbp);
 	if (err) {
