--- conflicted
+++ resolved
@@ -263,14 +263,11 @@
              the end of a NAPI cycle. This may add receive latency in exchange
              for reducing the number of frames processed by the network stack.
         type: uint
-<<<<<<< HEAD
-=======
       -
         name: irq-suspend-timeout
         doc: The timeout, in nanoseconds, of how long to suspend irq
              processing, if event polling finds events
         type: uint
->>>>>>> fcc79e17
   -
     name: queue
     attributes:
@@ -661,10 +658,7 @@
             - pid
             - defer-hard-irqs
             - gro-flush-timeout
-<<<<<<< HEAD
-=======
             - irq-suspend-timeout
->>>>>>> fcc79e17
       dump:
         request:
           attributes:
@@ -716,10 +710,7 @@
             - id
             - defer-hard-irqs
             - gro-flush-timeout
-<<<<<<< HEAD
-=======
             - irq-suspend-timeout
->>>>>>> fcc79e17
 
 kernel-family:
   headers: [ "linux/list.h"]
