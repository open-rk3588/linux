--- conflicted
+++ resolved
@@ -770,14 +770,9 @@
 	spin_unlock_irq(&cma->lock);
 }
 
-<<<<<<< HEAD
-struct page *__cma_alloc(struct cma *cma, unsigned long count,
-				unsigned int align, gfp_t gfp)
-=======
 static int cma_range_alloc(struct cma *cma, struct cma_memrange *cmr,
 				unsigned long count, unsigned int align,
 				struct page **pagep, gfp_t gfp)
->>>>>>> 758e4c86
 {
 	unsigned long mask, offset;
 	unsigned long pfn = -1;
@@ -846,7 +841,7 @@
 	return ret;
 }
 
-static struct page *__cma_alloc(struct cma *cma, unsigned long count,
+struct page *__cma_alloc(struct cma *cma, unsigned long count,
 		       unsigned int align, gfp_t gfp)
 {
 	struct page *page = NULL;
@@ -1031,9 +1026,7 @@
 
 	return 0;
 }
-<<<<<<< HEAD
 EXPORT_SYMBOL_GPL(cma_for_each_area);
-=======
 
 bool cma_intersects(struct cma *cma, unsigned long start, unsigned long end)
 {
@@ -1116,5 +1109,4 @@
 	}
 
 	return ret;
-}
->>>>>>> 758e4c86
+}