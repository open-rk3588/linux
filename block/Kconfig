--- conflicted
+++ resolved
@@ -42,15 +42,9 @@
 	  enabled.  Otherwise, it will refuse to mount in the read-write
 	  mode any filesystems that use the huge_file feature, which is
 	  enabled by default by mke2fs.ext4.
-<<<<<<< HEAD
 
 	  The GFS2 filesystem also requires this feature.
 
-=======
-
-	  The GFS2 filesystem also requires this feature.
-
->>>>>>> 80ffb3cc
 	  If unsure, say Y.
 
 config BLK_DEV_BSG
