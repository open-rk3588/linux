--- conflicted
+++ resolved
@@ -1575,16 +1575,6 @@
 	cpu_dp->tag_ops = tag_ops;
 }
 
-<<<<<<< HEAD
-static struct phylink_pcs *
-dsa_port_phylink_mac_select_pcs(struct phylink_config *config,
-				phy_interface_t interface)
-{
-	return ERR_PTR(-EOPNOTSUPP);
-}
-
-=======
->>>>>>> ecf99864
 static void dsa_port_phylink_mac_config(struct phylink_config *config,
 					unsigned int mode,
 					const struct phylink_link_state *state)
