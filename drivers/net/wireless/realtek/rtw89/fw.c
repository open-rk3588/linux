// SPDX-License-Identifier: GPL-2.0 OR BSD-3-Clause
/* Copyright(c) 2019-2020  Realtek Corporation
 */

#include <linux/if_arp.h>
#include "cam.h"
#include "chan.h"
#include "coex.h"
#include "debug.h"
#include "fw.h"
#include "mac.h"
#include "phy.h"
#include "ps.h"
#include "reg.h"
#include "util.h"
#include "wow.h"

struct rtw89_eapol_2_of_2 {
	u8 gtkbody[14];
	u8 key_des_ver;
	u8 rsvd[92];
} __packed;

struct rtw89_sa_query {
	u8 category;
	u8 action;
} __packed;

struct rtw89_arp_rsp {
	u8 llc_hdr[sizeof(rfc1042_header)];
	__be16 llc_type;
	struct arphdr arp_hdr;
	u8 sender_hw[ETH_ALEN];
	__be32 sender_ip;
	u8 target_hw[ETH_ALEN];
	__be32 target_ip;
} __packed;

static const u8 mss_signature[] = {0x4D, 0x53, 0x53, 0x4B, 0x50, 0x4F, 0x4F, 0x4C};

union rtw89_fw_element_arg {
	size_t offset;
	enum rtw89_rf_path rf_path;
	enum rtw89_fw_type fw_type;
};

struct rtw89_fw_element_handler {
	int (*fn)(struct rtw89_dev *rtwdev,
		  const struct rtw89_fw_element_hdr *elm,
		  const union rtw89_fw_element_arg arg);
	const union rtw89_fw_element_arg arg;
	const char *name;
};

static void rtw89_fw_c2h_cmd_handle(struct rtw89_dev *rtwdev,
				    struct sk_buff *skb);
static int rtw89_h2c_tx_and_wait(struct rtw89_dev *rtwdev, struct sk_buff *skb,
				 struct rtw89_wait_info *wait, unsigned int cond);
static int __parse_security_section(struct rtw89_dev *rtwdev,
				    struct rtw89_fw_bin_info *info,
				    struct rtw89_fw_hdr_section_info *section_info,
				    const void *content,
				    u32 *mssc_len);

static struct sk_buff *rtw89_fw_h2c_alloc_skb(struct rtw89_dev *rtwdev, u32 len,
					      bool header)
{
	struct sk_buff *skb;
	u32 header_len = 0;
	u32 h2c_desc_size = rtwdev->chip->h2c_desc_size;

	if (header)
		header_len = H2C_HEADER_LEN;

	skb = dev_alloc_skb(len + header_len + h2c_desc_size);
	if (!skb)
		return NULL;
	skb_reserve(skb, header_len + h2c_desc_size);
	memset(skb->data, 0, len);

	return skb;
}

struct sk_buff *rtw89_fw_h2c_alloc_skb_with_hdr(struct rtw89_dev *rtwdev, u32 len)
{
	return rtw89_fw_h2c_alloc_skb(rtwdev, len, true);
}

struct sk_buff *rtw89_fw_h2c_alloc_skb_no_hdr(struct rtw89_dev *rtwdev, u32 len)
{
	return rtw89_fw_h2c_alloc_skb(rtwdev, len, false);
}

int rtw89_fw_check_rdy(struct rtw89_dev *rtwdev, enum rtw89_fwdl_check_type type)
{
	const struct rtw89_mac_gen_def *mac = rtwdev->chip->mac_def;
	u8 val;
	int ret;

	ret = read_poll_timeout_atomic(mac->fwdl_get_status, val,
				       val == RTW89_FWDL_WCPU_FW_INIT_RDY,
				       1, FWDL_WAIT_CNT, false, rtwdev, type);
	if (ret) {
		switch (val) {
		case RTW89_FWDL_CHECKSUM_FAIL:
			rtw89_err(rtwdev, "fw checksum fail\n");
			return -EINVAL;

		case RTW89_FWDL_SECURITY_FAIL:
			rtw89_err(rtwdev, "fw security fail\n");
			return -EINVAL;

		case RTW89_FWDL_CV_NOT_MATCH:
			rtw89_err(rtwdev, "fw cv not match\n");
			return -EINVAL;

		default:
			rtw89_err(rtwdev, "fw unexpected status %d\n", val);
			return -EBUSY;
		}
	}

	set_bit(RTW89_FLAG_FW_RDY, rtwdev->flags);

	return 0;
}

static int rtw89_fw_hdr_parser_v0(struct rtw89_dev *rtwdev, const u8 *fw, u32 len,
				  struct rtw89_fw_bin_info *info)
{
	const struct rtw89_fw_hdr *fw_hdr = (const struct rtw89_fw_hdr *)fw;
	const struct rtw89_chip_info *chip = rtwdev->chip;
	struct rtw89_fw_hdr_section_info *section_info;
	struct rtw89_fw_secure *sec = &rtwdev->fw.sec;
	const struct rtw89_fw_dynhdr_hdr *fwdynhdr;
	const struct rtw89_fw_hdr_section *section;
	const u8 *fw_end = fw + len;
	const u8 *bin;
	u32 base_hdr_len;
	u32 mssc_len;
	int ret;
	u32 i;

	if (!info)
		return -EINVAL;

	info->section_num = le32_get_bits(fw_hdr->w6, FW_HDR_W6_SEC_NUM);
	base_hdr_len = struct_size(fw_hdr, sections, info->section_num);
	info->dynamic_hdr_en = le32_get_bits(fw_hdr->w7, FW_HDR_W7_DYN_HDR);
	info->idmem_share_mode = le32_get_bits(fw_hdr->w7, FW_HDR_W7_IDMEM_SHARE_MODE);

	if (info->dynamic_hdr_en) {
		info->hdr_len = le32_get_bits(fw_hdr->w3, FW_HDR_W3_LEN);
		info->dynamic_hdr_len = info->hdr_len - base_hdr_len;
		fwdynhdr = (const struct rtw89_fw_dynhdr_hdr *)(fw + base_hdr_len);
		if (le32_to_cpu(fwdynhdr->hdr_len) != info->dynamic_hdr_len) {
			rtw89_err(rtwdev, "[ERR]invalid fw dynamic header len\n");
			return -EINVAL;
		}
	} else {
		info->hdr_len = base_hdr_len;
		info->dynamic_hdr_len = 0;
	}

	bin = fw + info->hdr_len;

	/* jump to section header */
	section_info = info->section_info;
	for (i = 0; i < info->section_num; i++) {
		section = &fw_hdr->sections[i];
		section_info->type =
			le32_get_bits(section->w1, FWSECTION_HDR_W1_SECTIONTYPE);
		section_info->len = le32_get_bits(section->w1, FWSECTION_HDR_W1_SEC_SIZE);

		if (le32_get_bits(section->w1, FWSECTION_HDR_W1_CHECKSUM))
			section_info->len += FWDL_SECTION_CHKSUM_LEN;
		section_info->redl = le32_get_bits(section->w1, FWSECTION_HDR_W1_REDL);
		section_info->dladdr =
			le32_get_bits(section->w0, FWSECTION_HDR_W0_DL_ADDR) & 0x1fffffff;
		section_info->addr = bin;

		if (section_info->type == FWDL_SECURITY_SECTION_TYPE) {
			section_info->mssc =
				le32_get_bits(section->w2, FWSECTION_HDR_W2_MSSC);

			ret = __parse_security_section(rtwdev, info, section_info,
						       bin, &mssc_len);
			if (ret)
				return ret;

			if (sec->secure_boot && chip->chip_id == RTL8852B)
				section_info->len_override = 960;
		} else {
			section_info->mssc = 0;
			mssc_len = 0;
		}

		rtw89_debug(rtwdev, RTW89_DBG_FW,
			    "section[%d] type=%d len=0x%-6x mssc=%d mssc_len=%d addr=%tx\n",
			    i, section_info->type, section_info->len,
			    section_info->mssc, mssc_len, bin - fw);
		rtw89_debug(rtwdev, RTW89_DBG_FW,
			    "           ignore=%d key_addr=%p (0x%tx) key_len=%d key_idx=%d\n",
			    section_info->ignore, section_info->key_addr,
			    section_info->key_addr ?
			    section_info->key_addr - section_info->addr : 0,
			    section_info->key_len, section_info->key_idx);

		bin += section_info->len + mssc_len;
		section_info++;
	}

	if (fw_end != bin) {
		rtw89_err(rtwdev, "[ERR]fw bin size\n");
		return -EINVAL;
	}

	return 0;
}

static int __get_mssc_key_idx(struct rtw89_dev *rtwdev,
			      const struct rtw89_fw_mss_pool_hdr *mss_hdr,
			      u32 rmp_tbl_size, u32 *key_idx)
{
	struct rtw89_fw_secure *sec = &rtwdev->fw.sec;
	u32 sel_byte_idx;
	u32 mss_sel_idx;
	u8 sel_bit_idx;
	int i;

	if (sec->mss_dev_type == RTW89_FW_MSS_DEV_TYPE_FWSEC_DEF) {
		if (!mss_hdr->defen)
			return -ENOENT;

		mss_sel_idx = sec->mss_cust_idx * le16_to_cpu(mss_hdr->msskey_num_max) +
			      sec->mss_key_num;
	} else {
		if (mss_hdr->defen)
			mss_sel_idx = FWDL_MSS_POOL_DEFKEYSETS_SIZE << 3;
		else
			mss_sel_idx = 0;
		mss_sel_idx += sec->mss_dev_type * le16_to_cpu(mss_hdr->msskey_num_max) *
						   le16_to_cpu(mss_hdr->msscust_max) +
			       sec->mss_cust_idx * le16_to_cpu(mss_hdr->msskey_num_max) +
			       sec->mss_key_num;
	}

	sel_byte_idx = mss_sel_idx >> 3;
	sel_bit_idx = mss_sel_idx & 0x7;

	if (sel_byte_idx >= rmp_tbl_size)
		return -EFAULT;

	if (!(mss_hdr->rmp_tbl[sel_byte_idx] & BIT(sel_bit_idx)))
		return -ENOENT;

	*key_idx = hweight8(mss_hdr->rmp_tbl[sel_byte_idx] & (BIT(sel_bit_idx) - 1));

	for (i = 0; i < sel_byte_idx; i++)
		*key_idx += hweight8(mss_hdr->rmp_tbl[i]);

	return 0;
}

static int __parse_formatted_mssc(struct rtw89_dev *rtwdev,
				  struct rtw89_fw_bin_info *info,
				  struct rtw89_fw_hdr_section_info *section_info,
				  const void *content,
				  u32 *mssc_len)
{
	const struct rtw89_fw_mss_pool_hdr *mss_hdr = content + section_info->len;
	const union rtw89_fw_section_mssc_content *section_content = content;
	struct rtw89_fw_secure *sec = &rtwdev->fw.sec;
	u32 rmp_tbl_size;
	u32 key_sign_len;
	u32 real_key_idx;
	u32 sb_sel_ver;
	int ret;

	if (memcmp(mss_signature, mss_hdr->signature, sizeof(mss_signature)) != 0) {
		rtw89_err(rtwdev, "[ERR] wrong MSS signature\n");
		return -ENOENT;
	}

	if (mss_hdr->rmpfmt == MSS_POOL_RMP_TBL_BITMASK) {
		rmp_tbl_size = (le16_to_cpu(mss_hdr->msskey_num_max) *
				le16_to_cpu(mss_hdr->msscust_max) *
				mss_hdr->mssdev_max) >> 3;
		if (mss_hdr->defen)
			rmp_tbl_size += FWDL_MSS_POOL_DEFKEYSETS_SIZE;
	} else {
		rtw89_err(rtwdev, "[ERR] MSS Key Pool Remap Table Format Unsupport:%X\n",
			  mss_hdr->rmpfmt);
		return -EINVAL;
	}

	if (rmp_tbl_size + sizeof(*mss_hdr) != le32_to_cpu(mss_hdr->key_raw_offset)) {
		rtw89_err(rtwdev, "[ERR] MSS Key Pool Format Error:0x%X + 0x%X != 0x%X\n",
			  rmp_tbl_size, (int)sizeof(*mss_hdr),
			  le32_to_cpu(mss_hdr->key_raw_offset));
		return -EINVAL;
	}

	key_sign_len = le16_to_cpu(section_content->key_sign_len.v) >> 2;
	if (!key_sign_len)
		key_sign_len = 512;

	if (info->dsp_checksum)
		key_sign_len += FWDL_SECURITY_CHKSUM_LEN;

	*mssc_len = sizeof(*mss_hdr) + rmp_tbl_size +
		    le16_to_cpu(mss_hdr->keypair_num) * key_sign_len;

	if (!sec->secure_boot)
		goto out;

	sb_sel_ver = le32_to_cpu(section_content->sb_sel_ver.v);
	if (sb_sel_ver && sb_sel_ver != sec->sb_sel_mgn)
		goto ignore;

	ret = __get_mssc_key_idx(rtwdev, mss_hdr, rmp_tbl_size, &real_key_idx);
	if (ret)
		goto ignore;

	section_info->key_addr = content + section_info->len +
				le32_to_cpu(mss_hdr->key_raw_offset) +
				key_sign_len * real_key_idx;
	section_info->key_len = key_sign_len;
	section_info->key_idx = real_key_idx;

out:
	if (info->secure_section_exist) {
		section_info->ignore = true;
		return 0;
	}

	info->secure_section_exist = true;

	return 0;

ignore:
	section_info->ignore = true;

	return 0;
}

static int __parse_security_section(struct rtw89_dev *rtwdev,
				    struct rtw89_fw_bin_info *info,
				    struct rtw89_fw_hdr_section_info *section_info,
				    const void *content,
				    u32 *mssc_len)
{
	struct rtw89_fw_secure *sec = &rtwdev->fw.sec;
	int ret;

	if ((section_info->mssc & FORMATTED_MSSC_MASK) == FORMATTED_MSSC) {
		ret = __parse_formatted_mssc(rtwdev, info, section_info,
					     content, mssc_len);
		if (ret)
			return -EINVAL;
	} else {
		*mssc_len = section_info->mssc * FWDL_SECURITY_SIGLEN;
		if (info->dsp_checksum)
			*mssc_len += section_info->mssc * FWDL_SECURITY_CHKSUM_LEN;

		if (sec->secure_boot) {
			if (sec->mss_idx >= section_info->mssc)
				return -EFAULT;
			section_info->key_addr = content + section_info->len +
						 sec->mss_idx * FWDL_SECURITY_SIGLEN;
			section_info->key_len = FWDL_SECURITY_SIGLEN;
		}

		info->secure_section_exist = true;
	}

	return 0;
}

static int rtw89_fw_hdr_parser_v1(struct rtw89_dev *rtwdev, const u8 *fw, u32 len,
				  struct rtw89_fw_bin_info *info)
{
	const struct rtw89_fw_hdr_v1 *fw_hdr = (const struct rtw89_fw_hdr_v1 *)fw;
	struct rtw89_fw_hdr_section_info *section_info;
	const struct rtw89_fw_dynhdr_hdr *fwdynhdr;
	const struct rtw89_fw_hdr_section_v1 *section;
	const u8 *fw_end = fw + len;
	const u8 *bin;
	u32 base_hdr_len;
	u32 mssc_len;
	int ret;
	u32 i;

	info->section_num = le32_get_bits(fw_hdr->w6, FW_HDR_V1_W6_SEC_NUM);
	info->dsp_checksum = le32_get_bits(fw_hdr->w6, FW_HDR_V1_W6_DSP_CHKSUM);
	base_hdr_len = struct_size(fw_hdr, sections, info->section_num);
	info->dynamic_hdr_en = le32_get_bits(fw_hdr->w7, FW_HDR_V1_W7_DYN_HDR);
	info->idmem_share_mode = le32_get_bits(fw_hdr->w7, FW_HDR_V1_W7_IDMEM_SHARE_MODE);

	if (info->dynamic_hdr_en) {
		info->hdr_len = le32_get_bits(fw_hdr->w5, FW_HDR_V1_W5_HDR_SIZE);
		info->dynamic_hdr_len = info->hdr_len - base_hdr_len;
		fwdynhdr = (const struct rtw89_fw_dynhdr_hdr *)(fw + base_hdr_len);
		if (le32_to_cpu(fwdynhdr->hdr_len) != info->dynamic_hdr_len) {
			rtw89_err(rtwdev, "[ERR]invalid fw dynamic header len\n");
			return -EINVAL;
		}
	} else {
		info->hdr_len = base_hdr_len;
		info->dynamic_hdr_len = 0;
	}

	bin = fw + info->hdr_len;

	/* jump to section header */
	section_info = info->section_info;
	for (i = 0; i < info->section_num; i++) {
		section = &fw_hdr->sections[i];

		section_info->type =
			le32_get_bits(section->w1, FWSECTION_HDR_V1_W1_SECTIONTYPE);
		section_info->len =
			le32_get_bits(section->w1, FWSECTION_HDR_V1_W1_SEC_SIZE);
		if (le32_get_bits(section->w1, FWSECTION_HDR_V1_W1_CHECKSUM))
			section_info->len += FWDL_SECTION_CHKSUM_LEN;
		section_info->redl = le32_get_bits(section->w1, FWSECTION_HDR_V1_W1_REDL);
		section_info->dladdr =
			le32_get_bits(section->w0, FWSECTION_HDR_V1_W0_DL_ADDR);
		section_info->addr = bin;

		if (section_info->type == FWDL_SECURITY_SECTION_TYPE) {
			section_info->mssc =
				le32_get_bits(section->w2, FWSECTION_HDR_V1_W2_MSSC);

			ret = __parse_security_section(rtwdev, info, section_info,
						       bin, &mssc_len);
			if (ret)
				return ret;
		} else {
			section_info->mssc = 0;
			mssc_len = 0;
		}

		rtw89_debug(rtwdev, RTW89_DBG_FW,
			    "section[%d] type=%d len=0x%-6x mssc=%d mssc_len=%d addr=%tx\n",
			    i, section_info->type, section_info->len,
			    section_info->mssc, mssc_len, bin - fw);
		rtw89_debug(rtwdev, RTW89_DBG_FW,
			    "           ignore=%d key_addr=%p (0x%tx) key_len=%d key_idx=%d\n",
			    section_info->ignore, section_info->key_addr,
			    section_info->key_addr ?
			    section_info->key_addr - section_info->addr : 0,
			    section_info->key_len, section_info->key_idx);

		bin += section_info->len + mssc_len;
		section_info++;
	}

	if (fw_end != bin) {
		rtw89_err(rtwdev, "[ERR]fw bin size\n");
		return -EINVAL;
	}

	if (!info->secure_section_exist)
		rtw89_warn(rtwdev, "no firmware secure section\n");

	return 0;
}

static int rtw89_fw_hdr_parser(struct rtw89_dev *rtwdev,
			       const struct rtw89_fw_suit *fw_suit,
			       struct rtw89_fw_bin_info *info)
{
	const u8 *fw = fw_suit->data;
	u32 len = fw_suit->size;

	if (!fw || !len) {
		rtw89_err(rtwdev, "fw type %d isn't recognized\n", fw_suit->type);
		return -ENOENT;
	}

	switch (fw_suit->hdr_ver) {
	case 0:
		return rtw89_fw_hdr_parser_v0(rtwdev, fw, len, info);
	case 1:
		return rtw89_fw_hdr_parser_v1(rtwdev, fw, len, info);
	default:
		return -ENOENT;
	}
}

static
int rtw89_mfw_recognize(struct rtw89_dev *rtwdev, enum rtw89_fw_type type,
			struct rtw89_fw_suit *fw_suit, bool nowarn)
{
	struct rtw89_fw_info *fw_info = &rtwdev->fw;
	const struct firmware *firmware = fw_info->req.firmware;
	const u8 *mfw = firmware->data;
	u32 mfw_len = firmware->size;
	const struct rtw89_mfw_hdr *mfw_hdr = (const struct rtw89_mfw_hdr *)mfw;
	const struct rtw89_mfw_info *mfw_info = NULL, *tmp;
	int i;

	if (mfw_hdr->sig != RTW89_MFW_SIG) {
		rtw89_debug(rtwdev, RTW89_DBG_FW, "use legacy firmware\n");
		/* legacy firmware support normal type only */
		if (type != RTW89_FW_NORMAL)
			return -EINVAL;
		fw_suit->data = mfw;
		fw_suit->size = mfw_len;
		return 0;
	}

	for (i = 0; i < mfw_hdr->fw_nr; i++) {
		tmp = &mfw_hdr->info[i];
		if (tmp->type != type)
			continue;

		if (type == RTW89_FW_LOGFMT) {
			mfw_info = tmp;
			goto found;
		}

		/* Version order of WiFi firmware in firmware file are not in order,
		 * pass all firmware to find the equal or less but closest version.
		 */
		if (tmp->cv <= rtwdev->hal.cv && !tmp->mp) {
			if (!mfw_info || mfw_info->cv < tmp->cv)
				mfw_info = tmp;
		}
	}

	if (mfw_info)
		goto found;

	if (!nowarn)
		rtw89_err(rtwdev, "no suitable firmware found\n");
	return -ENOENT;

found:
	fw_suit->data = mfw + le32_to_cpu(mfw_info->shift);
	fw_suit->size = le32_to_cpu(mfw_info->size);
	return 0;
}

static u32 rtw89_mfw_get_size(struct rtw89_dev *rtwdev)
{
	struct rtw89_fw_info *fw_info = &rtwdev->fw;
	const struct firmware *firmware = fw_info->req.firmware;
	const struct rtw89_mfw_hdr *mfw_hdr =
		(const struct rtw89_mfw_hdr *)firmware->data;
	const struct rtw89_mfw_info *mfw_info;
	u32 size;

	if (mfw_hdr->sig != RTW89_MFW_SIG) {
		rtw89_warn(rtwdev, "not mfw format\n");
		return 0;
	}

	mfw_info = &mfw_hdr->info[mfw_hdr->fw_nr - 1];
	size = le32_to_cpu(mfw_info->shift) + le32_to_cpu(mfw_info->size);

	return size;
}

static void rtw89_fw_update_ver_v0(struct rtw89_dev *rtwdev,
				   struct rtw89_fw_suit *fw_suit,
				   const struct rtw89_fw_hdr *hdr)
{
	fw_suit->major_ver = le32_get_bits(hdr->w1, FW_HDR_W1_MAJOR_VERSION);
	fw_suit->minor_ver = le32_get_bits(hdr->w1, FW_HDR_W1_MINOR_VERSION);
	fw_suit->sub_ver = le32_get_bits(hdr->w1, FW_HDR_W1_SUBVERSION);
	fw_suit->sub_idex = le32_get_bits(hdr->w1, FW_HDR_W1_SUBINDEX);
	fw_suit->commitid = le32_get_bits(hdr->w2, FW_HDR_W2_COMMITID);
	fw_suit->build_year = le32_get_bits(hdr->w5, FW_HDR_W5_YEAR);
	fw_suit->build_mon = le32_get_bits(hdr->w4, FW_HDR_W4_MONTH);
	fw_suit->build_date = le32_get_bits(hdr->w4, FW_HDR_W4_DATE);
	fw_suit->build_hour = le32_get_bits(hdr->w4, FW_HDR_W4_HOUR);
	fw_suit->build_min = le32_get_bits(hdr->w4, FW_HDR_W4_MIN);
	fw_suit->cmd_ver = le32_get_bits(hdr->w7, FW_HDR_W7_CMD_VERSERION);
}

static void rtw89_fw_update_ver_v1(struct rtw89_dev *rtwdev,
				   struct rtw89_fw_suit *fw_suit,
				   const struct rtw89_fw_hdr_v1 *hdr)
{
	fw_suit->major_ver = le32_get_bits(hdr->w1, FW_HDR_V1_W1_MAJOR_VERSION);
	fw_suit->minor_ver = le32_get_bits(hdr->w1, FW_HDR_V1_W1_MINOR_VERSION);
	fw_suit->sub_ver = le32_get_bits(hdr->w1, FW_HDR_V1_W1_SUBVERSION);
	fw_suit->sub_idex = le32_get_bits(hdr->w1, FW_HDR_V1_W1_SUBINDEX);
	fw_suit->commitid = le32_get_bits(hdr->w2, FW_HDR_V1_W2_COMMITID);
	fw_suit->build_year = le32_get_bits(hdr->w5, FW_HDR_V1_W5_YEAR);
	fw_suit->build_mon = le32_get_bits(hdr->w4, FW_HDR_V1_W4_MONTH);
	fw_suit->build_date = le32_get_bits(hdr->w4, FW_HDR_V1_W4_DATE);
	fw_suit->build_hour = le32_get_bits(hdr->w4, FW_HDR_V1_W4_HOUR);
	fw_suit->build_min = le32_get_bits(hdr->w4, FW_HDR_V1_W4_MIN);
	fw_suit->cmd_ver = le32_get_bits(hdr->w7, FW_HDR_V1_W3_CMD_VERSERION);
}

static int rtw89_fw_update_ver(struct rtw89_dev *rtwdev,
			       enum rtw89_fw_type type,
			       struct rtw89_fw_suit *fw_suit)
{
	const struct rtw89_fw_hdr *v0 = (const struct rtw89_fw_hdr *)fw_suit->data;
	const struct rtw89_fw_hdr_v1 *v1 = (const struct rtw89_fw_hdr_v1 *)fw_suit->data;

	if (type == RTW89_FW_LOGFMT)
		return 0;

	fw_suit->type = type;
	fw_suit->hdr_ver = le32_get_bits(v0->w3, FW_HDR_W3_HDR_VER);

	switch (fw_suit->hdr_ver) {
	case 0:
		rtw89_fw_update_ver_v0(rtwdev, fw_suit, v0);
		break;
	case 1:
		rtw89_fw_update_ver_v1(rtwdev, fw_suit, v1);
		break;
	default:
		rtw89_err(rtwdev, "Unknown firmware header version %u\n",
			  fw_suit->hdr_ver);
		return -ENOENT;
	}

	rtw89_info(rtwdev,
		   "Firmware version %u.%u.%u.%u (%08x), cmd version %u, type %u\n",
		   fw_suit->major_ver, fw_suit->minor_ver, fw_suit->sub_ver,
		   fw_suit->sub_idex, fw_suit->commitid, fw_suit->cmd_ver, type);

	return 0;
}

static
int __rtw89_fw_recognize(struct rtw89_dev *rtwdev, enum rtw89_fw_type type,
			 bool nowarn)
{
	struct rtw89_fw_suit *fw_suit = rtw89_fw_suit_get(rtwdev, type);
	int ret;

	ret = rtw89_mfw_recognize(rtwdev, type, fw_suit, nowarn);
	if (ret)
		return ret;

	return rtw89_fw_update_ver(rtwdev, type, fw_suit);
}

static
int __rtw89_fw_recognize_from_elm(struct rtw89_dev *rtwdev,
				  const struct rtw89_fw_element_hdr *elm,
				  const union rtw89_fw_element_arg arg)
{
	enum rtw89_fw_type type = arg.fw_type;
	struct rtw89_hal *hal = &rtwdev->hal;
	struct rtw89_fw_suit *fw_suit;

	/* Version of BB MCU is in decreasing order in firmware file, so take
	 * first equal or less version, which is equal or less but closest version.
	 */
	if (hal->cv < elm->u.bbmcu.cv)
		return 1; /* ignore this element */

	fw_suit = rtw89_fw_suit_get(rtwdev, type);
	if (fw_suit->data)
		return 1; /* ignore this element (a firmware is taken already) */

	fw_suit->data = elm->u.bbmcu.contents;
	fw_suit->size = le32_to_cpu(elm->size);

	return rtw89_fw_update_ver(rtwdev, type, fw_suit);
}

#define __DEF_FW_FEAT_COND(__cond, __op) \
static bool __fw_feat_cond_ ## __cond(u32 suit_ver_code, u32 comp_ver_code) \
{ \
	return suit_ver_code __op comp_ver_code; \
}

__DEF_FW_FEAT_COND(ge, >=); /* greater or equal */
__DEF_FW_FEAT_COND(le, <=); /* less or equal */
__DEF_FW_FEAT_COND(lt, <); /* less than */

struct __fw_feat_cfg {
	enum rtw89_core_chip_id chip_id;
	enum rtw89_fw_feature feature;
	u32 ver_code;
	bool (*cond)(u32 suit_ver_code, u32 comp_ver_code);
};

#define __CFG_FW_FEAT(_chip, _cond, _maj, _min, _sub, _idx, _feat) \
	{ \
		.chip_id = _chip, \
		.feature = RTW89_FW_FEATURE_ ## _feat, \
		.ver_code = RTW89_FW_VER_CODE(_maj, _min, _sub, _idx), \
		.cond = __fw_feat_cond_ ## _cond, \
	}

static const struct __fw_feat_cfg fw_feat_tbl[] = {
	__CFG_FW_FEAT(RTL8851B, ge, 0, 29, 37, 1, TX_WAKE),
	__CFG_FW_FEAT(RTL8851B, ge, 0, 29, 37, 1, SCAN_OFFLOAD),
	__CFG_FW_FEAT(RTL8851B, ge, 0, 29, 41, 0, CRASH_TRIGGER),
	__CFG_FW_FEAT(RTL8852A, le, 0, 13, 29, 0, OLD_HT_RA_FORMAT),
	__CFG_FW_FEAT(RTL8852A, ge, 0, 13, 35, 0, SCAN_OFFLOAD),
	__CFG_FW_FEAT(RTL8852A, ge, 0, 13, 35, 0, TX_WAKE),
	__CFG_FW_FEAT(RTL8852A, ge, 0, 13, 36, 0, CRASH_TRIGGER),
	__CFG_FW_FEAT(RTL8852A, lt, 0, 13, 37, 0, NO_WOW_CPU_IO_RX),
	__CFG_FW_FEAT(RTL8852A, lt, 0, 13, 38, 0, NO_PACKET_DROP),
	__CFG_FW_FEAT(RTL8852B, ge, 0, 29, 26, 0, NO_LPS_PG),
	__CFG_FW_FEAT(RTL8852B, ge, 0, 29, 26, 0, TX_WAKE),
	__CFG_FW_FEAT(RTL8852B, ge, 0, 29, 29, 0, CRASH_TRIGGER),
	__CFG_FW_FEAT(RTL8852B, ge, 0, 29, 29, 0, SCAN_OFFLOAD),
	__CFG_FW_FEAT(RTL8852B, lt, 0, 29, 30, 0, NO_WOW_CPU_IO_RX),
	__CFG_FW_FEAT(RTL8852BT, ge, 0, 29, 74, 0, NO_LPS_PG),
	__CFG_FW_FEAT(RTL8852BT, ge, 0, 29, 74, 0, TX_WAKE),
	__CFG_FW_FEAT(RTL8852BT, ge, 0, 29, 90, 0, CRASH_TRIGGER),
	__CFG_FW_FEAT(RTL8852BT, ge, 0, 29, 91, 0, SCAN_OFFLOAD),
	__CFG_FW_FEAT(RTL8852C, le, 0, 27, 33, 0, NO_DEEP_PS),
	__CFG_FW_FEAT(RTL8852C, ge, 0, 27, 34, 0, TX_WAKE),
	__CFG_FW_FEAT(RTL8852C, ge, 0, 27, 36, 0, SCAN_OFFLOAD),
	__CFG_FW_FEAT(RTL8852C, ge, 0, 27, 40, 0, CRASH_TRIGGER),
	__CFG_FW_FEAT(RTL8852C, ge, 0, 27, 56, 10, BEACON_FILTER),
	__CFG_FW_FEAT(RTL8852C, ge, 0, 27, 80, 0, WOW_REASON_V1),
	__CFG_FW_FEAT(RTL8922A, ge, 0, 34, 30, 0, CRASH_TRIGGER),
	__CFG_FW_FEAT(RTL8922A, ge, 0, 34, 11, 0, MACID_PAUSE_SLEEP),
	__CFG_FW_FEAT(RTL8922A, ge, 0, 34, 35, 0, SCAN_OFFLOAD),
	__CFG_FW_FEAT(RTL8922A, lt, 0, 35, 21, 0, SCAN_OFFLOAD_BE_V0),
	__CFG_FW_FEAT(RTL8922A, ge, 0, 35, 12, 0, BEACON_FILTER),
	__CFG_FW_FEAT(RTL8922A, ge, 0, 35, 22, 0, WOW_REASON_V1),
	__CFG_FW_FEAT(RTL8922A, lt, 0, 35, 31, 0, RFK_PRE_NOTIFY_V0),
	__CFG_FW_FEAT(RTL8922A, lt, 0, 35, 42, 0, RFK_RXDCK_V0),
};

static void rtw89_fw_iterate_feature_cfg(struct rtw89_fw_info *fw,
					 const struct rtw89_chip_info *chip,
					 u32 ver_code)
{
	int i;

	for (i = 0; i < ARRAY_SIZE(fw_feat_tbl); i++) {
		const struct __fw_feat_cfg *ent = &fw_feat_tbl[i];

		if (chip->chip_id != ent->chip_id)
			continue;

		if (ent->cond(ver_code, ent->ver_code))
			RTW89_SET_FW_FEATURE(ent->feature, fw);
	}
}

static void rtw89_fw_recognize_features(struct rtw89_dev *rtwdev)
{
	const struct rtw89_chip_info *chip = rtwdev->chip;
	const struct rtw89_fw_suit *fw_suit;
	u32 suit_ver_code;

	fw_suit = rtw89_fw_suit_get(rtwdev, RTW89_FW_NORMAL);
	suit_ver_code = RTW89_FW_SUIT_VER_CODE(fw_suit);

	rtw89_fw_iterate_feature_cfg(&rtwdev->fw, chip, suit_ver_code);
}

const struct firmware *
rtw89_early_fw_feature_recognize(struct device *device,
				 const struct rtw89_chip_info *chip,
				 struct rtw89_fw_info *early_fw,
				 int *used_fw_format)
{
	const struct firmware *firmware;
	char fw_name[64];
	int fw_format;
	u32 ver_code;
	int ret;

	for (fw_format = chip->fw_format_max; fw_format >= 0; fw_format--) {
		rtw89_fw_get_filename(fw_name, sizeof(fw_name),
				      chip->fw_basename, fw_format);

		ret = request_firmware(&firmware, fw_name, device);
		if (!ret) {
			dev_info(device, "loaded firmware %s\n", fw_name);
			*used_fw_format = fw_format;
			break;
		}
	}

	if (ret) {
		dev_err(device, "failed to early request firmware: %d\n", ret);
		return NULL;
	}

	ver_code = rtw89_compat_fw_hdr_ver_code(firmware->data);

	if (!ver_code)
		goto out;

	rtw89_fw_iterate_feature_cfg(early_fw, chip, ver_code);

out:
	return firmware;
}

int rtw89_fw_recognize(struct rtw89_dev *rtwdev)
{
	const struct rtw89_chip_info *chip = rtwdev->chip;
	int ret;

	if (chip->try_ce_fw) {
		ret = __rtw89_fw_recognize(rtwdev, RTW89_FW_NORMAL_CE, true);
		if (!ret)
			goto normal_done;
	}

	ret = __rtw89_fw_recognize(rtwdev, RTW89_FW_NORMAL, false);
	if (ret)
		return ret;

normal_done:
	/* It still works if wowlan firmware isn't existing. */
	__rtw89_fw_recognize(rtwdev, RTW89_FW_WOWLAN, false);

	/* It still works if log format file isn't existing. */
	__rtw89_fw_recognize(rtwdev, RTW89_FW_LOGFMT, true);

	rtw89_fw_recognize_features(rtwdev);

	rtw89_coex_recognize_ver(rtwdev);

	return 0;
}

static
int rtw89_build_phy_tbl_from_elm(struct rtw89_dev *rtwdev,
				 const struct rtw89_fw_element_hdr *elm,
				 const union rtw89_fw_element_arg arg)
{
	struct rtw89_fw_elm_info *elm_info = &rtwdev->fw.elm_info;
	struct rtw89_phy_table *tbl;
	struct rtw89_reg2_def *regs;
	enum rtw89_rf_path rf_path;
	u32 n_regs, i;
	u8 idx;

	tbl = kzalloc(sizeof(*tbl), GFP_KERNEL);
	if (!tbl)
		return -ENOMEM;

	switch (le32_to_cpu(elm->id)) {
	case RTW89_FW_ELEMENT_ID_BB_REG:
		elm_info->bb_tbl = tbl;
		break;
	case RTW89_FW_ELEMENT_ID_BB_GAIN:
		elm_info->bb_gain = tbl;
		break;
	case RTW89_FW_ELEMENT_ID_RADIO_A:
	case RTW89_FW_ELEMENT_ID_RADIO_B:
	case RTW89_FW_ELEMENT_ID_RADIO_C:
	case RTW89_FW_ELEMENT_ID_RADIO_D:
		rf_path = arg.rf_path;
		idx = elm->u.reg2.idx;

		elm_info->rf_radio[idx] = tbl;
		tbl->rf_path = rf_path;
		tbl->config = rtw89_phy_config_rf_reg_v1;
		break;
	case RTW89_FW_ELEMENT_ID_RF_NCTL:
		elm_info->rf_nctl = tbl;
		break;
	default:
		kfree(tbl);
		return -ENOENT;
	}

	n_regs = le32_to_cpu(elm->size) / sizeof(tbl->regs[0]);
	regs = kcalloc(n_regs, sizeof(tbl->regs[0]), GFP_KERNEL);
	if (!regs)
		goto out;

	for (i = 0; i < n_regs; i++) {
		regs[i].addr = le32_to_cpu(elm->u.reg2.regs[i].addr);
		regs[i].data = le32_to_cpu(elm->u.reg2.regs[i].data);
	}

	tbl->n_regs = n_regs;
	tbl->regs = regs;

	return 0;

out:
	kfree(tbl);
	return -ENOMEM;
}

static
int rtw89_fw_recognize_txpwr_from_elm(struct rtw89_dev *rtwdev,
				      const struct rtw89_fw_element_hdr *elm,
				      const union rtw89_fw_element_arg arg)
{
	const struct __rtw89_fw_txpwr_element *txpwr_elm = &elm->u.txpwr;
	const unsigned long offset = arg.offset;
	struct rtw89_efuse *efuse = &rtwdev->efuse;
	struct rtw89_txpwr_conf *conf;

	if (!rtwdev->rfe_data) {
		rtwdev->rfe_data = kzalloc(sizeof(*rtwdev->rfe_data), GFP_KERNEL);
		if (!rtwdev->rfe_data)
			return -ENOMEM;
	}

	conf = (void *)rtwdev->rfe_data + offset;

	/* if multiple matched, take the last eventually */
	if (txpwr_elm->rfe_type == efuse->rfe_type)
		goto setup;

	/* without one is matched, accept default */
	if (txpwr_elm->rfe_type == RTW89_TXPWR_CONF_DFLT_RFE_TYPE &&
	    (!rtw89_txpwr_conf_valid(conf) ||
	     conf->rfe_type == RTW89_TXPWR_CONF_DFLT_RFE_TYPE))
		goto setup;

	rtw89_debug(rtwdev, RTW89_DBG_FW, "skip txpwr element ID %u RFE %u\n",
		    elm->id, txpwr_elm->rfe_type);
	return 0;

setup:
	rtw89_debug(rtwdev, RTW89_DBG_FW, "take txpwr element ID %u RFE %u\n",
		    elm->id, txpwr_elm->rfe_type);

	conf->rfe_type = txpwr_elm->rfe_type;
	conf->ent_sz = txpwr_elm->ent_sz;
	conf->num_ents = le32_to_cpu(txpwr_elm->num_ents);
	conf->data = txpwr_elm->content;
	return 0;
}

static
int rtw89_build_txpwr_trk_tbl_from_elm(struct rtw89_dev *rtwdev,
				       const struct rtw89_fw_element_hdr *elm,
				       const union rtw89_fw_element_arg arg)
{
	struct rtw89_fw_elm_info *elm_info = &rtwdev->fw.elm_info;
	const struct rtw89_chip_info *chip = rtwdev->chip;
	u32 needed_bitmap = 0;
	u32 offset = 0;
	int subband;
	u32 bitmap;
	int type;

	if (chip->support_bands & BIT(NL80211_BAND_6GHZ))
		needed_bitmap |= RTW89_DEFAULT_NEEDED_FW_TXPWR_TRK_6GHZ;
	if (chip->support_bands & BIT(NL80211_BAND_5GHZ))
		needed_bitmap |= RTW89_DEFAULT_NEEDED_FW_TXPWR_TRK_5GHZ;
	if (chip->support_bands & BIT(NL80211_BAND_2GHZ))
		needed_bitmap |= RTW89_DEFAULT_NEEDED_FW_TXPWR_TRK_2GHZ;

	bitmap = le32_to_cpu(elm->u.txpwr_trk.bitmap);

	if ((bitmap & needed_bitmap) != needed_bitmap) {
		rtw89_warn(rtwdev, "needed txpwr trk bitmap %08x but %0x8x\n",
			   needed_bitmap, bitmap);
		return -ENOENT;
	}

	elm_info->txpwr_trk = kzalloc(sizeof(*elm_info->txpwr_trk), GFP_KERNEL);
	if (!elm_info->txpwr_trk)
		return -ENOMEM;

	for (type = 0; bitmap; type++, bitmap >>= 1) {
		if (!(bitmap & BIT(0)))
			continue;

		if (type >= __RTW89_FW_TXPWR_TRK_TYPE_6GHZ_START &&
		    type <= __RTW89_FW_TXPWR_TRK_TYPE_6GHZ_MAX)
			subband = 4;
		else if (type >= __RTW89_FW_TXPWR_TRK_TYPE_5GHZ_START &&
			 type <= __RTW89_FW_TXPWR_TRK_TYPE_5GHZ_MAX)
			subband = 3;
		else if (type >= __RTW89_FW_TXPWR_TRK_TYPE_2GHZ_START &&
			 type <= __RTW89_FW_TXPWR_TRK_TYPE_2GHZ_MAX)
			subband = 1;
		else
			break;

		elm_info->txpwr_trk->delta[type] = &elm->u.txpwr_trk.contents[offset];

		offset += subband;
		if (offset * DELTA_SWINGIDX_SIZE > le32_to_cpu(elm->size))
			goto err;
	}

	return 0;

err:
	rtw89_warn(rtwdev, "unexpected txpwr trk offset %d over size %d\n",
		   offset, le32_to_cpu(elm->size));
	kfree(elm_info->txpwr_trk);
	elm_info->txpwr_trk = NULL;

	return -EFAULT;
}

static
int rtw89_build_rfk_log_fmt_from_elm(struct rtw89_dev *rtwdev,
				     const struct rtw89_fw_element_hdr *elm,
				     const union rtw89_fw_element_arg arg)
{
	struct rtw89_fw_elm_info *elm_info = &rtwdev->fw.elm_info;
	u8 rfk_id;

	if (elm_info->rfk_log_fmt)
		goto allocated;

	elm_info->rfk_log_fmt = kzalloc(sizeof(*elm_info->rfk_log_fmt), GFP_KERNEL);
	if (!elm_info->rfk_log_fmt)
		return 1; /* this is an optional element, so just ignore this */

allocated:
	rfk_id = elm->u.rfk_log_fmt.rfk_id;
	if (rfk_id >= RTW89_PHY_C2H_RFK_LOG_FUNC_NUM)
		return 1;

	elm_info->rfk_log_fmt->elm[rfk_id] = elm;

	return 0;
}

static const struct rtw89_fw_element_handler __fw_element_handlers[] = {
	[RTW89_FW_ELEMENT_ID_BBMCU0] = {__rtw89_fw_recognize_from_elm,
					{ .fw_type = RTW89_FW_BBMCU0 }, NULL},
	[RTW89_FW_ELEMENT_ID_BBMCU1] = {__rtw89_fw_recognize_from_elm,
					{ .fw_type = RTW89_FW_BBMCU1 }, NULL},
	[RTW89_FW_ELEMENT_ID_BB_REG] = {rtw89_build_phy_tbl_from_elm, {}, "BB"},
	[RTW89_FW_ELEMENT_ID_BB_GAIN] = {rtw89_build_phy_tbl_from_elm, {}, NULL},
	[RTW89_FW_ELEMENT_ID_RADIO_A] = {rtw89_build_phy_tbl_from_elm,
					 { .rf_path =  RF_PATH_A }, "radio A"},
	[RTW89_FW_ELEMENT_ID_RADIO_B] = {rtw89_build_phy_tbl_from_elm,
					 { .rf_path =  RF_PATH_B }, NULL},
	[RTW89_FW_ELEMENT_ID_RADIO_C] = {rtw89_build_phy_tbl_from_elm,
					 { .rf_path =  RF_PATH_C }, NULL},
	[RTW89_FW_ELEMENT_ID_RADIO_D] = {rtw89_build_phy_tbl_from_elm,
					 { .rf_path =  RF_PATH_D }, NULL},
	[RTW89_FW_ELEMENT_ID_RF_NCTL] = {rtw89_build_phy_tbl_from_elm, {}, "NCTL"},
	[RTW89_FW_ELEMENT_ID_TXPWR_BYRATE] = {
		rtw89_fw_recognize_txpwr_from_elm,
		{ .offset = offsetof(struct rtw89_rfe_data, byrate.conf) }, "TXPWR",
	},
	[RTW89_FW_ELEMENT_ID_TXPWR_LMT_2GHZ] = {
		rtw89_fw_recognize_txpwr_from_elm,
		{ .offset = offsetof(struct rtw89_rfe_data, lmt_2ghz.conf) }, NULL,
	},
	[RTW89_FW_ELEMENT_ID_TXPWR_LMT_5GHZ] = {
		rtw89_fw_recognize_txpwr_from_elm,
		{ .offset = offsetof(struct rtw89_rfe_data, lmt_5ghz.conf) }, NULL,
	},
	[RTW89_FW_ELEMENT_ID_TXPWR_LMT_6GHZ] = {
		rtw89_fw_recognize_txpwr_from_elm,
		{ .offset = offsetof(struct rtw89_rfe_data, lmt_6ghz.conf) }, NULL,
	},
	[RTW89_FW_ELEMENT_ID_TXPWR_LMT_RU_2GHZ] = {
		rtw89_fw_recognize_txpwr_from_elm,
		{ .offset = offsetof(struct rtw89_rfe_data, lmt_ru_2ghz.conf) }, NULL,
	},
	[RTW89_FW_ELEMENT_ID_TXPWR_LMT_RU_5GHZ] = {
		rtw89_fw_recognize_txpwr_from_elm,
		{ .offset = offsetof(struct rtw89_rfe_data, lmt_ru_5ghz.conf) }, NULL,
	},
	[RTW89_FW_ELEMENT_ID_TXPWR_LMT_RU_6GHZ] = {
		rtw89_fw_recognize_txpwr_from_elm,
		{ .offset = offsetof(struct rtw89_rfe_data, lmt_ru_6ghz.conf) }, NULL,
	},
	[RTW89_FW_ELEMENT_ID_TX_SHAPE_LMT] = {
		rtw89_fw_recognize_txpwr_from_elm,
		{ .offset = offsetof(struct rtw89_rfe_data, tx_shape_lmt.conf) }, NULL,
	},
	[RTW89_FW_ELEMENT_ID_TX_SHAPE_LMT_RU] = {
		rtw89_fw_recognize_txpwr_from_elm,
		{ .offset = offsetof(struct rtw89_rfe_data, tx_shape_lmt_ru.conf) }, NULL,
	},
	[RTW89_FW_ELEMENT_ID_TXPWR_TRK] = {
		rtw89_build_txpwr_trk_tbl_from_elm, {}, "PWR_TRK",
	},
	[RTW89_FW_ELEMENT_ID_RFKLOG_FMT] = {
		rtw89_build_rfk_log_fmt_from_elm, {}, NULL,
	},
};

int rtw89_fw_recognize_elements(struct rtw89_dev *rtwdev)
{
	struct rtw89_fw_info *fw_info = &rtwdev->fw;
	const struct firmware *firmware = fw_info->req.firmware;
	const struct rtw89_chip_info *chip = rtwdev->chip;
	u32 unrecognized_elements = chip->needed_fw_elms;
	const struct rtw89_fw_element_handler *handler;
	const struct rtw89_fw_element_hdr *hdr;
	u32 elm_size;
	u32 elem_id;
	u32 offset;
	int ret;

	BUILD_BUG_ON(sizeof(chip->needed_fw_elms) * 8 < RTW89_FW_ELEMENT_ID_NUM);

	offset = rtw89_mfw_get_size(rtwdev);
	offset = ALIGN(offset, RTW89_FW_ELEMENT_ALIGN);
	if (offset == 0)
		return -EINVAL;

	while (offset + sizeof(*hdr) < firmware->size) {
		hdr = (const struct rtw89_fw_element_hdr *)(firmware->data + offset);

		elm_size = le32_to_cpu(hdr->size);
		if (offset + elm_size >= firmware->size) {
			rtw89_warn(rtwdev, "firmware element size exceeds\n");
			break;
		}

		elem_id = le32_to_cpu(hdr->id);
		if (elem_id >= ARRAY_SIZE(__fw_element_handlers))
			goto next;

		handler = &__fw_element_handlers[elem_id];
		if (!handler->fn)
			goto next;

		ret = handler->fn(rtwdev, hdr, handler->arg);
		if (ret == 1) /* ignore this element */
			goto next;
		if (ret)
			return ret;

		if (handler->name)
			rtw89_info(rtwdev, "Firmware element %s version: %4ph\n",
				   handler->name, hdr->ver);

		unrecognized_elements &= ~BIT(elem_id);
next:
		offset += sizeof(*hdr) + elm_size;
		offset = ALIGN(offset, RTW89_FW_ELEMENT_ALIGN);
	}

	if (unrecognized_elements) {
		rtw89_err(rtwdev, "Firmware elements 0x%08x are unrecognized\n",
			  unrecognized_elements);
		return -ENOENT;
	}

	return 0;
}

void rtw89_h2c_pkt_set_hdr(struct rtw89_dev *rtwdev, struct sk_buff *skb,
			   u8 type, u8 cat, u8 class, u8 func,
			   bool rack, bool dack, u32 len)
{
	struct fwcmd_hdr *hdr;

	hdr = (struct fwcmd_hdr *)skb_push(skb, 8);

	if (!(rtwdev->fw.h2c_seq % 4))
		rack = true;
	hdr->hdr0 = cpu_to_le32(FIELD_PREP(H2C_HDR_DEL_TYPE, type) |
				FIELD_PREP(H2C_HDR_CAT, cat) |
				FIELD_PREP(H2C_HDR_CLASS, class) |
				FIELD_PREP(H2C_HDR_FUNC, func) |
				FIELD_PREP(H2C_HDR_H2C_SEQ, rtwdev->fw.h2c_seq));

	hdr->hdr1 = cpu_to_le32(FIELD_PREP(H2C_HDR_TOTAL_LEN,
					   len + H2C_HEADER_LEN) |
				(rack ? H2C_HDR_REC_ACK : 0) |
				(dack ? H2C_HDR_DONE_ACK : 0));

	rtwdev->fw.h2c_seq++;
}

static void rtw89_h2c_pkt_set_hdr_fwdl(struct rtw89_dev *rtwdev,
				       struct sk_buff *skb,
				       u8 type, u8 cat, u8 class, u8 func,
				       u32 len)
{
	struct fwcmd_hdr *hdr;

	hdr = (struct fwcmd_hdr *)skb_push(skb, 8);

	hdr->hdr0 = cpu_to_le32(FIELD_PREP(H2C_HDR_DEL_TYPE, type) |
				FIELD_PREP(H2C_HDR_CAT, cat) |
				FIELD_PREP(H2C_HDR_CLASS, class) |
				FIELD_PREP(H2C_HDR_FUNC, func) |
				FIELD_PREP(H2C_HDR_H2C_SEQ, rtwdev->fw.h2c_seq));

	hdr->hdr1 = cpu_to_le32(FIELD_PREP(H2C_HDR_TOTAL_LEN,
					   len + H2C_HEADER_LEN));
}

static u32 __rtw89_fw_download_tweak_hdr_v0(struct rtw89_dev *rtwdev,
					    struct rtw89_fw_bin_info *info,
					    struct rtw89_fw_hdr *fw_hdr)
{
	struct rtw89_fw_hdr_section_info *section_info;
	struct rtw89_fw_hdr_section *section;
	int i;

	le32p_replace_bits(&fw_hdr->w7, FWDL_SECTION_PER_PKT_LEN,
			   FW_HDR_W7_PART_SIZE);

	for (i = 0; i < info->section_num; i++) {
		section_info = &info->section_info[i];

		if (!section_info->len_override)
			continue;

		section = &fw_hdr->sections[i];
		le32p_replace_bits(&section->w1, section_info->len_override,
				   FWSECTION_HDR_W1_SEC_SIZE);
	}

	return 0;
}

static u32 __rtw89_fw_download_tweak_hdr_v1(struct rtw89_dev *rtwdev,
					    struct rtw89_fw_bin_info *info,
					    struct rtw89_fw_hdr_v1 *fw_hdr)
{
	struct rtw89_fw_hdr_section_info *section_info;
	struct rtw89_fw_hdr_section_v1 *section;
	u8 dst_sec_idx = 0;
	u8 sec_idx;

	le32p_replace_bits(&fw_hdr->w7, FWDL_SECTION_PER_PKT_LEN,
			   FW_HDR_V1_W7_PART_SIZE);

	for (sec_idx = 0; sec_idx < info->section_num; sec_idx++) {
		section_info = &info->section_info[sec_idx];
		section = &fw_hdr->sections[sec_idx];

		if (section_info->ignore)
			continue;

		if (dst_sec_idx != sec_idx)
			fw_hdr->sections[dst_sec_idx] = *section;

		dst_sec_idx++;
	}

	le32p_replace_bits(&fw_hdr->w6, dst_sec_idx, FW_HDR_V1_W6_SEC_NUM);

	return (info->section_num - dst_sec_idx) * sizeof(*section);
}

static int __rtw89_fw_download_hdr(struct rtw89_dev *rtwdev,
				   const struct rtw89_fw_suit *fw_suit,
				   struct rtw89_fw_bin_info *info)
{
	u32 len = info->hdr_len - info->dynamic_hdr_len;
	struct rtw89_fw_hdr_v1 *fw_hdr_v1;
	const u8 *fw = fw_suit->data;
	struct rtw89_fw_hdr *fw_hdr;
	struct sk_buff *skb;
	u32 truncated;
	u32 ret = 0;

	skb = rtw89_fw_h2c_alloc_skb_with_hdr(rtwdev, len);
	if (!skb) {
		rtw89_err(rtwdev, "failed to alloc skb for fw hdr dl\n");
		return -ENOMEM;
	}

	skb_put_data(skb, fw, len);

	switch (fw_suit->hdr_ver) {
	case 0:
		fw_hdr = (struct rtw89_fw_hdr *)skb->data;
		truncated = __rtw89_fw_download_tweak_hdr_v0(rtwdev, info, fw_hdr);
		break;
	case 1:
		fw_hdr_v1 = (struct rtw89_fw_hdr_v1 *)skb->data;
		truncated = __rtw89_fw_download_tweak_hdr_v1(rtwdev, info, fw_hdr_v1);
		break;
	default:
		ret = -EOPNOTSUPP;
		goto fail;
	}

	if (truncated) {
		len -= truncated;
		skb_trim(skb, len);
	}

	rtw89_h2c_pkt_set_hdr_fwdl(rtwdev, skb, FWCMD_TYPE_H2C,
				   H2C_CAT_MAC, H2C_CL_MAC_FWDL,
				   H2C_FUNC_MAC_FWHDR_DL, len);

	ret = rtw89_h2c_tx(rtwdev, skb, false);
	if (ret) {
		rtw89_err(rtwdev, "failed to send h2c\n");
		ret = -1;
		goto fail;
	}

	return 0;
fail:
	dev_kfree_skb_any(skb);

	return ret;
}

static int rtw89_fw_download_hdr(struct rtw89_dev *rtwdev,
				 const struct rtw89_fw_suit *fw_suit,
				 struct rtw89_fw_bin_info *info)
{
	const struct rtw89_mac_gen_def *mac = rtwdev->chip->mac_def;
	int ret;

	ret = __rtw89_fw_download_hdr(rtwdev, fw_suit, info);
	if (ret) {
		rtw89_err(rtwdev, "[ERR]FW header download\n");
		return ret;
	}

	ret = mac->fwdl_check_path_ready(rtwdev, false);
	if (ret) {
		rtw89_err(rtwdev, "[ERR]FWDL path ready\n");
		return ret;
	}

	rtw89_write32(rtwdev, R_AX_HALT_H2C_CTRL, 0);
	rtw89_write32(rtwdev, R_AX_HALT_C2H_CTRL, 0);

	return 0;
}

static int __rtw89_fw_download_main(struct rtw89_dev *rtwdev,
				    struct rtw89_fw_hdr_section_info *info)
{
	struct sk_buff *skb;
	const u8 *section = info->addr;
	u32 residue_len = info->len;
	bool copy_key = false;
	u32 pkt_len;
	int ret;

	if (info->ignore)
		return 0;

	if (info->len_override) {
		if (info->len_override > info->len)
			rtw89_warn(rtwdev, "override length %u larger than original %u\n",
				   info->len_override, info->len);
		else
			residue_len = info->len_override;
	}

	if (info->key_addr && info->key_len) {
		if (residue_len > FWDL_SECTION_PER_PKT_LEN || info->len < info->key_len)
			rtw89_warn(rtwdev,
				   "ignore to copy key data because of len %d, %d, %d, %d\n",
				   info->len, FWDL_SECTION_PER_PKT_LEN,
				   info->key_len, residue_len);
		else
			copy_key = true;
	}

	while (residue_len) {
		if (residue_len >= FWDL_SECTION_PER_PKT_LEN)
			pkt_len = FWDL_SECTION_PER_PKT_LEN;
		else
			pkt_len = residue_len;

		skb = rtw89_fw_h2c_alloc_skb_no_hdr(rtwdev, pkt_len);
		if (!skb) {
			rtw89_err(rtwdev, "failed to alloc skb for fw dl\n");
			return -ENOMEM;
		}
		skb_put_data(skb, section, pkt_len);

		if (copy_key)
			memcpy(skb->data + pkt_len - info->key_len,
			       info->key_addr, info->key_len);

		ret = rtw89_h2c_tx(rtwdev, skb, true);
		if (ret) {
			rtw89_err(rtwdev, "failed to send h2c\n");
			ret = -1;
			goto fail;
		}

		section += pkt_len;
		residue_len -= pkt_len;
	}

	return 0;
fail:
	dev_kfree_skb_any(skb);

	return ret;
}

static enum rtw89_fwdl_check_type
rtw89_fw_get_fwdl_chk_type_from_suit(struct rtw89_dev *rtwdev,
				     const struct rtw89_fw_suit *fw_suit)
{
	switch (fw_suit->type) {
	case RTW89_FW_BBMCU0:
		return RTW89_FWDL_CHECK_BB0_FWDL_DONE;
	case RTW89_FW_BBMCU1:
		return RTW89_FWDL_CHECK_BB1_FWDL_DONE;
	default:
		return RTW89_FWDL_CHECK_WCPU_FWDL_DONE;
	}
}

static int rtw89_fw_download_main(struct rtw89_dev *rtwdev,
				  const struct rtw89_fw_suit *fw_suit,
				  struct rtw89_fw_bin_info *info)
{
	struct rtw89_fw_hdr_section_info *section_info = info->section_info;
	const struct rtw89_chip_info *chip = rtwdev->chip;
	enum rtw89_fwdl_check_type chk_type;
	u8 section_num = info->section_num;
	int ret;

	while (section_num--) {
		ret = __rtw89_fw_download_main(rtwdev, section_info);
		if (ret)
			return ret;
		section_info++;
	}

	if (chip->chip_gen == RTW89_CHIP_AX)
		return 0;

	chk_type = rtw89_fw_get_fwdl_chk_type_from_suit(rtwdev, fw_suit);
	ret = rtw89_fw_check_rdy(rtwdev, chk_type);
	if (ret) {
		rtw89_warn(rtwdev, "failed to download firmware type %u\n",
			   fw_suit->type);
		return ret;
	}

	return 0;
}

static void rtw89_fw_prog_cnt_dump(struct rtw89_dev *rtwdev)
{
	enum rtw89_chip_gen chip_gen = rtwdev->chip->chip_gen;
	u32 addr = R_AX_DBG_PORT_SEL;
	u32 val32;
	u16 index;

	if (chip_gen == RTW89_CHIP_BE) {
		addr = R_BE_WLCPU_PORT_PC;
		goto dump;
	}

	rtw89_write32(rtwdev, R_AX_DBG_CTRL,
		      FIELD_PREP(B_AX_DBG_SEL0, FW_PROG_CNTR_DBG_SEL) |
		      FIELD_PREP(B_AX_DBG_SEL1, FW_PROG_CNTR_DBG_SEL));
	rtw89_write32_mask(rtwdev, R_AX_SYS_STATUS1, B_AX_SEL_0XC0_MASK, MAC_DBG_SEL);

dump:
	for (index = 0; index < 15; index++) {
		val32 = rtw89_read32(rtwdev, addr);
		rtw89_err(rtwdev, "[ERR]fw PC = 0x%x\n", val32);
		fsleep(10);
	}
}

static void rtw89_fw_dl_fail_dump(struct rtw89_dev *rtwdev)
{
	u32 val32;

	val32 = rtw89_read32(rtwdev, R_AX_WCPU_FW_CTRL);
	rtw89_err(rtwdev, "[ERR]fwdl 0x1E0 = 0x%x\n", val32);

	val32 = rtw89_read32(rtwdev, R_AX_BOOT_DBG);
	rtw89_err(rtwdev, "[ERR]fwdl 0x83F0 = 0x%x\n", val32);

	rtw89_fw_prog_cnt_dump(rtwdev);
}

static int rtw89_fw_download_suit(struct rtw89_dev *rtwdev,
				  struct rtw89_fw_suit *fw_suit)
{
	const struct rtw89_mac_gen_def *mac = rtwdev->chip->mac_def;
	struct rtw89_fw_bin_info info = {};
	int ret;

	ret = rtw89_fw_hdr_parser(rtwdev, fw_suit, &info);
	if (ret) {
		rtw89_err(rtwdev, "parse fw header fail\n");
		return ret;
	}

	rtw89_fwdl_secure_idmem_share_mode(rtwdev, info.idmem_share_mode);

	if (rtwdev->chip->chip_id == RTL8922A &&
	    (fw_suit->type == RTW89_FW_NORMAL || fw_suit->type == RTW89_FW_WOWLAN))
		rtw89_write32(rtwdev, R_BE_SECURE_BOOT_MALLOC_INFO, 0x20248000);

	ret = mac->fwdl_check_path_ready(rtwdev, true);
	if (ret) {
		rtw89_err(rtwdev, "[ERR]H2C path ready\n");
		return ret;
	}

	ret = rtw89_fw_download_hdr(rtwdev, fw_suit, &info);
	if (ret)
		return ret;

	ret = rtw89_fw_download_main(rtwdev, fw_suit, &info);
	if (ret)
		return ret;

	return 0;
}

static
int __rtw89_fw_download(struct rtw89_dev *rtwdev, enum rtw89_fw_type type,
			bool include_bb)
{
	const struct rtw89_mac_gen_def *mac = rtwdev->chip->mac_def;
	struct rtw89_fw_info *fw_info = &rtwdev->fw;
	struct rtw89_fw_suit *fw_suit = rtw89_fw_suit_get(rtwdev, type);
	u8 bbmcu_nr = rtwdev->chip->bbmcu_nr;
	int ret;
	int i;

	mac->disable_cpu(rtwdev);
	ret = mac->fwdl_enable_wcpu(rtwdev, 0, true, include_bb);
	if (ret)
		return ret;

	ret = rtw89_fw_download_suit(rtwdev, fw_suit);
	if (ret)
		goto fwdl_err;

	for (i = 0; i < bbmcu_nr && include_bb; i++) {
		fw_suit = rtw89_fw_suit_get(rtwdev, RTW89_FW_BBMCU0 + i);

		ret = rtw89_fw_download_suit(rtwdev, fw_suit);
		if (ret)
			goto fwdl_err;
	}

	fw_info->h2c_seq = 0;
	fw_info->rec_seq = 0;
	fw_info->h2c_counter = 0;
	fw_info->c2h_counter = 0;
	rtwdev->mac.rpwm_seq_num = RPWM_SEQ_NUM_MAX;
	rtwdev->mac.cpwm_seq_num = CPWM_SEQ_NUM_MAX;

	mdelay(5);

	ret = rtw89_fw_check_rdy(rtwdev, RTW89_FWDL_CHECK_FREERTOS_DONE);
	if (ret) {
		rtw89_warn(rtwdev, "download firmware fail\n");
		goto fwdl_err;
	}

	return ret;

fwdl_err:
	rtw89_fw_dl_fail_dump(rtwdev);
	return ret;
}

int rtw89_fw_download(struct rtw89_dev *rtwdev, enum rtw89_fw_type type,
		      bool include_bb)
{
	int retry;
	int ret;

	for (retry = 0; retry < 5; retry++) {
		ret = __rtw89_fw_download(rtwdev, type, include_bb);
		if (!ret)
			return 0;
	}

	return ret;
}

int rtw89_wait_firmware_completion(struct rtw89_dev *rtwdev)
{
	struct rtw89_fw_info *fw = &rtwdev->fw;

	wait_for_completion(&fw->req.completion);
	if (!fw->req.firmware)
		return -EINVAL;

	return 0;
}

static int rtw89_load_firmware_req(struct rtw89_dev *rtwdev,
				   struct rtw89_fw_req_info *req,
				   const char *fw_name, bool nowarn)
{
	int ret;

	if (req->firmware) {
		rtw89_debug(rtwdev, RTW89_DBG_FW,
			    "full firmware has been early requested\n");
		complete_all(&req->completion);
		return 0;
	}

	if (nowarn)
		ret = firmware_request_nowarn(&req->firmware, fw_name, rtwdev->dev);
	else
		ret = request_firmware(&req->firmware, fw_name, rtwdev->dev);

	complete_all(&req->completion);

	return ret;
}

void rtw89_load_firmware_work(struct work_struct *work)
{
	struct rtw89_dev *rtwdev =
		container_of(work, struct rtw89_dev, load_firmware_work);
	const struct rtw89_chip_info *chip = rtwdev->chip;
	char fw_name[64];

	rtw89_fw_get_filename(fw_name, sizeof(fw_name),
			      chip->fw_basename, rtwdev->fw.fw_format);

	rtw89_load_firmware_req(rtwdev, &rtwdev->fw.req, fw_name, false);
}

static void rtw89_free_phy_tbl_from_elm(struct rtw89_phy_table *tbl)
{
	if (!tbl)
		return;

	kfree(tbl->regs);
	kfree(tbl);
}

static void rtw89_unload_firmware_elements(struct rtw89_dev *rtwdev)
{
	struct rtw89_fw_elm_info *elm_info = &rtwdev->fw.elm_info;
	int i;

	rtw89_free_phy_tbl_from_elm(elm_info->bb_tbl);
	rtw89_free_phy_tbl_from_elm(elm_info->bb_gain);
	for (i = 0; i < ARRAY_SIZE(elm_info->rf_radio); i++)
		rtw89_free_phy_tbl_from_elm(elm_info->rf_radio[i]);
	rtw89_free_phy_tbl_from_elm(elm_info->rf_nctl);

	kfree(elm_info->txpwr_trk);
	kfree(elm_info->rfk_log_fmt);
}

void rtw89_unload_firmware(struct rtw89_dev *rtwdev)
{
	struct rtw89_fw_info *fw = &rtwdev->fw;

	cancel_work_sync(&rtwdev->load_firmware_work);

	if (fw->req.firmware) {
		release_firmware(fw->req.firmware);

		/* assign NULL back in case rtw89_free_ieee80211_hw()
		 * try to release the same one again.
		 */
		fw->req.firmware = NULL;
	}

	kfree(fw->log.fmts);
	rtw89_unload_firmware_elements(rtwdev);
}

static u32 rtw89_fw_log_get_fmt_idx(struct rtw89_dev *rtwdev, u32 fmt_id)
{
	struct rtw89_fw_log *fw_log = &rtwdev->fw.log;
	u32 i;

	if (fmt_id > fw_log->last_fmt_id)
		return 0;

	for (i = 0; i < fw_log->fmt_count; i++) {
		if (le32_to_cpu(fw_log->fmt_ids[i]) == fmt_id)
			return i;
	}
	return 0;
}

static int rtw89_fw_log_create_fmts_dict(struct rtw89_dev *rtwdev)
{
	struct rtw89_fw_log *log = &rtwdev->fw.log;
	const struct rtw89_fw_logsuit_hdr *suit_hdr;
	struct rtw89_fw_suit *suit = &log->suit;
	const void *fmts_ptr, *fmts_end_ptr;
	u32 fmt_count;
	int i;

	suit_hdr = (const struct rtw89_fw_logsuit_hdr *)suit->data;
	fmt_count = le32_to_cpu(suit_hdr->count);
	log->fmt_ids = suit_hdr->ids;
	fmts_ptr = &suit_hdr->ids[fmt_count];
	fmts_end_ptr = suit->data + suit->size;
	log->fmts = kcalloc(fmt_count, sizeof(char *), GFP_KERNEL);
	if (!log->fmts)
		return -ENOMEM;

	for (i = 0; i < fmt_count; i++) {
		fmts_ptr = memchr_inv(fmts_ptr, 0, fmts_end_ptr - fmts_ptr);
		if (!fmts_ptr)
			break;

		(*log->fmts)[i] = fmts_ptr;
		log->last_fmt_id = le32_to_cpu(log->fmt_ids[i]);
		log->fmt_count++;
		fmts_ptr += strlen(fmts_ptr);
	}

	return 0;
}

int rtw89_fw_log_prepare(struct rtw89_dev *rtwdev)
{
	struct rtw89_fw_log *log = &rtwdev->fw.log;
	struct rtw89_fw_suit *suit = &log->suit;

	if (!suit || !suit->data) {
		rtw89_debug(rtwdev, RTW89_DBG_FW, "no log format file\n");
		return -EINVAL;
	}
	if (log->fmts)
		return 0;

	return rtw89_fw_log_create_fmts_dict(rtwdev);
}

static void rtw89_fw_log_dump_data(struct rtw89_dev *rtwdev,
				   const struct rtw89_fw_c2h_log_fmt *log_fmt,
				   u32 fmt_idx, u8 para_int, bool raw_data)
{
	const char *(*fmts)[] = rtwdev->fw.log.fmts;
	char str_buf[RTW89_C2H_FW_LOG_STR_BUF_SIZE];
	u32 args[RTW89_C2H_FW_LOG_MAX_PARA_NUM] = {0};
	int i;

	if (log_fmt->argc > RTW89_C2H_FW_LOG_MAX_PARA_NUM) {
		rtw89_warn(rtwdev, "C2H log: Arg count is unexpected %d\n",
			   log_fmt->argc);
		return;
	}

	if (para_int)
		for (i = 0 ; i < log_fmt->argc; i++)
			args[i] = le32_to_cpu(log_fmt->u.argv[i]);

	if (raw_data) {
		if (para_int)
			snprintf(str_buf, RTW89_C2H_FW_LOG_STR_BUF_SIZE,
				 "fw_enc(%d, %d, %d) %*ph", le32_to_cpu(log_fmt->fmt_id),
				 para_int, log_fmt->argc, (int)sizeof(args), args);
		else
			snprintf(str_buf, RTW89_C2H_FW_LOG_STR_BUF_SIZE,
				 "fw_enc(%d, %d, %d, %s)", le32_to_cpu(log_fmt->fmt_id),
				 para_int, log_fmt->argc, log_fmt->u.raw);
	} else {
		snprintf(str_buf, RTW89_C2H_FW_LOG_STR_BUF_SIZE, (*fmts)[fmt_idx],
			 args[0x0], args[0x1], args[0x2], args[0x3], args[0x4],
			 args[0x5], args[0x6], args[0x7], args[0x8], args[0x9],
			 args[0xa], args[0xb], args[0xc], args[0xd], args[0xe],
			 args[0xf]);
	}

	rtw89_info(rtwdev, "C2H log: %s", str_buf);
}

void rtw89_fw_log_dump(struct rtw89_dev *rtwdev, u8 *buf, u32 len)
{
	const struct rtw89_fw_c2h_log_fmt *log_fmt;
	u8 para_int;
	u32 fmt_idx;

	if (len < RTW89_C2H_HEADER_LEN) {
		rtw89_err(rtwdev, "c2h log length is wrong!\n");
		return;
	}

	buf += RTW89_C2H_HEADER_LEN;
	len -= RTW89_C2H_HEADER_LEN;
	log_fmt = (const struct rtw89_fw_c2h_log_fmt *)buf;

	if (len < RTW89_C2H_FW_FORMATTED_LOG_MIN_LEN)
		goto plain_log;

	if (log_fmt->signature != cpu_to_le16(RTW89_C2H_FW_LOG_SIGNATURE))
		goto plain_log;

	if (!rtwdev->fw.log.fmts)
		return;

	para_int = u8_get_bits(log_fmt->feature, RTW89_C2H_FW_LOG_FEATURE_PARA_INT);
	fmt_idx = rtw89_fw_log_get_fmt_idx(rtwdev, le32_to_cpu(log_fmt->fmt_id));

	if (!para_int && log_fmt->argc != 0 && fmt_idx != 0)
		rtw89_info(rtwdev, "C2H log: %s%s",
			   (*rtwdev->fw.log.fmts)[fmt_idx], log_fmt->u.raw);
	else if (fmt_idx != 0 && para_int)
		rtw89_fw_log_dump_data(rtwdev, log_fmt, fmt_idx, para_int, false);
	else
		rtw89_fw_log_dump_data(rtwdev, log_fmt, fmt_idx, para_int, true);
	return;

plain_log:
	rtw89_info(rtwdev, "C2H log: %.*s", len, buf);

}

#define H2C_CAM_LEN 60
int rtw89_fw_h2c_cam(struct rtw89_dev *rtwdev, struct rtw89_vif_link *rtwvif_link,
		     struct rtw89_sta_link *rtwsta_link, const u8 *scan_mac_addr)
{
	struct sk_buff *skb;
	int ret;

	skb = rtw89_fw_h2c_alloc_skb_with_hdr(rtwdev, H2C_CAM_LEN);
	if (!skb) {
		rtw89_err(rtwdev, "failed to alloc skb for fw dl\n");
		return -ENOMEM;
	}
	skb_put(skb, H2C_CAM_LEN);
	rtw89_cam_fill_addr_cam_info(rtwdev, rtwvif_link, rtwsta_link, scan_mac_addr,
				     skb->data);
	rtw89_cam_fill_bssid_cam_info(rtwdev, rtwvif_link, rtwsta_link, skb->data);

	rtw89_h2c_pkt_set_hdr(rtwdev, skb, FWCMD_TYPE_H2C,
			      H2C_CAT_MAC,
			      H2C_CL_MAC_ADDR_CAM_UPDATE,
			      H2C_FUNC_MAC_ADDR_CAM_UPD, 0, 1,
			      H2C_CAM_LEN);

	ret = rtw89_h2c_tx(rtwdev, skb, false);
	if (ret) {
		rtw89_err(rtwdev, "failed to send h2c\n");
		goto fail;
	}

	return 0;
fail:
	dev_kfree_skb_any(skb);

	return ret;
}

int rtw89_fw_h2c_dctl_sec_cam_v1(struct rtw89_dev *rtwdev,
				 struct rtw89_vif_link *rtwvif_link,
				 struct rtw89_sta_link *rtwsta_link)
{
	struct rtw89_h2c_dctlinfo_ud_v1 *h2c;
	u32 len = sizeof(*h2c);
	struct sk_buff *skb;
	int ret;

	skb = rtw89_fw_h2c_alloc_skb_with_hdr(rtwdev, len);
	if (!skb) {
		rtw89_err(rtwdev, "failed to alloc skb for dctl sec cam\n");
		return -ENOMEM;
	}
	skb_put(skb, len);
	h2c = (struct rtw89_h2c_dctlinfo_ud_v1 *)skb->data;

	rtw89_cam_fill_dctl_sec_cam_info_v1(rtwdev, rtwvif_link, rtwsta_link, h2c);

	rtw89_h2c_pkt_set_hdr(rtwdev, skb, FWCMD_TYPE_H2C,
			      H2C_CAT_MAC,
			      H2C_CL_MAC_FR_EXCHG,
			      H2C_FUNC_MAC_DCTLINFO_UD_V1, 0, 0,
			      len);

	ret = rtw89_h2c_tx(rtwdev, skb, false);
	if (ret) {
		rtw89_err(rtwdev, "failed to send h2c\n");
		goto fail;
	}

	return 0;
fail:
	dev_kfree_skb_any(skb);

	return ret;
}
EXPORT_SYMBOL(rtw89_fw_h2c_dctl_sec_cam_v1);

int rtw89_fw_h2c_dctl_sec_cam_v2(struct rtw89_dev *rtwdev,
				 struct rtw89_vif_link *rtwvif_link,
				 struct rtw89_sta_link *rtwsta_link)
{
	struct rtw89_h2c_dctlinfo_ud_v2 *h2c;
	u32 len = sizeof(*h2c);
	struct sk_buff *skb;
	int ret;

	skb = rtw89_fw_h2c_alloc_skb_with_hdr(rtwdev, len);
	if (!skb) {
		rtw89_err(rtwdev, "failed to alloc skb for dctl sec cam\n");
		return -ENOMEM;
	}
	skb_put(skb, len);
	h2c = (struct rtw89_h2c_dctlinfo_ud_v2 *)skb->data;

	rtw89_cam_fill_dctl_sec_cam_info_v2(rtwdev, rtwvif_link, rtwsta_link, h2c);

	rtw89_h2c_pkt_set_hdr(rtwdev, skb, FWCMD_TYPE_H2C,
			      H2C_CAT_MAC,
			      H2C_CL_MAC_FR_EXCHG,
			      H2C_FUNC_MAC_DCTLINFO_UD_V2, 0, 0,
			      len);

	ret = rtw89_h2c_tx(rtwdev, skb, false);
	if (ret) {
		rtw89_err(rtwdev, "failed to send h2c\n");
		goto fail;
	}

	return 0;
fail:
	dev_kfree_skb_any(skb);

	return ret;
}
EXPORT_SYMBOL(rtw89_fw_h2c_dctl_sec_cam_v2);

int rtw89_fw_h2c_default_dmac_tbl_v2(struct rtw89_dev *rtwdev,
				     struct rtw89_vif_link *rtwvif_link,
				     struct rtw89_sta_link *rtwsta_link)
{
	u8 mac_id = rtwsta_link ? rtwsta_link->mac_id : rtwvif_link->mac_id;
	struct rtw89_h2c_dctlinfo_ud_v2 *h2c;
	u32 len = sizeof(*h2c);
	struct sk_buff *skb;
	int ret;

	skb = rtw89_fw_h2c_alloc_skb_with_hdr(rtwdev, len);
	if (!skb) {
		rtw89_err(rtwdev, "failed to alloc skb for dctl v2\n");
		return -ENOMEM;
	}
	skb_put(skb, len);
	h2c = (struct rtw89_h2c_dctlinfo_ud_v2 *)skb->data;

	h2c->c0 = le32_encode_bits(mac_id, DCTLINFO_V2_C0_MACID) |
		  le32_encode_bits(1, DCTLINFO_V2_C0_OP);

	h2c->m0 = cpu_to_le32(DCTLINFO_V2_W0_ALL);
	h2c->m1 = cpu_to_le32(DCTLINFO_V2_W1_ALL);
	h2c->m2 = cpu_to_le32(DCTLINFO_V2_W2_ALL);
	h2c->m3 = cpu_to_le32(DCTLINFO_V2_W3_ALL);
	h2c->m4 = cpu_to_le32(DCTLINFO_V2_W4_ALL);
	h2c->m5 = cpu_to_le32(DCTLINFO_V2_W5_ALL);
	h2c->m6 = cpu_to_le32(DCTLINFO_V2_W6_ALL);
	h2c->m7 = cpu_to_le32(DCTLINFO_V2_W7_ALL);
	h2c->m8 = cpu_to_le32(DCTLINFO_V2_W8_ALL);
	h2c->m9 = cpu_to_le32(DCTLINFO_V2_W9_ALL);
	h2c->m10 = cpu_to_le32(DCTLINFO_V2_W10_ALL);
	h2c->m11 = cpu_to_le32(DCTLINFO_V2_W11_ALL);
	h2c->m12 = cpu_to_le32(DCTLINFO_V2_W12_ALL);

	rtw89_h2c_pkt_set_hdr(rtwdev, skb, FWCMD_TYPE_H2C,
			      H2C_CAT_MAC,
			      H2C_CL_MAC_FR_EXCHG,
			      H2C_FUNC_MAC_DCTLINFO_UD_V2, 0, 0,
			      len);

	ret = rtw89_h2c_tx(rtwdev, skb, false);
	if (ret) {
		rtw89_err(rtwdev, "failed to send h2c\n");
		goto fail;
	}

	return 0;
fail:
	dev_kfree_skb_any(skb);

	return ret;
}
EXPORT_SYMBOL(rtw89_fw_h2c_default_dmac_tbl_v2);

int rtw89_fw_h2c_ba_cam(struct rtw89_dev *rtwdev,
			struct rtw89_vif_link *rtwvif_link,
			struct rtw89_sta_link *rtwsta_link,
			bool valid, struct ieee80211_ampdu_params *params)
{
	const struct rtw89_chip_info *chip = rtwdev->chip;
	struct rtw89_h2c_ba_cam *h2c;
	u8 macid = rtwsta_link->mac_id;
	u32 len = sizeof(*h2c);
	struct sk_buff *skb;
	u8 entry_idx;
	int ret;

	ret = valid ?
	      rtw89_core_acquire_sta_ba_entry(rtwdev, rtwsta_link, params->tid,
					      &entry_idx) :
	      rtw89_core_release_sta_ba_entry(rtwdev, rtwsta_link, params->tid,
					      &entry_idx);
	if (ret) {
		/* it still works even if we don't have static BA CAM, because
		 * hardware can create dynamic BA CAM automatically.
		 */
		rtw89_debug(rtwdev, RTW89_DBG_TXRX,
			    "failed to %s entry tid=%d for h2c ba cam\n",
			    valid ? "alloc" : "free", params->tid);
		return 0;
	}

	skb = rtw89_fw_h2c_alloc_skb_with_hdr(rtwdev, len);
	if (!skb) {
		rtw89_err(rtwdev, "failed to alloc skb for h2c ba cam\n");
		return -ENOMEM;
	}
	skb_put(skb, len);
	h2c = (struct rtw89_h2c_ba_cam *)skb->data;

	h2c->w0 = le32_encode_bits(macid, RTW89_H2C_BA_CAM_W0_MACID);
	if (chip->bacam_ver == RTW89_BACAM_V0_EXT)
		h2c->w1 |= le32_encode_bits(entry_idx, RTW89_H2C_BA_CAM_W1_ENTRY_IDX_V1);
	else
		h2c->w0 |= le32_encode_bits(entry_idx, RTW89_H2C_BA_CAM_W0_ENTRY_IDX);
	if (!valid)
		goto end;
	h2c->w0 |= le32_encode_bits(valid, RTW89_H2C_BA_CAM_W0_VALID) |
		   le32_encode_bits(params->tid, RTW89_H2C_BA_CAM_W0_TID);
	if (params->buf_size > 64)
		h2c->w0 |= le32_encode_bits(4, RTW89_H2C_BA_CAM_W0_BMAP_SIZE);
	else
		h2c->w0 |= le32_encode_bits(0, RTW89_H2C_BA_CAM_W0_BMAP_SIZE);
	/* If init req is set, hw will set the ssn */
	h2c->w0 |= le32_encode_bits(1, RTW89_H2C_BA_CAM_W0_INIT_REQ) |
		   le32_encode_bits(params->ssn, RTW89_H2C_BA_CAM_W0_SSN);

	if (chip->bacam_ver == RTW89_BACAM_V0_EXT) {
		h2c->w1 |= le32_encode_bits(1, RTW89_H2C_BA_CAM_W1_STD_EN) |
			   le32_encode_bits(rtwvif_link->mac_idx,
					    RTW89_H2C_BA_CAM_W1_BAND);
	}

end:
	rtw89_h2c_pkt_set_hdr(rtwdev, skb, FWCMD_TYPE_H2C,
			      H2C_CAT_MAC,
			      H2C_CL_BA_CAM,
			      H2C_FUNC_MAC_BA_CAM, 0, 1,
			      len);

	ret = rtw89_h2c_tx(rtwdev, skb, false);
	if (ret) {
		rtw89_err(rtwdev, "failed to send h2c\n");
		goto fail;
	}

	return 0;
fail:
	dev_kfree_skb_any(skb);

	return ret;
}
EXPORT_SYMBOL(rtw89_fw_h2c_ba_cam);

static int rtw89_fw_h2c_init_ba_cam_v0_ext(struct rtw89_dev *rtwdev,
					   u8 entry_idx, u8 uid)
{
	struct rtw89_h2c_ba_cam *h2c;
	u32 len = sizeof(*h2c);
	struct sk_buff *skb;
	int ret;

	skb = rtw89_fw_h2c_alloc_skb_with_hdr(rtwdev, len);
	if (!skb) {
		rtw89_err(rtwdev, "failed to alloc skb for dynamic h2c ba cam\n");
		return -ENOMEM;
	}
	skb_put(skb, len);
	h2c = (struct rtw89_h2c_ba_cam *)skb->data;

	h2c->w0 = le32_encode_bits(1, RTW89_H2C_BA_CAM_W0_VALID);
	h2c->w1 = le32_encode_bits(entry_idx, RTW89_H2C_BA_CAM_W1_ENTRY_IDX_V1) |
		  le32_encode_bits(uid, RTW89_H2C_BA_CAM_W1_UID) |
		  le32_encode_bits(0, RTW89_H2C_BA_CAM_W1_BAND) |
		  le32_encode_bits(0, RTW89_H2C_BA_CAM_W1_STD_EN);

	rtw89_h2c_pkt_set_hdr(rtwdev, skb, FWCMD_TYPE_H2C,
			      H2C_CAT_MAC,
			      H2C_CL_BA_CAM,
			      H2C_FUNC_MAC_BA_CAM, 0, 1,
			      len);

	ret = rtw89_h2c_tx(rtwdev, skb, false);
	if (ret) {
		rtw89_err(rtwdev, "failed to send h2c\n");
		goto fail;
	}

	return 0;
fail:
	dev_kfree_skb_any(skb);

	return ret;
}

void rtw89_fw_h2c_init_dynamic_ba_cam_v0_ext(struct rtw89_dev *rtwdev)
{
	const struct rtw89_chip_info *chip = rtwdev->chip;
	u8 entry_idx = chip->bacam_num;
	u8 uid = 0;
	int i;

	for (i = 0; i < chip->bacam_dynamic_num; i++) {
		rtw89_fw_h2c_init_ba_cam_v0_ext(rtwdev, entry_idx, uid);
		entry_idx++;
		uid++;
	}
}

int rtw89_fw_h2c_ba_cam_v1(struct rtw89_dev *rtwdev,
			   struct rtw89_vif_link *rtwvif_link,
			   struct rtw89_sta_link *rtwsta_link,
			   bool valid, struct ieee80211_ampdu_params *params)
{
	const struct rtw89_chip_info *chip = rtwdev->chip;
	struct rtw89_h2c_ba_cam_v1 *h2c;
	u8 macid = rtwsta_link->mac_id;
	u32 len = sizeof(*h2c);
	struct sk_buff *skb;
	u8 entry_idx;
	u8 bmap_size;
	int ret;

	ret = valid ?
	      rtw89_core_acquire_sta_ba_entry(rtwdev, rtwsta_link, params->tid,
					      &entry_idx) :
	      rtw89_core_release_sta_ba_entry(rtwdev, rtwsta_link, params->tid,
					      &entry_idx);
	if (ret) {
		/* it still works even if we don't have static BA CAM, because
		 * hardware can create dynamic BA CAM automatically.
		 */
		rtw89_debug(rtwdev, RTW89_DBG_TXRX,
			    "failed to %s entry tid=%d for h2c ba cam\n",
			    valid ? "alloc" : "free", params->tid);
		return 0;
	}

	skb = rtw89_fw_h2c_alloc_skb_with_hdr(rtwdev, len);
	if (!skb) {
		rtw89_err(rtwdev, "failed to alloc skb for h2c ba cam\n");
		return -ENOMEM;
	}
	skb_put(skb, len);
	h2c = (struct rtw89_h2c_ba_cam_v1 *)skb->data;

	if (params->buf_size > 512)
		bmap_size = 10;
	else if (params->buf_size > 256)
		bmap_size = 8;
	else if (params->buf_size > 64)
		bmap_size = 4;
	else
		bmap_size = 0;

	h2c->w0 = le32_encode_bits(valid, RTW89_H2C_BA_CAM_V1_W0_VALID) |
		  le32_encode_bits(1, RTW89_H2C_BA_CAM_V1_W0_INIT_REQ) |
		  le32_encode_bits(macid, RTW89_H2C_BA_CAM_V1_W0_MACID_MASK) |
		  le32_encode_bits(params->tid, RTW89_H2C_BA_CAM_V1_W0_TID_MASK) |
		  le32_encode_bits(bmap_size, RTW89_H2C_BA_CAM_V1_W0_BMAP_SIZE_MASK) |
		  le32_encode_bits(params->ssn, RTW89_H2C_BA_CAM_V1_W0_SSN_MASK);

	entry_idx += chip->bacam_dynamic_num; /* std entry right after dynamic ones */
	h2c->w1 = le32_encode_bits(entry_idx, RTW89_H2C_BA_CAM_V1_W1_ENTRY_IDX_MASK) |
		  le32_encode_bits(1, RTW89_H2C_BA_CAM_V1_W1_STD_ENTRY_EN) |
		  le32_encode_bits(!!rtwvif_link->mac_idx,
				   RTW89_H2C_BA_CAM_V1_W1_BAND_SEL);

	rtw89_h2c_pkt_set_hdr(rtwdev, skb, FWCMD_TYPE_H2C,
			      H2C_CAT_MAC,
			      H2C_CL_BA_CAM,
			      H2C_FUNC_MAC_BA_CAM_V1, 0, 1,
			      len);

	ret = rtw89_h2c_tx(rtwdev, skb, false);
	if (ret) {
		rtw89_err(rtwdev, "failed to send h2c\n");
		goto fail;
	}

	return 0;
fail:
	dev_kfree_skb_any(skb);

	return ret;
}
EXPORT_SYMBOL(rtw89_fw_h2c_ba_cam_v1);

int rtw89_fw_h2c_init_ba_cam_users(struct rtw89_dev *rtwdev, u8 users,
				   u8 offset, u8 mac_idx)
{
	struct rtw89_h2c_ba_cam_init *h2c;
	u32 len = sizeof(*h2c);
	struct sk_buff *skb;
	int ret;

	skb = rtw89_fw_h2c_alloc_skb_with_hdr(rtwdev, len);
	if (!skb) {
		rtw89_err(rtwdev, "failed to alloc skb for h2c ba cam init\n");
		return -ENOMEM;
	}
	skb_put(skb, len);
	h2c = (struct rtw89_h2c_ba_cam_init *)skb->data;

	h2c->w0 = le32_encode_bits(users, RTW89_H2C_BA_CAM_INIT_USERS_MASK) |
		  le32_encode_bits(offset, RTW89_H2C_BA_CAM_INIT_OFFSET_MASK) |
		  le32_encode_bits(mac_idx, RTW89_H2C_BA_CAM_INIT_BAND_SEL);

	rtw89_h2c_pkt_set_hdr(rtwdev, skb, FWCMD_TYPE_H2C,
			      H2C_CAT_MAC,
			      H2C_CL_BA_CAM,
			      H2C_FUNC_MAC_BA_CAM_INIT, 0, 1,
			      len);

	ret = rtw89_h2c_tx(rtwdev, skb, false);
	if (ret) {
		rtw89_err(rtwdev, "failed to send h2c\n");
		goto fail;
	}

	return 0;
fail:
	dev_kfree_skb_any(skb);

	return ret;
}

#define H2C_LOG_CFG_LEN 12
int rtw89_fw_h2c_fw_log(struct rtw89_dev *rtwdev, bool enable)
{
	struct sk_buff *skb;
	u32 comp = 0;
	int ret;

	if (enable)
		comp = BIT(RTW89_FW_LOG_COMP_INIT) | BIT(RTW89_FW_LOG_COMP_TASK) |
		       BIT(RTW89_FW_LOG_COMP_PS) | BIT(RTW89_FW_LOG_COMP_ERROR) |
		       BIT(RTW89_FW_LOG_COMP_SCAN);

	skb = rtw89_fw_h2c_alloc_skb_with_hdr(rtwdev, H2C_LOG_CFG_LEN);
	if (!skb) {
		rtw89_err(rtwdev, "failed to alloc skb for fw log cfg\n");
		return -ENOMEM;
	}

	skb_put(skb, H2C_LOG_CFG_LEN);
	SET_LOG_CFG_LEVEL(skb->data, RTW89_FW_LOG_LEVEL_LOUD);
	SET_LOG_CFG_PATH(skb->data, BIT(RTW89_FW_LOG_LEVEL_C2H));
	SET_LOG_CFG_COMP(skb->data, comp);
	SET_LOG_CFG_COMP_EXT(skb->data, 0);

	rtw89_h2c_pkt_set_hdr(rtwdev, skb, FWCMD_TYPE_H2C,
			      H2C_CAT_MAC,
			      H2C_CL_FW_INFO,
			      H2C_FUNC_LOG_CFG, 0, 0,
			      H2C_LOG_CFG_LEN);

	ret = rtw89_h2c_tx(rtwdev, skb, false);
	if (ret) {
		rtw89_err(rtwdev, "failed to send h2c\n");
		goto fail;
	}

	return 0;
fail:
	dev_kfree_skb_any(skb);

	return ret;
}

static struct sk_buff *rtw89_eapol_get(struct rtw89_dev *rtwdev,
				       struct rtw89_vif_link *rtwvif_link)
{
	static const u8 gtkbody[] = {0xAA, 0xAA, 0x03, 0x00, 0x00, 0x00, 0x88,
				     0x8E, 0x01, 0x03, 0x00, 0x5F, 0x02, 0x03};
	u8 sec_hdr_len = rtw89_wow_get_sec_hdr_len(rtwdev);
	struct rtw89_wow_param *rtw_wow = &rtwdev->wow;
	struct rtw89_eapol_2_of_2 *eapol_pkt;
	struct ieee80211_bss_conf *bss_conf;
	struct ieee80211_hdr_3addr *hdr;
	struct sk_buff *skb;
	u8 key_des_ver;

	if (rtw_wow->ptk_alg == 3)
		key_des_ver = 1;
	else if (rtw_wow->akm == 1 || rtw_wow->akm == 2)
		key_des_ver = 2;
	else if (rtw_wow->akm > 2 && rtw_wow->akm < 7)
		key_des_ver = 3;
	else
		key_des_ver = 0;

	skb = dev_alloc_skb(sizeof(*hdr) + sec_hdr_len + sizeof(*eapol_pkt));
	if (!skb)
		return NULL;

	hdr = skb_put_zero(skb, sizeof(*hdr));
	hdr->frame_control = cpu_to_le16(IEEE80211_FTYPE_DATA |
					 IEEE80211_FCTL_TODS |
					 IEEE80211_FCTL_PROTECTED);

	rcu_read_lock();

	bss_conf = rtw89_vif_rcu_dereference_link(rtwvif_link, true);

	ether_addr_copy(hdr->addr1, bss_conf->bssid);
	ether_addr_copy(hdr->addr2, bss_conf->addr);
	ether_addr_copy(hdr->addr3, bss_conf->bssid);

	rcu_read_unlock();

	skb_put_zero(skb, sec_hdr_len);

	eapol_pkt = skb_put_zero(skb, sizeof(*eapol_pkt));
	memcpy(eapol_pkt->gtkbody, gtkbody, sizeof(gtkbody));
	eapol_pkt->key_des_ver = key_des_ver;

	return skb;
}

static struct sk_buff *rtw89_sa_query_get(struct rtw89_dev *rtwdev,
					  struct rtw89_vif_link *rtwvif_link)
{
	u8 sec_hdr_len = rtw89_wow_get_sec_hdr_len(rtwdev);
	struct ieee80211_bss_conf *bss_conf;
	struct ieee80211_hdr_3addr *hdr;
	struct rtw89_sa_query *sa_query;
	struct sk_buff *skb;

	skb = dev_alloc_skb(sizeof(*hdr) + sec_hdr_len + sizeof(*sa_query));
	if (!skb)
		return NULL;

	hdr = skb_put_zero(skb, sizeof(*hdr));
	hdr->frame_control = cpu_to_le16(IEEE80211_FTYPE_MGMT |
					 IEEE80211_STYPE_ACTION |
					 IEEE80211_FCTL_PROTECTED);

	rcu_read_lock();

	bss_conf = rtw89_vif_rcu_dereference_link(rtwvif_link, true);

	ether_addr_copy(hdr->addr1, bss_conf->bssid);
	ether_addr_copy(hdr->addr2, bss_conf->addr);
	ether_addr_copy(hdr->addr3, bss_conf->bssid);

	rcu_read_unlock();

	skb_put_zero(skb, sec_hdr_len);

	sa_query = skb_put_zero(skb, sizeof(*sa_query));
	sa_query->category = WLAN_CATEGORY_SA_QUERY;
	sa_query->action = WLAN_ACTION_SA_QUERY_RESPONSE;

	return skb;
}

static struct sk_buff *rtw89_arp_response_get(struct rtw89_dev *rtwdev,
					      struct rtw89_vif_link *rtwvif_link)
{
	struct rtw89_vif *rtwvif = rtwvif_link->rtwvif;
	u8 sec_hdr_len = rtw89_wow_get_sec_hdr_len(rtwdev);
	struct rtw89_wow_param *rtw_wow = &rtwdev->wow;
	struct ieee80211_hdr_3addr *hdr;
	struct rtw89_arp_rsp *arp_skb;
	struct arphdr *arp_hdr;
	struct sk_buff *skb;
	__le16 fc;

	skb = dev_alloc_skb(sizeof(*hdr) + sec_hdr_len + sizeof(*arp_skb));
	if (!skb)
		return NULL;

	hdr = skb_put_zero(skb, sizeof(*hdr));

	if (rtw_wow->ptk_alg)
		fc = cpu_to_le16(IEEE80211_FTYPE_DATA | IEEE80211_FCTL_TODS |
				 IEEE80211_FCTL_PROTECTED);
	else
		fc = cpu_to_le16(IEEE80211_FTYPE_DATA | IEEE80211_FCTL_TODS);

	hdr->frame_control = fc;
	ether_addr_copy(hdr->addr1, rtwvif_link->bssid);
	ether_addr_copy(hdr->addr2, rtwvif_link->mac_addr);
	ether_addr_copy(hdr->addr3, rtwvif_link->bssid);

	skb_put_zero(skb, sec_hdr_len);

	arp_skb = skb_put_zero(skb, sizeof(*arp_skb));
	memcpy(arp_skb->llc_hdr, rfc1042_header, sizeof(rfc1042_header));
	arp_skb->llc_type = htons(ETH_P_ARP);

	arp_hdr = &arp_skb->arp_hdr;
	arp_hdr->ar_hrd = htons(ARPHRD_ETHER);
	arp_hdr->ar_pro = htons(ETH_P_IP);
	arp_hdr->ar_hln = ETH_ALEN;
	arp_hdr->ar_pln = 4;
	arp_hdr->ar_op = htons(ARPOP_REPLY);

	ether_addr_copy(arp_skb->sender_hw, rtwvif_link->mac_addr);
	arp_skb->sender_ip = rtwvif->ip_addr;

	return skb;
}

static int rtw89_fw_h2c_add_general_pkt(struct rtw89_dev *rtwdev,
					struct rtw89_vif_link *rtwvif_link,
					enum rtw89_fw_pkt_ofld_type type,
					u8 *id)
{
	struct ieee80211_vif *vif = rtwvif_link_to_vif(rtwvif_link);
	struct rtw89_pktofld_info *info;
	struct sk_buff *skb;
	int ret;

	info = kzalloc(sizeof(*info), GFP_KERNEL);
	if (!info)
		return -ENOMEM;

	switch (type) {
	case RTW89_PKT_OFLD_TYPE_PS_POLL:
		skb = ieee80211_pspoll_get(rtwdev->hw, vif);
		break;
	case RTW89_PKT_OFLD_TYPE_PROBE_RSP:
		skb = ieee80211_proberesp_get(rtwdev->hw, vif);
		break;
	case RTW89_PKT_OFLD_TYPE_NULL_DATA:
		skb = ieee80211_nullfunc_get(rtwdev->hw, vif, -1, false);
		break;
	case RTW89_PKT_OFLD_TYPE_QOS_NULL:
		skb = ieee80211_nullfunc_get(rtwdev->hw, vif, -1, true);
		break;
	case RTW89_PKT_OFLD_TYPE_EAPOL_KEY:
		skb = rtw89_eapol_get(rtwdev, rtwvif_link);
		break;
	case RTW89_PKT_OFLD_TYPE_SA_QUERY:
		skb = rtw89_sa_query_get(rtwdev, rtwvif_link);
		break;
	case RTW89_PKT_OFLD_TYPE_ARP_RSP:
		skb = rtw89_arp_response_get(rtwdev, rtwvif_link);
		break;
	default:
		goto err;
	}

	if (!skb)
		goto err;

	ret = rtw89_fw_h2c_add_pkt_offload(rtwdev, &info->id, skb);
	kfree_skb(skb);

	if (ret)
		goto err;

	list_add_tail(&info->list, &rtwvif_link->general_pkt_list);
	*id = info->id;
	return 0;

err:
	kfree(info);
	return -ENOMEM;
}

void rtw89_fw_release_general_pkt_list_vif(struct rtw89_dev *rtwdev,
					   struct rtw89_vif_link *rtwvif_link,
					   bool notify_fw)
{
	struct list_head *pkt_list = &rtwvif_link->general_pkt_list;
	struct rtw89_pktofld_info *info, *tmp;

	list_for_each_entry_safe(info, tmp, pkt_list, list) {
		if (notify_fw)
			rtw89_fw_h2c_del_pkt_offload(rtwdev, info->id);
		else
			rtw89_core_release_bit_map(rtwdev->pkt_offload, info->id);
		list_del(&info->list);
		kfree(info);
	}
}

void rtw89_fw_release_general_pkt_list(struct rtw89_dev *rtwdev, bool notify_fw)
{
	struct rtw89_vif_link *rtwvif_link;
	struct rtw89_vif *rtwvif;
	unsigned int link_id;

	rtw89_for_each_rtwvif(rtwdev, rtwvif)
		rtw89_vif_for_each_link(rtwvif, rtwvif_link, link_id)
			rtw89_fw_release_general_pkt_list_vif(rtwdev, rtwvif_link,
							      notify_fw);
}

#define H2C_GENERAL_PKT_LEN 6
#define H2C_GENERAL_PKT_ID_UND 0xff
int rtw89_fw_h2c_general_pkt(struct rtw89_dev *rtwdev,
			     struct rtw89_vif_link *rtwvif_link, u8 macid)
{
	u8 pkt_id_ps_poll = H2C_GENERAL_PKT_ID_UND;
	u8 pkt_id_null = H2C_GENERAL_PKT_ID_UND;
	u8 pkt_id_qos_null = H2C_GENERAL_PKT_ID_UND;
	struct sk_buff *skb;
	int ret;

	rtw89_fw_h2c_add_general_pkt(rtwdev, rtwvif_link,
				     RTW89_PKT_OFLD_TYPE_PS_POLL, &pkt_id_ps_poll);
	rtw89_fw_h2c_add_general_pkt(rtwdev, rtwvif_link,
				     RTW89_PKT_OFLD_TYPE_NULL_DATA, &pkt_id_null);
	rtw89_fw_h2c_add_general_pkt(rtwdev, rtwvif_link,
				     RTW89_PKT_OFLD_TYPE_QOS_NULL, &pkt_id_qos_null);

	skb = rtw89_fw_h2c_alloc_skb_with_hdr(rtwdev, H2C_GENERAL_PKT_LEN);
	if (!skb) {
		rtw89_err(rtwdev, "failed to alloc skb for fw dl\n");
		return -ENOMEM;
	}
	skb_put(skb, H2C_GENERAL_PKT_LEN);
	SET_GENERAL_PKT_MACID(skb->data, macid);
	SET_GENERAL_PKT_PROBRSP_ID(skb->data, H2C_GENERAL_PKT_ID_UND);
	SET_GENERAL_PKT_PSPOLL_ID(skb->data, pkt_id_ps_poll);
	SET_GENERAL_PKT_NULL_ID(skb->data, pkt_id_null);
	SET_GENERAL_PKT_QOS_NULL_ID(skb->data, pkt_id_qos_null);
	SET_GENERAL_PKT_CTS2SELF_ID(skb->data, H2C_GENERAL_PKT_ID_UND);

	rtw89_h2c_pkt_set_hdr(rtwdev, skb, FWCMD_TYPE_H2C,
			      H2C_CAT_MAC,
			      H2C_CL_FW_INFO,
			      H2C_FUNC_MAC_GENERAL_PKT, 0, 1,
			      H2C_GENERAL_PKT_LEN);

	ret = rtw89_h2c_tx(rtwdev, skb, false);
	if (ret) {
		rtw89_err(rtwdev, "failed to send h2c\n");
		goto fail;
	}

	return 0;
fail:
	dev_kfree_skb_any(skb);

	return ret;
}

#define H2C_LPS_PARM_LEN 8
int rtw89_fw_h2c_lps_parm(struct rtw89_dev *rtwdev,
			  struct rtw89_lps_parm *lps_param)
{
	struct sk_buff *skb;
	int ret;

	skb = rtw89_fw_h2c_alloc_skb_with_hdr(rtwdev, H2C_LPS_PARM_LEN);
	if (!skb) {
		rtw89_err(rtwdev, "failed to alloc skb for fw dl\n");
		return -ENOMEM;
	}
	skb_put(skb, H2C_LPS_PARM_LEN);

	SET_LPS_PARM_MACID(skb->data, lps_param->macid);
	SET_LPS_PARM_PSMODE(skb->data, lps_param->psmode);
	SET_LPS_PARM_LASTRPWM(skb->data, lps_param->lastrpwm);
	SET_LPS_PARM_RLBM(skb->data, 1);
	SET_LPS_PARM_SMARTPS(skb->data, 1);
	SET_LPS_PARM_AWAKEINTERVAL(skb->data, 1);
	SET_LPS_PARM_VOUAPSD(skb->data, 0);
	SET_LPS_PARM_VIUAPSD(skb->data, 0);
	SET_LPS_PARM_BEUAPSD(skb->data, 0);
	SET_LPS_PARM_BKUAPSD(skb->data, 0);

	rtw89_h2c_pkt_set_hdr(rtwdev, skb, FWCMD_TYPE_H2C,
			      H2C_CAT_MAC,
			      H2C_CL_MAC_PS,
			      H2C_FUNC_MAC_LPS_PARM, 0, !lps_param->psmode,
			      H2C_LPS_PARM_LEN);

	ret = rtw89_h2c_tx(rtwdev, skb, false);
	if (ret) {
		rtw89_err(rtwdev, "failed to send h2c\n");
		goto fail;
	}

	return 0;
fail:
	dev_kfree_skb_any(skb);

	return ret;
}

int rtw89_fw_h2c_lps_ch_info(struct rtw89_dev *rtwdev, struct rtw89_vif_link *rtwvif_link)
{
	const struct rtw89_chan *chan = rtw89_chan_get(rtwdev,
						       rtwvif_link->chanctx_idx);
	const struct rtw89_chip_info *chip = rtwdev->chip;
	struct rtw89_h2c_lps_ch_info *h2c;
	u32 len = sizeof(*h2c);
	struct sk_buff *skb;
	u32 done;
	int ret;

	if (chip->chip_gen != RTW89_CHIP_BE)
		return 0;

	skb = rtw89_fw_h2c_alloc_skb_with_hdr(rtwdev, len);
	if (!skb) {
		rtw89_err(rtwdev, "failed to alloc skb for h2c lps_ch_info\n");
		return -ENOMEM;
	}
	skb_put(skb, len);
	h2c = (struct rtw89_h2c_lps_ch_info *)skb->data;

	h2c->info[0].central_ch = chan->channel;
	h2c->info[0].pri_ch = chan->primary_channel;
	h2c->info[0].band = chan->band_type;
	h2c->info[0].bw = chan->band_width;
	h2c->mlo_dbcc_mode_lps = cpu_to_le32(MLO_2_PLUS_0_1RF);

	rtw89_h2c_pkt_set_hdr(rtwdev, skb, FWCMD_TYPE_H2C,
			      H2C_CAT_OUTSRC, H2C_CL_OUTSRC_DM,
			      H2C_FUNC_FW_LPS_CH_INFO, 0, 0, len);

	rtw89_phy_write32_mask(rtwdev, R_CHK_LPS_STAT, B_CHK_LPS_STAT, 0);
	ret = rtw89_h2c_tx(rtwdev, skb, false);
	if (ret) {
		rtw89_err(rtwdev, "failed to send h2c\n");
		goto fail;
	}

	ret = read_poll_timeout(rtw89_phy_read32_mask, done, done, 50, 5000,
				true, rtwdev, R_CHK_LPS_STAT, B_CHK_LPS_STAT);
	if (ret)
		rtw89_warn(rtwdev, "h2c_lps_ch_info done polling timeout\n");

	return 0;
fail:
	dev_kfree_skb_any(skb);

	return ret;
}

#define H2C_P2P_ACT_LEN 20
int rtw89_fw_h2c_p2p_act(struct rtw89_dev *rtwdev,
			 struct rtw89_vif_link *rtwvif_link,
			 struct ieee80211_bss_conf *bss_conf,
			 struct ieee80211_p2p_noa_desc *desc,
			 u8 act, u8 noa_id)
{
	bool p2p_type_gc = rtwvif_link->wifi_role == RTW89_WIFI_ROLE_P2P_CLIENT;
	u8 ctwindow_oppps = bss_conf->p2p_noa_attr.oppps_ctwindow;
	struct sk_buff *skb;
	u8 *cmd;
	int ret;

	skb = rtw89_fw_h2c_alloc_skb_with_hdr(rtwdev, H2C_P2P_ACT_LEN);
	if (!skb) {
		rtw89_err(rtwdev, "failed to alloc skb for h2c p2p act\n");
		return -ENOMEM;
	}
	skb_put(skb, H2C_P2P_ACT_LEN);
	cmd = skb->data;

	RTW89_SET_FWCMD_P2P_MACID(cmd, rtwvif_link->mac_id);
	RTW89_SET_FWCMD_P2P_P2PID(cmd, 0);
	RTW89_SET_FWCMD_P2P_NOAID(cmd, noa_id);
	RTW89_SET_FWCMD_P2P_ACT(cmd, act);
	RTW89_SET_FWCMD_P2P_TYPE(cmd, p2p_type_gc);
	RTW89_SET_FWCMD_P2P_ALL_SLEP(cmd, 0);
	if (desc) {
		RTW89_SET_FWCMD_NOA_START_TIME(cmd, desc->start_time);
		RTW89_SET_FWCMD_NOA_INTERVAL(cmd, desc->interval);
		RTW89_SET_FWCMD_NOA_DURATION(cmd, desc->duration);
		RTW89_SET_FWCMD_NOA_COUNT(cmd, desc->count);
		RTW89_SET_FWCMD_NOA_CTWINDOW(cmd, ctwindow_oppps);
	}

	rtw89_h2c_pkt_set_hdr(rtwdev, skb, FWCMD_TYPE_H2C,
			      H2C_CAT_MAC, H2C_CL_MAC_PS,
			      H2C_FUNC_P2P_ACT, 0, 0,
			      H2C_P2P_ACT_LEN);

	ret = rtw89_h2c_tx(rtwdev, skb, false);
	if (ret) {
		rtw89_err(rtwdev, "failed to send h2c\n");
		goto fail;
	}

	return 0;
fail:
	dev_kfree_skb_any(skb);

	return ret;
}

static void __rtw89_fw_h2c_set_tx_path(struct rtw89_dev *rtwdev,
				       struct sk_buff *skb)
{
	const struct rtw89_chip_info *chip = rtwdev->chip;
	struct rtw89_hal *hal = &rtwdev->hal;
	u8 ntx_path;
	u8 map_b;

	if (chip->rf_path_num == 1) {
		ntx_path = RF_A;
		map_b = 0;
	} else {
		ntx_path = hal->antenna_tx ? hal->antenna_tx : RF_B;
		map_b = hal->antenna_tx == RF_AB ? 1 : 0;
	}

	SET_CMC_TBL_NTX_PATH_EN(skb->data, ntx_path);
	SET_CMC_TBL_PATH_MAP_A(skb->data, 0);
	SET_CMC_TBL_PATH_MAP_B(skb->data, map_b);
	SET_CMC_TBL_PATH_MAP_C(skb->data, 0);
	SET_CMC_TBL_PATH_MAP_D(skb->data, 0);
}

#define H2C_CMC_TBL_LEN 68
int rtw89_fw_h2c_default_cmac_tbl(struct rtw89_dev *rtwdev,
				  struct rtw89_vif_link *rtwvif_link,
				  struct rtw89_sta_link *rtwsta_link)
{
	const struct rtw89_chip_info *chip = rtwdev->chip;
	u8 macid = rtwsta_link ? rtwsta_link->mac_id : rtwvif_link->mac_id;
	struct sk_buff *skb;
	int ret;

	skb = rtw89_fw_h2c_alloc_skb_with_hdr(rtwdev, H2C_CMC_TBL_LEN);
	if (!skb) {
		rtw89_err(rtwdev, "failed to alloc skb for fw dl\n");
		return -ENOMEM;
	}
	skb_put(skb, H2C_CMC_TBL_LEN);
	SET_CTRL_INFO_MACID(skb->data, macid);
	SET_CTRL_INFO_OPERATION(skb->data, 1);
	if (chip->h2c_cctl_func_id == H2C_FUNC_MAC_CCTLINFO_UD) {
		SET_CMC_TBL_TXPWR_MODE(skb->data, 0);
		__rtw89_fw_h2c_set_tx_path(rtwdev, skb);
		SET_CMC_TBL_ANTSEL_A(skb->data, 0);
		SET_CMC_TBL_ANTSEL_B(skb->data, 0);
		SET_CMC_TBL_ANTSEL_C(skb->data, 0);
		SET_CMC_TBL_ANTSEL_D(skb->data, 0);
	}
	SET_CMC_TBL_DOPPLER_CTRL(skb->data, 0);
	SET_CMC_TBL_TXPWR_TOLERENCE(skb->data, 0);
	if (rtwvif_link->net_type == RTW89_NET_TYPE_AP_MODE)
		SET_CMC_TBL_DATA_DCM(skb->data, 0);

	rtw89_h2c_pkt_set_hdr(rtwdev, skb, FWCMD_TYPE_H2C,
			      H2C_CAT_MAC, H2C_CL_MAC_FR_EXCHG,
			      chip->h2c_cctl_func_id, 0, 1,
			      H2C_CMC_TBL_LEN);

	ret = rtw89_h2c_tx(rtwdev, skb, false);
	if (ret) {
		rtw89_err(rtwdev, "failed to send h2c\n");
		goto fail;
	}

	return 0;
fail:
	dev_kfree_skb_any(skb);

	return ret;
}
EXPORT_SYMBOL(rtw89_fw_h2c_default_cmac_tbl);

int rtw89_fw_h2c_default_cmac_tbl_g7(struct rtw89_dev *rtwdev,
				     struct rtw89_vif_link *rtwvif_link,
				     struct rtw89_sta_link *rtwsta_link)
{
	u8 mac_id = rtwsta_link ? rtwsta_link->mac_id : rtwvif_link->mac_id;
	struct rtw89_h2c_cctlinfo_ud_g7 *h2c;
	u32 len = sizeof(*h2c);
	struct sk_buff *skb;
	int ret;

	skb = rtw89_fw_h2c_alloc_skb_with_hdr(rtwdev, len);
	if (!skb) {
		rtw89_err(rtwdev, "failed to alloc skb for cmac g7\n");
		return -ENOMEM;
	}
	skb_put(skb, len);
	h2c = (struct rtw89_h2c_cctlinfo_ud_g7 *)skb->data;

	h2c->c0 = le32_encode_bits(mac_id, CCTLINFO_G7_C0_MACID) |
		  le32_encode_bits(1, CCTLINFO_G7_C0_OP);

	h2c->w0 = le32_encode_bits(4, CCTLINFO_G7_W0_DATARATE);
	h2c->m0 = cpu_to_le32(CCTLINFO_G7_W0_ALL);

	h2c->w1 = le32_encode_bits(4, CCTLINFO_G7_W1_DATA_RTY_LOWEST_RATE) |
		  le32_encode_bits(0xa, CCTLINFO_G7_W1_RTSRATE) |
		  le32_encode_bits(4, CCTLINFO_G7_W1_RTS_RTY_LOWEST_RATE);
	h2c->m1 = cpu_to_le32(CCTLINFO_G7_W1_ALL);

	h2c->m2 = cpu_to_le32(CCTLINFO_G7_W2_ALL);

	h2c->m3 = cpu_to_le32(CCTLINFO_G7_W3_ALL);

	h2c->w4 = le32_encode_bits(0xFFFF, CCTLINFO_G7_W4_ACT_SUBCH_CBW);
	h2c->m4 = cpu_to_le32(CCTLINFO_G7_W4_ALL);

	h2c->w5 = le32_encode_bits(2, CCTLINFO_G7_W5_NOMINAL_PKT_PADDING0) |
		  le32_encode_bits(2, CCTLINFO_G7_W5_NOMINAL_PKT_PADDING1) |
		  le32_encode_bits(2, CCTLINFO_G7_W5_NOMINAL_PKT_PADDING2) |
		  le32_encode_bits(2, CCTLINFO_G7_W5_NOMINAL_PKT_PADDING3) |
		  le32_encode_bits(2, CCTLINFO_G7_W5_NOMINAL_PKT_PADDING4);
	h2c->m5 = cpu_to_le32(CCTLINFO_G7_W5_ALL);

	h2c->w6 = le32_encode_bits(0xb, CCTLINFO_G7_W6_RESP_REF_RATE);
	h2c->m6 = cpu_to_le32(CCTLINFO_G7_W6_ALL);

	h2c->w7 = le32_encode_bits(1, CCTLINFO_G7_W7_NC) |
		  le32_encode_bits(1, CCTLINFO_G7_W7_NR) |
		  le32_encode_bits(1, CCTLINFO_G7_W7_CB) |
		  le32_encode_bits(0x1, CCTLINFO_G7_W7_CSI_PARA_EN) |
		  le32_encode_bits(0xb, CCTLINFO_G7_W7_CSI_FIX_RATE);
	h2c->m7 = cpu_to_le32(CCTLINFO_G7_W7_ALL);

	h2c->m8 = cpu_to_le32(CCTLINFO_G7_W8_ALL);

	h2c->w14 = le32_encode_bits(0, CCTLINFO_G7_W14_VO_CURR_RATE) |
		   le32_encode_bits(0, CCTLINFO_G7_W14_VI_CURR_RATE) |
		   le32_encode_bits(0, CCTLINFO_G7_W14_BE_CURR_RATE_L);
	h2c->m14 = cpu_to_le32(CCTLINFO_G7_W14_ALL);

	h2c->w15 = le32_encode_bits(0, CCTLINFO_G7_W15_BE_CURR_RATE_H) |
		   le32_encode_bits(0, CCTLINFO_G7_W15_BK_CURR_RATE) |
		   le32_encode_bits(0, CCTLINFO_G7_W15_MGNT_CURR_RATE);
	h2c->m15 = cpu_to_le32(CCTLINFO_G7_W15_ALL);

	rtw89_h2c_pkt_set_hdr(rtwdev, skb, FWCMD_TYPE_H2C,
			      H2C_CAT_MAC, H2C_CL_MAC_FR_EXCHG,
			      H2C_FUNC_MAC_CCTLINFO_UD_G7, 0, 1,
			      len);

	ret = rtw89_h2c_tx(rtwdev, skb, false);
	if (ret) {
		rtw89_err(rtwdev, "failed to send h2c\n");
		goto fail;
	}

	return 0;
fail:
	dev_kfree_skb_any(skb);

	return ret;
}
EXPORT_SYMBOL(rtw89_fw_h2c_default_cmac_tbl_g7);

static void __get_sta_he_pkt_padding(struct rtw89_dev *rtwdev,
				     struct ieee80211_link_sta *link_sta,
				     u8 *pads)
{
	bool ppe_th;
	u8 ppe16, ppe8;
	u8 nss = min(link_sta->rx_nss, rtwdev->hal.tx_nss) - 1;
	u8 ppe_thres_hdr = link_sta->he_cap.ppe_thres[0];
	u8 ru_bitmap;
	u8 n, idx, sh;
	u16 ppe;
	int i;

	ppe_th = FIELD_GET(IEEE80211_HE_PHY_CAP6_PPE_THRESHOLD_PRESENT,
			   link_sta->he_cap.he_cap_elem.phy_cap_info[6]);
	if (!ppe_th) {
		u8 pad;

		pad = FIELD_GET(IEEE80211_HE_PHY_CAP9_NOMINAL_PKT_PADDING_MASK,
				link_sta->he_cap.he_cap_elem.phy_cap_info[9]);

		for (i = 0; i < RTW89_PPE_BW_NUM; i++)
			pads[i] = pad;

		return;
	}

	ru_bitmap = FIELD_GET(IEEE80211_PPE_THRES_RU_INDEX_BITMASK_MASK, ppe_thres_hdr);
	n = hweight8(ru_bitmap);
	n = 7 + (n * IEEE80211_PPE_THRES_INFO_PPET_SIZE * 2) * nss;

	for (i = 0; i < RTW89_PPE_BW_NUM; i++) {
		if (!(ru_bitmap & BIT(i))) {
			pads[i] = 1;
			continue;
		}

		idx = n >> 3;
		sh = n & 7;
		n += IEEE80211_PPE_THRES_INFO_PPET_SIZE * 2;

		ppe = le16_to_cpu(*((__le16 *)&link_sta->he_cap.ppe_thres[idx]));
		ppe16 = (ppe >> sh) & IEEE80211_PPE_THRES_NSS_MASK;
		sh += IEEE80211_PPE_THRES_INFO_PPET_SIZE;
		ppe8 = (ppe >> sh) & IEEE80211_PPE_THRES_NSS_MASK;

		if (ppe16 != 7 && ppe8 == 7)
			pads[i] = RTW89_PE_DURATION_16;
		else if (ppe8 != 7)
			pads[i] = RTW89_PE_DURATION_8;
		else
			pads[i] = RTW89_PE_DURATION_0;
	}
}

int rtw89_fw_h2c_assoc_cmac_tbl(struct rtw89_dev *rtwdev,
				struct rtw89_vif_link *rtwvif_link,
				struct rtw89_sta_link *rtwsta_link)
{
	struct ieee80211_vif *vif = rtwvif_link_to_vif(rtwvif_link);
	const struct rtw89_chip_info *chip = rtwdev->chip;
	const struct rtw89_chan *chan = rtw89_chan_get(rtwdev,
						       rtwvif_link->chanctx_idx);
	struct ieee80211_link_sta *link_sta;
	struct sk_buff *skb;
	u8 pads[RTW89_PPE_BW_NUM];
	u8 mac_id = rtwsta_link ? rtwsta_link->mac_id : rtwvif_link->mac_id;
	u16 lowest_rate;
	int ret;

	memset(pads, 0, sizeof(pads));

	skb = rtw89_fw_h2c_alloc_skb_with_hdr(rtwdev, H2C_CMC_TBL_LEN);
	if (!skb) {
		rtw89_err(rtwdev, "failed to alloc skb for fw dl\n");
		return -ENOMEM;
	}

	rcu_read_lock();

	if (rtwsta_link)
		link_sta = rtw89_sta_rcu_dereference_link(rtwsta_link, true);

	if (rtwsta_link && link_sta->he_cap.has_he)
		__get_sta_he_pkt_padding(rtwdev, link_sta, pads);

	if (vif->p2p)
		lowest_rate = RTW89_HW_RATE_OFDM6;
	else if (chan->band_type == RTW89_BAND_2G)
		lowest_rate = RTW89_HW_RATE_CCK1;
	else
		lowest_rate = RTW89_HW_RATE_OFDM6;

	skb_put(skb, H2C_CMC_TBL_LEN);
	SET_CTRL_INFO_MACID(skb->data, mac_id);
	SET_CTRL_INFO_OPERATION(skb->data, 1);
	SET_CMC_TBL_DISRTSFB(skb->data, 1);
	SET_CMC_TBL_DISDATAFB(skb->data, 1);
	SET_CMC_TBL_RTS_RTY_LOWEST_RATE(skb->data, lowest_rate);
	SET_CMC_TBL_RTS_TXCNT_LMT_SEL(skb->data, 0);
	SET_CMC_TBL_DATA_TXCNT_LMT_SEL(skb->data, 0);
	if (vif->type == NL80211_IFTYPE_STATION)
		SET_CMC_TBL_ULDL(skb->data, 1);
	else
		SET_CMC_TBL_ULDL(skb->data, 0);
	SET_CMC_TBL_MULTI_PORT_ID(skb->data, rtwvif_link->port);
	if (chip->h2c_cctl_func_id == H2C_FUNC_MAC_CCTLINFO_UD_V1) {
		SET_CMC_TBL_NOMINAL_PKT_PADDING_V1(skb->data, pads[RTW89_CHANNEL_WIDTH_20]);
		SET_CMC_TBL_NOMINAL_PKT_PADDING40_V1(skb->data, pads[RTW89_CHANNEL_WIDTH_40]);
		SET_CMC_TBL_NOMINAL_PKT_PADDING80_V1(skb->data, pads[RTW89_CHANNEL_WIDTH_80]);
		SET_CMC_TBL_NOMINAL_PKT_PADDING160_V1(skb->data, pads[RTW89_CHANNEL_WIDTH_160]);
	} else if (chip->h2c_cctl_func_id == H2C_FUNC_MAC_CCTLINFO_UD) {
		SET_CMC_TBL_NOMINAL_PKT_PADDING(skb->data, pads[RTW89_CHANNEL_WIDTH_20]);
		SET_CMC_TBL_NOMINAL_PKT_PADDING40(skb->data, pads[RTW89_CHANNEL_WIDTH_40]);
		SET_CMC_TBL_NOMINAL_PKT_PADDING80(skb->data, pads[RTW89_CHANNEL_WIDTH_80]);
		SET_CMC_TBL_NOMINAL_PKT_PADDING160(skb->data, pads[RTW89_CHANNEL_WIDTH_160]);
	}
	if (rtwsta_link)
		SET_CMC_TBL_BSR_QUEUE_SIZE_FORMAT(skb->data,
						  link_sta->he_cap.has_he);
	if (rtwvif_link->net_type == RTW89_NET_TYPE_AP_MODE)
		SET_CMC_TBL_DATA_DCM(skb->data, 0);

	rcu_read_unlock();

	rtw89_h2c_pkt_set_hdr(rtwdev, skb, FWCMD_TYPE_H2C,
			      H2C_CAT_MAC, H2C_CL_MAC_FR_EXCHG,
			      chip->h2c_cctl_func_id, 0, 1,
			      H2C_CMC_TBL_LEN);

	ret = rtw89_h2c_tx(rtwdev, skb, false);
	if (ret) {
		rtw89_err(rtwdev, "failed to send h2c\n");
		goto fail;
	}

	return 0;
fail:
	dev_kfree_skb_any(skb);

	return ret;
}
EXPORT_SYMBOL(rtw89_fw_h2c_assoc_cmac_tbl);

static void __get_sta_eht_pkt_padding(struct rtw89_dev *rtwdev,
				      struct ieee80211_link_sta *link_sta,
				      u8 *pads)
{
	u8 nss = min(link_sta->rx_nss, rtwdev->hal.tx_nss) - 1;
	u16 ppe_thres_hdr;
	u8 ppe16, ppe8;
	u8 n, idx, sh;
	u8 ru_bitmap;
	bool ppe_th;
	u16 ppe;
	int i;

	ppe_th = !!u8_get_bits(link_sta->eht_cap.eht_cap_elem.phy_cap_info[5],
			       IEEE80211_EHT_PHY_CAP5_PPE_THRESHOLD_PRESENT);
	if (!ppe_th) {
		u8 pad;

		pad = u8_get_bits(link_sta->eht_cap.eht_cap_elem.phy_cap_info[5],
				  IEEE80211_EHT_PHY_CAP5_COMMON_NOMINAL_PKT_PAD_MASK);

		for (i = 0; i < RTW89_PPE_BW_NUM; i++)
			pads[i] = pad;

		return;
	}

	ppe_thres_hdr = get_unaligned_le16(link_sta->eht_cap.eht_ppe_thres);
	ru_bitmap = u16_get_bits(ppe_thres_hdr,
				 IEEE80211_EHT_PPE_THRES_RU_INDEX_BITMASK_MASK);
	n = hweight8(ru_bitmap);
	n = IEEE80211_EHT_PPE_THRES_INFO_HEADER_SIZE +
	    (n * IEEE80211_EHT_PPE_THRES_INFO_PPET_SIZE * 2) * nss;

	for (i = 0; i < RTW89_PPE_BW_NUM; i++) {
		if (!(ru_bitmap & BIT(i))) {
			pads[i] = 1;
			continue;
		}

		idx = n >> 3;
		sh = n & 7;
		n += IEEE80211_EHT_PPE_THRES_INFO_PPET_SIZE * 2;

		ppe = get_unaligned_le16(link_sta->eht_cap.eht_ppe_thres + idx);
		ppe16 = (ppe >> sh) & IEEE80211_PPE_THRES_NSS_MASK;
		sh += IEEE80211_EHT_PPE_THRES_INFO_PPET_SIZE;
		ppe8 = (ppe >> sh) & IEEE80211_PPE_THRES_NSS_MASK;

		if (ppe16 != 7 && ppe8 == 7)
			pads[i] = RTW89_PE_DURATION_16_20;
		else if (ppe8 != 7)
			pads[i] = RTW89_PE_DURATION_8;
		else
			pads[i] = RTW89_PE_DURATION_0;
	}
}

int rtw89_fw_h2c_assoc_cmac_tbl_g7(struct rtw89_dev *rtwdev,
				   struct rtw89_vif_link *rtwvif_link,
				   struct rtw89_sta_link *rtwsta_link)
{
	struct ieee80211_vif *vif = rtwvif_link_to_vif(rtwvif_link);
	const struct rtw89_chan *chan = rtw89_chan_get(rtwdev, rtwvif_link->chanctx_idx);
	u8 mac_id = rtwsta_link ? rtwsta_link->mac_id : rtwvif_link->mac_id;
	struct rtw89_h2c_cctlinfo_ud_g7 *h2c;
	struct ieee80211_bss_conf *bss_conf;
	struct ieee80211_link_sta *link_sta;
	u8 pads[RTW89_PPE_BW_NUM];
	u32 len = sizeof(*h2c);
	struct sk_buff *skb;
	u16 lowest_rate;
	int ret;

	memset(pads, 0, sizeof(pads));

	skb = rtw89_fw_h2c_alloc_skb_with_hdr(rtwdev, len);
	if (!skb) {
		rtw89_err(rtwdev, "failed to alloc skb for cmac g7\n");
		return -ENOMEM;
	}

	rcu_read_lock();

	bss_conf = rtw89_vif_rcu_dereference_link(rtwvif_link, true);

	if (rtwsta_link) {
		link_sta = rtw89_sta_rcu_dereference_link(rtwsta_link, true);

		if (link_sta->eht_cap.has_eht)
			__get_sta_eht_pkt_padding(rtwdev, link_sta, pads);
		else if (link_sta->he_cap.has_he)
			__get_sta_he_pkt_padding(rtwdev, link_sta, pads);
	}

	if (vif->p2p)
		lowest_rate = RTW89_HW_RATE_OFDM6;
	else if (chan->band_type == RTW89_BAND_2G)
		lowest_rate = RTW89_HW_RATE_CCK1;
	else
		lowest_rate = RTW89_HW_RATE_OFDM6;

	skb_put(skb, len);
	h2c = (struct rtw89_h2c_cctlinfo_ud_g7 *)skb->data;

	h2c->c0 = le32_encode_bits(mac_id, CCTLINFO_G7_C0_MACID) |
		  le32_encode_bits(1, CCTLINFO_G7_C0_OP);

	h2c->w0 = le32_encode_bits(1, CCTLINFO_G7_W0_DISRTSFB) |
		  le32_encode_bits(1, CCTLINFO_G7_W0_DISDATAFB);
	h2c->m0 = cpu_to_le32(CCTLINFO_G7_W0_DISRTSFB |
			      CCTLINFO_G7_W0_DISDATAFB);

	h2c->w1 = le32_encode_bits(lowest_rate, CCTLINFO_G7_W1_RTS_RTY_LOWEST_RATE);
	h2c->m1 = cpu_to_le32(CCTLINFO_G7_W1_RTS_RTY_LOWEST_RATE);

	h2c->w2 = le32_encode_bits(0, CCTLINFO_G7_W2_DATA_TXCNT_LMT_SEL);
	h2c->m2 = cpu_to_le32(CCTLINFO_G7_W2_DATA_TXCNT_LMT_SEL);

	h2c->w3 = le32_encode_bits(0, CCTLINFO_G7_W3_RTS_TXCNT_LMT_SEL);
	h2c->m3 = cpu_to_le32(CCTLINFO_G7_W3_RTS_TXCNT_LMT_SEL);

	h2c->w4 = le32_encode_bits(rtwvif_link->port, CCTLINFO_G7_W4_MULTI_PORT_ID);
	h2c->m4 = cpu_to_le32(CCTLINFO_G7_W4_MULTI_PORT_ID);

	if (rtwvif_link->net_type == RTW89_NET_TYPE_AP_MODE) {
		h2c->w4 |= le32_encode_bits(0, CCTLINFO_G7_W4_DATA_DCM);
		h2c->m4 |= cpu_to_le32(CCTLINFO_G7_W4_DATA_DCM);
	}

	if (bss_conf->eht_support) {
		u16 punct = bss_conf->chanreq.oper.punctured;

		h2c->w4 |= le32_encode_bits(~punct,
					    CCTLINFO_G7_W4_ACT_SUBCH_CBW);
		h2c->m4 |= cpu_to_le32(CCTLINFO_G7_W4_ACT_SUBCH_CBW);
	}

	h2c->w5 = le32_encode_bits(pads[RTW89_CHANNEL_WIDTH_20],
				   CCTLINFO_G7_W5_NOMINAL_PKT_PADDING0) |
		  le32_encode_bits(pads[RTW89_CHANNEL_WIDTH_40],
				   CCTLINFO_G7_W5_NOMINAL_PKT_PADDING1) |
		  le32_encode_bits(pads[RTW89_CHANNEL_WIDTH_80],
				   CCTLINFO_G7_W5_NOMINAL_PKT_PADDING2) |
		  le32_encode_bits(pads[RTW89_CHANNEL_WIDTH_160],
				   CCTLINFO_G7_W5_NOMINAL_PKT_PADDING3) |
		  le32_encode_bits(pads[RTW89_CHANNEL_WIDTH_320],
				   CCTLINFO_G7_W5_NOMINAL_PKT_PADDING4);
	h2c->m5 = cpu_to_le32(CCTLINFO_G7_W5_NOMINAL_PKT_PADDING0 |
			      CCTLINFO_G7_W5_NOMINAL_PKT_PADDING1 |
			      CCTLINFO_G7_W5_NOMINAL_PKT_PADDING2 |
			      CCTLINFO_G7_W5_NOMINAL_PKT_PADDING3 |
			      CCTLINFO_G7_W5_NOMINAL_PKT_PADDING4);

	h2c->w6 = le32_encode_bits(vif->type == NL80211_IFTYPE_STATION ? 1 : 0,
				   CCTLINFO_G7_W6_ULDL);
	h2c->m6 = cpu_to_le32(CCTLINFO_G7_W6_ULDL);

	if (rtwsta_link) {
		h2c->w8 = le32_encode_bits(link_sta->he_cap.has_he,
					   CCTLINFO_G7_W8_BSR_QUEUE_SIZE_FORMAT);
		h2c->m8 = cpu_to_le32(CCTLINFO_G7_W8_BSR_QUEUE_SIZE_FORMAT);
	}

	rcu_read_unlock();

	rtw89_h2c_pkt_set_hdr(rtwdev, skb, FWCMD_TYPE_H2C,
			      H2C_CAT_MAC, H2C_CL_MAC_FR_EXCHG,
			      H2C_FUNC_MAC_CCTLINFO_UD_G7, 0, 1,
			      len);

	ret = rtw89_h2c_tx(rtwdev, skb, false);
	if (ret) {
		rtw89_err(rtwdev, "failed to send h2c\n");
		goto fail;
	}

	return 0;
fail:
	dev_kfree_skb_any(skb);

	return ret;
}
EXPORT_SYMBOL(rtw89_fw_h2c_assoc_cmac_tbl_g7);

int rtw89_fw_h2c_ampdu_cmac_tbl_g7(struct rtw89_dev *rtwdev,
				   struct rtw89_vif_link *rtwvif_link,
				   struct rtw89_sta_link *rtwsta_link)
{
	struct rtw89_sta *rtwsta = rtwsta_link->rtwsta;
	struct rtw89_h2c_cctlinfo_ud_g7 *h2c;
	u32 len = sizeof(*h2c);
	struct sk_buff *skb;
	u16 agg_num = 0;
	u8 ba_bmap = 0;
	int ret;
	u8 tid;

	skb = rtw89_fw_h2c_alloc_skb_with_hdr(rtwdev, len);
	if (!skb) {
		rtw89_err(rtwdev, "failed to alloc skb for ampdu cmac g7\n");
		return -ENOMEM;
	}
	skb_put(skb, len);
	h2c = (struct rtw89_h2c_cctlinfo_ud_g7 *)skb->data;

	for_each_set_bit(tid, rtwsta->ampdu_map, IEEE80211_NUM_TIDS) {
		if (agg_num == 0)
			agg_num = rtwsta->ampdu_params[tid].agg_num;
		else
			agg_num = min(agg_num, rtwsta->ampdu_params[tid].agg_num);
	}

	if (agg_num <= 0x20)
		ba_bmap = 3;
	else if (agg_num > 0x20 && agg_num <= 0x40)
		ba_bmap = 0;
	else if (agg_num > 0x40 && agg_num <= 0x80)
		ba_bmap = 1;
	else if (agg_num > 0x80 && agg_num <= 0x100)
		ba_bmap = 2;
	else if (agg_num > 0x100 && agg_num <= 0x200)
		ba_bmap = 4;
	else if (agg_num > 0x200 && agg_num <= 0x400)
		ba_bmap = 5;

	h2c->c0 = le32_encode_bits(rtwsta_link->mac_id, CCTLINFO_G7_C0_MACID) |
		  le32_encode_bits(1, CCTLINFO_G7_C0_OP);

	h2c->w3 = le32_encode_bits(ba_bmap, CCTLINFO_G7_W3_BA_BMAP);
	h2c->m3 = cpu_to_le32(CCTLINFO_G7_W3_BA_BMAP);

	rtw89_h2c_pkt_set_hdr(rtwdev, skb, FWCMD_TYPE_H2C,
			      H2C_CAT_MAC, H2C_CL_MAC_FR_EXCHG,
			      H2C_FUNC_MAC_CCTLINFO_UD_G7, 0, 0,
			      len);

	ret = rtw89_h2c_tx(rtwdev, skb, false);
	if (ret) {
		rtw89_err(rtwdev, "failed to send h2c\n");
		goto fail;
	}

	return 0;
fail:
	dev_kfree_skb_any(skb);

	return ret;
}
EXPORT_SYMBOL(rtw89_fw_h2c_ampdu_cmac_tbl_g7);

int rtw89_fw_h2c_txtime_cmac_tbl(struct rtw89_dev *rtwdev,
				 struct rtw89_sta_link *rtwsta_link)
{
	const struct rtw89_chip_info *chip = rtwdev->chip;
	struct sk_buff *skb;
	int ret;

	skb = rtw89_fw_h2c_alloc_skb_with_hdr(rtwdev, H2C_CMC_TBL_LEN);
	if (!skb) {
		rtw89_err(rtwdev, "failed to alloc skb for fw dl\n");
		return -ENOMEM;
	}
	skb_put(skb, H2C_CMC_TBL_LEN);
	SET_CTRL_INFO_MACID(skb->data, rtwsta_link->mac_id);
	SET_CTRL_INFO_OPERATION(skb->data, 1);
	if (rtwsta_link->cctl_tx_time) {
		SET_CMC_TBL_AMPDU_TIME_SEL(skb->data, 1);
		SET_CMC_TBL_AMPDU_MAX_TIME(skb->data, rtwsta_link->ampdu_max_time);
	}
	if (rtwsta_link->cctl_tx_retry_limit) {
		SET_CMC_TBL_DATA_TXCNT_LMT_SEL(skb->data, 1);
		SET_CMC_TBL_DATA_TX_CNT_LMT(skb->data, rtwsta_link->data_tx_cnt_lmt);
	}

	rtw89_h2c_pkt_set_hdr(rtwdev, skb, FWCMD_TYPE_H2C,
			      H2C_CAT_MAC, H2C_CL_MAC_FR_EXCHG,
			      chip->h2c_cctl_func_id, 0, 1,
			      H2C_CMC_TBL_LEN);

	ret = rtw89_h2c_tx(rtwdev, skb, false);
	if (ret) {
		rtw89_err(rtwdev, "failed to send h2c\n");
		goto fail;
	}

	return 0;
fail:
	dev_kfree_skb_any(skb);

	return ret;
}

int rtw89_fw_h2c_txpath_cmac_tbl(struct rtw89_dev *rtwdev,
				 struct rtw89_sta_link *rtwsta_link)
{
	const struct rtw89_chip_info *chip = rtwdev->chip;
	struct sk_buff *skb;
	int ret;

	if (chip->h2c_cctl_func_id != H2C_FUNC_MAC_CCTLINFO_UD)
		return 0;

	skb = rtw89_fw_h2c_alloc_skb_with_hdr(rtwdev, H2C_CMC_TBL_LEN);
	if (!skb) {
		rtw89_err(rtwdev, "failed to alloc skb for fw dl\n");
		return -ENOMEM;
	}
	skb_put(skb, H2C_CMC_TBL_LEN);
	SET_CTRL_INFO_MACID(skb->data, rtwsta_link->mac_id);
	SET_CTRL_INFO_OPERATION(skb->data, 1);

	__rtw89_fw_h2c_set_tx_path(rtwdev, skb);

	rtw89_h2c_pkt_set_hdr(rtwdev, skb, FWCMD_TYPE_H2C,
			      H2C_CAT_MAC, H2C_CL_MAC_FR_EXCHG,
			      H2C_FUNC_MAC_CCTLINFO_UD, 0, 1,
			      H2C_CMC_TBL_LEN);

	ret = rtw89_h2c_tx(rtwdev, skb, false);
	if (ret) {
		rtw89_err(rtwdev, "failed to send h2c\n");
		goto fail;
	}

	return 0;
fail:
	dev_kfree_skb_any(skb);

	return ret;
}

int rtw89_fw_h2c_update_beacon(struct rtw89_dev *rtwdev,
			       struct rtw89_vif_link *rtwvif_link)
{
	const struct rtw89_chan *chan = rtw89_chan_get(rtwdev,
						       rtwvif_link->chanctx_idx);
	struct ieee80211_vif *vif = rtwvif_link_to_vif(rtwvif_link);
	struct rtw89_h2c_bcn_upd *h2c;
	struct sk_buff *skb_beacon;
	struct ieee80211_hdr *hdr;
	u32 len = sizeof(*h2c);
	struct sk_buff *skb;
	int bcn_total_len;
	u16 beacon_rate;
	u16 tim_offset;
	void *noa_data;
	u8 noa_len;
	int ret;

	if (vif->p2p)
		beacon_rate = RTW89_HW_RATE_OFDM6;
	else if (chan->band_type == RTW89_BAND_2G)
		beacon_rate = RTW89_HW_RATE_CCK1;
	else
		beacon_rate = RTW89_HW_RATE_OFDM6;

	skb_beacon = ieee80211_beacon_get_tim(rtwdev->hw, vif, &tim_offset,
					      NULL, 0);
	if (!skb_beacon) {
		rtw89_err(rtwdev, "failed to get beacon skb\n");
		return -ENOMEM;
	}

	noa_len = rtw89_p2p_noa_fetch(rtwvif_link, &noa_data);
	if (noa_len &&
	    (noa_len <= skb_tailroom(skb_beacon) ||
	     pskb_expand_head(skb_beacon, 0, noa_len, GFP_KERNEL) == 0)) {
		skb_put_data(skb_beacon, noa_data, noa_len);
	}

	hdr = (struct ieee80211_hdr *)skb_beacon;
	tim_offset -= ieee80211_hdrlen(hdr->frame_control);

	bcn_total_len = len + skb_beacon->len;
	skb = rtw89_fw_h2c_alloc_skb_with_hdr(rtwdev, bcn_total_len);
	if (!skb) {
		rtw89_err(rtwdev, "failed to alloc skb for fw dl\n");
		dev_kfree_skb_any(skb_beacon);
		return -ENOMEM;
	}
	skb_put(skb, len);
	h2c = (struct rtw89_h2c_bcn_upd *)skb->data;

	h2c->w0 = le32_encode_bits(rtwvif_link->port, RTW89_H2C_BCN_UPD_W0_PORT) |
		  le32_encode_bits(0, RTW89_H2C_BCN_UPD_W0_MBSSID) |
		  le32_encode_bits(rtwvif_link->mac_idx, RTW89_H2C_BCN_UPD_W0_BAND) |
		  le32_encode_bits(tim_offset | BIT(7), RTW89_H2C_BCN_UPD_W0_GRP_IE_OFST);
	h2c->w1 = le32_encode_bits(rtwvif_link->mac_id, RTW89_H2C_BCN_UPD_W1_MACID) |
		  le32_encode_bits(RTW89_MGMT_HW_SSN_SEL, RTW89_H2C_BCN_UPD_W1_SSN_SEL) |
		  le32_encode_bits(RTW89_MGMT_HW_SEQ_MODE, RTW89_H2C_BCN_UPD_W1_SSN_MODE) |
		  le32_encode_bits(beacon_rate, RTW89_H2C_BCN_UPD_W1_RATE);

	skb_put_data(skb, skb_beacon->data, skb_beacon->len);
	dev_kfree_skb_any(skb_beacon);

	rtw89_h2c_pkt_set_hdr(rtwdev, skb, FWCMD_TYPE_H2C,
			      H2C_CAT_MAC, H2C_CL_MAC_FR_EXCHG,
			      H2C_FUNC_MAC_BCN_UPD, 0, 1,
			      bcn_total_len);

	ret = rtw89_h2c_tx(rtwdev, skb, false);
	if (ret) {
		rtw89_err(rtwdev, "failed to send h2c\n");
		dev_kfree_skb_any(skb);
		return ret;
	}

	return 0;
}
EXPORT_SYMBOL(rtw89_fw_h2c_update_beacon);

int rtw89_fw_h2c_update_beacon_be(struct rtw89_dev *rtwdev,
				  struct rtw89_vif_link *rtwvif_link)
{
	const struct rtw89_chan *chan = rtw89_chan_get(rtwdev, rtwvif_link->chanctx_idx);
	struct ieee80211_vif *vif = rtwvif_link_to_vif(rtwvif_link);
	struct rtw89_h2c_bcn_upd_be *h2c;
	struct sk_buff *skb_beacon;
	struct ieee80211_hdr *hdr;
	u32 len = sizeof(*h2c);
	struct sk_buff *skb;
	int bcn_total_len;
	u16 beacon_rate;
	u16 tim_offset;
	void *noa_data;
	u8 noa_len;
	int ret;

	if (vif->p2p)
		beacon_rate = RTW89_HW_RATE_OFDM6;
	else if (chan->band_type == RTW89_BAND_2G)
		beacon_rate = RTW89_HW_RATE_CCK1;
	else
		beacon_rate = RTW89_HW_RATE_OFDM6;

	skb_beacon = ieee80211_beacon_get_tim(rtwdev->hw, vif, &tim_offset,
					      NULL, 0);
	if (!skb_beacon) {
		rtw89_err(rtwdev, "failed to get beacon skb\n");
		return -ENOMEM;
	}

	noa_len = rtw89_p2p_noa_fetch(rtwvif_link, &noa_data);
	if (noa_len &&
	    (noa_len <= skb_tailroom(skb_beacon) ||
	     pskb_expand_head(skb_beacon, 0, noa_len, GFP_KERNEL) == 0)) {
		skb_put_data(skb_beacon, noa_data, noa_len);
	}

	hdr = (struct ieee80211_hdr *)skb_beacon;
	tim_offset -= ieee80211_hdrlen(hdr->frame_control);

	bcn_total_len = len + skb_beacon->len;
	skb = rtw89_fw_h2c_alloc_skb_with_hdr(rtwdev, bcn_total_len);
	if (!skb) {
		rtw89_err(rtwdev, "failed to alloc skb for fw dl\n");
		dev_kfree_skb_any(skb_beacon);
		return -ENOMEM;
	}
	skb_put(skb, len);
	h2c = (struct rtw89_h2c_bcn_upd_be *)skb->data;

	h2c->w0 = le32_encode_bits(rtwvif_link->port, RTW89_H2C_BCN_UPD_BE_W0_PORT) |
		  le32_encode_bits(0, RTW89_H2C_BCN_UPD_BE_W0_MBSSID) |
		  le32_encode_bits(rtwvif_link->mac_idx, RTW89_H2C_BCN_UPD_BE_W0_BAND) |
		  le32_encode_bits(tim_offset | BIT(7), RTW89_H2C_BCN_UPD_BE_W0_GRP_IE_OFST);
	h2c->w1 = le32_encode_bits(rtwvif_link->mac_id, RTW89_H2C_BCN_UPD_BE_W1_MACID) |
		  le32_encode_bits(RTW89_MGMT_HW_SSN_SEL, RTW89_H2C_BCN_UPD_BE_W1_SSN_SEL) |
		  le32_encode_bits(RTW89_MGMT_HW_SEQ_MODE, RTW89_H2C_BCN_UPD_BE_W1_SSN_MODE) |
		  le32_encode_bits(beacon_rate, RTW89_H2C_BCN_UPD_BE_W1_RATE);

	skb_put_data(skb, skb_beacon->data, skb_beacon->len);
	dev_kfree_skb_any(skb_beacon);

	rtw89_h2c_pkt_set_hdr(rtwdev, skb, FWCMD_TYPE_H2C,
			      H2C_CAT_MAC, H2C_CL_MAC_FR_EXCHG,
			      H2C_FUNC_MAC_BCN_UPD_BE, 0, 1,
			      bcn_total_len);

	ret = rtw89_h2c_tx(rtwdev, skb, false);
	if (ret) {
		rtw89_err(rtwdev, "failed to send h2c\n");
		goto fail;
	}

	return 0;

fail:
	dev_kfree_skb_any(skb);

	return ret;
}
EXPORT_SYMBOL(rtw89_fw_h2c_update_beacon_be);

#define H2C_ROLE_MAINTAIN_LEN 4
int rtw89_fw_h2c_role_maintain(struct rtw89_dev *rtwdev,
			       struct rtw89_vif_link *rtwvif_link,
			       struct rtw89_sta_link *rtwsta_link,
			       enum rtw89_upd_mode upd_mode)
{
	struct sk_buff *skb;
	u8 mac_id = rtwsta_link ? rtwsta_link->mac_id : rtwvif_link->mac_id;
	u8 self_role;
	int ret;

	if (rtwvif_link->net_type == RTW89_NET_TYPE_AP_MODE) {
		if (rtwsta_link)
			self_role = RTW89_SELF_ROLE_AP_CLIENT;
		else
			self_role = rtwvif_link->self_role;
	} else {
		self_role = rtwvif_link->self_role;
	}

	skb = rtw89_fw_h2c_alloc_skb_with_hdr(rtwdev, H2C_ROLE_MAINTAIN_LEN);
	if (!skb) {
		rtw89_err(rtwdev, "failed to alloc skb for h2c join\n");
		return -ENOMEM;
	}
	skb_put(skb, H2C_ROLE_MAINTAIN_LEN);
	SET_FWROLE_MAINTAIN_MACID(skb->data, mac_id);
	SET_FWROLE_MAINTAIN_SELF_ROLE(skb->data, self_role);
	SET_FWROLE_MAINTAIN_UPD_MODE(skb->data, upd_mode);
	SET_FWROLE_MAINTAIN_WIFI_ROLE(skb->data, rtwvif_link->wifi_role);

	rtw89_h2c_pkt_set_hdr(rtwdev, skb, FWCMD_TYPE_H2C,
			      H2C_CAT_MAC, H2C_CL_MAC_MEDIA_RPT,
			      H2C_FUNC_MAC_FWROLE_MAINTAIN, 0, 1,
			      H2C_ROLE_MAINTAIN_LEN);

	ret = rtw89_h2c_tx(rtwdev, skb, false);
	if (ret) {
		rtw89_err(rtwdev, "failed to send h2c\n");
		goto fail;
	}

	return 0;
fail:
	dev_kfree_skb_any(skb);

	return ret;
}

static enum rtw89_fw_sta_type
rtw89_fw_get_sta_type(struct rtw89_dev *rtwdev, struct rtw89_vif_link *rtwvif_link,
		      struct rtw89_sta_link *rtwsta_link)
{
	struct ieee80211_bss_conf *bss_conf;
	struct ieee80211_link_sta *link_sta;
	enum rtw89_fw_sta_type type;
<<<<<<< HEAD

	rcu_read_lock();

=======

	rcu_read_lock();

>>>>>>> fcc79e17
	if (!rtwsta_link)
		goto by_vif;

	link_sta = rtw89_sta_rcu_dereference_link(rtwsta_link, true);

	if (link_sta->eht_cap.has_eht)
		type = RTW89_FW_BE_STA;
	else if (link_sta->he_cap.has_he)
		type = RTW89_FW_AX_STA;
	else
		type = RTW89_FW_N_AC_STA;

	goto out;

by_vif:
	bss_conf = rtw89_vif_rcu_dereference_link(rtwvif_link, true);

	if (bss_conf->eht_support)
		type = RTW89_FW_BE_STA;
	else if (bss_conf->he_support)
		type = RTW89_FW_AX_STA;
	else
		type = RTW89_FW_N_AC_STA;

out:
	rcu_read_unlock();

	return type;
}

int rtw89_fw_h2c_join_info(struct rtw89_dev *rtwdev, struct rtw89_vif_link *rtwvif_link,
			   struct rtw89_sta_link *rtwsta_link, bool dis_conn)
{
	struct sk_buff *skb;
	u8 mac_id = rtwsta_link ? rtwsta_link->mac_id : rtwvif_link->mac_id;
	u8 self_role = rtwvif_link->self_role;
	enum rtw89_fw_sta_type sta_type;
	u8 net_type = rtwvif_link->net_type;
	struct rtw89_h2c_join_v1 *h2c_v1;
	struct rtw89_h2c_join *h2c;
	u32 len = sizeof(*h2c);
	bool format_v1 = false;
	int ret;

	if (rtwdev->chip->chip_gen == RTW89_CHIP_BE) {
		len = sizeof(*h2c_v1);
		format_v1 = true;
	}

	if (net_type == RTW89_NET_TYPE_AP_MODE && rtwsta_link) {
		self_role = RTW89_SELF_ROLE_AP_CLIENT;
		net_type = dis_conn ? RTW89_NET_TYPE_NO_LINK : net_type;
	}

	skb = rtw89_fw_h2c_alloc_skb_with_hdr(rtwdev, len);
	if (!skb) {
		rtw89_err(rtwdev, "failed to alloc skb for h2c join\n");
		return -ENOMEM;
	}
	skb_put(skb, len);
	h2c = (struct rtw89_h2c_join *)skb->data;

	h2c->w0 = le32_encode_bits(mac_id, RTW89_H2C_JOININFO_W0_MACID) |
		  le32_encode_bits(dis_conn, RTW89_H2C_JOININFO_W0_OP) |
		  le32_encode_bits(rtwvif_link->mac_idx, RTW89_H2C_JOININFO_W0_BAND) |
		  le32_encode_bits(rtwvif_link->wmm, RTW89_H2C_JOININFO_W0_WMM) |
		  le32_encode_bits(rtwvif_link->trigger, RTW89_H2C_JOININFO_W0_TGR) |
		  le32_encode_bits(0, RTW89_H2C_JOININFO_W0_ISHESTA) |
		  le32_encode_bits(0, RTW89_H2C_JOININFO_W0_DLBW) |
		  le32_encode_bits(0, RTW89_H2C_JOININFO_W0_TF_MAC_PAD) |
		  le32_encode_bits(0, RTW89_H2C_JOININFO_W0_DL_T_PE) |
		  le32_encode_bits(rtwvif_link->port, RTW89_H2C_JOININFO_W0_PORT_ID) |
		  le32_encode_bits(net_type, RTW89_H2C_JOININFO_W0_NET_TYPE) |
		  le32_encode_bits(rtwvif_link->wifi_role,
				   RTW89_H2C_JOININFO_W0_WIFI_ROLE) |
		  le32_encode_bits(self_role, RTW89_H2C_JOININFO_W0_SELF_ROLE);

	if (!format_v1)
		goto done;

	h2c_v1 = (struct rtw89_h2c_join_v1 *)skb->data;

	sta_type = rtw89_fw_get_sta_type(rtwdev, rtwvif_link, rtwsta_link);

	h2c_v1->w1 = le32_encode_bits(sta_type, RTW89_H2C_JOININFO_W1_STA_TYPE);
	h2c_v1->w2 = 0;

done:
	rtw89_h2c_pkt_set_hdr(rtwdev, skb, FWCMD_TYPE_H2C,
			      H2C_CAT_MAC, H2C_CL_MAC_MEDIA_RPT,
			      H2C_FUNC_MAC_JOININFO, 0, 1,
			      len);

	ret = rtw89_h2c_tx(rtwdev, skb, false);
	if (ret) {
		rtw89_err(rtwdev, "failed to send h2c\n");
		goto fail;
	}

	return 0;
fail:
	dev_kfree_skb_any(skb);

	return ret;
}

int rtw89_fw_h2c_notify_dbcc(struct rtw89_dev *rtwdev, bool en)
{
	struct rtw89_h2c_notify_dbcc *h2c;
	u32 len = sizeof(*h2c);
	struct sk_buff *skb;
	int ret;

	skb = rtw89_fw_h2c_alloc_skb_with_hdr(rtwdev, len);
	if (!skb) {
		rtw89_err(rtwdev, "failed to alloc skb for h2c notify dbcc\n");
		return -ENOMEM;
	}
	skb_put(skb, len);
	h2c = (struct rtw89_h2c_notify_dbcc *)skb->data;

	h2c->w0 = le32_encode_bits(en, RTW89_H2C_NOTIFY_DBCC_EN);

	rtw89_h2c_pkt_set_hdr(rtwdev, skb, FWCMD_TYPE_H2C,
			      H2C_CAT_MAC, H2C_CL_MAC_MEDIA_RPT,
			      H2C_FUNC_NOTIFY_DBCC, 0, 1,
			      len);

	ret = rtw89_h2c_tx(rtwdev, skb, false);
	if (ret) {
		rtw89_err(rtwdev, "failed to send h2c\n");
		goto fail;
	}

	return 0;
fail:
	dev_kfree_skb_any(skb);

	return ret;
}

int rtw89_fw_h2c_macid_pause(struct rtw89_dev *rtwdev, u8 sh, u8 grp,
			     bool pause)
{
	struct rtw89_fw_macid_pause_sleep_grp *h2c_new;
	struct rtw89_fw_macid_pause_grp *h2c;
	__le32 set = cpu_to_le32(BIT(sh));
	u8 h2c_macid_pause_id;
	struct sk_buff *skb;
	u32 len;
	int ret;

	if (RTW89_CHK_FW_FEATURE(MACID_PAUSE_SLEEP, &rtwdev->fw)) {
		h2c_macid_pause_id = H2C_FUNC_MAC_MACID_PAUSE_SLEEP;
		len = sizeof(*h2c_new);
	} else {
		h2c_macid_pause_id = H2C_FUNC_MAC_MACID_PAUSE;
		len = sizeof(*h2c);
	}

	skb = rtw89_fw_h2c_alloc_skb_with_hdr(rtwdev, len);
	if (!skb) {
		rtw89_err(rtwdev, "failed to alloc skb for h2c macid pause\n");
		return -ENOMEM;
	}
	skb_put(skb, len);

	if (h2c_macid_pause_id == H2C_FUNC_MAC_MACID_PAUSE_SLEEP) {
		h2c_new = (struct rtw89_fw_macid_pause_sleep_grp *)skb->data;

		h2c_new->n[0].pause_mask_grp[grp] = set;
		h2c_new->n[0].sleep_mask_grp[grp] = set;
		if (pause) {
			h2c_new->n[0].pause_grp[grp] = set;
			h2c_new->n[0].sleep_grp[grp] = set;
		}
	} else {
		h2c = (struct rtw89_fw_macid_pause_grp *)skb->data;

		h2c->mask_grp[grp] = set;
		if (pause)
			h2c->pause_grp[grp] = set;
	}

	rtw89_h2c_pkt_set_hdr(rtwdev, skb, FWCMD_TYPE_H2C,
			      H2C_CAT_MAC, H2C_CL_MAC_FW_OFLD,
			      h2c_macid_pause_id, 1, 0,
			      len);

	ret = rtw89_h2c_tx(rtwdev, skb, false);
	if (ret) {
		rtw89_err(rtwdev, "failed to send h2c\n");
		goto fail;
	}

	return 0;
fail:
	dev_kfree_skb_any(skb);

	return ret;
}

#define H2C_EDCA_LEN 12
int rtw89_fw_h2c_set_edca(struct rtw89_dev *rtwdev, struct rtw89_vif_link *rtwvif_link,
			  u8 ac, u32 val)
{
	struct sk_buff *skb;
	int ret;

	skb = rtw89_fw_h2c_alloc_skb_with_hdr(rtwdev, H2C_EDCA_LEN);
	if (!skb) {
		rtw89_err(rtwdev, "failed to alloc skb for h2c edca\n");
		return -ENOMEM;
	}
	skb_put(skb, H2C_EDCA_LEN);
	RTW89_SET_EDCA_SEL(skb->data, 0);
	RTW89_SET_EDCA_BAND(skb->data, rtwvif_link->mac_idx);
	RTW89_SET_EDCA_WMM(skb->data, 0);
	RTW89_SET_EDCA_AC(skb->data, ac);
	RTW89_SET_EDCA_PARAM(skb->data, val);

	rtw89_h2c_pkt_set_hdr(rtwdev, skb, FWCMD_TYPE_H2C,
			      H2C_CAT_MAC, H2C_CL_MAC_FW_OFLD,
			      H2C_FUNC_USR_EDCA, 0, 1,
			      H2C_EDCA_LEN);

	ret = rtw89_h2c_tx(rtwdev, skb, false);
	if (ret) {
		rtw89_err(rtwdev, "failed to send h2c\n");
		goto fail;
	}

	return 0;
fail:
	dev_kfree_skb_any(skb);

	return ret;
}

#define H2C_TSF32_TOGL_LEN 4
int rtw89_fw_h2c_tsf32_toggle(struct rtw89_dev *rtwdev,
			      struct rtw89_vif_link *rtwvif_link,
			      bool en)
{
	struct sk_buff *skb;
	u16 early_us = en ? 2000 : 0;
	u8 *cmd;
	int ret;

	skb = rtw89_fw_h2c_alloc_skb_with_hdr(rtwdev, H2C_TSF32_TOGL_LEN);
	if (!skb) {
		rtw89_err(rtwdev, "failed to alloc skb for h2c p2p act\n");
		return -ENOMEM;
	}
	skb_put(skb, H2C_TSF32_TOGL_LEN);
	cmd = skb->data;

	RTW89_SET_FWCMD_TSF32_TOGL_BAND(cmd, rtwvif_link->mac_idx);
	RTW89_SET_FWCMD_TSF32_TOGL_EN(cmd, en);
	RTW89_SET_FWCMD_TSF32_TOGL_PORT(cmd, rtwvif_link->port);
	RTW89_SET_FWCMD_TSF32_TOGL_EARLY(cmd, early_us);

	rtw89_h2c_pkt_set_hdr(rtwdev, skb, FWCMD_TYPE_H2C,
			      H2C_CAT_MAC, H2C_CL_MAC_FW_OFLD,
			      H2C_FUNC_TSF32_TOGL, 0, 0,
			      H2C_TSF32_TOGL_LEN);

	ret = rtw89_h2c_tx(rtwdev, skb, false);
	if (ret) {
		rtw89_err(rtwdev, "failed to send h2c\n");
		goto fail;
	}

	return 0;
fail:
	dev_kfree_skb_any(skb);

	return ret;
}

#define H2C_OFLD_CFG_LEN 8
int rtw89_fw_h2c_set_ofld_cfg(struct rtw89_dev *rtwdev)
{
	static const u8 cfg[] = {0x09, 0x00, 0x00, 0x00, 0x5e, 0x00, 0x00, 0x00};
	struct sk_buff *skb;
	int ret;

	skb = rtw89_fw_h2c_alloc_skb_with_hdr(rtwdev, H2C_OFLD_CFG_LEN);
	if (!skb) {
		rtw89_err(rtwdev, "failed to alloc skb for h2c ofld\n");
		return -ENOMEM;
	}
	skb_put_data(skb, cfg, H2C_OFLD_CFG_LEN);

	rtw89_h2c_pkt_set_hdr(rtwdev, skb, FWCMD_TYPE_H2C,
			      H2C_CAT_MAC, H2C_CL_MAC_FW_OFLD,
			      H2C_FUNC_OFLD_CFG, 0, 1,
			      H2C_OFLD_CFG_LEN);

	ret = rtw89_h2c_tx(rtwdev, skb, false);
	if (ret) {
		rtw89_err(rtwdev, "failed to send h2c\n");
		goto fail;
	}

	return 0;
fail:
	dev_kfree_skb_any(skb);

	return ret;
}

int rtw89_fw_h2c_tx_duty(struct rtw89_dev *rtwdev, u8 lv)
{
	struct rtw89_h2c_tx_duty *h2c;
	u32 len = sizeof(*h2c);
	struct sk_buff *skb;
	u16 pause, active;
	int ret;

	skb = rtw89_fw_h2c_alloc_skb_with_hdr(rtwdev, len);
	if (!skb) {
		rtw89_err(rtwdev, "failed to alloc skb for h2c tx duty\n");
		return -ENOMEM;
	}

	skb_put(skb, len);
	h2c = (struct rtw89_h2c_tx_duty *)skb->data;

	static_assert(RTW89_THERMAL_PROT_LV_MAX * RTW89_THERMAL_PROT_STEP < 100);

	if (lv == 0 || lv > RTW89_THERMAL_PROT_LV_MAX) {
		h2c->w1 = le32_encode_bits(1, RTW89_H2C_TX_DUTY_W1_STOP);
	} else {
		active = 100 - lv * RTW89_THERMAL_PROT_STEP;
		pause = 100 - active;

		h2c->w0 = le32_encode_bits(pause, RTW89_H2C_TX_DUTY_W0_PAUSE_INTVL_MASK) |
			  le32_encode_bits(active, RTW89_H2C_TX_DUTY_W0_TX_INTVL_MASK);
	}

	rtw89_h2c_pkt_set_hdr(rtwdev, skb, FWCMD_TYPE_H2C,
			      H2C_CAT_MAC, H2C_CL_MAC_FW_OFLD,
			      H2C_FUNC_TX_DUTY, 0, 0, len);

	ret = rtw89_h2c_tx(rtwdev, skb, false);
	if (ret) {
		rtw89_err(rtwdev, "failed to send h2c\n");
		goto fail;
	}

	return 0;
fail:
	dev_kfree_skb_any(skb);

	return ret;
}

int rtw89_fw_h2c_set_bcn_fltr_cfg(struct rtw89_dev *rtwdev,
				  struct rtw89_vif_link *rtwvif_link,
				  bool connect)
{
	struct ieee80211_bss_conf *bss_conf;
	s32 thold = RTW89_DEFAULT_CQM_THOLD;
	u32 hyst = RTW89_DEFAULT_CQM_HYST;
	struct rtw89_h2c_bcnfltr *h2c;
	u32 len = sizeof(*h2c);
	struct sk_buff *skb;
	int ret;

	if (!RTW89_CHK_FW_FEATURE(BEACON_FILTER, &rtwdev->fw))
		return -EINVAL;

	if (!rtwvif_link || rtwvif_link->net_type != RTW89_NET_TYPE_INFRA)
		return -EINVAL;

	rcu_read_lock();

	bss_conf = rtw89_vif_rcu_dereference_link(rtwvif_link, false);

	if (bss_conf->cqm_rssi_hyst)
		hyst = bss_conf->cqm_rssi_hyst;
	if (bss_conf->cqm_rssi_thold)
		thold = bss_conf->cqm_rssi_thold;

	rcu_read_unlock();

	skb = rtw89_fw_h2c_alloc_skb_with_hdr(rtwdev, len);
	if (!skb) {
		rtw89_err(rtwdev, "failed to alloc skb for h2c bcn filter\n");
		return -ENOMEM;
	}

	skb_put(skb, len);
	h2c = (struct rtw89_h2c_bcnfltr *)skb->data;

	h2c->w0 = le32_encode_bits(connect, RTW89_H2C_BCNFLTR_W0_MON_RSSI) |
		  le32_encode_bits(connect, RTW89_H2C_BCNFLTR_W0_MON_BCN) |
		  le32_encode_bits(connect, RTW89_H2C_BCNFLTR_W0_MON_EN) |
		  le32_encode_bits(RTW89_BCN_FLTR_OFFLOAD_MODE_DEFAULT,
				   RTW89_H2C_BCNFLTR_W0_MODE) |
		  le32_encode_bits(RTW89_BCN_LOSS_CNT, RTW89_H2C_BCNFLTR_W0_BCN_LOSS_CNT) |
		  le32_encode_bits(hyst, RTW89_H2C_BCNFLTR_W0_RSSI_HYST) |
		  le32_encode_bits(thold + MAX_RSSI,
				   RTW89_H2C_BCNFLTR_W0_RSSI_THRESHOLD) |
		  le32_encode_bits(rtwvif_link->mac_id, RTW89_H2C_BCNFLTR_W0_MAC_ID);

	rtw89_h2c_pkt_set_hdr(rtwdev, skb, FWCMD_TYPE_H2C,
			      H2C_CAT_MAC, H2C_CL_MAC_FW_OFLD,
			      H2C_FUNC_CFG_BCNFLTR, 0, 1, len);

	ret = rtw89_h2c_tx(rtwdev, skb, false);
	if (ret) {
		rtw89_err(rtwdev, "failed to send h2c\n");
		goto fail;
	}

	return 0;
fail:
	dev_kfree_skb_any(skb);

	return ret;
}

int rtw89_fw_h2c_rssi_offload(struct rtw89_dev *rtwdev,
			      struct rtw89_rx_phy_ppdu *phy_ppdu)
{
	struct rtw89_h2c_ofld_rssi *h2c;
	u32 len = sizeof(*h2c);
	struct sk_buff *skb;
	s8 rssi;
	int ret;

	if (!RTW89_CHK_FW_FEATURE(BEACON_FILTER, &rtwdev->fw))
		return -EINVAL;

	if (!phy_ppdu)
		return -EINVAL;

	skb = rtw89_fw_h2c_alloc_skb_with_hdr(rtwdev, len);
	if (!skb) {
		rtw89_err(rtwdev, "failed to alloc skb for h2c rssi\n");
		return -ENOMEM;
	}

	rssi = phy_ppdu->rssi_avg >> RSSI_FACTOR;
	skb_put(skb, len);
	h2c = (struct rtw89_h2c_ofld_rssi *)skb->data;

	h2c->w0 = le32_encode_bits(phy_ppdu->mac_id, RTW89_H2C_OFLD_RSSI_W0_MACID) |
		  le32_encode_bits(1, RTW89_H2C_OFLD_RSSI_W0_NUM);
	h2c->w1 = le32_encode_bits(rssi, RTW89_H2C_OFLD_RSSI_W1_VAL);

	rtw89_h2c_pkt_set_hdr(rtwdev, skb, FWCMD_TYPE_H2C,
			      H2C_CAT_MAC, H2C_CL_MAC_FW_OFLD,
			      H2C_FUNC_OFLD_RSSI, 0, 1, len);

	ret = rtw89_h2c_tx(rtwdev, skb, false);
	if (ret) {
		rtw89_err(rtwdev, "failed to send h2c\n");
		goto fail;
	}

	return 0;
fail:
	dev_kfree_skb_any(skb);

	return ret;
}

int rtw89_fw_h2c_tp_offload(struct rtw89_dev *rtwdev, struct rtw89_vif_link *rtwvif_link)
{
	struct rtw89_vif *rtwvif = rtwvif_link->rtwvif;
	struct rtw89_traffic_stats *stats = &rtwvif->stats;
	struct rtw89_h2c_ofld *h2c;
	u32 len = sizeof(*h2c);
	struct sk_buff *skb;
	int ret;

	if (rtwvif_link->net_type != RTW89_NET_TYPE_INFRA)
		return -EINVAL;

	skb = rtw89_fw_h2c_alloc_skb_with_hdr(rtwdev, len);
	if (!skb) {
		rtw89_err(rtwdev, "failed to alloc skb for h2c tp\n");
		return -ENOMEM;
	}

	skb_put(skb, len);
	h2c = (struct rtw89_h2c_ofld *)skb->data;

	h2c->w0 = le32_encode_bits(rtwvif_link->mac_id, RTW89_H2C_OFLD_W0_MAC_ID) |
		  le32_encode_bits(stats->tx_throughput, RTW89_H2C_OFLD_W0_TX_TP) |
		  le32_encode_bits(stats->rx_throughput, RTW89_H2C_OFLD_W0_RX_TP);

	rtw89_h2c_pkt_set_hdr(rtwdev, skb, FWCMD_TYPE_H2C,
			      H2C_CAT_MAC, H2C_CL_MAC_FW_OFLD,
			      H2C_FUNC_OFLD_TP, 0, 1, len);

	ret = rtw89_h2c_tx(rtwdev, skb, false);
	if (ret) {
		rtw89_err(rtwdev, "failed to send h2c\n");
		goto fail;
	}

	return 0;
fail:
	dev_kfree_skb_any(skb);

	return ret;
}

int rtw89_fw_h2c_ra(struct rtw89_dev *rtwdev, struct rtw89_ra_info *ra, bool csi)
{
	const struct rtw89_chip_info *chip = rtwdev->chip;
	struct rtw89_h2c_ra_v1 *h2c_v1;
	struct rtw89_h2c_ra *h2c;
	u32 len = sizeof(*h2c);
	bool format_v1 = false;
	struct sk_buff *skb;
	int ret;

	if (chip->chip_gen == RTW89_CHIP_BE) {
		len = sizeof(*h2c_v1);
		format_v1 = true;
	}

	skb = rtw89_fw_h2c_alloc_skb_with_hdr(rtwdev, len);
	if (!skb) {
		rtw89_err(rtwdev, "failed to alloc skb for h2c join\n");
		return -ENOMEM;
	}
	skb_put(skb, len);
	h2c = (struct rtw89_h2c_ra *)skb->data;
	rtw89_debug(rtwdev, RTW89_DBG_RA,
		    "ra cmd msk: %llx ", ra->ra_mask);

	h2c->w0 = le32_encode_bits(ra->mode_ctrl, RTW89_H2C_RA_W0_MODE) |
		  le32_encode_bits(ra->bw_cap, RTW89_H2C_RA_W0_BW_CAP) |
		  le32_encode_bits(ra->macid, RTW89_H2C_RA_W0_MACID) |
		  le32_encode_bits(ra->dcm_cap, RTW89_H2C_RA_W0_DCM) |
		  le32_encode_bits(ra->er_cap, RTW89_H2C_RA_W0_ER) |
		  le32_encode_bits(ra->init_rate_lv, RTW89_H2C_RA_W0_INIT_RATE_LV) |
		  le32_encode_bits(ra->upd_all, RTW89_H2C_RA_W0_UPD_ALL) |
		  le32_encode_bits(ra->en_sgi, RTW89_H2C_RA_W0_SGI) |
		  le32_encode_bits(ra->ldpc_cap, RTW89_H2C_RA_W0_LDPC) |
		  le32_encode_bits(ra->stbc_cap, RTW89_H2C_RA_W0_STBC) |
		  le32_encode_bits(ra->ss_num, RTW89_H2C_RA_W0_SS_NUM) |
		  le32_encode_bits(ra->giltf, RTW89_H2C_RA_W0_GILTF) |
		  le32_encode_bits(ra->upd_bw_nss_mask, RTW89_H2C_RA_W0_UPD_BW_NSS_MASK) |
		  le32_encode_bits(ra->upd_mask, RTW89_H2C_RA_W0_UPD_MASK);
	h2c->w1 = le32_encode_bits(ra->ra_mask, RTW89_H2C_RA_W1_RAMASK_LO32);
	h2c->w2 = le32_encode_bits(ra->ra_mask >> 32, RTW89_H2C_RA_W2_RAMASK_HI32);
	h2c->w3 = le32_encode_bits(ra->fix_giltf_en, RTW89_H2C_RA_W3_FIX_GILTF_EN) |
		  le32_encode_bits(ra->fix_giltf, RTW89_H2C_RA_W3_FIX_GILTF);

	if (!format_v1)
		goto csi;

	h2c_v1 = (struct rtw89_h2c_ra_v1 *)h2c;
	h2c_v1->w4 = le32_encode_bits(ra->mode_ctrl, RTW89_H2C_RA_V1_W4_MODE_EHT) |
		     le32_encode_bits(ra->bw_cap, RTW89_H2C_RA_V1_W4_BW_EHT);

csi:
	if (!csi)
		goto done;

	h2c->w2 |= le32_encode_bits(1, RTW89_H2C_RA_W2_BFEE_CSI_CTL);
	h2c->w3 |= le32_encode_bits(ra->band_num, RTW89_H2C_RA_W3_BAND_NUM) |
		   le32_encode_bits(ra->cr_tbl_sel, RTW89_H2C_RA_W3_CR_TBL_SEL) |
		   le32_encode_bits(ra->fixed_csi_rate_en, RTW89_H2C_RA_W3_FIXED_CSI_RATE_EN) |
		   le32_encode_bits(ra->ra_csi_rate_en, RTW89_H2C_RA_W3_RA_CSI_RATE_EN) |
		   le32_encode_bits(ra->csi_mcs_ss_idx, RTW89_H2C_RA_W3_FIXED_CSI_MCS_SS_IDX) |
		   le32_encode_bits(ra->csi_mode, RTW89_H2C_RA_W3_FIXED_CSI_MODE) |
		   le32_encode_bits(ra->csi_gi_ltf, RTW89_H2C_RA_W3_FIXED_CSI_GI_LTF) |
		   le32_encode_bits(ra->csi_bw, RTW89_H2C_RA_W3_FIXED_CSI_BW);

done:
	rtw89_h2c_pkt_set_hdr(rtwdev, skb, FWCMD_TYPE_H2C,
			      H2C_CAT_OUTSRC, H2C_CL_OUTSRC_RA,
			      H2C_FUNC_OUTSRC_RA_MACIDCFG, 0, 0,
			      len);

	ret = rtw89_h2c_tx(rtwdev, skb, false);
	if (ret) {
		rtw89_err(rtwdev, "failed to send h2c\n");
		goto fail;
	}

	return 0;
fail:
	dev_kfree_skb_any(skb);

	return ret;
}

int rtw89_fw_h2c_cxdrv_init(struct rtw89_dev *rtwdev, u8 type)
{
	struct rtw89_btc *btc = &rtwdev->btc;
	struct rtw89_btc_dm *dm = &btc->dm;
	struct rtw89_btc_init_info *init_info = &dm->init_info.init;
	struct rtw89_btc_module *module = &init_info->module;
	struct rtw89_btc_ant_info *ant = &module->ant;
	struct rtw89_h2c_cxinit *h2c;
	u32 len = sizeof(*h2c);
	struct sk_buff *skb;
	int ret;

	skb = rtw89_fw_h2c_alloc_skb_with_hdr(rtwdev, len);
	if (!skb) {
		rtw89_err(rtwdev, "failed to alloc skb for h2c cxdrv_init\n");
		return -ENOMEM;
	}
	skb_put(skb, len);
	h2c = (struct rtw89_h2c_cxinit *)skb->data;

	h2c->hdr.type = type;
	h2c->hdr.len = len - H2C_LEN_CXDRVHDR;

	h2c->ant_type = ant->type;
	h2c->ant_num = ant->num;
	h2c->ant_iso = ant->isolation;
	h2c->ant_info =
		u8_encode_bits(ant->single_pos, RTW89_H2C_CXINIT_ANT_INFO_POS) |
		u8_encode_bits(ant->diversity, RTW89_H2C_CXINIT_ANT_INFO_DIVERSITY) |
		u8_encode_bits(ant->btg_pos, RTW89_H2C_CXINIT_ANT_INFO_BTG_POS) |
		u8_encode_bits(ant->stream_cnt, RTW89_H2C_CXINIT_ANT_INFO_STREAM_CNT);

	h2c->mod_rfe = module->rfe_type;
	h2c->mod_cv = module->cv;
	h2c->mod_info =
		u8_encode_bits(module->bt_solo, RTW89_H2C_CXINIT_MOD_INFO_BT_SOLO) |
		u8_encode_bits(module->bt_pos, RTW89_H2C_CXINIT_MOD_INFO_BT_POS) |
		u8_encode_bits(module->switch_type, RTW89_H2C_CXINIT_MOD_INFO_SW_TYPE) |
		u8_encode_bits(module->wa_type, RTW89_H2C_CXINIT_MOD_INFO_WA_TYPE);
	h2c->mod_adie_kt = module->kt_ver_adie;
	h2c->wl_gch = init_info->wl_guard_ch;

	h2c->info =
		u8_encode_bits(init_info->wl_only, RTW89_H2C_CXINIT_INFO_WL_ONLY) |
		u8_encode_bits(init_info->wl_init_ok, RTW89_H2C_CXINIT_INFO_WL_INITOK) |
		u8_encode_bits(init_info->dbcc_en, RTW89_H2C_CXINIT_INFO_DBCC_EN) |
		u8_encode_bits(init_info->cx_other, RTW89_H2C_CXINIT_INFO_CX_OTHER) |
		u8_encode_bits(init_info->bt_only, RTW89_H2C_CXINIT_INFO_BT_ONLY);

	rtw89_h2c_pkt_set_hdr(rtwdev, skb, FWCMD_TYPE_H2C,
			      H2C_CAT_OUTSRC, BTFC_SET,
			      SET_DRV_INFO, 0, 0,
			      len);

	ret = rtw89_h2c_tx(rtwdev, skb, false);
	if (ret) {
		rtw89_err(rtwdev, "failed to send h2c\n");
		goto fail;
	}

	return 0;
fail:
	dev_kfree_skb_any(skb);

	return ret;
}

int rtw89_fw_h2c_cxdrv_init_v7(struct rtw89_dev *rtwdev, u8 type)
{
	struct rtw89_btc *btc = &rtwdev->btc;
	struct rtw89_btc_dm *dm = &btc->dm;
	struct rtw89_btc_init_info_v7 *init_info = &dm->init_info.init_v7;
	struct rtw89_h2c_cxinit_v7 *h2c;
	u32 len = sizeof(*h2c);
	struct sk_buff *skb;
	int ret;

	skb = rtw89_fw_h2c_alloc_skb_with_hdr(rtwdev, len);
	if (!skb) {
		rtw89_err(rtwdev, "failed to alloc skb for h2c cxdrv_init_v7\n");
		return -ENOMEM;
	}
	skb_put(skb, len);
	h2c = (struct rtw89_h2c_cxinit_v7 *)skb->data;

	h2c->hdr.type = type;
	h2c->hdr.ver = btc->ver->fcxinit;
	h2c->hdr.len = len - H2C_LEN_CXDRVHDR_V7;
	h2c->init = *init_info;

	rtw89_h2c_pkt_set_hdr(rtwdev, skb, FWCMD_TYPE_H2C,
			      H2C_CAT_OUTSRC, BTFC_SET,
			      SET_DRV_INFO, 0, 0,
			      len);

	ret = rtw89_h2c_tx(rtwdev, skb, false);
	if (ret) {
		rtw89_err(rtwdev, "failed to send h2c\n");
		goto fail;
	}

	return 0;
fail:
	dev_kfree_skb_any(skb);

	return ret;
}

#define PORT_DATA_OFFSET 4
#define H2C_LEN_CXDRVINFO_ROLE_DBCC_LEN 12
#define H2C_LEN_CXDRVINFO_ROLE_SIZE(max_role_num) \
	(4 + 12 * (max_role_num) + H2C_LEN_CXDRVHDR)

int rtw89_fw_h2c_cxdrv_role(struct rtw89_dev *rtwdev, u8 type)
{
	struct rtw89_btc *btc = &rtwdev->btc;
	const struct rtw89_btc_ver *ver = btc->ver;
	struct rtw89_btc_wl_info *wl = &btc->cx.wl;
	struct rtw89_btc_wl_role_info *role_info = &wl->role_info;
	struct rtw89_btc_wl_role_info_bpos *bpos = &role_info->role_map.role;
	struct rtw89_btc_wl_active_role *active = role_info->active_role;
	struct sk_buff *skb;
	u32 len;
	u8 offset = 0;
	u8 *cmd;
	int ret;
	int i;

	len = H2C_LEN_CXDRVINFO_ROLE_SIZE(ver->max_role_num);

	skb = rtw89_fw_h2c_alloc_skb_with_hdr(rtwdev, len);
	if (!skb) {
		rtw89_err(rtwdev, "failed to alloc skb for h2c cxdrv_role\n");
		return -ENOMEM;
	}
	skb_put(skb, len);
	cmd = skb->data;

	RTW89_SET_FWCMD_CXHDR_TYPE(cmd, type);
	RTW89_SET_FWCMD_CXHDR_LEN(cmd, len - H2C_LEN_CXDRVHDR);

	RTW89_SET_FWCMD_CXROLE_CONNECT_CNT(cmd, role_info->connect_cnt);
	RTW89_SET_FWCMD_CXROLE_LINK_MODE(cmd, role_info->link_mode);

	RTW89_SET_FWCMD_CXROLE_ROLE_NONE(cmd, bpos->none);
	RTW89_SET_FWCMD_CXROLE_ROLE_STA(cmd, bpos->station);
	RTW89_SET_FWCMD_CXROLE_ROLE_AP(cmd, bpos->ap);
	RTW89_SET_FWCMD_CXROLE_ROLE_VAP(cmd, bpos->vap);
	RTW89_SET_FWCMD_CXROLE_ROLE_ADHOC(cmd, bpos->adhoc);
	RTW89_SET_FWCMD_CXROLE_ROLE_ADHOC_MASTER(cmd, bpos->adhoc_master);
	RTW89_SET_FWCMD_CXROLE_ROLE_MESH(cmd, bpos->mesh);
	RTW89_SET_FWCMD_CXROLE_ROLE_MONITOR(cmd, bpos->moniter);
	RTW89_SET_FWCMD_CXROLE_ROLE_P2P_DEV(cmd, bpos->p2p_device);
	RTW89_SET_FWCMD_CXROLE_ROLE_P2P_GC(cmd, bpos->p2p_gc);
	RTW89_SET_FWCMD_CXROLE_ROLE_P2P_GO(cmd, bpos->p2p_go);
	RTW89_SET_FWCMD_CXROLE_ROLE_NAN(cmd, bpos->nan);

	for (i = 0; i < RTW89_PORT_NUM; i++, active++) {
		RTW89_SET_FWCMD_CXROLE_ACT_CONNECTED(cmd, active->connected, i, offset);
		RTW89_SET_FWCMD_CXROLE_ACT_PID(cmd, active->pid, i, offset);
		RTW89_SET_FWCMD_CXROLE_ACT_PHY(cmd, active->phy, i, offset);
		RTW89_SET_FWCMD_CXROLE_ACT_NOA(cmd, active->noa, i, offset);
		RTW89_SET_FWCMD_CXROLE_ACT_BAND(cmd, active->band, i, offset);
		RTW89_SET_FWCMD_CXROLE_ACT_CLIENT_PS(cmd, active->client_ps, i, offset);
		RTW89_SET_FWCMD_CXROLE_ACT_BW(cmd, active->bw, i, offset);
		RTW89_SET_FWCMD_CXROLE_ACT_ROLE(cmd, active->role, i, offset);
		RTW89_SET_FWCMD_CXROLE_ACT_CH(cmd, active->ch, i, offset);
		RTW89_SET_FWCMD_CXROLE_ACT_TX_LVL(cmd, active->tx_lvl, i, offset);
		RTW89_SET_FWCMD_CXROLE_ACT_RX_LVL(cmd, active->rx_lvl, i, offset);
		RTW89_SET_FWCMD_CXROLE_ACT_TX_RATE(cmd, active->tx_rate, i, offset);
		RTW89_SET_FWCMD_CXROLE_ACT_RX_RATE(cmd, active->rx_rate, i, offset);
	}

	rtw89_h2c_pkt_set_hdr(rtwdev, skb, FWCMD_TYPE_H2C,
			      H2C_CAT_OUTSRC, BTFC_SET,
			      SET_DRV_INFO, 0, 0,
			      len);

	ret = rtw89_h2c_tx(rtwdev, skb, false);
	if (ret) {
		rtw89_err(rtwdev, "failed to send h2c\n");
		goto fail;
	}

	return 0;
fail:
	dev_kfree_skb_any(skb);

	return ret;
}

#define H2C_LEN_CXDRVINFO_ROLE_SIZE_V1(max_role_num) \
	(4 + 16 * (max_role_num) + H2C_LEN_CXDRVINFO_ROLE_DBCC_LEN + H2C_LEN_CXDRVHDR)

int rtw89_fw_h2c_cxdrv_role_v1(struct rtw89_dev *rtwdev, u8 type)
{
	struct rtw89_btc *btc = &rtwdev->btc;
	const struct rtw89_btc_ver *ver = btc->ver;
	struct rtw89_btc_wl_info *wl = &btc->cx.wl;
	struct rtw89_btc_wl_role_info_v1 *role_info = &wl->role_info_v1;
	struct rtw89_btc_wl_role_info_bpos *bpos = &role_info->role_map.role;
	struct rtw89_btc_wl_active_role_v1 *active = role_info->active_role_v1;
	struct sk_buff *skb;
	u32 len;
	u8 *cmd, offset;
	int ret;
	int i;

	len = H2C_LEN_CXDRVINFO_ROLE_SIZE_V1(ver->max_role_num);

	skb = rtw89_fw_h2c_alloc_skb_with_hdr(rtwdev, len);
	if (!skb) {
		rtw89_err(rtwdev, "failed to alloc skb for h2c cxdrv_role\n");
		return -ENOMEM;
	}
	skb_put(skb, len);
	cmd = skb->data;

	RTW89_SET_FWCMD_CXHDR_TYPE(cmd, type);
	RTW89_SET_FWCMD_CXHDR_LEN(cmd, len - H2C_LEN_CXDRVHDR);

	RTW89_SET_FWCMD_CXROLE_CONNECT_CNT(cmd, role_info->connect_cnt);
	RTW89_SET_FWCMD_CXROLE_LINK_MODE(cmd, role_info->link_mode);

	RTW89_SET_FWCMD_CXROLE_ROLE_NONE(cmd, bpos->none);
	RTW89_SET_FWCMD_CXROLE_ROLE_STA(cmd, bpos->station);
	RTW89_SET_FWCMD_CXROLE_ROLE_AP(cmd, bpos->ap);
	RTW89_SET_FWCMD_CXROLE_ROLE_VAP(cmd, bpos->vap);
	RTW89_SET_FWCMD_CXROLE_ROLE_ADHOC(cmd, bpos->adhoc);
	RTW89_SET_FWCMD_CXROLE_ROLE_ADHOC_MASTER(cmd, bpos->adhoc_master);
	RTW89_SET_FWCMD_CXROLE_ROLE_MESH(cmd, bpos->mesh);
	RTW89_SET_FWCMD_CXROLE_ROLE_MONITOR(cmd, bpos->moniter);
	RTW89_SET_FWCMD_CXROLE_ROLE_P2P_DEV(cmd, bpos->p2p_device);
	RTW89_SET_FWCMD_CXROLE_ROLE_P2P_GC(cmd, bpos->p2p_gc);
	RTW89_SET_FWCMD_CXROLE_ROLE_P2P_GO(cmd, bpos->p2p_go);
	RTW89_SET_FWCMD_CXROLE_ROLE_NAN(cmd, bpos->nan);

	offset = PORT_DATA_OFFSET;
	for (i = 0; i < RTW89_PORT_NUM; i++, active++) {
		RTW89_SET_FWCMD_CXROLE_ACT_CONNECTED(cmd, active->connected, i, offset);
		RTW89_SET_FWCMD_CXROLE_ACT_PID(cmd, active->pid, i, offset);
		RTW89_SET_FWCMD_CXROLE_ACT_PHY(cmd, active->phy, i, offset);
		RTW89_SET_FWCMD_CXROLE_ACT_NOA(cmd, active->noa, i, offset);
		RTW89_SET_FWCMD_CXROLE_ACT_BAND(cmd, active->band, i, offset);
		RTW89_SET_FWCMD_CXROLE_ACT_CLIENT_PS(cmd, active->client_ps, i, offset);
		RTW89_SET_FWCMD_CXROLE_ACT_BW(cmd, active->bw, i, offset);
		RTW89_SET_FWCMD_CXROLE_ACT_ROLE(cmd, active->role, i, offset);
		RTW89_SET_FWCMD_CXROLE_ACT_CH(cmd, active->ch, i, offset);
		RTW89_SET_FWCMD_CXROLE_ACT_TX_LVL(cmd, active->tx_lvl, i, offset);
		RTW89_SET_FWCMD_CXROLE_ACT_RX_LVL(cmd, active->rx_lvl, i, offset);
		RTW89_SET_FWCMD_CXROLE_ACT_TX_RATE(cmd, active->tx_rate, i, offset);
		RTW89_SET_FWCMD_CXROLE_ACT_RX_RATE(cmd, active->rx_rate, i, offset);
		RTW89_SET_FWCMD_CXROLE_ACT_NOA_DUR(cmd, active->noa_duration, i, offset);
	}

	offset = len - H2C_LEN_CXDRVINFO_ROLE_DBCC_LEN;
	RTW89_SET_FWCMD_CXROLE_MROLE_TYPE(cmd, role_info->mrole_type, offset);
	RTW89_SET_FWCMD_CXROLE_MROLE_NOA(cmd, role_info->mrole_noa_duration, offset);
	RTW89_SET_FWCMD_CXROLE_DBCC_EN(cmd, role_info->dbcc_en, offset);
	RTW89_SET_FWCMD_CXROLE_DBCC_CHG(cmd, role_info->dbcc_chg, offset);
	RTW89_SET_FWCMD_CXROLE_DBCC_2G_PHY(cmd, role_info->dbcc_2g_phy, offset);
	RTW89_SET_FWCMD_CXROLE_LINK_MODE_CHG(cmd, role_info->link_mode_chg, offset);

	rtw89_h2c_pkt_set_hdr(rtwdev, skb, FWCMD_TYPE_H2C,
			      H2C_CAT_OUTSRC, BTFC_SET,
			      SET_DRV_INFO, 0, 0,
			      len);

	ret = rtw89_h2c_tx(rtwdev, skb, false);
	if (ret) {
		rtw89_err(rtwdev, "failed to send h2c\n");
		goto fail;
	}

	return 0;
fail:
	dev_kfree_skb_any(skb);

	return ret;
}

#define H2C_LEN_CXDRVINFO_ROLE_SIZE_V2(max_role_num) \
	(4 + 8 * (max_role_num) + H2C_LEN_CXDRVINFO_ROLE_DBCC_LEN + H2C_LEN_CXDRVHDR)

int rtw89_fw_h2c_cxdrv_role_v2(struct rtw89_dev *rtwdev, u8 type)
{
	struct rtw89_btc *btc = &rtwdev->btc;
	const struct rtw89_btc_ver *ver = btc->ver;
	struct rtw89_btc_wl_info *wl = &btc->cx.wl;
	struct rtw89_btc_wl_role_info_v2 *role_info = &wl->role_info_v2;
	struct rtw89_btc_wl_role_info_bpos *bpos = &role_info->role_map.role;
	struct rtw89_btc_wl_active_role_v2 *active = role_info->active_role_v2;
	struct sk_buff *skb;
	u32 len;
	u8 *cmd, offset;
	int ret;
	int i;

	len = H2C_LEN_CXDRVINFO_ROLE_SIZE_V2(ver->max_role_num);

	skb = rtw89_fw_h2c_alloc_skb_with_hdr(rtwdev, len);
	if (!skb) {
		rtw89_err(rtwdev, "failed to alloc skb for h2c cxdrv_role\n");
		return -ENOMEM;
	}
	skb_put(skb, len);
	cmd = skb->data;

	RTW89_SET_FWCMD_CXHDR_TYPE(cmd, type);
	RTW89_SET_FWCMD_CXHDR_LEN(cmd, len - H2C_LEN_CXDRVHDR);

	RTW89_SET_FWCMD_CXROLE_CONNECT_CNT(cmd, role_info->connect_cnt);
	RTW89_SET_FWCMD_CXROLE_LINK_MODE(cmd, role_info->link_mode);

	RTW89_SET_FWCMD_CXROLE_ROLE_NONE(cmd, bpos->none);
	RTW89_SET_FWCMD_CXROLE_ROLE_STA(cmd, bpos->station);
	RTW89_SET_FWCMD_CXROLE_ROLE_AP(cmd, bpos->ap);
	RTW89_SET_FWCMD_CXROLE_ROLE_VAP(cmd, bpos->vap);
	RTW89_SET_FWCMD_CXROLE_ROLE_ADHOC(cmd, bpos->adhoc);
	RTW89_SET_FWCMD_CXROLE_ROLE_ADHOC_MASTER(cmd, bpos->adhoc_master);
	RTW89_SET_FWCMD_CXROLE_ROLE_MESH(cmd, bpos->mesh);
	RTW89_SET_FWCMD_CXROLE_ROLE_MONITOR(cmd, bpos->moniter);
	RTW89_SET_FWCMD_CXROLE_ROLE_P2P_DEV(cmd, bpos->p2p_device);
	RTW89_SET_FWCMD_CXROLE_ROLE_P2P_GC(cmd, bpos->p2p_gc);
	RTW89_SET_FWCMD_CXROLE_ROLE_P2P_GO(cmd, bpos->p2p_go);
	RTW89_SET_FWCMD_CXROLE_ROLE_NAN(cmd, bpos->nan);

	offset = PORT_DATA_OFFSET;
	for (i = 0; i < RTW89_PORT_NUM; i++, active++) {
		RTW89_SET_FWCMD_CXROLE_ACT_CONNECTED_V2(cmd, active->connected, i, offset);
		RTW89_SET_FWCMD_CXROLE_ACT_PID_V2(cmd, active->pid, i, offset);
		RTW89_SET_FWCMD_CXROLE_ACT_PHY_V2(cmd, active->phy, i, offset);
		RTW89_SET_FWCMD_CXROLE_ACT_NOA_V2(cmd, active->noa, i, offset);
		RTW89_SET_FWCMD_CXROLE_ACT_BAND_V2(cmd, active->band, i, offset);
		RTW89_SET_FWCMD_CXROLE_ACT_CLIENT_PS_V2(cmd, active->client_ps, i, offset);
		RTW89_SET_FWCMD_CXROLE_ACT_BW_V2(cmd, active->bw, i, offset);
		RTW89_SET_FWCMD_CXROLE_ACT_ROLE_V2(cmd, active->role, i, offset);
		RTW89_SET_FWCMD_CXROLE_ACT_CH_V2(cmd, active->ch, i, offset);
		RTW89_SET_FWCMD_CXROLE_ACT_NOA_DUR_V2(cmd, active->noa_duration, i, offset);
	}

	offset = len - H2C_LEN_CXDRVINFO_ROLE_DBCC_LEN;
	RTW89_SET_FWCMD_CXROLE_MROLE_TYPE(cmd, role_info->mrole_type, offset);
	RTW89_SET_FWCMD_CXROLE_MROLE_NOA(cmd, role_info->mrole_noa_duration, offset);
	RTW89_SET_FWCMD_CXROLE_DBCC_EN(cmd, role_info->dbcc_en, offset);
	RTW89_SET_FWCMD_CXROLE_DBCC_CHG(cmd, role_info->dbcc_chg, offset);
	RTW89_SET_FWCMD_CXROLE_DBCC_2G_PHY(cmd, role_info->dbcc_2g_phy, offset);
	RTW89_SET_FWCMD_CXROLE_LINK_MODE_CHG(cmd, role_info->link_mode_chg, offset);

	rtw89_h2c_pkt_set_hdr(rtwdev, skb, FWCMD_TYPE_H2C,
			      H2C_CAT_OUTSRC, BTFC_SET,
			      SET_DRV_INFO, 0, 0,
			      len);

	ret = rtw89_h2c_tx(rtwdev, skb, false);
	if (ret) {
		rtw89_err(rtwdev, "failed to send h2c\n");
		goto fail;
	}

	return 0;
fail:
	dev_kfree_skb_any(skb);

	return ret;
}

int rtw89_fw_h2c_cxdrv_role_v7(struct rtw89_dev *rtwdev, u8 type)
{
	struct rtw89_btc *btc = &rtwdev->btc;
	struct rtw89_btc_wl_role_info_v7 *role = &btc->cx.wl.role_info_v7;
	struct rtw89_h2c_cxrole_v7 *h2c;
	u32 len = sizeof(*h2c);
	struct sk_buff *skb;
	int ret;

	skb = rtw89_fw_h2c_alloc_skb_with_hdr(rtwdev, len);
	if (!skb) {
		rtw89_err(rtwdev, "failed to alloc skb for h2c cxdrv_ctrl\n");
		return -ENOMEM;
	}
	skb_put(skb, len);
	h2c = (struct rtw89_h2c_cxrole_v7 *)skb->data;

	h2c->hdr.type = type;
	h2c->hdr.ver = btc->ver->fwlrole;
	h2c->hdr.len = len - H2C_LEN_CXDRVHDR_V7;
	memcpy(&h2c->_u8, role, sizeof(h2c->_u8));
	h2c->_u32.role_map = cpu_to_le32(role->role_map);
	h2c->_u32.mrole_type = cpu_to_le32(role->mrole_type);
	h2c->_u32.mrole_noa_duration = cpu_to_le32(role->mrole_noa_duration);
	h2c->_u32.dbcc_en = cpu_to_le32(role->dbcc_en);
	h2c->_u32.dbcc_chg = cpu_to_le32(role->dbcc_chg);
	h2c->_u32.dbcc_2g_phy = cpu_to_le32(role->dbcc_2g_phy);

	rtw89_h2c_pkt_set_hdr(rtwdev, skb, FWCMD_TYPE_H2C,
			      H2C_CAT_OUTSRC, BTFC_SET,
			      SET_DRV_INFO, 0, 0,
			      len);

	ret = rtw89_h2c_tx(rtwdev, skb, false);
	if (ret) {
		rtw89_err(rtwdev, "failed to send h2c\n");
		goto fail;
	}

	return 0;
fail:
	dev_kfree_skb_any(skb);

	return ret;
}

int rtw89_fw_h2c_cxdrv_role_v8(struct rtw89_dev *rtwdev, u8 type)
{
	struct rtw89_btc *btc = &rtwdev->btc;
	struct rtw89_btc_wl_role_info_v8 *role = &btc->cx.wl.role_info_v8;
	struct rtw89_h2c_cxrole_v8 *h2c;
	u32 len = sizeof(*h2c);
	struct sk_buff *skb;
	int ret;

	skb = rtw89_fw_h2c_alloc_skb_with_hdr(rtwdev, len);
	if (!skb) {
		rtw89_err(rtwdev, "failed to alloc skb for h2c cxdrv_ctrl\n");
		return -ENOMEM;
	}
	skb_put(skb, len);
	h2c = (struct rtw89_h2c_cxrole_v8 *)skb->data;

	h2c->hdr.type = type;
	h2c->hdr.ver = btc->ver->fwlrole;
	h2c->hdr.len = len - H2C_LEN_CXDRVHDR_V7;
	memcpy(&h2c->_u8, role, sizeof(h2c->_u8));
	h2c->_u32.role_map = cpu_to_le32(role->role_map);
	h2c->_u32.mrole_type = cpu_to_le32(role->mrole_type);
	h2c->_u32.mrole_noa_duration = cpu_to_le32(role->mrole_noa_duration);

	rtw89_h2c_pkt_set_hdr(rtwdev, skb, FWCMD_TYPE_H2C,
			      H2C_CAT_OUTSRC, BTFC_SET,
			      SET_DRV_INFO, 0, 0,
			      len);

	ret = rtw89_h2c_tx(rtwdev, skb, false);
	if (ret) {
		rtw89_err(rtwdev, "failed to send h2c\n");
		goto fail;
	}

	return 0;
fail:
	dev_kfree_skb_any(skb);

	return ret;
}

#define H2C_LEN_CXDRVINFO_CTRL (4 + H2C_LEN_CXDRVHDR)
int rtw89_fw_h2c_cxdrv_ctrl(struct rtw89_dev *rtwdev, u8 type)
{
	struct rtw89_btc *btc = &rtwdev->btc;
	const struct rtw89_btc_ver *ver = btc->ver;
	struct rtw89_btc_ctrl *ctrl = &btc->ctrl.ctrl;
	struct sk_buff *skb;
	u8 *cmd;
	int ret;

	skb = rtw89_fw_h2c_alloc_skb_with_hdr(rtwdev, H2C_LEN_CXDRVINFO_CTRL);
	if (!skb) {
		rtw89_err(rtwdev, "failed to alloc skb for h2c cxdrv_ctrl\n");
		return -ENOMEM;
	}
	skb_put(skb, H2C_LEN_CXDRVINFO_CTRL);
	cmd = skb->data;

	RTW89_SET_FWCMD_CXHDR_TYPE(cmd, type);
	RTW89_SET_FWCMD_CXHDR_LEN(cmd, H2C_LEN_CXDRVINFO_CTRL - H2C_LEN_CXDRVHDR);

	RTW89_SET_FWCMD_CXCTRL_MANUAL(cmd, ctrl->manual);
	RTW89_SET_FWCMD_CXCTRL_IGNORE_BT(cmd, ctrl->igno_bt);
	RTW89_SET_FWCMD_CXCTRL_ALWAYS_FREERUN(cmd, ctrl->always_freerun);
	if (ver->fcxctrl == 0)
		RTW89_SET_FWCMD_CXCTRL_TRACE_STEP(cmd, ctrl->trace_step);

	rtw89_h2c_pkt_set_hdr(rtwdev, skb, FWCMD_TYPE_H2C,
			      H2C_CAT_OUTSRC, BTFC_SET,
			      SET_DRV_INFO, 0, 0,
			      H2C_LEN_CXDRVINFO_CTRL);

	ret = rtw89_h2c_tx(rtwdev, skb, false);
	if (ret) {
		rtw89_err(rtwdev, "failed to send h2c\n");
		goto fail;
	}

	return 0;
fail:
	dev_kfree_skb_any(skb);

	return ret;
}

int rtw89_fw_h2c_cxdrv_ctrl_v7(struct rtw89_dev *rtwdev, u8 type)
{
	struct rtw89_btc *btc = &rtwdev->btc;
	struct rtw89_btc_ctrl_v7 *ctrl = &btc->ctrl.ctrl_v7;
	struct rtw89_h2c_cxctrl_v7 *h2c;
	u32 len = sizeof(*h2c);
	struct sk_buff *skb;
	int ret;

	skb = rtw89_fw_h2c_alloc_skb_with_hdr(rtwdev, len);
	if (!skb) {
		rtw89_err(rtwdev, "failed to alloc skb for h2c cxdrv_ctrl_v7\n");
		return -ENOMEM;
	}
	skb_put(skb, len);
	h2c = (struct rtw89_h2c_cxctrl_v7 *)skb->data;

	h2c->hdr.type = type;
	h2c->hdr.ver = btc->ver->fcxctrl;
	h2c->hdr.len = sizeof(*h2c) - H2C_LEN_CXDRVHDR_V7;
	h2c->ctrl = *ctrl;

	rtw89_h2c_pkt_set_hdr(rtwdev, skb, FWCMD_TYPE_H2C,
			      H2C_CAT_OUTSRC, BTFC_SET,
			      SET_DRV_INFO, 0, 0, len);

	ret = rtw89_h2c_tx(rtwdev, skb, false);
	if (ret) {
		rtw89_err(rtwdev, "failed to send h2c\n");
		goto fail;
	}

	return 0;
fail:
	dev_kfree_skb_any(skb);

	return ret;
}

#define H2C_LEN_CXDRVINFO_TRX (28 + H2C_LEN_CXDRVHDR)
int rtw89_fw_h2c_cxdrv_trx(struct rtw89_dev *rtwdev, u8 type)
{
	struct rtw89_btc *btc = &rtwdev->btc;
	struct rtw89_btc_trx_info *trx = &btc->dm.trx_info;
	struct sk_buff *skb;
	u8 *cmd;
	int ret;

	skb = rtw89_fw_h2c_alloc_skb_with_hdr(rtwdev, H2C_LEN_CXDRVINFO_TRX);
	if (!skb) {
		rtw89_err(rtwdev, "failed to alloc skb for h2c cxdrv_trx\n");
		return -ENOMEM;
	}
	skb_put(skb, H2C_LEN_CXDRVINFO_TRX);
	cmd = skb->data;

	RTW89_SET_FWCMD_CXHDR_TYPE(cmd, type);
	RTW89_SET_FWCMD_CXHDR_LEN(cmd, H2C_LEN_CXDRVINFO_TRX - H2C_LEN_CXDRVHDR);

	RTW89_SET_FWCMD_CXTRX_TXLV(cmd, trx->tx_lvl);
	RTW89_SET_FWCMD_CXTRX_RXLV(cmd, trx->rx_lvl);
	RTW89_SET_FWCMD_CXTRX_WLRSSI(cmd, trx->wl_rssi);
	RTW89_SET_FWCMD_CXTRX_BTRSSI(cmd, trx->bt_rssi);
	RTW89_SET_FWCMD_CXTRX_TXPWR(cmd, trx->tx_power);
	RTW89_SET_FWCMD_CXTRX_RXGAIN(cmd, trx->rx_gain);
	RTW89_SET_FWCMD_CXTRX_BTTXPWR(cmd, trx->bt_tx_power);
	RTW89_SET_FWCMD_CXTRX_BTRXGAIN(cmd, trx->bt_rx_gain);
	RTW89_SET_FWCMD_CXTRX_CN(cmd, trx->cn);
	RTW89_SET_FWCMD_CXTRX_NHM(cmd, trx->nhm);
	RTW89_SET_FWCMD_CXTRX_BTPROFILE(cmd, trx->bt_profile);
	RTW89_SET_FWCMD_CXTRX_RSVD2(cmd, trx->rsvd2);
	RTW89_SET_FWCMD_CXTRX_TXRATE(cmd, trx->tx_rate);
	RTW89_SET_FWCMD_CXTRX_RXRATE(cmd, trx->rx_rate);
	RTW89_SET_FWCMD_CXTRX_TXTP(cmd, trx->tx_tp);
	RTW89_SET_FWCMD_CXTRX_RXTP(cmd, trx->rx_tp);
	RTW89_SET_FWCMD_CXTRX_RXERRRA(cmd, trx->rx_err_ratio);

	rtw89_h2c_pkt_set_hdr(rtwdev, skb, FWCMD_TYPE_H2C,
			      H2C_CAT_OUTSRC, BTFC_SET,
			      SET_DRV_INFO, 0, 0,
			      H2C_LEN_CXDRVINFO_TRX);

	ret = rtw89_h2c_tx(rtwdev, skb, false);
	if (ret) {
		rtw89_err(rtwdev, "failed to send h2c\n");
		goto fail;
	}

	return 0;
fail:
	dev_kfree_skb_any(skb);

	return ret;
}

#define H2C_LEN_CXDRVINFO_RFK (4 + H2C_LEN_CXDRVHDR)
int rtw89_fw_h2c_cxdrv_rfk(struct rtw89_dev *rtwdev, u8 type)
{
	struct rtw89_btc *btc = &rtwdev->btc;
	struct rtw89_btc_wl_info *wl = &btc->cx.wl;
	struct rtw89_btc_wl_rfk_info *rfk_info = &wl->rfk_info;
	struct sk_buff *skb;
	u8 *cmd;
	int ret;

	skb = rtw89_fw_h2c_alloc_skb_with_hdr(rtwdev, H2C_LEN_CXDRVINFO_RFK);
	if (!skb) {
		rtw89_err(rtwdev, "failed to alloc skb for h2c cxdrv_ctrl\n");
		return -ENOMEM;
	}
	skb_put(skb, H2C_LEN_CXDRVINFO_RFK);
	cmd = skb->data;

	RTW89_SET_FWCMD_CXHDR_TYPE(cmd, type);
	RTW89_SET_FWCMD_CXHDR_LEN(cmd, H2C_LEN_CXDRVINFO_RFK - H2C_LEN_CXDRVHDR);

	RTW89_SET_FWCMD_CXRFK_STATE(cmd, rfk_info->state);
	RTW89_SET_FWCMD_CXRFK_PATH_MAP(cmd, rfk_info->path_map);
	RTW89_SET_FWCMD_CXRFK_PHY_MAP(cmd, rfk_info->phy_map);
	RTW89_SET_FWCMD_CXRFK_BAND(cmd, rfk_info->band);
	RTW89_SET_FWCMD_CXRFK_TYPE(cmd, rfk_info->type);

	rtw89_h2c_pkt_set_hdr(rtwdev, skb, FWCMD_TYPE_H2C,
			      H2C_CAT_OUTSRC, BTFC_SET,
			      SET_DRV_INFO, 0, 0,
			      H2C_LEN_CXDRVINFO_RFK);

	ret = rtw89_h2c_tx(rtwdev, skb, false);
	if (ret) {
		rtw89_err(rtwdev, "failed to send h2c\n");
		goto fail;
	}

	return 0;
fail:
	dev_kfree_skb_any(skb);

	return ret;
}

#define H2C_LEN_PKT_OFLD 4
int rtw89_fw_h2c_del_pkt_offload(struct rtw89_dev *rtwdev, u8 id)
{
	struct rtw89_wait_info *wait = &rtwdev->mac.fw_ofld_wait;
	struct sk_buff *skb;
	unsigned int cond;
	u8 *cmd;
	int ret;

	skb = rtw89_fw_h2c_alloc_skb_with_hdr(rtwdev, H2C_LEN_PKT_OFLD);
	if (!skb) {
		rtw89_err(rtwdev, "failed to alloc skb for h2c pkt offload\n");
		return -ENOMEM;
	}
	skb_put(skb, H2C_LEN_PKT_OFLD);
	cmd = skb->data;

	RTW89_SET_FWCMD_PACKET_OFLD_PKT_IDX(cmd, id);
	RTW89_SET_FWCMD_PACKET_OFLD_PKT_OP(cmd, RTW89_PKT_OFLD_OP_DEL);

	rtw89_h2c_pkt_set_hdr(rtwdev, skb, FWCMD_TYPE_H2C,
			      H2C_CAT_MAC, H2C_CL_MAC_FW_OFLD,
			      H2C_FUNC_PACKET_OFLD, 1, 1,
			      H2C_LEN_PKT_OFLD);

	cond = RTW89_FW_OFLD_WAIT_COND_PKT_OFLD(id, RTW89_PKT_OFLD_OP_DEL);

	ret = rtw89_h2c_tx_and_wait(rtwdev, skb, wait, cond);
	if (ret < 0) {
		rtw89_debug(rtwdev, RTW89_DBG_FW,
			    "failed to del pkt ofld: id %d, ret %d\n",
			    id, ret);
		return ret;
	}

	rtw89_core_release_bit_map(rtwdev->pkt_offload, id);
	return 0;
}

int rtw89_fw_h2c_add_pkt_offload(struct rtw89_dev *rtwdev, u8 *id,
				 struct sk_buff *skb_ofld)
{
	struct rtw89_wait_info *wait = &rtwdev->mac.fw_ofld_wait;
	struct sk_buff *skb;
	unsigned int cond;
	u8 *cmd;
	u8 alloc_id;
	int ret;

	alloc_id = rtw89_core_acquire_bit_map(rtwdev->pkt_offload,
					      RTW89_MAX_PKT_OFLD_NUM);
	if (alloc_id == RTW89_MAX_PKT_OFLD_NUM)
		return -ENOSPC;

	*id = alloc_id;

	skb = rtw89_fw_h2c_alloc_skb_with_hdr(rtwdev, H2C_LEN_PKT_OFLD + skb_ofld->len);
	if (!skb) {
		rtw89_err(rtwdev, "failed to alloc skb for h2c pkt offload\n");
		rtw89_core_release_bit_map(rtwdev->pkt_offload, alloc_id);
		return -ENOMEM;
	}
	skb_put(skb, H2C_LEN_PKT_OFLD);
	cmd = skb->data;

	RTW89_SET_FWCMD_PACKET_OFLD_PKT_IDX(cmd, alloc_id);
	RTW89_SET_FWCMD_PACKET_OFLD_PKT_OP(cmd, RTW89_PKT_OFLD_OP_ADD);
	RTW89_SET_FWCMD_PACKET_OFLD_PKT_LENGTH(cmd, skb_ofld->len);
	skb_put_data(skb, skb_ofld->data, skb_ofld->len);

	rtw89_h2c_pkt_set_hdr(rtwdev, skb, FWCMD_TYPE_H2C,
			      H2C_CAT_MAC, H2C_CL_MAC_FW_OFLD,
			      H2C_FUNC_PACKET_OFLD, 1, 1,
			      H2C_LEN_PKT_OFLD + skb_ofld->len);

	cond = RTW89_FW_OFLD_WAIT_COND_PKT_OFLD(alloc_id, RTW89_PKT_OFLD_OP_ADD);

	ret = rtw89_h2c_tx_and_wait(rtwdev, skb, wait, cond);
	if (ret < 0) {
		rtw89_debug(rtwdev, RTW89_DBG_FW,
			    "failed to add pkt ofld: id %d, ret %d\n",
			    alloc_id, ret);
		rtw89_core_release_bit_map(rtwdev->pkt_offload, alloc_id);
		return ret;
	}

	return 0;
}

static
int rtw89_fw_h2c_scan_list_offload(struct rtw89_dev *rtwdev, int ch_num,
				   struct list_head *chan_list)
{
	struct rtw89_wait_info *wait = &rtwdev->mac.fw_ofld_wait;
	struct rtw89_h2c_chinfo_elem *elem;
	struct rtw89_mac_chinfo *ch_info;
	struct rtw89_h2c_chinfo *h2c;
	struct sk_buff *skb;
	unsigned int cond;
	int skb_len;
	int ret;

	static_assert(sizeof(*elem) == RTW89_MAC_CHINFO_SIZE);

	skb_len = struct_size(h2c, elem, ch_num);
	skb = rtw89_fw_h2c_alloc_skb_with_hdr(rtwdev, skb_len);
	if (!skb) {
		rtw89_err(rtwdev, "failed to alloc skb for h2c scan list\n");
		return -ENOMEM;
	}
	skb_put(skb, sizeof(*h2c));
	h2c = (struct rtw89_h2c_chinfo *)skb->data;

	h2c->ch_num = ch_num;
	h2c->elem_size = sizeof(*elem) / 4; /* in unit of 4 bytes */

	list_for_each_entry(ch_info, chan_list, list) {
		elem = (struct rtw89_h2c_chinfo_elem *)skb_put(skb, sizeof(*elem));

		elem->w0 = le32_encode_bits(ch_info->period, RTW89_H2C_CHINFO_W0_PERIOD) |
			   le32_encode_bits(ch_info->dwell_time, RTW89_H2C_CHINFO_W0_DWELL) |
			   le32_encode_bits(ch_info->central_ch, RTW89_H2C_CHINFO_W0_CENTER_CH) |
			   le32_encode_bits(ch_info->pri_ch, RTW89_H2C_CHINFO_W0_PRI_CH);

		elem->w1 = le32_encode_bits(ch_info->bw, RTW89_H2C_CHINFO_W1_BW) |
			   le32_encode_bits(ch_info->notify_action, RTW89_H2C_CHINFO_W1_ACTION) |
			   le32_encode_bits(ch_info->num_pkt, RTW89_H2C_CHINFO_W1_NUM_PKT) |
			   le32_encode_bits(ch_info->tx_pkt, RTW89_H2C_CHINFO_W1_TX) |
			   le32_encode_bits(ch_info->pause_data, RTW89_H2C_CHINFO_W1_PAUSE_DATA) |
			   le32_encode_bits(ch_info->ch_band, RTW89_H2C_CHINFO_W1_BAND) |
			   le32_encode_bits(ch_info->probe_id, RTW89_H2C_CHINFO_W1_PKT_ID) |
			   le32_encode_bits(ch_info->dfs_ch, RTW89_H2C_CHINFO_W1_DFS) |
			   le32_encode_bits(ch_info->tx_null, RTW89_H2C_CHINFO_W1_TX_NULL) |
			   le32_encode_bits(ch_info->rand_seq_num, RTW89_H2C_CHINFO_W1_RANDOM);

		elem->w2 = le32_encode_bits(ch_info->pkt_id[0], RTW89_H2C_CHINFO_W2_PKT0) |
			   le32_encode_bits(ch_info->pkt_id[1], RTW89_H2C_CHINFO_W2_PKT1) |
			   le32_encode_bits(ch_info->pkt_id[2], RTW89_H2C_CHINFO_W2_PKT2) |
			   le32_encode_bits(ch_info->pkt_id[3], RTW89_H2C_CHINFO_W2_PKT3);

		elem->w3 = le32_encode_bits(ch_info->pkt_id[4], RTW89_H2C_CHINFO_W3_PKT4) |
			   le32_encode_bits(ch_info->pkt_id[5], RTW89_H2C_CHINFO_W3_PKT5) |
			   le32_encode_bits(ch_info->pkt_id[6], RTW89_H2C_CHINFO_W3_PKT6) |
			   le32_encode_bits(ch_info->pkt_id[7], RTW89_H2C_CHINFO_W3_PKT7);
	}

	rtw89_h2c_pkt_set_hdr(rtwdev, skb, FWCMD_TYPE_H2C,
			      H2C_CAT_MAC, H2C_CL_MAC_FW_OFLD,
			      H2C_FUNC_ADD_SCANOFLD_CH, 1, 1, skb_len);

	cond = RTW89_SCANOFLD_WAIT_COND_ADD_CH;

	ret = rtw89_h2c_tx_and_wait(rtwdev, skb, wait, cond);
	if (ret) {
		rtw89_debug(rtwdev, RTW89_DBG_FW, "failed to add scan ofld ch\n");
		return ret;
	}

	return 0;
}

static
int rtw89_fw_h2c_scan_list_offload_be(struct rtw89_dev *rtwdev, int ch_num,
				      struct list_head *chan_list,
				      struct rtw89_vif_link *rtwvif_link)
{
	struct rtw89_wait_info *wait = &rtwdev->mac.fw_ofld_wait;
	struct rtw89_h2c_chinfo_elem_be *elem;
	struct rtw89_mac_chinfo_be *ch_info;
	struct rtw89_h2c_chinfo *h2c;
	struct sk_buff *skb;
	unsigned int cond;
	int skb_len;
	int ret;

	static_assert(sizeof(*elem) == RTW89_MAC_CHINFO_SIZE);

	skb_len = struct_size(h2c, elem, ch_num);
	skb = rtw89_fw_h2c_alloc_skb_with_hdr(rtwdev, skb_len);
	if (!skb) {
		rtw89_err(rtwdev, "failed to alloc skb for h2c scan list\n");
		return -ENOMEM;
	}

	skb_put(skb, sizeof(*h2c));
	h2c = (struct rtw89_h2c_chinfo *)skb->data;

	h2c->ch_num = ch_num;
	h2c->elem_size = sizeof(*elem) / 4; /* in unit of 4 bytes */
	h2c->arg = u8_encode_bits(rtwvif_link->mac_idx,
				  RTW89_H2C_CHINFO_ARG_MAC_IDX_MASK);

	list_for_each_entry(ch_info, chan_list, list) {
		elem = (struct rtw89_h2c_chinfo_elem_be *)skb_put(skb, sizeof(*elem));

		elem->w0 = le32_encode_bits(ch_info->period, RTW89_H2C_CHINFO_BE_W0_PERIOD) |
			   le32_encode_bits(ch_info->dwell_time, RTW89_H2C_CHINFO_BE_W0_DWELL) |
			   le32_encode_bits(ch_info->central_ch,
					    RTW89_H2C_CHINFO_BE_W0_CENTER_CH) |
			   le32_encode_bits(ch_info->pri_ch, RTW89_H2C_CHINFO_BE_W0_PRI_CH);

		elem->w1 = le32_encode_bits(ch_info->bw, RTW89_H2C_CHINFO_BE_W1_BW) |
			   le32_encode_bits(ch_info->ch_band, RTW89_H2C_CHINFO_BE_W1_CH_BAND) |
			   le32_encode_bits(ch_info->dfs_ch, RTW89_H2C_CHINFO_BE_W1_DFS) |
			   le32_encode_bits(ch_info->pause_data,
					    RTW89_H2C_CHINFO_BE_W1_PAUSE_DATA) |
			   le32_encode_bits(ch_info->tx_null, RTW89_H2C_CHINFO_BE_W1_TX_NULL) |
			   le32_encode_bits(ch_info->rand_seq_num,
					    RTW89_H2C_CHINFO_BE_W1_RANDOM) |
			   le32_encode_bits(ch_info->notify_action,
					    RTW89_H2C_CHINFO_BE_W1_NOTIFY) |
			   le32_encode_bits(ch_info->probe_id != 0xff ? 1 : 0,
					    RTW89_H2C_CHINFO_BE_W1_PROBE) |
			   le32_encode_bits(ch_info->leave_crit,
					    RTW89_H2C_CHINFO_BE_W1_EARLY_LEAVE_CRIT) |
			   le32_encode_bits(ch_info->chkpt_timer,
					    RTW89_H2C_CHINFO_BE_W1_CHKPT_TIMER);

		elem->w2 = le32_encode_bits(ch_info->leave_time,
					    RTW89_H2C_CHINFO_BE_W2_EARLY_LEAVE_TIME) |
			   le32_encode_bits(ch_info->leave_th,
					    RTW89_H2C_CHINFO_BE_W2_EARLY_LEAVE_TH) |
			   le32_encode_bits(ch_info->tx_pkt_ctrl,
					    RTW89_H2C_CHINFO_BE_W2_TX_PKT_CTRL);

		elem->w3 = le32_encode_bits(ch_info->pkt_id[0], RTW89_H2C_CHINFO_BE_W3_PKT0) |
			   le32_encode_bits(ch_info->pkt_id[1], RTW89_H2C_CHINFO_BE_W3_PKT1) |
			   le32_encode_bits(ch_info->pkt_id[2], RTW89_H2C_CHINFO_BE_W3_PKT2) |
			   le32_encode_bits(ch_info->pkt_id[3], RTW89_H2C_CHINFO_BE_W3_PKT3);

		elem->w4 = le32_encode_bits(ch_info->pkt_id[4], RTW89_H2C_CHINFO_BE_W4_PKT4) |
			   le32_encode_bits(ch_info->pkt_id[5], RTW89_H2C_CHINFO_BE_W4_PKT5) |
			   le32_encode_bits(ch_info->pkt_id[6], RTW89_H2C_CHINFO_BE_W4_PKT6) |
			   le32_encode_bits(ch_info->pkt_id[7], RTW89_H2C_CHINFO_BE_W4_PKT7);

		elem->w5 = le32_encode_bits(ch_info->sw_def, RTW89_H2C_CHINFO_BE_W5_SW_DEF) |
			   le32_encode_bits(ch_info->fw_probe0_ssids,
					    RTW89_H2C_CHINFO_BE_W5_FW_PROBE0_SSIDS);

		elem->w6 = le32_encode_bits(ch_info->fw_probe0_shortssids,
					    RTW89_H2C_CHINFO_BE_W6_FW_PROBE0_SHORTSSIDS) |
			   le32_encode_bits(ch_info->fw_probe0_bssids,
					    RTW89_H2C_CHINFO_BE_W6_FW_PROBE0_BSSIDS);
	}

	rtw89_h2c_pkt_set_hdr(rtwdev, skb, FWCMD_TYPE_H2C,
			      H2C_CAT_MAC, H2C_CL_MAC_FW_OFLD,
			      H2C_FUNC_ADD_SCANOFLD_CH, 1, 1, skb_len);

	cond = RTW89_SCANOFLD_WAIT_COND_ADD_CH;

	ret = rtw89_h2c_tx_and_wait(rtwdev, skb, wait, cond);
	if (ret) {
		rtw89_debug(rtwdev, RTW89_DBG_FW, "failed to add scan ofld ch\n");
		return ret;
	}

	return 0;
}

#define RTW89_SCAN_DELAY_TSF_UNIT 104800
int rtw89_fw_h2c_scan_offload_ax(struct rtw89_dev *rtwdev,
				 struct rtw89_scan_option *option,
				 struct rtw89_vif_link *rtwvif_link,
				 bool wowlan)
{
	struct rtw89_wait_info *wait = &rtwdev->mac.fw_ofld_wait;
	struct rtw89_chan *op = &rtwdev->scan_info.op_chan;
	enum rtw89_scan_mode scan_mode = RTW89_SCAN_IMMEDIATE;
	struct rtw89_h2c_scanofld *h2c;
	u32 len = sizeof(*h2c);
	struct sk_buff *skb;
	unsigned int cond;
	u64 tsf = 0;
	int ret;

	skb = rtw89_fw_h2c_alloc_skb_with_hdr(rtwdev, len);
	if (!skb) {
		rtw89_err(rtwdev, "failed to alloc skb for h2c scan offload\n");
		return -ENOMEM;
	}
	skb_put(skb, len);
	h2c = (struct rtw89_h2c_scanofld *)skb->data;

	if (option->delay) {
		ret = rtw89_mac_port_get_tsf(rtwdev, rtwvif_link, &tsf);
		if (ret) {
			rtw89_warn(rtwdev, "NLO failed to get port tsf: %d\n", ret);
			scan_mode = RTW89_SCAN_IMMEDIATE;
		} else {
			scan_mode = RTW89_SCAN_DELAY;
			tsf += (u64)option->delay * RTW89_SCAN_DELAY_TSF_UNIT;
		}
	}

	h2c->w0 = le32_encode_bits(rtwvif_link->mac_id, RTW89_H2C_SCANOFLD_W0_MACID) |
		  le32_encode_bits(rtwvif_link->port, RTW89_H2C_SCANOFLD_W0_PORT_ID) |
		  le32_encode_bits(rtwvif_link->mac_idx, RTW89_H2C_SCANOFLD_W0_BAND) |
		  le32_encode_bits(option->enable, RTW89_H2C_SCANOFLD_W0_OPERATION);

	h2c->w1 = le32_encode_bits(true, RTW89_H2C_SCANOFLD_W1_NOTIFY_END) |
		  le32_encode_bits(option->target_ch_mode,
				   RTW89_H2C_SCANOFLD_W1_TARGET_CH_MODE) |
		  le32_encode_bits(scan_mode, RTW89_H2C_SCANOFLD_W1_START_MODE) |
		  le32_encode_bits(option->repeat, RTW89_H2C_SCANOFLD_W1_SCAN_TYPE);

	h2c->w2 = le32_encode_bits(option->norm_pd, RTW89_H2C_SCANOFLD_W2_NORM_PD) |
		  le32_encode_bits(option->slow_pd, RTW89_H2C_SCANOFLD_W2_SLOW_PD);

	if (option->target_ch_mode) {
		h2c->w1 |= le32_encode_bits(op->band_width,
					    RTW89_H2C_SCANOFLD_W1_TARGET_CH_BW) |
			   le32_encode_bits(op->primary_channel,
					    RTW89_H2C_SCANOFLD_W1_TARGET_PRI_CH) |
			   le32_encode_bits(op->channel,
					    RTW89_H2C_SCANOFLD_W1_TARGET_CENTRAL_CH);
		h2c->w0 |= le32_encode_bits(op->band_type,
					    RTW89_H2C_SCANOFLD_W0_TARGET_CH_BAND);
	}

	h2c->tsf_high = le32_encode_bits(upper_32_bits(tsf),
					 RTW89_H2C_SCANOFLD_W3_TSF_HIGH);
	h2c->tsf_low = le32_encode_bits(lower_32_bits(tsf),
					RTW89_H2C_SCANOFLD_W4_TSF_LOW);

	rtw89_h2c_pkt_set_hdr(rtwdev, skb, FWCMD_TYPE_H2C,
			      H2C_CAT_MAC, H2C_CL_MAC_FW_OFLD,
			      H2C_FUNC_SCANOFLD, 1, 1,
			      len);

	if (option->enable)
		cond = RTW89_SCANOFLD_WAIT_COND_START;
	else
		cond = RTW89_SCANOFLD_WAIT_COND_STOP;

	ret = rtw89_h2c_tx_and_wait(rtwdev, skb, wait, cond);
	if (ret) {
		rtw89_debug(rtwdev, RTW89_DBG_FW, "failed to scan ofld\n");
		return ret;
	}

	return 0;
}

static void rtw89_scan_get_6g_disabled_chan(struct rtw89_dev *rtwdev,
					    struct rtw89_scan_option *option)
{
	struct ieee80211_supported_band *sband;
	struct ieee80211_channel *chan;
	u8 i, idx;

	sband = rtwdev->hw->wiphy->bands[NL80211_BAND_6GHZ];
	if (!sband) {
		option->prohib_chan = U64_MAX;
		return;
	}

	for (i = 0; i < sband->n_channels; i++) {
		chan = &sband->channels[i];
		if (chan->flags & IEEE80211_CHAN_DISABLED) {
			idx = (chan->hw_value - 1) / 4;
			option->prohib_chan |= BIT(idx);
		}
	}
}

int rtw89_fw_h2c_scan_offload_be(struct rtw89_dev *rtwdev,
				 struct rtw89_scan_option *option,
				 struct rtw89_vif_link *rtwvif_link,
				 bool wowlan)
{
	struct rtw89_vif *rtwvif = rtwvif_link->rtwvif;
	struct rtw89_hw_scan_info *scan_info = &rtwdev->scan_info;
	struct rtw89_wait_info *wait = &rtwdev->mac.fw_ofld_wait;
	struct cfg80211_scan_request *req = rtwvif->scan_req;
	struct rtw89_h2c_scanofld_be_macc_role *macc_role;
	struct rtw89_chan *op = &scan_info->op_chan;
	struct rtw89_h2c_scanofld_be_opch *opch;
	struct rtw89_pktofld_info *pkt_info;
	struct rtw89_h2c_scanofld_be *h2c;
	struct sk_buff *skb;
	u8 macc_role_size = sizeof(*macc_role) * option->num_macc_role;
	u8 opch_size = sizeof(*opch) * option->num_opch;
	u8 probe_id[NUM_NL80211_BANDS];
	u8 cfg_len = sizeof(*h2c);
	unsigned int cond;
	void *ptr;
	int ret;
	u32 len;
	u8 i;

	rtw89_scan_get_6g_disabled_chan(rtwdev, option);

	len = cfg_len + macc_role_size + opch_size;
	skb = rtw89_fw_h2c_alloc_skb_with_hdr(rtwdev, len);
	if (!skb) {
		rtw89_err(rtwdev, "failed to alloc skb for h2c scan offload\n");
		return -ENOMEM;
	}

	skb_put(skb, len);
	h2c = (struct rtw89_h2c_scanofld_be *)skb->data;
	ptr = skb->data;

	memset(probe_id, RTW89_SCANOFLD_PKT_NONE, sizeof(probe_id));

	if (!wowlan) {
		list_for_each_entry(pkt_info, &scan_info->pkt_list[NL80211_BAND_6GHZ], list) {
			if (pkt_info->wildcard_6ghz) {
				/* Provide wildcard as template */
				probe_id[NL80211_BAND_6GHZ] = pkt_info->id;
				break;
			}
		}
	}

	h2c->w0 = le32_encode_bits(option->operation, RTW89_H2C_SCANOFLD_BE_W0_OP) |
		  le32_encode_bits(option->scan_mode,
				   RTW89_H2C_SCANOFLD_BE_W0_SCAN_MODE) |
		  le32_encode_bits(option->repeat, RTW89_H2C_SCANOFLD_BE_W0_REPEAT) |
		  le32_encode_bits(true, RTW89_H2C_SCANOFLD_BE_W0_NOTIFY_END) |
		  le32_encode_bits(true, RTW89_H2C_SCANOFLD_BE_W0_LEARN_CH) |
		  le32_encode_bits(rtwvif_link->mac_id, RTW89_H2C_SCANOFLD_BE_W0_MACID) |
		  le32_encode_bits(rtwvif_link->port, RTW89_H2C_SCANOFLD_BE_W0_PORT) |
		  le32_encode_bits(option->band, RTW89_H2C_SCANOFLD_BE_W0_BAND);

	h2c->w1 = le32_encode_bits(option->num_macc_role, RTW89_H2C_SCANOFLD_BE_W1_NUM_MACC_ROLE) |
		  le32_encode_bits(option->num_opch, RTW89_H2C_SCANOFLD_BE_W1_NUM_OP) |
		  le32_encode_bits(option->norm_pd, RTW89_H2C_SCANOFLD_BE_W1_NORM_PD);

	h2c->w2 = le32_encode_bits(option->slow_pd, RTW89_H2C_SCANOFLD_BE_W2_SLOW_PD) |
		  le32_encode_bits(option->norm_cy, RTW89_H2C_SCANOFLD_BE_W2_NORM_CY) |
		  le32_encode_bits(option->opch_end, RTW89_H2C_SCANOFLD_BE_W2_OPCH_END);

	h2c->w3 = le32_encode_bits(0, RTW89_H2C_SCANOFLD_BE_W3_NUM_SSID) |
		  le32_encode_bits(0, RTW89_H2C_SCANOFLD_BE_W3_NUM_SHORT_SSID) |
		  le32_encode_bits(0, RTW89_H2C_SCANOFLD_BE_W3_NUM_BSSID) |
		  le32_encode_bits(probe_id[NL80211_BAND_2GHZ], RTW89_H2C_SCANOFLD_BE_W3_PROBEID);

	h2c->w4 = le32_encode_bits(probe_id[NL80211_BAND_5GHZ],
				   RTW89_H2C_SCANOFLD_BE_W4_PROBE_5G) |
		  le32_encode_bits(probe_id[NL80211_BAND_6GHZ],
				   RTW89_H2C_SCANOFLD_BE_W4_PROBE_6G) |
		  le32_encode_bits(option->delay, RTW89_H2C_SCANOFLD_BE_W4_DELAY_START);

	h2c->w5 = le32_encode_bits(option->mlo_mode, RTW89_H2C_SCANOFLD_BE_W5_MLO_MODE);

	h2c->w6 = le32_encode_bits(option->prohib_chan,
				   RTW89_H2C_SCANOFLD_BE_W6_CHAN_PROHIB_LOW);
	h2c->w7 = le32_encode_bits(option->prohib_chan >> 32,
				   RTW89_H2C_SCANOFLD_BE_W7_CHAN_PROHIB_HIGH);
	if (!wowlan && req->no_cck) {
		h2c->w0 |= le32_encode_bits(true, RTW89_H2C_SCANOFLD_BE_W0_PROBE_WITH_RATE);
		h2c->w8 = le32_encode_bits(RTW89_HW_RATE_OFDM6,
					   RTW89_H2C_SCANOFLD_BE_W8_PROBE_RATE_2GHZ) |
			  le32_encode_bits(RTW89_HW_RATE_OFDM6,
					   RTW89_H2C_SCANOFLD_BE_W8_PROBE_RATE_5GHZ) |
			  le32_encode_bits(RTW89_HW_RATE_OFDM6,
					   RTW89_H2C_SCANOFLD_BE_W8_PROBE_RATE_6GHZ);
	}

	if (RTW89_CHK_FW_FEATURE(SCAN_OFFLOAD_BE_V0, &rtwdev->fw)) {
		cfg_len = offsetofend(typeof(*h2c), w8);
		goto flex_member;
	}

	h2c->w9 = le32_encode_bits(sizeof(*h2c) / sizeof(h2c->w0),
				   RTW89_H2C_SCANOFLD_BE_W9_SIZE_CFG) |
		  le32_encode_bits(sizeof(*macc_role) / sizeof(macc_role->w0),
				   RTW89_H2C_SCANOFLD_BE_W9_SIZE_MACC) |
		  le32_encode_bits(sizeof(*opch) / sizeof(opch->w0),
				   RTW89_H2C_SCANOFLD_BE_W9_SIZE_OP);

flex_member:
	ptr += cfg_len;

	for (i = 0; i < option->num_macc_role; i++) {
		macc_role = ptr;
		macc_role->w0 =
			le32_encode_bits(0, RTW89_H2C_SCANOFLD_BE_MACC_ROLE_W0_BAND) |
			le32_encode_bits(0, RTW89_H2C_SCANOFLD_BE_MACC_ROLE_W0_PORT) |
			le32_encode_bits(0, RTW89_H2C_SCANOFLD_BE_MACC_ROLE_W0_MACID) |
			le32_encode_bits(0, RTW89_H2C_SCANOFLD_BE_MACC_ROLE_W0_OPCH_END);
		ptr += sizeof(*macc_role);
	}

	for (i = 0; i < option->num_opch; i++) {
		opch = ptr;
		opch->w0 = le32_encode_bits(rtwvif_link->mac_id,
					    RTW89_H2C_SCANOFLD_BE_OPCH_W0_MACID) |
			   le32_encode_bits(option->band,
					    RTW89_H2C_SCANOFLD_BE_OPCH_W0_BAND) |
			   le32_encode_bits(rtwvif_link->port,
					    RTW89_H2C_SCANOFLD_BE_OPCH_W0_PORT) |
			   le32_encode_bits(RTW89_SCAN_OPMODE_INTV,
					    RTW89_H2C_SCANOFLD_BE_OPCH_W0_POLICY) |
			   le32_encode_bits(true,
					    RTW89_H2C_SCANOFLD_BE_OPCH_W0_TXNULL) |
			   le32_encode_bits(RTW89_OFF_CHAN_TIME / 10,
					    RTW89_H2C_SCANOFLD_BE_OPCH_W0_POLICY_VAL);

		opch->w1 = le32_encode_bits(RTW89_CHANNEL_TIME,
					    RTW89_H2C_SCANOFLD_BE_OPCH_W1_DURATION) |
			   le32_encode_bits(op->band_type,
					    RTW89_H2C_SCANOFLD_BE_OPCH_W1_CH_BAND) |
			   le32_encode_bits(op->band_width,
					    RTW89_H2C_SCANOFLD_BE_OPCH_W1_BW) |
			   le32_encode_bits(0x3,
					    RTW89_H2C_SCANOFLD_BE_OPCH_W1_NOTIFY) |
			   le32_encode_bits(op->primary_channel,
					    RTW89_H2C_SCANOFLD_BE_OPCH_W1_PRI_CH) |
			   le32_encode_bits(op->channel,
					    RTW89_H2C_SCANOFLD_BE_OPCH_W1_CENTRAL_CH);

		opch->w2 = le32_encode_bits(0,
					    RTW89_H2C_SCANOFLD_BE_OPCH_W2_PKTS_CTRL) |
			   le32_encode_bits(0,
					    RTW89_H2C_SCANOFLD_BE_OPCH_W2_SW_DEF) |
			   le32_encode_bits(2,
					    RTW89_H2C_SCANOFLD_BE_OPCH_W2_SS);

		opch->w3 = le32_encode_bits(RTW89_SCANOFLD_PKT_NONE,
					    RTW89_H2C_SCANOFLD_BE_OPCH_W3_PKT0) |
			   le32_encode_bits(RTW89_SCANOFLD_PKT_NONE,
					    RTW89_H2C_SCANOFLD_BE_OPCH_W3_PKT1) |
			   le32_encode_bits(RTW89_SCANOFLD_PKT_NONE,
					    RTW89_H2C_SCANOFLD_BE_OPCH_W3_PKT2) |
			   le32_encode_bits(RTW89_SCANOFLD_PKT_NONE,
					    RTW89_H2C_SCANOFLD_BE_OPCH_W3_PKT3);
		ptr += sizeof(*opch);
	}

	rtw89_h2c_pkt_set_hdr(rtwdev, skb, FWCMD_TYPE_H2C,
			      H2C_CAT_MAC, H2C_CL_MAC_FW_OFLD,
			      H2C_FUNC_SCANOFLD_BE, 1, 1,
			      len);

	if (option->enable)
		cond = RTW89_SCANOFLD_BE_WAIT_COND_START;
	else
		cond = RTW89_SCANOFLD_BE_WAIT_COND_STOP;

	ret = rtw89_h2c_tx_and_wait(rtwdev, skb, wait, cond);
	if (ret) {
		rtw89_debug(rtwdev, RTW89_DBG_FW, "failed to scan be ofld\n");
		return ret;
	}

	return 0;
}

int rtw89_fw_h2c_rf_reg(struct rtw89_dev *rtwdev,
			struct rtw89_fw_h2c_rf_reg_info *info,
			u16 len, u8 page)
{
	struct sk_buff *skb;
	u8 class = info->rf_path == RF_PATH_A ?
		   H2C_CL_OUTSRC_RF_REG_A : H2C_CL_OUTSRC_RF_REG_B;
	int ret;

	skb = rtw89_fw_h2c_alloc_skb_with_hdr(rtwdev, len);
	if (!skb) {
		rtw89_err(rtwdev, "failed to alloc skb for h2c rf reg\n");
		return -ENOMEM;
	}
	skb_put_data(skb, info->rtw89_phy_config_rf_h2c[page], len);

	rtw89_h2c_pkt_set_hdr(rtwdev, skb, FWCMD_TYPE_H2C,
			      H2C_CAT_OUTSRC, class, page, 0, 0,
			      len);

	ret = rtw89_h2c_tx(rtwdev, skb, false);
	if (ret) {
		rtw89_err(rtwdev, "failed to send h2c\n");
		goto fail;
	}

	return 0;
fail:
	dev_kfree_skb_any(skb);

	return ret;
}

int rtw89_fw_h2c_rf_ntfy_mcc(struct rtw89_dev *rtwdev)
{
	struct rtw89_rfk_mcc_info_data *rfk_mcc = rtwdev->rfk_mcc.data;
	struct rtw89_fw_h2c_rf_get_mccch *mccch;
	struct sk_buff *skb;
	int ret;
	u8 idx;

	skb = rtw89_fw_h2c_alloc_skb_with_hdr(rtwdev, sizeof(*mccch));
	if (!skb) {
		rtw89_err(rtwdev, "failed to alloc skb for h2c cxdrv_ctrl\n");
		return -ENOMEM;
	}
	skb_put(skb, sizeof(*mccch));
	mccch = (struct rtw89_fw_h2c_rf_get_mccch *)skb->data;

	idx = rfk_mcc->table_idx;
	mccch->ch_0 = cpu_to_le32(rfk_mcc->ch[0]);
	mccch->ch_1 = cpu_to_le32(rfk_mcc->ch[1]);
	mccch->band_0 = cpu_to_le32(rfk_mcc->band[0]);
	mccch->band_1 = cpu_to_le32(rfk_mcc->band[1]);
	mccch->current_channel = cpu_to_le32(rfk_mcc->ch[idx]);
	mccch->current_band_type = cpu_to_le32(rfk_mcc->band[idx]);

	rtw89_h2c_pkt_set_hdr(rtwdev, skb, FWCMD_TYPE_H2C,
			      H2C_CAT_OUTSRC, H2C_CL_OUTSRC_RF_FW_NOTIFY,
			      H2C_FUNC_OUTSRC_RF_GET_MCCCH, 0, 0,
			      sizeof(*mccch));

	ret = rtw89_h2c_tx(rtwdev, skb, false);
	if (ret) {
		rtw89_err(rtwdev, "failed to send h2c\n");
		goto fail;
	}

	return 0;
fail:
	dev_kfree_skb_any(skb);

	return ret;
}
EXPORT_SYMBOL(rtw89_fw_h2c_rf_ntfy_mcc);

int rtw89_fw_h2c_rf_pre_ntfy(struct rtw89_dev *rtwdev,
			     enum rtw89_phy_idx phy_idx)
{
	struct rtw89_rfk_mcc_info *rfk_mcc = &rtwdev->rfk_mcc;
	struct rtw89_fw_h2c_rfk_pre_info_v0 *h2c_v0;
	struct rtw89_fw_h2c_rfk_pre_info *h2c;
	u8 tbl_sel[NUM_OF_RTW89_FW_RFK_PATH];
	u32 len = sizeof(*h2c);
	struct sk_buff *skb;
	u8 ver = U8_MAX;
	u8 tbl, path;
	u32 val32;
	int ret;

	if (RTW89_CHK_FW_FEATURE(RFK_PRE_NOTIFY_V0, &rtwdev->fw)) {
		len = sizeof(*h2c_v0);
		ver = 0;
	}

	skb = rtw89_fw_h2c_alloc_skb_with_hdr(rtwdev, len);
	if (!skb) {
		rtw89_err(rtwdev, "failed to alloc skb for h2c rfk_pre_ntfy\n");
		return -ENOMEM;
	}
	skb_put(skb, len);
	h2c = (struct rtw89_fw_h2c_rfk_pre_info *)skb->data;

	h2c->common.mlo_mode = cpu_to_le32(rtwdev->mlo_dbcc_mode);

	BUILD_BUG_ON(NUM_OF_RTW89_FW_RFK_TBL > RTW89_RFK_CHS_NR);
	BUILD_BUG_ON(ARRAY_SIZE(rfk_mcc->data) < NUM_OF_RTW89_FW_RFK_PATH);

	for (tbl = 0; tbl < NUM_OF_RTW89_FW_RFK_TBL; tbl++) {
		for (path = 0; path < NUM_OF_RTW89_FW_RFK_PATH; path++) {
			h2c->common.dbcc.ch[path][tbl] =
				cpu_to_le32(rfk_mcc->data[path].ch[tbl]);
			h2c->common.dbcc.band[path][tbl] =
				cpu_to_le32(rfk_mcc->data[path].band[tbl]);
		}
	}

	for (path = 0; path < NUM_OF_RTW89_FW_RFK_PATH; path++) {
		tbl_sel[path] = rfk_mcc->data[path].table_idx;

		h2c->common.tbl.cur_ch[path] =
			cpu_to_le32(rfk_mcc->data[path].ch[tbl_sel[path]]);
		h2c->common.tbl.cur_band[path] =
			cpu_to_le32(rfk_mcc->data[path].band[tbl_sel[path]]);
	}

	h2c->common.phy_idx = cpu_to_le32(phy_idx);

	if (ver == 0) { /* RFK_PRE_NOTIFY_V0 */
		h2c_v0 = (struct rtw89_fw_h2c_rfk_pre_info_v0 *)skb->data;

		h2c_v0->cur_band = cpu_to_le32(rfk_mcc->data[0].band[tbl_sel[0]]);
		h2c_v0->cur_bw = cpu_to_le32(rfk_mcc->data[0].bw[tbl_sel[0]]);
		h2c_v0->cur_center_ch = cpu_to_le32(rfk_mcc->data[0].ch[tbl_sel[0]]);

		val32 = rtw89_phy_read32_mask(rtwdev, R_COEF_SEL, B_COEF_SEL_IQC_V1);
		h2c_v0->ktbl_sel0 = cpu_to_le32(val32);
		val32 = rtw89_phy_read32_mask(rtwdev, R_COEF_SEL_C1, B_COEF_SEL_IQC_V1);
		h2c_v0->ktbl_sel1 = cpu_to_le32(val32);
		val32 = rtw89_read_rf(rtwdev, RF_PATH_A, RR_CFGCH, RFREG_MASK);
		h2c_v0->rfmod0 = cpu_to_le32(val32);
		val32 = rtw89_read_rf(rtwdev, RF_PATH_B, RR_CFGCH, RFREG_MASK);
		h2c_v0->rfmod1 = cpu_to_le32(val32);

		if (rtw89_is_mlo_1_1(rtwdev))
			h2c_v0->mlo_1_1 = cpu_to_le32(1);

		h2c_v0->rfe_type = cpu_to_le32(rtwdev->efuse.rfe_type);

		goto done;
	}

	if (rtw89_is_mlo_1_1(rtwdev))
		h2c->mlo_1_1 = cpu_to_le32(1);
done:
	rtw89_h2c_pkt_set_hdr(rtwdev, skb, FWCMD_TYPE_H2C,
			      H2C_CAT_OUTSRC, H2C_CL_OUTSRC_RF_FW_RFK,
			      H2C_FUNC_RFK_PRE_NOTIFY, 0, 0,
			      len);

	ret = rtw89_h2c_tx(rtwdev, skb, false);
	if (ret) {
		rtw89_err(rtwdev, "failed to send h2c\n");
		goto fail;
	}

	return 0;
fail:
	dev_kfree_skb_any(skb);

	return ret;
}

int rtw89_fw_h2c_rf_tssi(struct rtw89_dev *rtwdev, enum rtw89_phy_idx phy_idx,
			 const struct rtw89_chan *chan, enum rtw89_tssi_mode tssi_mode)
{
	struct rtw89_hal *hal = &rtwdev->hal;
	struct rtw89_h2c_rf_tssi *h2c;
	u32 len = sizeof(*h2c);
	struct sk_buff *skb;
	int ret;

	skb = rtw89_fw_h2c_alloc_skb_with_hdr(rtwdev, len);
	if (!skb) {
		rtw89_err(rtwdev, "failed to alloc skb for h2c RF TSSI\n");
		return -ENOMEM;
	}
	skb_put(skb, len);
	h2c = (struct rtw89_h2c_rf_tssi *)skb->data;

	h2c->len = cpu_to_le16(len);
	h2c->phy = phy_idx;
	h2c->ch = chan->channel;
	h2c->bw = chan->band_width;
	h2c->band = chan->band_type;
	h2c->hwtx_en = true;
	h2c->cv = hal->cv;
	h2c->tssi_mode = tssi_mode;

	rtw89_phy_rfk_tssi_fill_fwcmd_efuse_to_de(rtwdev, phy_idx, chan, h2c);
	rtw89_phy_rfk_tssi_fill_fwcmd_tmeter_tbl(rtwdev, phy_idx, chan, h2c);

	rtw89_h2c_pkt_set_hdr(rtwdev, skb, FWCMD_TYPE_H2C,
			      H2C_CAT_OUTSRC, H2C_CL_OUTSRC_RF_FW_RFK,
			      H2C_FUNC_RFK_TSSI_OFFLOAD, 0, 0, len);

	ret = rtw89_h2c_tx(rtwdev, skb, false);
	if (ret) {
		rtw89_err(rtwdev, "failed to send h2c\n");
		goto fail;
	}

	return 0;
fail:
	dev_kfree_skb_any(skb);

	return ret;
}

int rtw89_fw_h2c_rf_iqk(struct rtw89_dev *rtwdev, enum rtw89_phy_idx phy_idx,
			const struct rtw89_chan *chan)
{
	struct rtw89_h2c_rf_iqk *h2c;
	u32 len = sizeof(*h2c);
	struct sk_buff *skb;
	int ret;

	skb = rtw89_fw_h2c_alloc_skb_with_hdr(rtwdev, len);
	if (!skb) {
		rtw89_err(rtwdev, "failed to alloc skb for h2c RF IQK\n");
		return -ENOMEM;
	}
	skb_put(skb, len);
	h2c = (struct rtw89_h2c_rf_iqk *)skb->data;

	h2c->phy_idx = cpu_to_le32(phy_idx);
	h2c->dbcc = cpu_to_le32(rtwdev->dbcc_en);

	rtw89_h2c_pkt_set_hdr(rtwdev, skb, FWCMD_TYPE_H2C,
			      H2C_CAT_OUTSRC, H2C_CL_OUTSRC_RF_FW_RFK,
			      H2C_FUNC_RFK_IQK_OFFLOAD, 0, 0, len);

	ret = rtw89_h2c_tx(rtwdev, skb, false);
	if (ret) {
		rtw89_err(rtwdev, "failed to send h2c\n");
		goto fail;
	}

	return 0;
fail:
	dev_kfree_skb_any(skb);

	return ret;
}

int rtw89_fw_h2c_rf_dpk(struct rtw89_dev *rtwdev, enum rtw89_phy_idx phy_idx,
			const struct rtw89_chan *chan)
{
	struct rtw89_h2c_rf_dpk *h2c;
	u32 len = sizeof(*h2c);
	struct sk_buff *skb;
	int ret;

	skb = rtw89_fw_h2c_alloc_skb_with_hdr(rtwdev, len);
	if (!skb) {
		rtw89_err(rtwdev, "failed to alloc skb for h2c RF DPK\n");
		return -ENOMEM;
	}
	skb_put(skb, len);
	h2c = (struct rtw89_h2c_rf_dpk *)skb->data;

	h2c->len = len;
	h2c->phy = phy_idx;
	h2c->dpk_enable = true;
	h2c->kpath = RF_AB;
	h2c->cur_band = chan->band_type;
	h2c->cur_bw = chan->band_width;
	h2c->cur_ch = chan->channel;
	h2c->dpk_dbg_en = rtw89_debug_is_enabled(rtwdev, RTW89_DBG_RFK);

	rtw89_h2c_pkt_set_hdr(rtwdev, skb, FWCMD_TYPE_H2C,
			      H2C_CAT_OUTSRC, H2C_CL_OUTSRC_RF_FW_RFK,
			      H2C_FUNC_RFK_DPK_OFFLOAD, 0, 0, len);

	ret = rtw89_h2c_tx(rtwdev, skb, false);
	if (ret) {
		rtw89_err(rtwdev, "failed to send h2c\n");
		goto fail;
	}

	return 0;
fail:
	dev_kfree_skb_any(skb);

	return ret;
}

int rtw89_fw_h2c_rf_txgapk(struct rtw89_dev *rtwdev, enum rtw89_phy_idx phy_idx,
			   const struct rtw89_chan *chan)
{
	struct rtw89_hal *hal = &rtwdev->hal;
	struct rtw89_h2c_rf_txgapk *h2c;
	u32 len = sizeof(*h2c);
	struct sk_buff *skb;
	int ret;

	skb = rtw89_fw_h2c_alloc_skb_with_hdr(rtwdev, len);
	if (!skb) {
		rtw89_err(rtwdev, "failed to alloc skb for h2c RF TXGAPK\n");
		return -ENOMEM;
	}
	skb_put(skb, len);
	h2c = (struct rtw89_h2c_rf_txgapk *)skb->data;

	h2c->len = len;
	h2c->ktype = 2;
	h2c->phy = phy_idx;
	h2c->kpath = RF_AB;
	h2c->band = chan->band_type;
	h2c->bw = chan->band_width;
	h2c->ch = chan->channel;
	h2c->cv = hal->cv;

	rtw89_h2c_pkt_set_hdr(rtwdev, skb, FWCMD_TYPE_H2C,
			      H2C_CAT_OUTSRC, H2C_CL_OUTSRC_RF_FW_RFK,
			      H2C_FUNC_RFK_TXGAPK_OFFLOAD, 0, 0, len);

	ret = rtw89_h2c_tx(rtwdev, skb, false);
	if (ret) {
		rtw89_err(rtwdev, "failed to send h2c\n");
		goto fail;
	}

	return 0;
fail:
	dev_kfree_skb_any(skb);

	return ret;
}

int rtw89_fw_h2c_rf_dack(struct rtw89_dev *rtwdev, enum rtw89_phy_idx phy_idx,
			 const struct rtw89_chan *chan)
{
	struct rtw89_h2c_rf_dack *h2c;
	u32 len = sizeof(*h2c);
	struct sk_buff *skb;
	int ret;

	skb = rtw89_fw_h2c_alloc_skb_with_hdr(rtwdev, len);
	if (!skb) {
		rtw89_err(rtwdev, "failed to alloc skb for h2c RF DACK\n");
		return -ENOMEM;
	}
	skb_put(skb, len);
	h2c = (struct rtw89_h2c_rf_dack *)skb->data;

	h2c->len = cpu_to_le32(len);
	h2c->phy = cpu_to_le32(phy_idx);
	h2c->type = cpu_to_le32(0);

	rtw89_h2c_pkt_set_hdr(rtwdev, skb, FWCMD_TYPE_H2C,
			      H2C_CAT_OUTSRC, H2C_CL_OUTSRC_RF_FW_RFK,
			      H2C_FUNC_RFK_DACK_OFFLOAD, 0, 0, len);

	ret = rtw89_h2c_tx(rtwdev, skb, false);
	if (ret) {
		rtw89_err(rtwdev, "failed to send h2c\n");
		goto fail;
	}

	return 0;
fail:
	dev_kfree_skb_any(skb);

	return ret;
}

int rtw89_fw_h2c_rf_rxdck(struct rtw89_dev *rtwdev, enum rtw89_phy_idx phy_idx,
			  const struct rtw89_chan *chan, bool is_chl_k)
{
	struct rtw89_h2c_rf_rxdck_v0 *v0;
	struct rtw89_h2c_rf_rxdck *h2c;
	u32 len = sizeof(*h2c);
	struct sk_buff *skb;
	int ver = -1;
	int ret;

	if (RTW89_CHK_FW_FEATURE(RFK_RXDCK_V0, &rtwdev->fw)) {
		len = sizeof(*v0);
		ver = 0;
	}

	skb = rtw89_fw_h2c_alloc_skb_with_hdr(rtwdev, len);
	if (!skb) {
		rtw89_err(rtwdev, "failed to alloc skb for h2c RF RXDCK\n");
		return -ENOMEM;
	}
	skb_put(skb, len);
	v0 = (struct rtw89_h2c_rf_rxdck_v0 *)skb->data;

	v0->len = len;
	v0->phy = phy_idx;
	v0->is_afe = false;
	v0->kpath = RF_AB;
	v0->cur_band = chan->band_type;
	v0->cur_bw = chan->band_width;
	v0->cur_ch = chan->channel;
	v0->rxdck_dbg_en = rtw89_debug_is_enabled(rtwdev, RTW89_DBG_RFK);

	if (ver == 0)
		goto hdr;

	h2c = (struct rtw89_h2c_rf_rxdck *)skb->data;
	h2c->is_chl_k = is_chl_k;

hdr:
	rtw89_h2c_pkt_set_hdr(rtwdev, skb, FWCMD_TYPE_H2C,
			      H2C_CAT_OUTSRC, H2C_CL_OUTSRC_RF_FW_RFK,
			      H2C_FUNC_RFK_RXDCK_OFFLOAD, 0, 0, len);

	ret = rtw89_h2c_tx(rtwdev, skb, false);
	if (ret) {
		rtw89_err(rtwdev, "failed to send h2c\n");
		goto fail;
	}

	return 0;
fail:
	dev_kfree_skb_any(skb);

	return ret;
}

int rtw89_fw_h2c_raw_with_hdr(struct rtw89_dev *rtwdev,
			      u8 h2c_class, u8 h2c_func, u8 *buf, u16 len,
			      bool rack, bool dack)
{
	struct sk_buff *skb;
	int ret;

	skb = rtw89_fw_h2c_alloc_skb_with_hdr(rtwdev, len);
	if (!skb) {
		rtw89_err(rtwdev, "failed to alloc skb for raw with hdr\n");
		return -ENOMEM;
	}
	skb_put_data(skb, buf, len);

	rtw89_h2c_pkt_set_hdr(rtwdev, skb, FWCMD_TYPE_H2C,
			      H2C_CAT_OUTSRC, h2c_class, h2c_func, rack, dack,
			      len);

	ret = rtw89_h2c_tx(rtwdev, skb, false);
	if (ret) {
		rtw89_err(rtwdev, "failed to send h2c\n");
		goto fail;
	}

	return 0;
fail:
	dev_kfree_skb_any(skb);

	return ret;
}

int rtw89_fw_h2c_raw(struct rtw89_dev *rtwdev, const u8 *buf, u16 len)
{
	struct sk_buff *skb;
	int ret;

	skb = rtw89_fw_h2c_alloc_skb_no_hdr(rtwdev, len);
	if (!skb) {
		rtw89_err(rtwdev, "failed to alloc skb for h2c raw\n");
		return -ENOMEM;
	}
	skb_put_data(skb, buf, len);

	ret = rtw89_h2c_tx(rtwdev, skb, false);
	if (ret) {
		rtw89_err(rtwdev, "failed to send h2c\n");
		goto fail;
	}

	return 0;
fail:
	dev_kfree_skb_any(skb);

	return ret;
}

void rtw89_fw_send_all_early_h2c(struct rtw89_dev *rtwdev)
{
	struct rtw89_early_h2c *early_h2c;

	lockdep_assert_held(&rtwdev->mutex);

	list_for_each_entry(early_h2c, &rtwdev->early_h2c_list, list) {
		rtw89_fw_h2c_raw(rtwdev, early_h2c->h2c, early_h2c->h2c_len);
	}
}

void rtw89_fw_free_all_early_h2c(struct rtw89_dev *rtwdev)
{
	struct rtw89_early_h2c *early_h2c, *tmp;

	mutex_lock(&rtwdev->mutex);
	list_for_each_entry_safe(early_h2c, tmp, &rtwdev->early_h2c_list, list) {
		list_del(&early_h2c->list);
		kfree(early_h2c->h2c);
		kfree(early_h2c);
	}
	mutex_unlock(&rtwdev->mutex);
}

static void rtw89_fw_c2h_parse_attr(struct sk_buff *c2h)
{
	const struct rtw89_c2h_hdr *hdr = (const struct rtw89_c2h_hdr *)c2h->data;
	struct rtw89_fw_c2h_attr *attr = RTW89_SKB_C2H_CB(c2h);

	attr->category = le32_get_bits(hdr->w0, RTW89_C2H_HDR_W0_CATEGORY);
	attr->class = le32_get_bits(hdr->w0, RTW89_C2H_HDR_W0_CLASS);
	attr->func = le32_get_bits(hdr->w0, RTW89_C2H_HDR_W0_FUNC);
	attr->len = le32_get_bits(hdr->w1, RTW89_C2H_HDR_W1_LEN);
}

static bool rtw89_fw_c2h_chk_atomic(struct rtw89_dev *rtwdev,
				    struct sk_buff *c2h)
{
	struct rtw89_fw_c2h_attr *attr = RTW89_SKB_C2H_CB(c2h);
	u8 category = attr->category;
	u8 class = attr->class;
	u8 func = attr->func;

	switch (category) {
	default:
		return false;
	case RTW89_C2H_CAT_MAC:
		return rtw89_mac_c2h_chk_atomic(rtwdev, c2h, class, func);
	case RTW89_C2H_CAT_OUTSRC:
		return rtw89_phy_c2h_chk_atomic(rtwdev, class, func);
	}
}

void rtw89_fw_c2h_irqsafe(struct rtw89_dev *rtwdev, struct sk_buff *c2h)
{
	rtw89_fw_c2h_parse_attr(c2h);
	if (!rtw89_fw_c2h_chk_atomic(rtwdev, c2h))
		goto enqueue;

	rtw89_fw_c2h_cmd_handle(rtwdev, c2h);
	dev_kfree_skb_any(c2h);
	return;

enqueue:
	skb_queue_tail(&rtwdev->c2h_queue, c2h);
	ieee80211_queue_work(rtwdev->hw, &rtwdev->c2h_work);
}

static void rtw89_fw_c2h_cmd_handle(struct rtw89_dev *rtwdev,
				    struct sk_buff *skb)
{
	struct rtw89_fw_c2h_attr *attr = RTW89_SKB_C2H_CB(skb);
	u8 category = attr->category;
	u8 class = attr->class;
	u8 func = attr->func;
	u16 len = attr->len;
	bool dump = true;

	if (!test_bit(RTW89_FLAG_RUNNING, rtwdev->flags))
		return;

	switch (category) {
	case RTW89_C2H_CAT_TEST:
		break;
	case RTW89_C2H_CAT_MAC:
		rtw89_mac_c2h_handle(rtwdev, skb, len, class, func);
		if (class == RTW89_MAC_C2H_CLASS_INFO &&
		    func == RTW89_MAC_C2H_FUNC_C2H_LOG)
			dump = false;
		break;
	case RTW89_C2H_CAT_OUTSRC:
		if (class >= RTW89_PHY_C2H_CLASS_BTC_MIN &&
		    class <= RTW89_PHY_C2H_CLASS_BTC_MAX)
			rtw89_btc_c2h_handle(rtwdev, skb, len, class, func);
		else
			rtw89_phy_c2h_handle(rtwdev, skb, len, class, func);
		break;
	}

	if (dump)
		rtw89_hex_dump(rtwdev, RTW89_DBG_FW, "C2H: ", skb->data, skb->len);
}

void rtw89_fw_c2h_work(struct work_struct *work)
{
	struct rtw89_dev *rtwdev = container_of(work, struct rtw89_dev,
						c2h_work);
	struct sk_buff *skb, *tmp;

	skb_queue_walk_safe(&rtwdev->c2h_queue, skb, tmp) {
		skb_unlink(skb, &rtwdev->c2h_queue);
		mutex_lock(&rtwdev->mutex);
		rtw89_fw_c2h_cmd_handle(rtwdev, skb);
		mutex_unlock(&rtwdev->mutex);
		dev_kfree_skb_any(skb);
	}
}

static int rtw89_fw_write_h2c_reg(struct rtw89_dev *rtwdev,
				  struct rtw89_mac_h2c_info *info)
{
	const struct rtw89_chip_info *chip = rtwdev->chip;
	struct rtw89_fw_info *fw_info = &rtwdev->fw;
	const u32 *h2c_reg = chip->h2c_regs;
	u8 i, val, len;
	int ret;

	ret = read_poll_timeout(rtw89_read8, val, val == 0, 1000, 5000, false,
				rtwdev, chip->h2c_ctrl_reg);
	if (ret) {
		rtw89_warn(rtwdev, "FW does not process h2c registers\n");
		return ret;
	}

	len = DIV_ROUND_UP(info->content_len + RTW89_H2CREG_HDR_LEN,
			   sizeof(info->u.h2creg[0]));

	u32p_replace_bits(&info->u.hdr.w0, info->id, RTW89_H2CREG_HDR_FUNC_MASK);
	u32p_replace_bits(&info->u.hdr.w0, len, RTW89_H2CREG_HDR_LEN_MASK);

	for (i = 0; i < RTW89_H2CREG_MAX; i++)
		rtw89_write32(rtwdev, h2c_reg[i], info->u.h2creg[i]);

	fw_info->h2c_counter++;
	rtw89_write8_mask(rtwdev, chip->h2c_counter_reg.addr,
			  chip->h2c_counter_reg.mask, fw_info->h2c_counter);
	rtw89_write8(rtwdev, chip->h2c_ctrl_reg, B_AX_H2CREG_TRIGGER);

	return 0;
}

static int rtw89_fw_read_c2h_reg(struct rtw89_dev *rtwdev,
				 struct rtw89_mac_c2h_info *info)
{
	const struct rtw89_chip_info *chip = rtwdev->chip;
	struct rtw89_fw_info *fw_info = &rtwdev->fw;
	const u32 *c2h_reg = chip->c2h_regs;
	u32 ret;
	u8 i, val;

	info->id = RTW89_FWCMD_C2HREG_FUNC_NULL;

	ret = read_poll_timeout_atomic(rtw89_read8, val, val, 1,
				       RTW89_C2H_TIMEOUT, false, rtwdev,
				       chip->c2h_ctrl_reg);
	if (ret) {
		rtw89_warn(rtwdev, "c2h reg timeout\n");
		return ret;
	}

	for (i = 0; i < RTW89_C2HREG_MAX; i++)
		info->u.c2hreg[i] = rtw89_read32(rtwdev, c2h_reg[i]);

	rtw89_write8(rtwdev, chip->c2h_ctrl_reg, 0);

	info->id = u32_get_bits(info->u.hdr.w0, RTW89_C2HREG_HDR_FUNC_MASK);
	info->content_len =
		(u32_get_bits(info->u.hdr.w0, RTW89_C2HREG_HDR_LEN_MASK) << 2) -
		RTW89_C2HREG_HDR_LEN;

	fw_info->c2h_counter++;
	rtw89_write8_mask(rtwdev, chip->c2h_counter_reg.addr,
			  chip->c2h_counter_reg.mask, fw_info->c2h_counter);

	return 0;
}

int rtw89_fw_msg_reg(struct rtw89_dev *rtwdev,
		     struct rtw89_mac_h2c_info *h2c_info,
		     struct rtw89_mac_c2h_info *c2h_info)
{
	u32 ret;

	if (h2c_info && h2c_info->id != RTW89_FWCMD_H2CREG_FUNC_GET_FEATURE)
		lockdep_assert_held(&rtwdev->mutex);

	if (!h2c_info && !c2h_info)
		return -EINVAL;

	if (!h2c_info)
		goto recv_c2h;

	ret = rtw89_fw_write_h2c_reg(rtwdev, h2c_info);
	if (ret)
		return ret;

recv_c2h:
	if (!c2h_info)
		return 0;

	ret = rtw89_fw_read_c2h_reg(rtwdev, c2h_info);
	if (ret)
		return ret;

	return 0;
}

void rtw89_fw_st_dbg_dump(struct rtw89_dev *rtwdev)
{
	if (!test_bit(RTW89_FLAG_POWERON, rtwdev->flags)) {
		rtw89_err(rtwdev, "[ERR]pwr is off\n");
		return;
	}

	rtw89_info(rtwdev, "FW status = 0x%x\n", rtw89_read32(rtwdev, R_AX_UDM0));
	rtw89_info(rtwdev, "FW BADADDR = 0x%x\n", rtw89_read32(rtwdev, R_AX_UDM1));
	rtw89_info(rtwdev, "FW EPC/RA = 0x%x\n", rtw89_read32(rtwdev, R_AX_UDM2));
	rtw89_info(rtwdev, "FW MISC = 0x%x\n", rtw89_read32(rtwdev, R_AX_UDM3));
	rtw89_info(rtwdev, "R_AX_HALT_C2H = 0x%x\n",
		   rtw89_read32(rtwdev, R_AX_HALT_C2H));
	rtw89_info(rtwdev, "R_AX_SER_DBG_INFO = 0x%x\n",
		   rtw89_read32(rtwdev, R_AX_SER_DBG_INFO));

	rtw89_fw_prog_cnt_dump(rtwdev);
}

static void rtw89_release_pkt_list(struct rtw89_dev *rtwdev)
{
	struct list_head *pkt_list = rtwdev->scan_info.pkt_list;
	struct rtw89_pktofld_info *info, *tmp;
	u8 idx;

	for (idx = NL80211_BAND_2GHZ; idx < NUM_NL80211_BANDS; idx++) {
		if (!(rtwdev->chip->support_bands & BIT(idx)))
			continue;

		list_for_each_entry_safe(info, tmp, &pkt_list[idx], list) {
			if (test_bit(info->id, rtwdev->pkt_offload))
				rtw89_fw_h2c_del_pkt_offload(rtwdev, info->id);
			list_del(&info->list);
			kfree(info);
		}
	}
}

static bool rtw89_is_6ghz_wildcard_probe_req(struct rtw89_dev *rtwdev,
					     struct cfg80211_scan_request *req,
					     struct rtw89_pktofld_info *info,
					     enum nl80211_band band, u8 ssid_idx)
{
	if (band != NL80211_BAND_6GHZ)
		return false;

	if (req->ssids[ssid_idx].ssid_len) {
		memcpy(info->ssid, req->ssids[ssid_idx].ssid,
		       req->ssids[ssid_idx].ssid_len);
		info->ssid_len = req->ssids[ssid_idx].ssid_len;
		return false;
	} else {
		info->wildcard_6ghz = true;
		return true;
	}
}

static int rtw89_append_probe_req_ie(struct rtw89_dev *rtwdev,
				     struct rtw89_vif_link *rtwvif_link,
				     struct sk_buff *skb, u8 ssid_idx)
{
	struct rtw89_hw_scan_info *scan_info = &rtwdev->scan_info;
	struct rtw89_vif *rtwvif = rtwvif_link->rtwvif;
	struct ieee80211_scan_ies *ies = rtwvif->scan_ies;
	struct cfg80211_scan_request *req = rtwvif->scan_req;
	struct rtw89_pktofld_info *info;
	struct sk_buff *new;
	int ret = 0;
	u8 band;

	for (band = NL80211_BAND_2GHZ; band < NUM_NL80211_BANDS; band++) {
		if (!(rtwdev->chip->support_bands & BIT(band)))
			continue;

		new = skb_copy(skb, GFP_KERNEL);
		if (!new) {
			ret = -ENOMEM;
			goto out;
		}
		skb_put_data(new, ies->ies[band], ies->len[band]);
		skb_put_data(new, ies->common_ies, ies->common_ie_len);

		info = kzalloc(sizeof(*info), GFP_KERNEL);
		if (!info) {
			ret = -ENOMEM;
			kfree_skb(new);
			goto out;
		}

		rtw89_is_6ghz_wildcard_probe_req(rtwdev, req, info, band, ssid_idx);

		ret = rtw89_fw_h2c_add_pkt_offload(rtwdev, &info->id, new);
		if (ret) {
			kfree_skb(new);
			kfree(info);
			goto out;
		}

		list_add_tail(&info->list, &scan_info->pkt_list[band]);
		kfree_skb(new);
	}
out:
	return ret;
}

static int rtw89_hw_scan_update_probe_req(struct rtw89_dev *rtwdev,
					  struct rtw89_vif_link *rtwvif_link)
{
	struct rtw89_vif *rtwvif = rtwvif_link->rtwvif;
	struct cfg80211_scan_request *req = rtwvif->scan_req;
	struct sk_buff *skb;
	u8 num = req->n_ssids, i;
	int ret;

	for (i = 0; i < num; i++) {
		skb = ieee80211_probereq_get(rtwdev->hw, rtwvif_link->mac_addr,
					     req->ssids[i].ssid,
					     req->ssids[i].ssid_len,
					     req->ie_len);
		if (!skb)
			return -ENOMEM;

		ret = rtw89_append_probe_req_ie(rtwdev, rtwvif_link, skb, i);
		kfree_skb(skb);

		if (ret)
			return ret;
	}

	return 0;
}

static int rtw89_update_6ghz_rnr_chan(struct rtw89_dev *rtwdev,
				      struct ieee80211_scan_ies *ies,
				      struct cfg80211_scan_request *req,
				      struct rtw89_mac_chinfo *ch_info)
{
	struct rtw89_vif_link *rtwvif_link = rtwdev->scan_info.scanning_vif;
	struct list_head *pkt_list = rtwdev->scan_info.pkt_list;
	struct cfg80211_scan_6ghz_params *params;
	struct rtw89_pktofld_info *info, *tmp;
	struct ieee80211_hdr *hdr;
	struct sk_buff *skb;
	bool found;
	int ret = 0;
	u8 i;

	if (!req->n_6ghz_params)
		return 0;

	for (i = 0; i < req->n_6ghz_params; i++) {
		params = &req->scan_6ghz_params[i];

		if (req->channels[params->channel_idx]->hw_value !=
		    ch_info->pri_ch)
			continue;

		found = false;
		list_for_each_entry(tmp, &pkt_list[NL80211_BAND_6GHZ], list) {
			if (ether_addr_equal(tmp->bssid, params->bssid)) {
				found = true;
				break;
			}
		}
		if (found)
			continue;

		skb = ieee80211_probereq_get(rtwdev->hw, rtwvif_link->mac_addr,
					     NULL, 0, req->ie_len);
		if (!skb)
			return -ENOMEM;

		skb_put_data(skb, ies->ies[NL80211_BAND_6GHZ], ies->len[NL80211_BAND_6GHZ]);
		skb_put_data(skb, ies->common_ies, ies->common_ie_len);
		hdr = (struct ieee80211_hdr *)skb->data;
		ether_addr_copy(hdr->addr3, params->bssid);

		info = kzalloc(sizeof(*info), GFP_KERNEL);
		if (!info) {
			ret = -ENOMEM;
			kfree_skb(skb);
			goto out;
		}

		ret = rtw89_fw_h2c_add_pkt_offload(rtwdev, &info->id, skb);
		if (ret) {
			kfree_skb(skb);
			kfree(info);
			goto out;
		}

		ether_addr_copy(info->bssid, params->bssid);
		info->channel_6ghz = req->channels[params->channel_idx]->hw_value;
		list_add_tail(&info->list, &rtwdev->scan_info.pkt_list[NL80211_BAND_6GHZ]);

		ch_info->tx_pkt = true;
		ch_info->period = RTW89_CHANNEL_TIME_6G + RTW89_DWELL_TIME_6G;

		kfree_skb(skb);
	}

out:
	return ret;
}

static void rtw89_pno_scan_add_chan_ax(struct rtw89_dev *rtwdev,
				       int chan_type, int ssid_num,
				       struct rtw89_mac_chinfo *ch_info)
{
	struct rtw89_wow_param *rtw_wow = &rtwdev->wow;
	struct rtw89_pktofld_info *info;
	u8 probe_count = 0;

	ch_info->notify_action = RTW89_SCANOFLD_DEBUG_MASK;
	ch_info->dfs_ch = chan_type == RTW89_CHAN_DFS;
	ch_info->bw = RTW89_SCAN_WIDTH;
	ch_info->tx_pkt = true;
	ch_info->cfg_tx_pwr = false;
	ch_info->tx_pwr_idx = 0;
	ch_info->tx_null = false;
	ch_info->pause_data = false;
	ch_info->probe_id = RTW89_SCANOFLD_PKT_NONE;

	if (ssid_num) {
		list_for_each_entry(info, &rtw_wow->pno_pkt_list, list) {
			if (info->channel_6ghz &&
			    ch_info->pri_ch != info->channel_6ghz)
				continue;
			else if (info->channel_6ghz && probe_count != 0)
				ch_info->period += RTW89_CHANNEL_TIME_6G;

			if (info->wildcard_6ghz)
				continue;

			ch_info->pkt_id[probe_count++] = info->id;
			if (probe_count >= RTW89_SCANOFLD_MAX_SSID)
				break;
		}
		ch_info->num_pkt = probe_count;
	}

	switch (chan_type) {
	case RTW89_CHAN_DFS:
		if (ch_info->ch_band != RTW89_BAND_6G)
			ch_info->period = max_t(u8, ch_info->period,
						RTW89_DFS_CHAN_TIME);
		ch_info->dwell_time = RTW89_DWELL_TIME;
		break;
	case RTW89_CHAN_ACTIVE:
		break;
	default:
		rtw89_err(rtwdev, "Channel type out of bound\n");
	}
}

static void rtw89_hw_scan_add_chan(struct rtw89_dev *rtwdev, int chan_type,
				   int ssid_num,
				   struct rtw89_mac_chinfo *ch_info)
{
	struct rtw89_hw_scan_info *scan_info = &rtwdev->scan_info;
	struct rtw89_vif_link *rtwvif_link = rtwdev->scan_info.scanning_vif;
	struct rtw89_vif *rtwvif = rtwvif_link->rtwvif;
	struct ieee80211_scan_ies *ies = rtwvif->scan_ies;
	struct cfg80211_scan_request *req = rtwvif->scan_req;
	struct rtw89_chan *op = &rtwdev->scan_info.op_chan;
	struct rtw89_pktofld_info *info;
	u8 band, probe_count = 0;
	int ret;

	ch_info->notify_action = RTW89_SCANOFLD_DEBUG_MASK;
	ch_info->dfs_ch = chan_type == RTW89_CHAN_DFS;
	ch_info->bw = RTW89_SCAN_WIDTH;
	ch_info->tx_pkt = true;
	ch_info->cfg_tx_pwr = false;
	ch_info->tx_pwr_idx = 0;
	ch_info->tx_null = false;
	ch_info->pause_data = false;
	ch_info->probe_id = RTW89_SCANOFLD_PKT_NONE;

	if (ch_info->ch_band == RTW89_BAND_6G) {
		if ((ssid_num == 1 && req->ssids[0].ssid_len == 0) ||
		    !ch_info->is_psc) {
			ch_info->tx_pkt = false;
			if (!req->duration_mandatory)
				ch_info->period -= RTW89_DWELL_TIME_6G;
		}
	}

	ret = rtw89_update_6ghz_rnr_chan(rtwdev, ies, req, ch_info);
	if (ret)
		rtw89_warn(rtwdev, "RNR fails: %d\n", ret);

	if (ssid_num) {
		band = rtw89_hw_to_nl80211_band(ch_info->ch_band);

		list_for_each_entry(info, &scan_info->pkt_list[band], list) {
			if (info->channel_6ghz &&
			    ch_info->pri_ch != info->channel_6ghz)
				continue;
			else if (info->channel_6ghz && probe_count != 0)
				ch_info->period += RTW89_CHANNEL_TIME_6G;

			if (info->wildcard_6ghz)
				continue;

			ch_info->pkt_id[probe_count++] = info->id;
			if (probe_count >= RTW89_SCANOFLD_MAX_SSID)
				break;
		}
		ch_info->num_pkt = probe_count;
	}

	switch (chan_type) {
	case RTW89_CHAN_OPERATE:
		ch_info->central_ch = op->channel;
		ch_info->pri_ch = op->primary_channel;
		ch_info->ch_band = op->band_type;
		ch_info->bw = op->band_width;
		ch_info->tx_null = true;
		ch_info->num_pkt = 0;
		break;
	case RTW89_CHAN_DFS:
		if (ch_info->ch_band != RTW89_BAND_6G)
			ch_info->period = max_t(u8, ch_info->period,
						RTW89_DFS_CHAN_TIME);
		ch_info->dwell_time = RTW89_DWELL_TIME;
		ch_info->pause_data = true;
		break;
	case RTW89_CHAN_ACTIVE:
		ch_info->pause_data = true;
		break;
	default:
		rtw89_err(rtwdev, "Channel type out of bound\n");
	}
}

static void rtw89_pno_scan_add_chan_be(struct rtw89_dev *rtwdev, int chan_type,
				       int ssid_num,
				       struct rtw89_mac_chinfo_be *ch_info)
{
	struct rtw89_wow_param *rtw_wow = &rtwdev->wow;
	struct rtw89_pktofld_info *info;
	u8 probe_count = 0, i;

	ch_info->notify_action = RTW89_SCANOFLD_DEBUG_MASK;
	ch_info->dfs_ch = chan_type == RTW89_CHAN_DFS;
	ch_info->bw = RTW89_SCAN_WIDTH;
	ch_info->tx_null = false;
	ch_info->pause_data = false;
	ch_info->probe_id = RTW89_SCANOFLD_PKT_NONE;

	if (ssid_num) {
		list_for_each_entry(info, &rtw_wow->pno_pkt_list, list) {
			ch_info->pkt_id[probe_count++] = info->id;
			if (probe_count >= RTW89_SCANOFLD_MAX_SSID)
				break;
		}
	}

	for (i = probe_count; i < RTW89_SCANOFLD_MAX_SSID; i++)
		ch_info->pkt_id[i] = RTW89_SCANOFLD_PKT_NONE;

	switch (chan_type) {
	case RTW89_CHAN_DFS:
		ch_info->period = max_t(u8, ch_info->period, RTW89_DFS_CHAN_TIME);
		ch_info->dwell_time = RTW89_DWELL_TIME;
		break;
	case RTW89_CHAN_ACTIVE:
		break;
	default:
		rtw89_warn(rtwdev, "Channel type out of bound\n");
		break;
	}
}

static void rtw89_hw_scan_add_chan_be(struct rtw89_dev *rtwdev, int chan_type,
				      int ssid_num,
				      struct rtw89_mac_chinfo_be *ch_info)
{
	struct rtw89_hw_scan_info *scan_info = &rtwdev->scan_info;
	struct rtw89_vif_link *rtwvif_link = rtwdev->scan_info.scanning_vif;
	struct rtw89_vif *rtwvif = rtwvif_link->rtwvif;
	struct cfg80211_scan_request *req = rtwvif->scan_req;
	struct rtw89_pktofld_info *info;
	u8 band, probe_count = 0, i;

	ch_info->notify_action = RTW89_SCANOFLD_DEBUG_MASK;
	ch_info->dfs_ch = chan_type == RTW89_CHAN_DFS;
	ch_info->bw = RTW89_SCAN_WIDTH;
	ch_info->tx_null = false;
	ch_info->pause_data = false;
	ch_info->probe_id = RTW89_SCANOFLD_PKT_NONE;

	if (ssid_num) {
		band = rtw89_hw_to_nl80211_band(ch_info->ch_band);

		list_for_each_entry(info, &scan_info->pkt_list[band], list) {
			if (info->channel_6ghz &&
			    ch_info->pri_ch != info->channel_6ghz)
				continue;

			if (info->wildcard_6ghz)
				continue;

			ch_info->pkt_id[probe_count++] = info->id;
			if (probe_count >= RTW89_SCANOFLD_MAX_SSID)
				break;
		}
	}

	if (ch_info->ch_band == RTW89_BAND_6G) {
		if ((ssid_num == 1 && req->ssids[0].ssid_len == 0) ||
		    !ch_info->is_psc) {
			ch_info->probe_id = RTW89_SCANOFLD_PKT_NONE;
			if (!req->duration_mandatory)
				ch_info->period -= RTW89_DWELL_TIME_6G;
		}
	}

	for (i = probe_count; i < RTW89_SCANOFLD_MAX_SSID; i++)
		ch_info->pkt_id[i] = RTW89_SCANOFLD_PKT_NONE;

	switch (chan_type) {
	case RTW89_CHAN_DFS:
		if (ch_info->ch_band != RTW89_BAND_6G)
			ch_info->period =
				max_t(u8, ch_info->period, RTW89_DFS_CHAN_TIME);
		ch_info->dwell_time = RTW89_DWELL_TIME;
		ch_info->pause_data = true;
		break;
	case RTW89_CHAN_ACTIVE:
		ch_info->pause_data = true;
		break;
	default:
		rtw89_warn(rtwdev, "Channel type out of bound\n");
		break;
	}
}

int rtw89_pno_scan_add_chan_list_ax(struct rtw89_dev *rtwdev,
				    struct rtw89_vif_link *rtwvif_link)
{
	struct rtw89_wow_param *rtw_wow = &rtwdev->wow;
	struct cfg80211_sched_scan_request *nd_config = rtw_wow->nd_config;
	struct rtw89_mac_chinfo	*ch_info, *tmp;
	struct ieee80211_channel *channel;
	struct list_head chan_list;
	int list_len;
	enum rtw89_chan_type type;
	int ret = 0;
	u32 idx;

	INIT_LIST_HEAD(&chan_list);
	for (idx = 0, list_len = 0;
	     idx < nd_config->n_channels && list_len < RTW89_SCAN_LIST_LIMIT;
	     idx++, list_len++) {
		channel = nd_config->channels[idx];
		ch_info = kzalloc(sizeof(*ch_info), GFP_KERNEL);
		if (!ch_info) {
			ret = -ENOMEM;
			goto out;
		}

		ch_info->period = RTW89_CHANNEL_TIME;
		ch_info->ch_band = rtw89_nl80211_to_hw_band(channel->band);
		ch_info->central_ch = channel->hw_value;
		ch_info->pri_ch = channel->hw_value;
		ch_info->is_psc = cfg80211_channel_is_psc(channel);

		if (channel->flags &
		    (IEEE80211_CHAN_RADAR | IEEE80211_CHAN_NO_IR))
			type = RTW89_CHAN_DFS;
		else
			type = RTW89_CHAN_ACTIVE;

		rtw89_pno_scan_add_chan_ax(rtwdev, type, nd_config->n_match_sets, ch_info);
		list_add_tail(&ch_info->list, &chan_list);
	}
	ret = rtw89_fw_h2c_scan_list_offload(rtwdev, list_len, &chan_list);

out:
	list_for_each_entry_safe(ch_info, tmp, &chan_list, list) {
		list_del(&ch_info->list);
		kfree(ch_info);
	}

	return ret;
}

int rtw89_hw_scan_add_chan_list_ax(struct rtw89_dev *rtwdev,
				   struct rtw89_vif_link *rtwvif_link, bool connected)
{
	struct rtw89_vif *rtwvif = rtwvif_link->rtwvif;
	struct cfg80211_scan_request *req = rtwvif->scan_req;
	struct rtw89_mac_chinfo	*ch_info, *tmp;
	struct ieee80211_channel *channel;
	struct list_head chan_list;
	bool random_seq = req->flags & NL80211_SCAN_FLAG_RANDOM_SN;
	int list_len, off_chan_time = 0;
	enum rtw89_chan_type type;
	int ret = 0;
	u32 idx;

	INIT_LIST_HEAD(&chan_list);
	for (idx = rtwdev->scan_info.last_chan_idx, list_len = 0;
	     idx < req->n_channels && list_len < RTW89_SCAN_LIST_LIMIT;
	     idx++, list_len++) {
		channel = req->channels[idx];
		ch_info = kzalloc(sizeof(*ch_info), GFP_KERNEL);
		if (!ch_info) {
			ret = -ENOMEM;
			goto out;
		}

		if (req->duration)
			ch_info->period = req->duration;
		else if (channel->band == NL80211_BAND_6GHZ)
			ch_info->period = RTW89_CHANNEL_TIME_6G +
					  RTW89_DWELL_TIME_6G;
		else
			ch_info->period = RTW89_CHANNEL_TIME;

		ch_info->ch_band = rtw89_nl80211_to_hw_band(channel->band);
		ch_info->central_ch = channel->hw_value;
		ch_info->pri_ch = channel->hw_value;
		ch_info->rand_seq_num = random_seq;
		ch_info->is_psc = cfg80211_channel_is_psc(channel);

		if (channel->flags &
		    (IEEE80211_CHAN_RADAR | IEEE80211_CHAN_NO_IR))
			type = RTW89_CHAN_DFS;
		else
			type = RTW89_CHAN_ACTIVE;
		rtw89_hw_scan_add_chan(rtwdev, type, req->n_ssids, ch_info);

		if (connected &&
		    off_chan_time + ch_info->period > RTW89_OFF_CHAN_TIME) {
			tmp = kzalloc(sizeof(*tmp), GFP_KERNEL);
			if (!tmp) {
				ret = -ENOMEM;
				kfree(ch_info);
				goto out;
			}

			type = RTW89_CHAN_OPERATE;
			tmp->period = req->duration_mandatory ?
				      req->duration : RTW89_CHANNEL_TIME;
			rtw89_hw_scan_add_chan(rtwdev, type, 0, tmp);
			list_add_tail(&tmp->list, &chan_list);
			off_chan_time = 0;
			list_len++;
		}
		list_add_tail(&ch_info->list, &chan_list);
		off_chan_time += ch_info->period;
	}
	rtwdev->scan_info.last_chan_idx = idx;
	ret = rtw89_fw_h2c_scan_list_offload(rtwdev, list_len, &chan_list);

out:
	list_for_each_entry_safe(ch_info, tmp, &chan_list, list) {
		list_del(&ch_info->list);
		kfree(ch_info);
	}

	return ret;
}

int rtw89_pno_scan_add_chan_list_be(struct rtw89_dev *rtwdev,
				    struct rtw89_vif_link *rtwvif_link)
{
	struct rtw89_wow_param *rtw_wow = &rtwdev->wow;
	struct cfg80211_sched_scan_request *nd_config = rtw_wow->nd_config;
	struct rtw89_mac_chinfo_be *ch_info, *tmp;
	struct ieee80211_channel *channel;
	struct list_head chan_list;
	enum rtw89_chan_type type;
	int list_len, ret;
	u32 idx;

	INIT_LIST_HEAD(&chan_list);

	for (idx = 0, list_len = 0;
	     idx < nd_config->n_channels && list_len < RTW89_SCAN_LIST_LIMIT;
	     idx++, list_len++) {
		channel = nd_config->channels[idx];
		ch_info = kzalloc(sizeof(*ch_info), GFP_KERNEL);
		if (!ch_info) {
			ret = -ENOMEM;
			goto out;
		}

		ch_info->period = RTW89_CHANNEL_TIME;
		ch_info->ch_band = rtw89_nl80211_to_hw_band(channel->band);
		ch_info->central_ch = channel->hw_value;
		ch_info->pri_ch = channel->hw_value;
		ch_info->is_psc = cfg80211_channel_is_psc(channel);

		if (channel->flags &
		    (IEEE80211_CHAN_RADAR | IEEE80211_CHAN_NO_IR))
			type = RTW89_CHAN_DFS;
		else
			type = RTW89_CHAN_ACTIVE;

		rtw89_pno_scan_add_chan_be(rtwdev, type,
					   nd_config->n_match_sets, ch_info);
		list_add_tail(&ch_info->list, &chan_list);
	}

	ret = rtw89_fw_h2c_scan_list_offload_be(rtwdev, list_len, &chan_list,
						rtwvif_link);

out:
	list_for_each_entry_safe(ch_info, tmp, &chan_list, list) {
		list_del(&ch_info->list);
		kfree(ch_info);
	}

	return ret;
}

int rtw89_hw_scan_add_chan_list_be(struct rtw89_dev *rtwdev,
				   struct rtw89_vif_link *rtwvif_link, bool connected)
{
	struct rtw89_vif *rtwvif = rtwvif_link->rtwvif;
	struct cfg80211_scan_request *req = rtwvif->scan_req;
	struct rtw89_mac_chinfo_be *ch_info, *tmp;
	struct ieee80211_channel *channel;
	struct list_head chan_list;
	enum rtw89_chan_type type;
	int list_len, ret;
	bool random_seq;
	u32 idx;

	random_seq = !!(req->flags & NL80211_SCAN_FLAG_RANDOM_SN);
	INIT_LIST_HEAD(&chan_list);

	for (idx = rtwdev->scan_info.last_chan_idx, list_len = 0;
	     idx < req->n_channels && list_len < RTW89_SCAN_LIST_LIMIT;
	     idx++, list_len++) {
		channel = req->channels[idx];
		ch_info = kzalloc(sizeof(*ch_info), GFP_KERNEL);
		if (!ch_info) {
			ret = -ENOMEM;
			goto out;
		}

		if (req->duration)
			ch_info->period = req->duration;
		else if (channel->band == NL80211_BAND_6GHZ)
			ch_info->period = RTW89_CHANNEL_TIME_6G + RTW89_DWELL_TIME_6G;
		else
			ch_info->period = RTW89_CHANNEL_TIME;

		ch_info->ch_band = rtw89_nl80211_to_hw_band(channel->band);
		ch_info->central_ch = channel->hw_value;
		ch_info->pri_ch = channel->hw_value;
		ch_info->rand_seq_num = random_seq;
		ch_info->is_psc = cfg80211_channel_is_psc(channel);

		if (channel->flags & (IEEE80211_CHAN_RADAR | IEEE80211_CHAN_NO_IR))
			type = RTW89_CHAN_DFS;
		else
			type = RTW89_CHAN_ACTIVE;
		rtw89_hw_scan_add_chan_be(rtwdev, type, req->n_ssids, ch_info);

		list_add_tail(&ch_info->list, &chan_list);
	}

	rtwdev->scan_info.last_chan_idx = idx;
	ret = rtw89_fw_h2c_scan_list_offload_be(rtwdev, list_len, &chan_list,
						rtwvif_link);

out:
	list_for_each_entry_safe(ch_info, tmp, &chan_list, list) {
		list_del(&ch_info->list);
		kfree(ch_info);
	}

	return ret;
}

static int rtw89_hw_scan_prehandle(struct rtw89_dev *rtwdev,
				   struct rtw89_vif_link *rtwvif_link, bool connected)
{
	const struct rtw89_mac_gen_def *mac = rtwdev->chip->mac_def;
	int ret;

	ret = rtw89_hw_scan_update_probe_req(rtwdev, rtwvif_link);
	if (ret) {
		rtw89_err(rtwdev, "Update probe request failed\n");
		goto out;
	}
	ret = mac->add_chan_list(rtwdev, rtwvif_link, connected);
out:
	return ret;
}

void rtw89_hw_scan_start(struct rtw89_dev *rtwdev,
			 struct rtw89_vif_link *rtwvif_link,
			 struct ieee80211_scan_request *scan_req)
{
	const struct rtw89_mac_gen_def *mac = rtwdev->chip->mac_def;
	struct cfg80211_scan_request *req = &scan_req->req;
	const struct rtw89_chan *chan = rtw89_chan_get(rtwdev,
						       rtwvif_link->chanctx_idx);
	struct rtw89_vif *rtwvif = rtwvif_link->rtwvif;
	u32 rx_fltr = rtwdev->hal.rx_fltr;
	u8 mac_addr[ETH_ALEN];
	u32 reg;

	/* clone op and keep it during scan */
	rtwdev->scan_info.op_chan = *chan;

	rtwdev->scan_info.scanning_vif = rtwvif_link;
	rtwdev->scan_info.last_chan_idx = 0;
	rtwdev->scan_info.abort = false;
	rtwvif->scan_ies = &scan_req->ies;
	rtwvif->scan_req = req;
	ieee80211_stop_queues(rtwdev->hw);
	rtw89_mac_port_cfg_rx_sync(rtwdev, rtwvif_link, false);

	if (req->flags & NL80211_SCAN_FLAG_RANDOM_ADDR)
		get_random_mask_addr(mac_addr, req->mac_addr,
				     req->mac_addr_mask);
	else
		ether_addr_copy(mac_addr, rtwvif_link->mac_addr);
	rtw89_core_scan_start(rtwdev, rtwvif_link, mac_addr, true);

	rx_fltr &= ~B_AX_A_BCN_CHK_EN;
	rx_fltr &= ~B_AX_A_BC;
	rx_fltr &= ~B_AX_A_A1_MATCH;

	reg = rtw89_mac_reg_by_idx(rtwdev, mac->rx_fltr, rtwvif_link->mac_idx);
	rtw89_write32_mask(rtwdev, reg, B_AX_RX_FLTR_CFG_MASK, rx_fltr);

	rtw89_chanctx_pause(rtwdev, RTW89_CHANCTX_PAUSE_REASON_HW_SCAN);
}

void rtw89_hw_scan_complete(struct rtw89_dev *rtwdev,
			    struct rtw89_vif_link *rtwvif_link,
			    bool aborted)
{
	const struct rtw89_mac_gen_def *mac = rtwdev->chip->mac_def;
	struct rtw89_hw_scan_info *scan_info = &rtwdev->scan_info;
	struct cfg80211_scan_info info = {
		.aborted = aborted,
	};
	struct rtw89_vif *rtwvif;
	u32 reg;

	if (!rtwvif_link)
		return;

<<<<<<< HEAD
	rtwvif = rtwvif_link->rtwvif;

	reg = rtw89_mac_reg_by_idx(rtwdev, mac->rx_fltr, rtwvif_link->mac_idx);
	rtw89_write32_mask(rtwdev, reg, B_AX_RX_FLTR_CFG_MASK, rtwdev->hal.rx_fltr);

=======
	rtw89_chanctx_proceed(rtwdev);

	rtwvif = rtwvif_link->rtwvif;

	reg = rtw89_mac_reg_by_idx(rtwdev, mac->rx_fltr, rtwvif_link->mac_idx);
	rtw89_write32_mask(rtwdev, reg, B_AX_RX_FLTR_CFG_MASK, rtwdev->hal.rx_fltr);

>>>>>>> fcc79e17
	rtw89_core_scan_complete(rtwdev, rtwvif_link, true);
	ieee80211_scan_completed(rtwdev->hw, &info);
	ieee80211_wake_queues(rtwdev->hw);
	rtw89_mac_port_cfg_rx_sync(rtwdev, rtwvif_link, true);
	rtw89_mac_enable_beacon_for_ap_vifs(rtwdev, true);

	rtw89_release_pkt_list(rtwdev);
	rtwvif->scan_req = NULL;
	rtwvif->scan_ies = NULL;
	scan_info->last_chan_idx = 0;
	scan_info->scanning_vif = NULL;
	scan_info->abort = false;
}

void rtw89_hw_scan_abort(struct rtw89_dev *rtwdev,
			 struct rtw89_vif_link *rtwvif_link)
{
	struct rtw89_hw_scan_info *scan_info = &rtwdev->scan_info;
	int ret;

	scan_info->abort = true;

	ret = rtw89_hw_scan_offload(rtwdev, rtwvif_link, false);
	if (ret)
		rtw89_warn(rtwdev, "rtw89_hw_scan_offload failed ret %d\n", ret);

	/* Indicate ieee80211_scan_completed() before returning, which is safe
	 * because scan abort command always waits for completion of
	 * RTW89_SCAN_END_SCAN_NOTIFY, so that ieee80211_stop() can flush scan
	 * work properly.
	 */
	rtw89_hw_scan_complete(rtwdev, rtwvif_link, true);
}

static bool rtw89_is_any_vif_connected_or_connecting(struct rtw89_dev *rtwdev)
{
	struct rtw89_vif_link *rtwvif_link;
	struct rtw89_vif *rtwvif;
	unsigned int link_id;

	rtw89_for_each_rtwvif(rtwdev, rtwvif) {
		rtw89_vif_for_each_link(rtwvif, rtwvif_link, link_id) {
			/* This variable implies connected or during attempt to connect */
			if (!is_zero_ether_addr(rtwvif_link->bssid))
				return true;
		}
	}

	return false;
}

int rtw89_hw_scan_offload(struct rtw89_dev *rtwdev,
			  struct rtw89_vif_link *rtwvif_link,
			  bool enable)
{
	const struct rtw89_mac_gen_def *mac = rtwdev->chip->mac_def;
	struct rtw89_scan_option opt = {0};
	bool connected;
	int ret = 0;

	if (!rtwvif_link)
		return -EINVAL;

	connected = rtw89_is_any_vif_connected_or_connecting(rtwdev);
	opt.enable = enable;
	opt.target_ch_mode = connected;
	if (enable) {
		ret = rtw89_hw_scan_prehandle(rtwdev, rtwvif_link, connected);
		if (ret)
			goto out;
	}

	if (rtwdev->chip->chip_gen == RTW89_CHIP_BE) {
		opt.operation = enable ? RTW89_SCAN_OP_START : RTW89_SCAN_OP_STOP;
		opt.scan_mode = RTW89_SCAN_MODE_SA;
		opt.band = rtwvif_link->mac_idx;
		opt.num_macc_role = 0;
		opt.mlo_mode = rtwdev->mlo_dbcc_mode;
		opt.num_opch = connected ? 1 : 0;
		opt.opch_end = connected ? 0 : RTW89_CHAN_INVALID;
	}

	ret = mac->scan_offload(rtwdev, &opt, rtwvif_link, false);
out:
	return ret;
}

#define H2C_FW_CPU_EXCEPTION_LEN 4
#define H2C_FW_CPU_EXCEPTION_TYPE_DEF 0x5566
int rtw89_fw_h2c_trigger_cpu_exception(struct rtw89_dev *rtwdev)
{
	struct sk_buff *skb;
	int ret;

	skb = rtw89_fw_h2c_alloc_skb_with_hdr(rtwdev, H2C_FW_CPU_EXCEPTION_LEN);
	if (!skb) {
		rtw89_err(rtwdev,
			  "failed to alloc skb for fw cpu exception\n");
		return -ENOMEM;
	}

	skb_put(skb, H2C_FW_CPU_EXCEPTION_LEN);
	RTW89_SET_FWCMD_CPU_EXCEPTION_TYPE(skb->data,
					   H2C_FW_CPU_EXCEPTION_TYPE_DEF);

	rtw89_h2c_pkt_set_hdr(rtwdev, skb, FWCMD_TYPE_H2C,
			      H2C_CAT_TEST,
			      H2C_CL_FW_STATUS_TEST,
			      H2C_FUNC_CPU_EXCEPTION, 0, 0,
			      H2C_FW_CPU_EXCEPTION_LEN);

	ret = rtw89_h2c_tx(rtwdev, skb, false);
	if (ret) {
		rtw89_err(rtwdev, "failed to send h2c\n");
		goto fail;
	}

	return 0;

fail:
	dev_kfree_skb_any(skb);
	return ret;
}

#define H2C_PKT_DROP_LEN 24
int rtw89_fw_h2c_pkt_drop(struct rtw89_dev *rtwdev,
			  const struct rtw89_pkt_drop_params *params)
{
	struct sk_buff *skb;
	int ret;

	skb = rtw89_fw_h2c_alloc_skb_with_hdr(rtwdev, H2C_PKT_DROP_LEN);
	if (!skb) {
		rtw89_err(rtwdev,
			  "failed to alloc skb for packet drop\n");
		return -ENOMEM;
	}

	switch (params->sel) {
	case RTW89_PKT_DROP_SEL_MACID_BE_ONCE:
	case RTW89_PKT_DROP_SEL_MACID_BK_ONCE:
	case RTW89_PKT_DROP_SEL_MACID_VI_ONCE:
	case RTW89_PKT_DROP_SEL_MACID_VO_ONCE:
	case RTW89_PKT_DROP_SEL_BAND_ONCE:
		break;
	default:
		rtw89_debug(rtwdev, RTW89_DBG_FW,
			    "H2C of pkt drop might not fully support sel: %d yet\n",
			    params->sel);
		break;
	}

	skb_put(skb, H2C_PKT_DROP_LEN);
	RTW89_SET_FWCMD_PKT_DROP_SEL(skb->data, params->sel);
	RTW89_SET_FWCMD_PKT_DROP_MACID(skb->data, params->macid);
	RTW89_SET_FWCMD_PKT_DROP_BAND(skb->data, params->mac_band);
	RTW89_SET_FWCMD_PKT_DROP_PORT(skb->data, params->port);
	RTW89_SET_FWCMD_PKT_DROP_MBSSID(skb->data, params->mbssid);
	RTW89_SET_FWCMD_PKT_DROP_ROLE_A_INFO_TF_TRS(skb->data, params->tf_trs);
	RTW89_SET_FWCMD_PKT_DROP_MACID_BAND_SEL_0(skb->data,
						  params->macid_band_sel[0]);
	RTW89_SET_FWCMD_PKT_DROP_MACID_BAND_SEL_1(skb->data,
						  params->macid_band_sel[1]);
	RTW89_SET_FWCMD_PKT_DROP_MACID_BAND_SEL_2(skb->data,
						  params->macid_band_sel[2]);
	RTW89_SET_FWCMD_PKT_DROP_MACID_BAND_SEL_3(skb->data,
						  params->macid_band_sel[3]);

	rtw89_h2c_pkt_set_hdr(rtwdev, skb, FWCMD_TYPE_H2C,
			      H2C_CAT_MAC,
			      H2C_CL_MAC_FW_OFLD,
			      H2C_FUNC_PKT_DROP, 0, 0,
			      H2C_PKT_DROP_LEN);

	ret = rtw89_h2c_tx(rtwdev, skb, false);
	if (ret) {
		rtw89_err(rtwdev, "failed to send h2c\n");
		goto fail;
	}

	return 0;

fail:
	dev_kfree_skb_any(skb);
	return ret;
}

#define H2C_KEEP_ALIVE_LEN 4
int rtw89_fw_h2c_keep_alive(struct rtw89_dev *rtwdev, struct rtw89_vif_link *rtwvif_link,
			    bool enable)
{
	struct sk_buff *skb;
	u8 pkt_id = 0;
	int ret;

	if (enable) {
		ret = rtw89_fw_h2c_add_general_pkt(rtwdev, rtwvif_link,
						   RTW89_PKT_OFLD_TYPE_NULL_DATA,
						   &pkt_id);
		if (ret)
			return -EPERM;
	}

	skb = rtw89_fw_h2c_alloc_skb_with_hdr(rtwdev, H2C_KEEP_ALIVE_LEN);
	if (!skb) {
		rtw89_err(rtwdev, "failed to alloc skb for keep alive\n");
		return -ENOMEM;
	}

	skb_put(skb, H2C_KEEP_ALIVE_LEN);

	RTW89_SET_KEEP_ALIVE_ENABLE(skb->data, enable);
	RTW89_SET_KEEP_ALIVE_PKT_NULL_ID(skb->data, pkt_id);
	RTW89_SET_KEEP_ALIVE_PERIOD(skb->data, 5);
	RTW89_SET_KEEP_ALIVE_MACID(skb->data, rtwvif_link->mac_id);

	rtw89_h2c_pkt_set_hdr(rtwdev, skb, FWCMD_TYPE_H2C,
			      H2C_CAT_MAC,
			      H2C_CL_MAC_WOW,
			      H2C_FUNC_KEEP_ALIVE, 0, 1,
			      H2C_KEEP_ALIVE_LEN);

	ret = rtw89_h2c_tx(rtwdev, skb, false);
	if (ret) {
		rtw89_err(rtwdev, "failed to send h2c\n");
		goto fail;
	}

	return 0;

fail:
	dev_kfree_skb_any(skb);

	return ret;
}

int rtw89_fw_h2c_arp_offload(struct rtw89_dev *rtwdev, struct rtw89_vif_link *rtwvif_link,
			     bool enable)
{
	struct rtw89_h2c_arp_offload *h2c;
	u32 len = sizeof(*h2c);
	struct sk_buff *skb;
	u8 pkt_id = 0;
	int ret;

	if (enable) {
		ret = rtw89_fw_h2c_add_general_pkt(rtwdev, rtwvif_link,
						   RTW89_PKT_OFLD_TYPE_ARP_RSP,
						   &pkt_id);
		if (ret)
			return ret;
	}

	skb = rtw89_fw_h2c_alloc_skb_with_hdr(rtwdev, len);
	if (!skb) {
		rtw89_err(rtwdev, "failed to alloc skb for arp offload\n");
		return -ENOMEM;
	}

	skb_put(skb, len);
	h2c = (struct rtw89_h2c_arp_offload *)skb->data;

	h2c->w0 = le32_encode_bits(enable, RTW89_H2C_ARP_OFFLOAD_W0_ENABLE) |
		  le32_encode_bits(0, RTW89_H2C_ARP_OFFLOAD_W0_ACTION) |
		  le32_encode_bits(rtwvif_link->mac_id, RTW89_H2C_ARP_OFFLOAD_W0_MACID) |
		  le32_encode_bits(pkt_id, RTW89_H2C_ARP_OFFLOAD_W0_PKT_ID);

	rtw89_h2c_pkt_set_hdr(rtwdev, skb, FWCMD_TYPE_H2C,
			      H2C_CAT_MAC,
			      H2C_CL_MAC_WOW,
			      H2C_FUNC_ARP_OFLD, 0, 1,
			      len);

	ret = rtw89_h2c_tx(rtwdev, skb, false);
	if (ret) {
		rtw89_err(rtwdev, "failed to send h2c\n");
		goto fail;
	}

	return 0;

fail:
	dev_kfree_skb_any(skb);

	return ret;
}

#define H2C_DISCONNECT_DETECT_LEN 8
int rtw89_fw_h2c_disconnect_detect(struct rtw89_dev *rtwdev,
				   struct rtw89_vif_link *rtwvif_link, bool enable)
{
	struct rtw89_wow_param *rtw_wow = &rtwdev->wow;
	struct sk_buff *skb;
	u8 macid = rtwvif_link->mac_id;
	int ret;

	skb = rtw89_fw_h2c_alloc_skb_with_hdr(rtwdev, H2C_DISCONNECT_DETECT_LEN);
	if (!skb) {
		rtw89_err(rtwdev, "failed to alloc skb for keep alive\n");
		return -ENOMEM;
	}

	skb_put(skb, H2C_DISCONNECT_DETECT_LEN);

	if (test_bit(RTW89_WOW_FLAG_EN_DISCONNECT, rtw_wow->flags)) {
		RTW89_SET_DISCONNECT_DETECT_ENABLE(skb->data, enable);
		RTW89_SET_DISCONNECT_DETECT_DISCONNECT(skb->data, !enable);
		RTW89_SET_DISCONNECT_DETECT_MAC_ID(skb->data, macid);
		RTW89_SET_DISCONNECT_DETECT_CHECK_PERIOD(skb->data, 100);
		RTW89_SET_DISCONNECT_DETECT_TRY_PKT_COUNT(skb->data, 5);
	}

	rtw89_h2c_pkt_set_hdr(rtwdev, skb, FWCMD_TYPE_H2C,
			      H2C_CAT_MAC,
			      H2C_CL_MAC_WOW,
			      H2C_FUNC_DISCONNECT_DETECT, 0, 1,
			      H2C_DISCONNECT_DETECT_LEN);

	ret = rtw89_h2c_tx(rtwdev, skb, false);
	if (ret) {
		rtw89_err(rtwdev, "failed to send h2c\n");
		goto fail;
	}

	return 0;

fail:
	dev_kfree_skb_any(skb);

	return ret;
}

int rtw89_fw_h2c_cfg_pno(struct rtw89_dev *rtwdev, struct rtw89_vif_link *rtwvif_link,
			 bool enable)
{
	struct rtw89_wow_param *rtw_wow = &rtwdev->wow;
	struct cfg80211_sched_scan_request *nd_config = rtw_wow->nd_config;
	struct rtw89_h2c_cfg_nlo *h2c;
	u32 len = sizeof(*h2c);
	struct sk_buff *skb;
	int ret, i;

	skb = rtw89_fw_h2c_alloc_skb_with_hdr(rtwdev, len);
	if (!skb) {
		rtw89_err(rtwdev, "failed to alloc skb for nlo\n");
		return -ENOMEM;
	}

	skb_put(skb, len);
	h2c = (struct rtw89_h2c_cfg_nlo *)skb->data;

	h2c->w0 = le32_encode_bits(enable, RTW89_H2C_NLO_W0_ENABLE) |
		  le32_encode_bits(enable, RTW89_H2C_NLO_W0_IGNORE_CIPHER) |
		  le32_encode_bits(rtwvif_link->mac_id, RTW89_H2C_NLO_W0_MACID);

	if (enable) {
		h2c->nlo_cnt = nd_config->n_match_sets;
		for (i = 0 ; i < nd_config->n_match_sets; i++) {
			h2c->ssid_len[i] = nd_config->match_sets[i].ssid.ssid_len;
			memcpy(h2c->ssid[i], nd_config->match_sets[i].ssid.ssid,
			       nd_config->match_sets[i].ssid.ssid_len);
		}
	}

	rtw89_h2c_pkt_set_hdr(rtwdev, skb, FWCMD_TYPE_H2C,
			      H2C_CAT_MAC,
			      H2C_CL_MAC_WOW,
			      H2C_FUNC_NLO, 0, 1,
			      len);

	ret = rtw89_h2c_tx(rtwdev, skb, false);
	if (ret) {
		rtw89_err(rtwdev, "failed to send h2c\n");
		goto fail;
	}

	return 0;

fail:
	dev_kfree_skb_any(skb);
	return ret;
}

int rtw89_fw_h2c_wow_global(struct rtw89_dev *rtwdev, struct rtw89_vif_link *rtwvif_link,
			    bool enable)
{
	struct rtw89_wow_param *rtw_wow = &rtwdev->wow;
	struct rtw89_h2c_wow_global *h2c;
	u8 macid = rtwvif_link->mac_id;
	u32 len = sizeof(*h2c);
	struct sk_buff *skb;
	int ret;

	skb = rtw89_fw_h2c_alloc_skb_with_hdr(rtwdev, len);
	if (!skb) {
		rtw89_err(rtwdev, "failed to alloc skb for wow global\n");
		return -ENOMEM;
	}

	skb_put(skb, len);
	h2c = (struct rtw89_h2c_wow_global *)skb->data;

	h2c->w0 = le32_encode_bits(enable, RTW89_H2C_WOW_GLOBAL_W0_ENABLE) |
		  le32_encode_bits(macid, RTW89_H2C_WOW_GLOBAL_W0_MAC_ID) |
		  le32_encode_bits(rtw_wow->ptk_alg,
				   RTW89_H2C_WOW_GLOBAL_W0_PAIRWISE_SEC_ALGO) |
		  le32_encode_bits(rtw_wow->gtk_alg,
				   RTW89_H2C_WOW_GLOBAL_W0_GROUP_SEC_ALGO);
	h2c->key_info = rtw_wow->key_info;

	rtw89_h2c_pkt_set_hdr(rtwdev, skb, FWCMD_TYPE_H2C,
			      H2C_CAT_MAC,
			      H2C_CL_MAC_WOW,
			      H2C_FUNC_WOW_GLOBAL, 0, 1,
			      len);

	ret = rtw89_h2c_tx(rtwdev, skb, false);
	if (ret) {
		rtw89_err(rtwdev, "failed to send h2c\n");
		goto fail;
	}

	return 0;

fail:
	dev_kfree_skb_any(skb);

	return ret;
}

#define H2C_WAKEUP_CTRL_LEN 4
int rtw89_fw_h2c_wow_wakeup_ctrl(struct rtw89_dev *rtwdev,
				 struct rtw89_vif_link *rtwvif_link,
				 bool enable)
{
	struct rtw89_wow_param *rtw_wow = &rtwdev->wow;
	struct sk_buff *skb;
	u8 macid = rtwvif_link->mac_id;
	int ret;

	skb = rtw89_fw_h2c_alloc_skb_with_hdr(rtwdev, H2C_WAKEUP_CTRL_LEN);
	if (!skb) {
		rtw89_err(rtwdev, "failed to alloc skb for wakeup ctrl\n");
		return -ENOMEM;
	}

	skb_put(skb, H2C_WAKEUP_CTRL_LEN);

	if (rtw_wow->pattern_cnt)
		RTW89_SET_WOW_WAKEUP_CTRL_PATTERN_MATCH_ENABLE(skb->data, enable);
	if (test_bit(RTW89_WOW_FLAG_EN_MAGIC_PKT, rtw_wow->flags))
		RTW89_SET_WOW_WAKEUP_CTRL_MAGIC_ENABLE(skb->data, enable);
	if (test_bit(RTW89_WOW_FLAG_EN_DISCONNECT, rtw_wow->flags))
		RTW89_SET_WOW_WAKEUP_CTRL_DEAUTH_ENABLE(skb->data, enable);

	RTW89_SET_WOW_WAKEUP_CTRL_MAC_ID(skb->data, macid);

	rtw89_h2c_pkt_set_hdr(rtwdev, skb, FWCMD_TYPE_H2C,
			      H2C_CAT_MAC,
			      H2C_CL_MAC_WOW,
			      H2C_FUNC_WAKEUP_CTRL, 0, 1,
			      H2C_WAKEUP_CTRL_LEN);

	ret = rtw89_h2c_tx(rtwdev, skb, false);
	if (ret) {
		rtw89_err(rtwdev, "failed to send h2c\n");
		goto fail;
	}

	return 0;

fail:
	dev_kfree_skb_any(skb);

	return ret;
}

#define H2C_WOW_CAM_UPD_LEN 24
int rtw89_fw_wow_cam_update(struct rtw89_dev *rtwdev,
			    struct rtw89_wow_cam_info *cam_info)
{
	struct sk_buff *skb;
	int ret;

	skb = rtw89_fw_h2c_alloc_skb_with_hdr(rtwdev, H2C_WOW_CAM_UPD_LEN);
	if (!skb) {
		rtw89_err(rtwdev, "failed to alloc skb for keep alive\n");
		return -ENOMEM;
	}

	skb_put(skb, H2C_WOW_CAM_UPD_LEN);

	RTW89_SET_WOW_CAM_UPD_R_W(skb->data, cam_info->r_w);
	RTW89_SET_WOW_CAM_UPD_IDX(skb->data, cam_info->idx);
	if (cam_info->valid) {
		RTW89_SET_WOW_CAM_UPD_WKFM1(skb->data, cam_info->mask[0]);
		RTW89_SET_WOW_CAM_UPD_WKFM2(skb->data, cam_info->mask[1]);
		RTW89_SET_WOW_CAM_UPD_WKFM3(skb->data, cam_info->mask[2]);
		RTW89_SET_WOW_CAM_UPD_WKFM4(skb->data, cam_info->mask[3]);
		RTW89_SET_WOW_CAM_UPD_CRC(skb->data, cam_info->crc);
		RTW89_SET_WOW_CAM_UPD_NEGATIVE_PATTERN_MATCH(skb->data,
							     cam_info->negative_pattern_match);
		RTW89_SET_WOW_CAM_UPD_SKIP_MAC_HDR(skb->data,
						   cam_info->skip_mac_hdr);
		RTW89_SET_WOW_CAM_UPD_UC(skb->data, cam_info->uc);
		RTW89_SET_WOW_CAM_UPD_MC(skb->data, cam_info->mc);
		RTW89_SET_WOW_CAM_UPD_BC(skb->data, cam_info->bc);
	}
	RTW89_SET_WOW_CAM_UPD_VALID(skb->data, cam_info->valid);

	rtw89_h2c_pkt_set_hdr(rtwdev, skb, FWCMD_TYPE_H2C,
			      H2C_CAT_MAC,
			      H2C_CL_MAC_WOW,
			      H2C_FUNC_WOW_CAM_UPD, 0, 1,
			      H2C_WOW_CAM_UPD_LEN);

	ret = rtw89_h2c_tx(rtwdev, skb, false);
	if (ret) {
		rtw89_err(rtwdev, "failed to send h2c\n");
		goto fail;
	}

	return 0;
fail:
	dev_kfree_skb_any(skb);

	return ret;
}

int rtw89_fw_h2c_wow_gtk_ofld(struct rtw89_dev *rtwdev,
			      struct rtw89_vif_link *rtwvif_link,
			      bool enable)
{
	struct rtw89_wow_param *rtw_wow = &rtwdev->wow;
	struct rtw89_wow_gtk_info *gtk_info = &rtw_wow->gtk_info;
	struct rtw89_h2c_wow_gtk_ofld *h2c;
	u8 macid = rtwvif_link->mac_id;
	u32 len = sizeof(*h2c);
	u8 pkt_id_sa_query = 0;
	struct sk_buff *skb;
	u8 pkt_id_eapol = 0;
	int ret;

	if (!rtw_wow->gtk_alg)
		return 0;

	skb = rtw89_fw_h2c_alloc_skb_with_hdr(rtwdev, len);
	if (!skb) {
		rtw89_err(rtwdev, "failed to alloc skb for gtk ofld\n");
		return -ENOMEM;
	}

	skb_put(skb, len);
	h2c = (struct rtw89_h2c_wow_gtk_ofld *)skb->data;

	if (!enable)
		goto hdr;

	ret = rtw89_fw_h2c_add_general_pkt(rtwdev, rtwvif_link,
					   RTW89_PKT_OFLD_TYPE_EAPOL_KEY,
					   &pkt_id_eapol);
	if (ret)
		goto fail;

	if (gtk_info->igtk_keyid) {
		ret = rtw89_fw_h2c_add_general_pkt(rtwdev, rtwvif_link,
						   RTW89_PKT_OFLD_TYPE_SA_QUERY,
						   &pkt_id_sa_query);
		if (ret)
			goto fail;
	}

	/* not support TKIP yet */
	h2c->w0 = le32_encode_bits(enable, RTW89_H2C_WOW_GTK_OFLD_W0_EN) |
		  le32_encode_bits(0, RTW89_H2C_WOW_GTK_OFLD_W0_TKIP_EN) |
		  le32_encode_bits(gtk_info->igtk_keyid ? 1 : 0,
				   RTW89_H2C_WOW_GTK_OFLD_W0_IEEE80211W_EN) |
		  le32_encode_bits(macid, RTW89_H2C_WOW_GTK_OFLD_W0_MAC_ID) |
		  le32_encode_bits(pkt_id_eapol, RTW89_H2C_WOW_GTK_OFLD_W0_GTK_RSP_ID);
	h2c->w1 = le32_encode_bits(gtk_info->igtk_keyid ? pkt_id_sa_query : 0,
				   RTW89_H2C_WOW_GTK_OFLD_W1_PMF_SA_QUERY_ID) |
		  le32_encode_bits(rtw_wow->akm, RTW89_H2C_WOW_GTK_OFLD_W1_ALGO_AKM_SUIT);
	h2c->gtk_info = rtw_wow->gtk_info;

hdr:
	rtw89_h2c_pkt_set_hdr(rtwdev, skb, FWCMD_TYPE_H2C,
			      H2C_CAT_MAC,
			      H2C_CL_MAC_WOW,
			      H2C_FUNC_GTK_OFLD, 0, 1,
			      len);

	ret = rtw89_h2c_tx(rtwdev, skb, false);
	if (ret) {
		rtw89_err(rtwdev, "failed to send h2c\n");
		goto fail;
	}
	return 0;
fail:
	dev_kfree_skb_any(skb);

	return ret;
}

int rtw89_fw_h2c_fwips(struct rtw89_dev *rtwdev, struct rtw89_vif_link *rtwvif_link,
		       bool enable)
{
	struct rtw89_wait_info *wait = &rtwdev->mac.ps_wait;
	struct rtw89_h2c_fwips *h2c;
	u32 len = sizeof(*h2c);
	struct sk_buff *skb;

	skb = rtw89_fw_h2c_alloc_skb_with_hdr(rtwdev, len);
	if (!skb) {
		rtw89_err(rtwdev, "failed to alloc skb for fw ips\n");
		return -ENOMEM;
	}
	skb_put(skb, len);
	h2c = (struct rtw89_h2c_fwips *)skb->data;

	h2c->w0 = le32_encode_bits(rtwvif_link->mac_id, RTW89_H2C_FW_IPS_W0_MACID) |
		  le32_encode_bits(enable, RTW89_H2C_FW_IPS_W0_ENABLE);

	rtw89_h2c_pkt_set_hdr(rtwdev, skb, FWCMD_TYPE_H2C,
			      H2C_CAT_MAC,
			      H2C_CL_MAC_PS,
			      H2C_FUNC_IPS_CFG, 0, 1,
			      len);

	return rtw89_h2c_tx_and_wait(rtwdev, skb, wait, RTW89_PS_WAIT_COND_IPS_CFG);
}

int rtw89_fw_h2c_wow_request_aoac(struct rtw89_dev *rtwdev)
{
	struct rtw89_wait_info *wait = &rtwdev->wow.wait;
	struct rtw89_h2c_wow_aoac *h2c;
	u32 len = sizeof(*h2c);
	struct sk_buff *skb;

	skb = rtw89_fw_h2c_alloc_skb_with_hdr(rtwdev, len);
	if (!skb) {
		rtw89_err(rtwdev, "failed to alloc skb for aoac\n");
		return -ENOMEM;
	}

	skb_put(skb, len);

	/* This H2C only nofity firmware to generate AOAC report C2H,
	 * no need any parameter.
	 */
	rtw89_h2c_pkt_set_hdr(rtwdev, skb, FWCMD_TYPE_H2C,
			      H2C_CAT_MAC,
			      H2C_CL_MAC_WOW,
			      H2C_FUNC_AOAC_REPORT_REQ, 1, 0,
			      len);

	return rtw89_h2c_tx_and_wait(rtwdev, skb, wait, RTW89_WOW_WAIT_COND_AOAC);
}

/* Return < 0, if failures happen during waiting for the condition.
 * Return 0, when waiting for the condition succeeds.
 * Return > 0, if the wait is considered unreachable due to driver/FW design,
 * where 1 means during SER.
 */
static int rtw89_h2c_tx_and_wait(struct rtw89_dev *rtwdev, struct sk_buff *skb,
				 struct rtw89_wait_info *wait, unsigned int cond)
{
	int ret;

	ret = rtw89_h2c_tx(rtwdev, skb, false);
	if (ret) {
		rtw89_err(rtwdev, "failed to send h2c\n");
		dev_kfree_skb_any(skb);
		return -EBUSY;
	}

	if (test_bit(RTW89_FLAG_SER_HANDLING, rtwdev->flags))
		return 1;

	return rtw89_wait_for_cond(wait, cond);
}

#define H2C_ADD_MCC_LEN 16
int rtw89_fw_h2c_add_mcc(struct rtw89_dev *rtwdev,
			 const struct rtw89_fw_mcc_add_req *p)
{
	struct rtw89_wait_info *wait = &rtwdev->mcc.wait;
	struct sk_buff *skb;
	unsigned int cond;

	skb = rtw89_fw_h2c_alloc_skb_with_hdr(rtwdev, H2C_ADD_MCC_LEN);
	if (!skb) {
		rtw89_err(rtwdev,
			  "failed to alloc skb for add mcc\n");
		return -ENOMEM;
	}

	skb_put(skb, H2C_ADD_MCC_LEN);
	RTW89_SET_FWCMD_ADD_MCC_MACID(skb->data, p->macid);
	RTW89_SET_FWCMD_ADD_MCC_CENTRAL_CH_SEG0(skb->data, p->central_ch_seg0);
	RTW89_SET_FWCMD_ADD_MCC_CENTRAL_CH_SEG1(skb->data, p->central_ch_seg1);
	RTW89_SET_FWCMD_ADD_MCC_PRIMARY_CH(skb->data, p->primary_ch);
	RTW89_SET_FWCMD_ADD_MCC_BANDWIDTH(skb->data, p->bandwidth);
	RTW89_SET_FWCMD_ADD_MCC_GROUP(skb->data, p->group);
	RTW89_SET_FWCMD_ADD_MCC_C2H_RPT(skb->data, p->c2h_rpt);
	RTW89_SET_FWCMD_ADD_MCC_DIS_TX_NULL(skb->data, p->dis_tx_null);
	RTW89_SET_FWCMD_ADD_MCC_DIS_SW_RETRY(skb->data, p->dis_sw_retry);
	RTW89_SET_FWCMD_ADD_MCC_IN_CURR_CH(skb->data, p->in_curr_ch);
	RTW89_SET_FWCMD_ADD_MCC_SW_RETRY_COUNT(skb->data, p->sw_retry_count);
	RTW89_SET_FWCMD_ADD_MCC_TX_NULL_EARLY(skb->data, p->tx_null_early);
	RTW89_SET_FWCMD_ADD_MCC_BTC_IN_2G(skb->data, p->btc_in_2g);
	RTW89_SET_FWCMD_ADD_MCC_PTA_EN(skb->data, p->pta_en);
	RTW89_SET_FWCMD_ADD_MCC_RFK_BY_PASS(skb->data, p->rfk_by_pass);
	RTW89_SET_FWCMD_ADD_MCC_CH_BAND_TYPE(skb->data, p->ch_band_type);
	RTW89_SET_FWCMD_ADD_MCC_DURATION(skb->data, p->duration);
	RTW89_SET_FWCMD_ADD_MCC_COURTESY_EN(skb->data, p->courtesy_en);
	RTW89_SET_FWCMD_ADD_MCC_COURTESY_NUM(skb->data, p->courtesy_num);
	RTW89_SET_FWCMD_ADD_MCC_COURTESY_TARGET(skb->data, p->courtesy_target);

	rtw89_h2c_pkt_set_hdr(rtwdev, skb, FWCMD_TYPE_H2C,
			      H2C_CAT_MAC,
			      H2C_CL_MCC,
			      H2C_FUNC_ADD_MCC, 0, 0,
			      H2C_ADD_MCC_LEN);

	cond = RTW89_MCC_WAIT_COND(p->group, H2C_FUNC_ADD_MCC);
	return rtw89_h2c_tx_and_wait(rtwdev, skb, wait, cond);
}

#define H2C_START_MCC_LEN 12
int rtw89_fw_h2c_start_mcc(struct rtw89_dev *rtwdev,
			   const struct rtw89_fw_mcc_start_req *p)
{
	struct rtw89_wait_info *wait = &rtwdev->mcc.wait;
	struct sk_buff *skb;
	unsigned int cond;

	skb = rtw89_fw_h2c_alloc_skb_with_hdr(rtwdev, H2C_START_MCC_LEN);
	if (!skb) {
		rtw89_err(rtwdev,
			  "failed to alloc skb for start mcc\n");
		return -ENOMEM;
	}

	skb_put(skb, H2C_START_MCC_LEN);
	RTW89_SET_FWCMD_START_MCC_GROUP(skb->data, p->group);
	RTW89_SET_FWCMD_START_MCC_BTC_IN_GROUP(skb->data, p->btc_in_group);
	RTW89_SET_FWCMD_START_MCC_OLD_GROUP_ACTION(skb->data, p->old_group_action);
	RTW89_SET_FWCMD_START_MCC_OLD_GROUP(skb->data, p->old_group);
	RTW89_SET_FWCMD_START_MCC_NOTIFY_CNT(skb->data, p->notify_cnt);
	RTW89_SET_FWCMD_START_MCC_NOTIFY_RXDBG_EN(skb->data, p->notify_rxdbg_en);
	RTW89_SET_FWCMD_START_MCC_MACID(skb->data, p->macid);
	RTW89_SET_FWCMD_START_MCC_TSF_LOW(skb->data, p->tsf_low);
	RTW89_SET_FWCMD_START_MCC_TSF_HIGH(skb->data, p->tsf_high);

	rtw89_h2c_pkt_set_hdr(rtwdev, skb, FWCMD_TYPE_H2C,
			      H2C_CAT_MAC,
			      H2C_CL_MCC,
			      H2C_FUNC_START_MCC, 0, 0,
			      H2C_START_MCC_LEN);

	cond = RTW89_MCC_WAIT_COND(p->group, H2C_FUNC_START_MCC);
	return rtw89_h2c_tx_and_wait(rtwdev, skb, wait, cond);
}

#define H2C_STOP_MCC_LEN 4
int rtw89_fw_h2c_stop_mcc(struct rtw89_dev *rtwdev, u8 group, u8 macid,
			  bool prev_groups)
{
	struct rtw89_wait_info *wait = &rtwdev->mcc.wait;
	struct sk_buff *skb;
	unsigned int cond;

	skb = rtw89_fw_h2c_alloc_skb_with_hdr(rtwdev, H2C_STOP_MCC_LEN);
	if (!skb) {
		rtw89_err(rtwdev,
			  "failed to alloc skb for stop mcc\n");
		return -ENOMEM;
	}

	skb_put(skb, H2C_STOP_MCC_LEN);
	RTW89_SET_FWCMD_STOP_MCC_MACID(skb->data, macid);
	RTW89_SET_FWCMD_STOP_MCC_GROUP(skb->data, group);
	RTW89_SET_FWCMD_STOP_MCC_PREV_GROUPS(skb->data, prev_groups);

	rtw89_h2c_pkt_set_hdr(rtwdev, skb, FWCMD_TYPE_H2C,
			      H2C_CAT_MAC,
			      H2C_CL_MCC,
			      H2C_FUNC_STOP_MCC, 0, 0,
			      H2C_STOP_MCC_LEN);

	cond = RTW89_MCC_WAIT_COND(group, H2C_FUNC_STOP_MCC);
	return rtw89_h2c_tx_and_wait(rtwdev, skb, wait, cond);
}

#define H2C_DEL_MCC_GROUP_LEN 4
int rtw89_fw_h2c_del_mcc_group(struct rtw89_dev *rtwdev, u8 group,
			       bool prev_groups)
{
	struct rtw89_wait_info *wait = &rtwdev->mcc.wait;
	struct sk_buff *skb;
	unsigned int cond;

	skb = rtw89_fw_h2c_alloc_skb_with_hdr(rtwdev, H2C_DEL_MCC_GROUP_LEN);
	if (!skb) {
		rtw89_err(rtwdev,
			  "failed to alloc skb for del mcc group\n");
		return -ENOMEM;
	}

	skb_put(skb, H2C_DEL_MCC_GROUP_LEN);
	RTW89_SET_FWCMD_DEL_MCC_GROUP_GROUP(skb->data, group);
	RTW89_SET_FWCMD_DEL_MCC_GROUP_PREV_GROUPS(skb->data, prev_groups);

	rtw89_h2c_pkt_set_hdr(rtwdev, skb, FWCMD_TYPE_H2C,
			      H2C_CAT_MAC,
			      H2C_CL_MCC,
			      H2C_FUNC_DEL_MCC_GROUP, 0, 0,
			      H2C_DEL_MCC_GROUP_LEN);

	cond = RTW89_MCC_WAIT_COND(group, H2C_FUNC_DEL_MCC_GROUP);
	return rtw89_h2c_tx_and_wait(rtwdev, skb, wait, cond);
}

#define H2C_RESET_MCC_GROUP_LEN 4
int rtw89_fw_h2c_reset_mcc_group(struct rtw89_dev *rtwdev, u8 group)
{
	struct rtw89_wait_info *wait = &rtwdev->mcc.wait;
	struct sk_buff *skb;
	unsigned int cond;

	skb = rtw89_fw_h2c_alloc_skb_with_hdr(rtwdev, H2C_RESET_MCC_GROUP_LEN);
	if (!skb) {
		rtw89_err(rtwdev,
			  "failed to alloc skb for reset mcc group\n");
		return -ENOMEM;
	}

	skb_put(skb, H2C_RESET_MCC_GROUP_LEN);
	RTW89_SET_FWCMD_RESET_MCC_GROUP_GROUP(skb->data, group);

	rtw89_h2c_pkt_set_hdr(rtwdev, skb, FWCMD_TYPE_H2C,
			      H2C_CAT_MAC,
			      H2C_CL_MCC,
			      H2C_FUNC_RESET_MCC_GROUP, 0, 0,
			      H2C_RESET_MCC_GROUP_LEN);

	cond = RTW89_MCC_WAIT_COND(group, H2C_FUNC_RESET_MCC_GROUP);
	return rtw89_h2c_tx_and_wait(rtwdev, skb, wait, cond);
}

#define H2C_MCC_REQ_TSF_LEN 4
int rtw89_fw_h2c_mcc_req_tsf(struct rtw89_dev *rtwdev,
			     const struct rtw89_fw_mcc_tsf_req *req,
			     struct rtw89_mac_mcc_tsf_rpt *rpt)
{
	struct rtw89_wait_info *wait = &rtwdev->mcc.wait;
	struct rtw89_mac_mcc_tsf_rpt *tmp;
	struct sk_buff *skb;
	unsigned int cond;
	int ret;

	skb = rtw89_fw_h2c_alloc_skb_with_hdr(rtwdev, H2C_MCC_REQ_TSF_LEN);
	if (!skb) {
		rtw89_err(rtwdev,
			  "failed to alloc skb for mcc req tsf\n");
		return -ENOMEM;
	}

	skb_put(skb, H2C_MCC_REQ_TSF_LEN);
	RTW89_SET_FWCMD_MCC_REQ_TSF_GROUP(skb->data, req->group);
	RTW89_SET_FWCMD_MCC_REQ_TSF_MACID_X(skb->data, req->macid_x);
	RTW89_SET_FWCMD_MCC_REQ_TSF_MACID_Y(skb->data, req->macid_y);

	rtw89_h2c_pkt_set_hdr(rtwdev, skb, FWCMD_TYPE_H2C,
			      H2C_CAT_MAC,
			      H2C_CL_MCC,
			      H2C_FUNC_MCC_REQ_TSF, 0, 0,
			      H2C_MCC_REQ_TSF_LEN);

	cond = RTW89_MCC_WAIT_COND(req->group, H2C_FUNC_MCC_REQ_TSF);
	ret = rtw89_h2c_tx_and_wait(rtwdev, skb, wait, cond);
	if (ret)
		return ret;

	tmp = (struct rtw89_mac_mcc_tsf_rpt *)wait->data.buf;
	*rpt = *tmp;

	return 0;
}

#define H2C_MCC_MACID_BITMAP_DSC_LEN 4
int rtw89_fw_h2c_mcc_macid_bitmap(struct rtw89_dev *rtwdev, u8 group, u8 macid,
				  u8 *bitmap)
{
	struct rtw89_wait_info *wait = &rtwdev->mcc.wait;
	struct sk_buff *skb;
	unsigned int cond;
	u8 map_len;
	u8 h2c_len;

	BUILD_BUG_ON(RTW89_MAX_MAC_ID_NUM % 8);
	map_len = RTW89_MAX_MAC_ID_NUM / 8;
	h2c_len = H2C_MCC_MACID_BITMAP_DSC_LEN + map_len;
	skb = rtw89_fw_h2c_alloc_skb_with_hdr(rtwdev, h2c_len);
	if (!skb) {
		rtw89_err(rtwdev,
			  "failed to alloc skb for mcc macid bitmap\n");
		return -ENOMEM;
	}

	skb_put(skb, h2c_len);
	RTW89_SET_FWCMD_MCC_MACID_BITMAP_GROUP(skb->data, group);
	RTW89_SET_FWCMD_MCC_MACID_BITMAP_MACID(skb->data, macid);
	RTW89_SET_FWCMD_MCC_MACID_BITMAP_BITMAP_LENGTH(skb->data, map_len);
	RTW89_SET_FWCMD_MCC_MACID_BITMAP_BITMAP(skb->data, bitmap, map_len);

	rtw89_h2c_pkt_set_hdr(rtwdev, skb, FWCMD_TYPE_H2C,
			      H2C_CAT_MAC,
			      H2C_CL_MCC,
			      H2C_FUNC_MCC_MACID_BITMAP, 0, 0,
			      h2c_len);

	cond = RTW89_MCC_WAIT_COND(group, H2C_FUNC_MCC_MACID_BITMAP);
	return rtw89_h2c_tx_and_wait(rtwdev, skb, wait, cond);
}

#define H2C_MCC_SYNC_LEN 4
int rtw89_fw_h2c_mcc_sync(struct rtw89_dev *rtwdev, u8 group, u8 source,
			  u8 target, u8 offset)
{
	struct rtw89_wait_info *wait = &rtwdev->mcc.wait;
	struct sk_buff *skb;
	unsigned int cond;

	skb = rtw89_fw_h2c_alloc_skb_with_hdr(rtwdev, H2C_MCC_SYNC_LEN);
	if (!skb) {
		rtw89_err(rtwdev,
			  "failed to alloc skb for mcc sync\n");
		return -ENOMEM;
	}

	skb_put(skb, H2C_MCC_SYNC_LEN);
	RTW89_SET_FWCMD_MCC_SYNC_GROUP(skb->data, group);
	RTW89_SET_FWCMD_MCC_SYNC_MACID_SOURCE(skb->data, source);
	RTW89_SET_FWCMD_MCC_SYNC_MACID_TARGET(skb->data, target);
	RTW89_SET_FWCMD_MCC_SYNC_SYNC_OFFSET(skb->data, offset);

	rtw89_h2c_pkt_set_hdr(rtwdev, skb, FWCMD_TYPE_H2C,
			      H2C_CAT_MAC,
			      H2C_CL_MCC,
			      H2C_FUNC_MCC_SYNC, 0, 0,
			      H2C_MCC_SYNC_LEN);

	cond = RTW89_MCC_WAIT_COND(group, H2C_FUNC_MCC_SYNC);
	return rtw89_h2c_tx_and_wait(rtwdev, skb, wait, cond);
}

#define H2C_MCC_SET_DURATION_LEN 20
int rtw89_fw_h2c_mcc_set_duration(struct rtw89_dev *rtwdev,
				  const struct rtw89_fw_mcc_duration *p)
{
	struct rtw89_wait_info *wait = &rtwdev->mcc.wait;
	struct sk_buff *skb;
	unsigned int cond;

	skb = rtw89_fw_h2c_alloc_skb_with_hdr(rtwdev, H2C_MCC_SET_DURATION_LEN);
	if (!skb) {
		rtw89_err(rtwdev,
			  "failed to alloc skb for mcc set duration\n");
		return -ENOMEM;
	}

	skb_put(skb, H2C_MCC_SET_DURATION_LEN);
	RTW89_SET_FWCMD_MCC_SET_DURATION_GROUP(skb->data, p->group);
	RTW89_SET_FWCMD_MCC_SET_DURATION_BTC_IN_GROUP(skb->data, p->btc_in_group);
	RTW89_SET_FWCMD_MCC_SET_DURATION_START_MACID(skb->data, p->start_macid);
	RTW89_SET_FWCMD_MCC_SET_DURATION_MACID_X(skb->data, p->macid_x);
	RTW89_SET_FWCMD_MCC_SET_DURATION_MACID_Y(skb->data, p->macid_y);
	RTW89_SET_FWCMD_MCC_SET_DURATION_START_TSF_LOW(skb->data,
						       p->start_tsf_low);
	RTW89_SET_FWCMD_MCC_SET_DURATION_START_TSF_HIGH(skb->data,
							p->start_tsf_high);
	RTW89_SET_FWCMD_MCC_SET_DURATION_DURATION_X(skb->data, p->duration_x);
	RTW89_SET_FWCMD_MCC_SET_DURATION_DURATION_Y(skb->data, p->duration_y);

	rtw89_h2c_pkt_set_hdr(rtwdev, skb, FWCMD_TYPE_H2C,
			      H2C_CAT_MAC,
			      H2C_CL_MCC,
			      H2C_FUNC_MCC_SET_DURATION, 0, 0,
			      H2C_MCC_SET_DURATION_LEN);

	cond = RTW89_MCC_WAIT_COND(p->group, H2C_FUNC_MCC_SET_DURATION);
	return rtw89_h2c_tx_and_wait(rtwdev, skb, wait, cond);
}

static
u32 rtw89_fw_h2c_mrc_add_slot(struct rtw89_dev *rtwdev,
			      const struct rtw89_fw_mrc_add_slot_arg *slot_arg,
			      struct rtw89_h2c_mrc_add_slot *slot_h2c)
{
	bool fill_h2c = !!slot_h2c;
	unsigned int i;

	if (!fill_h2c)
		goto calc_len;

	slot_h2c->w0 = le32_encode_bits(slot_arg->duration,
					RTW89_H2C_MRC_ADD_SLOT_W0_DURATION) |
		       le32_encode_bits(slot_arg->courtesy_en,
					RTW89_H2C_MRC_ADD_SLOT_W0_COURTESY_EN) |
		       le32_encode_bits(slot_arg->role_num,
					RTW89_H2C_MRC_ADD_SLOT_W0_ROLE_NUM);
	slot_h2c->w1 = le32_encode_bits(slot_arg->courtesy_period,
					RTW89_H2C_MRC_ADD_SLOT_W1_COURTESY_PERIOD) |
		       le32_encode_bits(slot_arg->courtesy_target,
					RTW89_H2C_MRC_ADD_SLOT_W1_COURTESY_TARGET);

	for (i = 0; i < slot_arg->role_num; i++) {
		slot_h2c->roles[i].w0 =
			le32_encode_bits(slot_arg->roles[i].macid,
					 RTW89_H2C_MRC_ADD_ROLE_W0_MACID) |
			le32_encode_bits(slot_arg->roles[i].role_type,
					 RTW89_H2C_MRC_ADD_ROLE_W0_ROLE_TYPE) |
			le32_encode_bits(slot_arg->roles[i].is_master,
					 RTW89_H2C_MRC_ADD_ROLE_W0_IS_MASTER) |
			le32_encode_bits(slot_arg->roles[i].en_tx_null,
					 RTW89_H2C_MRC_ADD_ROLE_W0_TX_NULL_EN) |
			le32_encode_bits(false,
					 RTW89_H2C_MRC_ADD_ROLE_W0_IS_ALT_ROLE) |
			le32_encode_bits(false,
					 RTW89_H2C_MRC_ADD_ROLE_W0_ROLE_ALT_EN);
		slot_h2c->roles[i].w1 =
			le32_encode_bits(slot_arg->roles[i].central_ch,
					 RTW89_H2C_MRC_ADD_ROLE_W1_CENTRAL_CH_SEG) |
			le32_encode_bits(slot_arg->roles[i].primary_ch,
					 RTW89_H2C_MRC_ADD_ROLE_W1_PRI_CH) |
			le32_encode_bits(slot_arg->roles[i].bw,
					 RTW89_H2C_MRC_ADD_ROLE_W1_BW) |
			le32_encode_bits(slot_arg->roles[i].band,
					 RTW89_H2C_MRC_ADD_ROLE_W1_CH_BAND_TYPE) |
			le32_encode_bits(slot_arg->roles[i].null_early,
					 RTW89_H2C_MRC_ADD_ROLE_W1_NULL_EARLY) |
			le32_encode_bits(false,
					 RTW89_H2C_MRC_ADD_ROLE_W1_RFK_BY_PASS) |
			le32_encode_bits(true,
					 RTW89_H2C_MRC_ADD_ROLE_W1_CAN_BTC);
		slot_h2c->roles[i].macid_main_bitmap =
			cpu_to_le32(slot_arg->roles[i].macid_main_bitmap);
		slot_h2c->roles[i].macid_paired_bitmap =
			cpu_to_le32(slot_arg->roles[i].macid_paired_bitmap);
	}

calc_len:
	return struct_size(slot_h2c, roles, slot_arg->role_num);
}

int rtw89_fw_h2c_mrc_add(struct rtw89_dev *rtwdev,
			 const struct rtw89_fw_mrc_add_arg *arg)
{
	struct rtw89_h2c_mrc_add *h2c_head;
	struct sk_buff *skb;
	unsigned int i;
	void *tmp;
	u32 len;
	int ret;

	len = sizeof(*h2c_head);
	for (i = 0; i < arg->slot_num; i++)
		len += rtw89_fw_h2c_mrc_add_slot(rtwdev, &arg->slots[i], NULL);

	skb = rtw89_fw_h2c_alloc_skb_with_hdr(rtwdev, len);
	if (!skb) {
		rtw89_err(rtwdev, "failed to alloc skb for mrc add\n");
		return -ENOMEM;
	}

	skb_put(skb, len);
	tmp = skb->data;

	h2c_head = tmp;
	h2c_head->w0 = le32_encode_bits(arg->sch_idx,
					RTW89_H2C_MRC_ADD_W0_SCH_IDX) |
		       le32_encode_bits(arg->sch_type,
					RTW89_H2C_MRC_ADD_W0_SCH_TYPE) |
		       le32_encode_bits(arg->slot_num,
					RTW89_H2C_MRC_ADD_W0_SLOT_NUM) |
		       le32_encode_bits(arg->btc_in_sch,
					RTW89_H2C_MRC_ADD_W0_BTC_IN_SCH);

	tmp += sizeof(*h2c_head);
	for (i = 0; i < arg->slot_num; i++)
		tmp += rtw89_fw_h2c_mrc_add_slot(rtwdev, &arg->slots[i], tmp);

	rtw89_h2c_pkt_set_hdr(rtwdev, skb, FWCMD_TYPE_H2C,
			      H2C_CAT_MAC,
			      H2C_CL_MRC,
			      H2C_FUNC_ADD_MRC, 0, 0,
			      len);

	ret = rtw89_h2c_tx(rtwdev, skb, false);
	if (ret) {
		rtw89_err(rtwdev, "failed to send h2c\n");
		dev_kfree_skb_any(skb);
		return -EBUSY;
	}

	return 0;
}

int rtw89_fw_h2c_mrc_start(struct rtw89_dev *rtwdev,
			   const struct rtw89_fw_mrc_start_arg *arg)
{
	struct rtw89_wait_info *wait = &rtwdev->mcc.wait;
	struct rtw89_h2c_mrc_start *h2c;
	u32 len = sizeof(*h2c);
	struct sk_buff *skb;
	unsigned int cond;

	skb = rtw89_fw_h2c_alloc_skb_with_hdr(rtwdev, len);
	if (!skb) {
		rtw89_err(rtwdev, "failed to alloc skb for mrc start\n");
		return -ENOMEM;
	}

	skb_put(skb, len);
	h2c = (struct rtw89_h2c_mrc_start *)skb->data;

	h2c->w0 = le32_encode_bits(arg->sch_idx,
				   RTW89_H2C_MRC_START_W0_SCH_IDX) |
		  le32_encode_bits(arg->old_sch_idx,
				   RTW89_H2C_MRC_START_W0_OLD_SCH_IDX) |
		  le32_encode_bits(arg->action,
				   RTW89_H2C_MRC_START_W0_ACTION);

	h2c->start_tsf_high = cpu_to_le32(arg->start_tsf >> 32);
	h2c->start_tsf_low = cpu_to_le32(arg->start_tsf);

	rtw89_h2c_pkt_set_hdr(rtwdev, skb, FWCMD_TYPE_H2C,
			      H2C_CAT_MAC,
			      H2C_CL_MRC,
			      H2C_FUNC_START_MRC, 0, 0,
			      len);

	cond = RTW89_MRC_WAIT_COND(arg->sch_idx, H2C_FUNC_START_MRC);
	return rtw89_h2c_tx_and_wait(rtwdev, skb, wait, cond);
}

int rtw89_fw_h2c_mrc_del(struct rtw89_dev *rtwdev, u8 sch_idx, u8 slot_idx)
{
	struct rtw89_wait_info *wait = &rtwdev->mcc.wait;
	struct rtw89_h2c_mrc_del *h2c;
	u32 len = sizeof(*h2c);
	struct sk_buff *skb;
	unsigned int cond;

	skb = rtw89_fw_h2c_alloc_skb_with_hdr(rtwdev, len);
	if (!skb) {
		rtw89_err(rtwdev, "failed to alloc skb for mrc del\n");
		return -ENOMEM;
	}

	skb_put(skb, len);
	h2c = (struct rtw89_h2c_mrc_del *)skb->data;

	h2c->w0 = le32_encode_bits(sch_idx, RTW89_H2C_MRC_DEL_W0_SCH_IDX) |
		  le32_encode_bits(slot_idx, RTW89_H2C_MRC_DEL_W0_STOP_SLOT_IDX);

	rtw89_h2c_pkt_set_hdr(rtwdev, skb, FWCMD_TYPE_H2C,
			      H2C_CAT_MAC,
			      H2C_CL_MRC,
			      H2C_FUNC_DEL_MRC, 0, 0,
			      len);

	cond = RTW89_MRC_WAIT_COND(sch_idx, H2C_FUNC_DEL_MRC);
	return rtw89_h2c_tx_and_wait(rtwdev, skb, wait, cond);
}

int rtw89_fw_h2c_mrc_req_tsf(struct rtw89_dev *rtwdev,
			     const struct rtw89_fw_mrc_req_tsf_arg *arg,
			     struct rtw89_mac_mrc_tsf_rpt *rpt)
{
	struct rtw89_wait_info *wait = &rtwdev->mcc.wait;
	struct rtw89_h2c_mrc_req_tsf *h2c;
	struct rtw89_mac_mrc_tsf_rpt *tmp;
	struct sk_buff *skb;
	unsigned int i;
	u32 len;
	int ret;

	len = struct_size(h2c, infos, arg->num);
	skb = rtw89_fw_h2c_alloc_skb_with_hdr(rtwdev, len);
	if (!skb) {
		rtw89_err(rtwdev, "failed to alloc skb for mrc req tsf\n");
		return -ENOMEM;
	}

	skb_put(skb, len);
	h2c = (struct rtw89_h2c_mrc_req_tsf *)skb->data;

	h2c->req_tsf_num = arg->num;
	for (i = 0; i < arg->num; i++)
		h2c->infos[i] =
			u8_encode_bits(arg->infos[i].band,
				       RTW89_H2C_MRC_REQ_TSF_INFO_BAND) |
			u8_encode_bits(arg->infos[i].port,
				       RTW89_H2C_MRC_REQ_TSF_INFO_PORT);

	rtw89_h2c_pkt_set_hdr(rtwdev, skb, FWCMD_TYPE_H2C,
			      H2C_CAT_MAC,
			      H2C_CL_MRC,
			      H2C_FUNC_MRC_REQ_TSF, 0, 0,
			      len);

	ret = rtw89_h2c_tx_and_wait(rtwdev, skb, wait, RTW89_MRC_WAIT_COND_REQ_TSF);
	if (ret)
		return ret;

	tmp = (struct rtw89_mac_mrc_tsf_rpt *)wait->data.buf;
	*rpt = *tmp;

	return 0;
}

int rtw89_fw_h2c_mrc_upd_bitmap(struct rtw89_dev *rtwdev,
				const struct rtw89_fw_mrc_upd_bitmap_arg *arg)
{
	struct rtw89_h2c_mrc_upd_bitmap *h2c;
	u32 len = sizeof(*h2c);
	struct sk_buff *skb;
	int ret;

	skb = rtw89_fw_h2c_alloc_skb_with_hdr(rtwdev, len);
	if (!skb) {
		rtw89_err(rtwdev, "failed to alloc skb for mrc upd bitmap\n");
		return -ENOMEM;
	}

	skb_put(skb, len);
	h2c = (struct rtw89_h2c_mrc_upd_bitmap *)skb->data;

	h2c->w0 = le32_encode_bits(arg->sch_idx,
				   RTW89_H2C_MRC_UPD_BITMAP_W0_SCH_IDX) |
		  le32_encode_bits(arg->action,
				   RTW89_H2C_MRC_UPD_BITMAP_W0_ACTION) |
		  le32_encode_bits(arg->macid,
				   RTW89_H2C_MRC_UPD_BITMAP_W0_MACID);
	h2c->w1 = le32_encode_bits(arg->client_macid,
				   RTW89_H2C_MRC_UPD_BITMAP_W1_CLIENT_MACID);

	rtw89_h2c_pkt_set_hdr(rtwdev, skb, FWCMD_TYPE_H2C,
			      H2C_CAT_MAC,
			      H2C_CL_MRC,
			      H2C_FUNC_MRC_UPD_BITMAP, 0, 0,
			      len);

	ret = rtw89_h2c_tx(rtwdev, skb, false);
	if (ret) {
		rtw89_err(rtwdev, "failed to send h2c\n");
		dev_kfree_skb_any(skb);
		return -EBUSY;
	}

	return 0;
}

int rtw89_fw_h2c_mrc_sync(struct rtw89_dev *rtwdev,
			  const struct rtw89_fw_mrc_sync_arg *arg)
{
	struct rtw89_h2c_mrc_sync *h2c;
	u32 len = sizeof(*h2c);
	struct sk_buff *skb;
	int ret;

	skb = rtw89_fw_h2c_alloc_skb_with_hdr(rtwdev, len);
	if (!skb) {
		rtw89_err(rtwdev, "failed to alloc skb for mrc sync\n");
		return -ENOMEM;
	}

	skb_put(skb, len);
	h2c = (struct rtw89_h2c_mrc_sync *)skb->data;

	h2c->w0 = le32_encode_bits(true, RTW89_H2C_MRC_SYNC_W0_SYNC_EN) |
		  le32_encode_bits(arg->src.port,
				   RTW89_H2C_MRC_SYNC_W0_SRC_PORT) |
		  le32_encode_bits(arg->src.band,
				   RTW89_H2C_MRC_SYNC_W0_SRC_BAND) |
		  le32_encode_bits(arg->dest.port,
				   RTW89_H2C_MRC_SYNC_W0_DEST_PORT) |
		  le32_encode_bits(arg->dest.band,
				   RTW89_H2C_MRC_SYNC_W0_DEST_BAND);
	h2c->w1 = le32_encode_bits(arg->offset, RTW89_H2C_MRC_SYNC_W1_OFFSET);

	rtw89_h2c_pkt_set_hdr(rtwdev, skb, FWCMD_TYPE_H2C,
			      H2C_CAT_MAC,
			      H2C_CL_MRC,
			      H2C_FUNC_MRC_SYNC, 0, 0,
			      len);

	ret = rtw89_h2c_tx(rtwdev, skb, false);
	if (ret) {
		rtw89_err(rtwdev, "failed to send h2c\n");
		dev_kfree_skb_any(skb);
		return -EBUSY;
	}

	return 0;
}

int rtw89_fw_h2c_mrc_upd_duration(struct rtw89_dev *rtwdev,
				  const struct rtw89_fw_mrc_upd_duration_arg *arg)
{
	struct rtw89_h2c_mrc_upd_duration *h2c;
	struct sk_buff *skb;
	unsigned int i;
	u32 len;
	int ret;

	len = struct_size(h2c, slots, arg->slot_num);
	skb = rtw89_fw_h2c_alloc_skb_with_hdr(rtwdev, len);
	if (!skb) {
		rtw89_err(rtwdev, "failed to alloc skb for mrc upd duration\n");
		return -ENOMEM;
	}

	skb_put(skb, len);
	h2c = (struct rtw89_h2c_mrc_upd_duration *)skb->data;

	h2c->w0 = le32_encode_bits(arg->sch_idx,
				   RTW89_H2C_MRC_UPD_DURATION_W0_SCH_IDX) |
		  le32_encode_bits(arg->slot_num,
				   RTW89_H2C_MRC_UPD_DURATION_W0_SLOT_NUM) |
		  le32_encode_bits(false,
				   RTW89_H2C_MRC_UPD_DURATION_W0_BTC_IN_SCH);

	h2c->start_tsf_high = cpu_to_le32(arg->start_tsf >> 32);
	h2c->start_tsf_low = cpu_to_le32(arg->start_tsf);

	for (i = 0; i < arg->slot_num; i++) {
		h2c->slots[i] =
			le32_encode_bits(arg->slots[i].slot_idx,
					 RTW89_H2C_MRC_UPD_DURATION_SLOT_SLOT_IDX) |
			le32_encode_bits(arg->slots[i].duration,
					 RTW89_H2C_MRC_UPD_DURATION_SLOT_DURATION);
	}

	rtw89_h2c_pkt_set_hdr(rtwdev, skb, FWCMD_TYPE_H2C,
			      H2C_CAT_MAC,
			      H2C_CL_MRC,
			      H2C_FUNC_MRC_UPD_DURATION, 0, 0,
			      len);

	ret = rtw89_h2c_tx(rtwdev, skb, false);
	if (ret) {
		rtw89_err(rtwdev, "failed to send h2c\n");
		dev_kfree_skb_any(skb);
		return -EBUSY;
	}

	return 0;
}

static bool __fw_txpwr_entry_zero_ext(const void *ext_ptr, u8 ext_len)
{
	static const u8 zeros[U8_MAX] = {};

	return memcmp(ext_ptr, zeros, ext_len) == 0;
}

#define __fw_txpwr_entry_acceptable(e, cursor, ent_sz)	\
({							\
	u8 __var_sz = sizeof(*(e));			\
	bool __accept;					\
	if (__var_sz >= (ent_sz))			\
		__accept = true;			\
	else						\
		__accept = __fw_txpwr_entry_zero_ext((cursor) + __var_sz,\
						     (ent_sz) - __var_sz);\
	__accept;					\
})

static bool
fw_txpwr_byrate_entry_valid(const struct rtw89_fw_txpwr_byrate_entry *e,
			    const void *cursor,
			    const struct rtw89_txpwr_conf *conf)
{
	if (!__fw_txpwr_entry_acceptable(e, cursor, conf->ent_sz))
		return false;

	if (e->band >= RTW89_BAND_NUM || e->bw >= RTW89_BYR_BW_NUM)
		return false;

	switch (e->rs) {
	case RTW89_RS_CCK:
		if (e->shf + e->len > RTW89_RATE_CCK_NUM)
			return false;
		break;
	case RTW89_RS_OFDM:
		if (e->shf + e->len > RTW89_RATE_OFDM_NUM)
			return false;
		break;
	case RTW89_RS_MCS:
		if (e->shf + e->len > __RTW89_RATE_MCS_NUM ||
		    e->nss >= RTW89_NSS_NUM ||
		    e->ofdma >= RTW89_OFDMA_NUM)
			return false;
		break;
	case RTW89_RS_HEDCM:
		if (e->shf + e->len > RTW89_RATE_HEDCM_NUM ||
		    e->nss >= RTW89_NSS_HEDCM_NUM ||
		    e->ofdma >= RTW89_OFDMA_NUM)
			return false;
		break;
	case RTW89_RS_OFFSET:
		if (e->shf + e->len > __RTW89_RATE_OFFSET_NUM)
			return false;
		break;
	default:
		return false;
	}

	return true;
}

static
void rtw89_fw_load_txpwr_byrate(struct rtw89_dev *rtwdev,
				const struct rtw89_txpwr_table *tbl)
{
	const struct rtw89_txpwr_conf *conf = tbl->data;
	struct rtw89_fw_txpwr_byrate_entry entry = {};
	struct rtw89_txpwr_byrate *byr_head;
	struct rtw89_rate_desc desc = {};
	const void *cursor;
	u32 data;
	s8 *byr;
	int i;

	rtw89_for_each_in_txpwr_conf(entry, cursor, conf) {
		if (!fw_txpwr_byrate_entry_valid(&entry, cursor, conf))
			continue;

		byr_head = &rtwdev->byr[entry.band][entry.bw];
		data = le32_to_cpu(entry.data);
		desc.ofdma = entry.ofdma;
		desc.nss = entry.nss;
		desc.rs = entry.rs;

		for (i = 0; i < entry.len; i++, data >>= 8) {
			desc.idx = entry.shf + i;
			byr = rtw89_phy_raw_byr_seek(rtwdev, byr_head, &desc);
			*byr = data & 0xff;
		}
	}
}

static bool
fw_txpwr_lmt_2ghz_entry_valid(const struct rtw89_fw_txpwr_lmt_2ghz_entry *e,
			      const void *cursor,
			      const struct rtw89_txpwr_conf *conf)
{
	if (!__fw_txpwr_entry_acceptable(e, cursor, conf->ent_sz))
		return false;

	if (e->bw >= RTW89_2G_BW_NUM)
		return false;
	if (e->nt >= RTW89_NTX_NUM)
		return false;
	if (e->rs >= RTW89_RS_LMT_NUM)
		return false;
	if (e->bf >= RTW89_BF_NUM)
		return false;
	if (e->regd >= RTW89_REGD_NUM)
		return false;
	if (e->ch_idx >= RTW89_2G_CH_NUM)
		return false;

	return true;
}

static
void rtw89_fw_load_txpwr_lmt_2ghz(struct rtw89_txpwr_lmt_2ghz_data *data)
{
	const struct rtw89_txpwr_conf *conf = &data->conf;
	struct rtw89_fw_txpwr_lmt_2ghz_entry entry = {};
	const void *cursor;

	rtw89_for_each_in_txpwr_conf(entry, cursor, conf) {
		if (!fw_txpwr_lmt_2ghz_entry_valid(&entry, cursor, conf))
			continue;

		data->v[entry.bw][entry.nt][entry.rs][entry.bf][entry.regd]
		       [entry.ch_idx] = entry.v;
	}
}

static bool
fw_txpwr_lmt_5ghz_entry_valid(const struct rtw89_fw_txpwr_lmt_5ghz_entry *e,
			      const void *cursor,
			      const struct rtw89_txpwr_conf *conf)
{
	if (!__fw_txpwr_entry_acceptable(e, cursor, conf->ent_sz))
		return false;

	if (e->bw >= RTW89_5G_BW_NUM)
		return false;
	if (e->nt >= RTW89_NTX_NUM)
		return false;
	if (e->rs >= RTW89_RS_LMT_NUM)
		return false;
	if (e->bf >= RTW89_BF_NUM)
		return false;
	if (e->regd >= RTW89_REGD_NUM)
		return false;
	if (e->ch_idx >= RTW89_5G_CH_NUM)
		return false;

	return true;
}

static
void rtw89_fw_load_txpwr_lmt_5ghz(struct rtw89_txpwr_lmt_5ghz_data *data)
{
	const struct rtw89_txpwr_conf *conf = &data->conf;
	struct rtw89_fw_txpwr_lmt_5ghz_entry entry = {};
	const void *cursor;

	rtw89_for_each_in_txpwr_conf(entry, cursor, conf) {
		if (!fw_txpwr_lmt_5ghz_entry_valid(&entry, cursor, conf))
			continue;

		data->v[entry.bw][entry.nt][entry.rs][entry.bf][entry.regd]
		       [entry.ch_idx] = entry.v;
	}
}

static bool
fw_txpwr_lmt_6ghz_entry_valid(const struct rtw89_fw_txpwr_lmt_6ghz_entry *e,
			      const void *cursor,
			      const struct rtw89_txpwr_conf *conf)
{
	if (!__fw_txpwr_entry_acceptable(e, cursor, conf->ent_sz))
		return false;

	if (e->bw >= RTW89_6G_BW_NUM)
		return false;
	if (e->nt >= RTW89_NTX_NUM)
		return false;
	if (e->rs >= RTW89_RS_LMT_NUM)
		return false;
	if (e->bf >= RTW89_BF_NUM)
		return false;
	if (e->regd >= RTW89_REGD_NUM)
		return false;
	if (e->reg_6ghz_power >= NUM_OF_RTW89_REG_6GHZ_POWER)
		return false;
	if (e->ch_idx >= RTW89_6G_CH_NUM)
		return false;

	return true;
}

static
void rtw89_fw_load_txpwr_lmt_6ghz(struct rtw89_txpwr_lmt_6ghz_data *data)
{
	const struct rtw89_txpwr_conf *conf = &data->conf;
	struct rtw89_fw_txpwr_lmt_6ghz_entry entry = {};
	const void *cursor;

	rtw89_for_each_in_txpwr_conf(entry, cursor, conf) {
		if (!fw_txpwr_lmt_6ghz_entry_valid(&entry, cursor, conf))
			continue;

		data->v[entry.bw][entry.nt][entry.rs][entry.bf][entry.regd]
		       [entry.reg_6ghz_power][entry.ch_idx] = entry.v;
	}
}

static bool
fw_txpwr_lmt_ru_2ghz_entry_valid(const struct rtw89_fw_txpwr_lmt_ru_2ghz_entry *e,
				 const void *cursor,
				 const struct rtw89_txpwr_conf *conf)
{
	if (!__fw_txpwr_entry_acceptable(e, cursor, conf->ent_sz))
		return false;

	if (e->ru >= RTW89_RU_NUM)
		return false;
	if (e->nt >= RTW89_NTX_NUM)
		return false;
	if (e->regd >= RTW89_REGD_NUM)
		return false;
	if (e->ch_idx >= RTW89_2G_CH_NUM)
		return false;

	return true;
}

static
void rtw89_fw_load_txpwr_lmt_ru_2ghz(struct rtw89_txpwr_lmt_ru_2ghz_data *data)
{
	const struct rtw89_txpwr_conf *conf = &data->conf;
	struct rtw89_fw_txpwr_lmt_ru_2ghz_entry entry = {};
	const void *cursor;

	rtw89_for_each_in_txpwr_conf(entry, cursor, conf) {
		if (!fw_txpwr_lmt_ru_2ghz_entry_valid(&entry, cursor, conf))
			continue;

		data->v[entry.ru][entry.nt][entry.regd][entry.ch_idx] = entry.v;
	}
}

static bool
fw_txpwr_lmt_ru_5ghz_entry_valid(const struct rtw89_fw_txpwr_lmt_ru_5ghz_entry *e,
				 const void *cursor,
				 const struct rtw89_txpwr_conf *conf)
{
	if (!__fw_txpwr_entry_acceptable(e, cursor, conf->ent_sz))
		return false;

	if (e->ru >= RTW89_RU_NUM)
		return false;
	if (e->nt >= RTW89_NTX_NUM)
		return false;
	if (e->regd >= RTW89_REGD_NUM)
		return false;
	if (e->ch_idx >= RTW89_5G_CH_NUM)
		return false;

	return true;
}

static
void rtw89_fw_load_txpwr_lmt_ru_5ghz(struct rtw89_txpwr_lmt_ru_5ghz_data *data)
{
	const struct rtw89_txpwr_conf *conf = &data->conf;
	struct rtw89_fw_txpwr_lmt_ru_5ghz_entry entry = {};
	const void *cursor;

	rtw89_for_each_in_txpwr_conf(entry, cursor, conf) {
		if (!fw_txpwr_lmt_ru_5ghz_entry_valid(&entry, cursor, conf))
			continue;

		data->v[entry.ru][entry.nt][entry.regd][entry.ch_idx] = entry.v;
	}
}

static bool
fw_txpwr_lmt_ru_6ghz_entry_valid(const struct rtw89_fw_txpwr_lmt_ru_6ghz_entry *e,
				 const void *cursor,
				 const struct rtw89_txpwr_conf *conf)
{
	if (!__fw_txpwr_entry_acceptable(e, cursor, conf->ent_sz))
		return false;

	if (e->ru >= RTW89_RU_NUM)
		return false;
	if (e->nt >= RTW89_NTX_NUM)
		return false;
	if (e->regd >= RTW89_REGD_NUM)
		return false;
	if (e->reg_6ghz_power >= NUM_OF_RTW89_REG_6GHZ_POWER)
		return false;
	if (e->ch_idx >= RTW89_6G_CH_NUM)
		return false;

	return true;
}

static
void rtw89_fw_load_txpwr_lmt_ru_6ghz(struct rtw89_txpwr_lmt_ru_6ghz_data *data)
{
	const struct rtw89_txpwr_conf *conf = &data->conf;
	struct rtw89_fw_txpwr_lmt_ru_6ghz_entry entry = {};
	const void *cursor;

	rtw89_for_each_in_txpwr_conf(entry, cursor, conf) {
		if (!fw_txpwr_lmt_ru_6ghz_entry_valid(&entry, cursor, conf))
			continue;

		data->v[entry.ru][entry.nt][entry.regd][entry.reg_6ghz_power]
		       [entry.ch_idx] = entry.v;
	}
}

static bool
fw_tx_shape_lmt_entry_valid(const struct rtw89_fw_tx_shape_lmt_entry *e,
			    const void *cursor,
			    const struct rtw89_txpwr_conf *conf)
{
	if (!__fw_txpwr_entry_acceptable(e, cursor, conf->ent_sz))
		return false;

	if (e->band >= RTW89_BAND_NUM)
		return false;
	if (e->tx_shape_rs >= RTW89_RS_TX_SHAPE_NUM)
		return false;
	if (e->regd >= RTW89_REGD_NUM)
		return false;

	return true;
}

static
void rtw89_fw_load_tx_shape_lmt(struct rtw89_tx_shape_lmt_data *data)
{
	const struct rtw89_txpwr_conf *conf = &data->conf;
	struct rtw89_fw_tx_shape_lmt_entry entry = {};
	const void *cursor;

	rtw89_for_each_in_txpwr_conf(entry, cursor, conf) {
		if (!fw_tx_shape_lmt_entry_valid(&entry, cursor, conf))
			continue;

		data->v[entry.band][entry.tx_shape_rs][entry.regd] = entry.v;
	}
}

static bool
fw_tx_shape_lmt_ru_entry_valid(const struct rtw89_fw_tx_shape_lmt_ru_entry *e,
			       const void *cursor,
			       const struct rtw89_txpwr_conf *conf)
{
	if (!__fw_txpwr_entry_acceptable(e, cursor, conf->ent_sz))
		return false;

	if (e->band >= RTW89_BAND_NUM)
		return false;
	if (e->regd >= RTW89_REGD_NUM)
		return false;

	return true;
}

static
void rtw89_fw_load_tx_shape_lmt_ru(struct rtw89_tx_shape_lmt_ru_data *data)
{
	const struct rtw89_txpwr_conf *conf = &data->conf;
	struct rtw89_fw_tx_shape_lmt_ru_entry entry = {};
	const void *cursor;

	rtw89_for_each_in_txpwr_conf(entry, cursor, conf) {
		if (!fw_tx_shape_lmt_ru_entry_valid(&entry, cursor, conf))
			continue;

		data->v[entry.band][entry.regd] = entry.v;
	}
}

const struct rtw89_rfe_parms *
rtw89_load_rfe_data_from_fw(struct rtw89_dev *rtwdev,
			    const struct rtw89_rfe_parms *init)
{
	struct rtw89_rfe_data *rfe_data = rtwdev->rfe_data;
	struct rtw89_rfe_parms *parms;

	if (!rfe_data)
		return init;

	parms = &rfe_data->rfe_parms;
	if (init)
		*parms = *init;

	if (rtw89_txpwr_conf_valid(&rfe_data->byrate.conf)) {
		rfe_data->byrate.tbl.data = &rfe_data->byrate.conf;
		rfe_data->byrate.tbl.size = 0; /* don't care here */
		rfe_data->byrate.tbl.load = rtw89_fw_load_txpwr_byrate;
		parms->byr_tbl = &rfe_data->byrate.tbl;
	}

	if (rtw89_txpwr_conf_valid(&rfe_data->lmt_2ghz.conf)) {
		rtw89_fw_load_txpwr_lmt_2ghz(&rfe_data->lmt_2ghz);
		parms->rule_2ghz.lmt = &rfe_data->lmt_2ghz.v;
	}

	if (rtw89_txpwr_conf_valid(&rfe_data->lmt_5ghz.conf)) {
		rtw89_fw_load_txpwr_lmt_5ghz(&rfe_data->lmt_5ghz);
		parms->rule_5ghz.lmt = &rfe_data->lmt_5ghz.v;
	}

	if (rtw89_txpwr_conf_valid(&rfe_data->lmt_6ghz.conf)) {
		rtw89_fw_load_txpwr_lmt_6ghz(&rfe_data->lmt_6ghz);
		parms->rule_6ghz.lmt = &rfe_data->lmt_6ghz.v;
	}

	if (rtw89_txpwr_conf_valid(&rfe_data->lmt_ru_2ghz.conf)) {
		rtw89_fw_load_txpwr_lmt_ru_2ghz(&rfe_data->lmt_ru_2ghz);
		parms->rule_2ghz.lmt_ru = &rfe_data->lmt_ru_2ghz.v;
	}

	if (rtw89_txpwr_conf_valid(&rfe_data->lmt_ru_5ghz.conf)) {
		rtw89_fw_load_txpwr_lmt_ru_5ghz(&rfe_data->lmt_ru_5ghz);
		parms->rule_5ghz.lmt_ru = &rfe_data->lmt_ru_5ghz.v;
	}

	if (rtw89_txpwr_conf_valid(&rfe_data->lmt_ru_6ghz.conf)) {
		rtw89_fw_load_txpwr_lmt_ru_6ghz(&rfe_data->lmt_ru_6ghz);
		parms->rule_6ghz.lmt_ru = &rfe_data->lmt_ru_6ghz.v;
	}

	if (rtw89_txpwr_conf_valid(&rfe_data->tx_shape_lmt.conf)) {
		rtw89_fw_load_tx_shape_lmt(&rfe_data->tx_shape_lmt);
		parms->tx_shape.lmt = &rfe_data->tx_shape_lmt.v;
	}

	if (rtw89_txpwr_conf_valid(&rfe_data->tx_shape_lmt_ru.conf)) {
		rtw89_fw_load_tx_shape_lmt_ru(&rfe_data->tx_shape_lmt_ru);
		parms->tx_shape.lmt_ru = &rfe_data->tx_shape_lmt_ru.v;
	}

	return parms;
}<|MERGE_RESOLUTION|>--- conflicted
+++ resolved
@@ -3545,15 +3545,9 @@
 	struct ieee80211_bss_conf *bss_conf;
 	struct ieee80211_link_sta *link_sta;
 	enum rtw89_fw_sta_type type;
-<<<<<<< HEAD
 
 	rcu_read_lock();
 
-=======
-
-	rcu_read_lock();
-
->>>>>>> fcc79e17
 	if (!rtwsta_link)
 		goto by_vif;
 
@@ -6801,21 +6795,13 @@
 	if (!rtwvif_link)
 		return;
 
-<<<<<<< HEAD
+	rtw89_chanctx_proceed(rtwdev);
+
 	rtwvif = rtwvif_link->rtwvif;
 
 	reg = rtw89_mac_reg_by_idx(rtwdev, mac->rx_fltr, rtwvif_link->mac_idx);
 	rtw89_write32_mask(rtwdev, reg, B_AX_RX_FLTR_CFG_MASK, rtwdev->hal.rx_fltr);
 
-=======
-	rtw89_chanctx_proceed(rtwdev);
-
-	rtwvif = rtwvif_link->rtwvif;
-
-	reg = rtw89_mac_reg_by_idx(rtwdev, mac->rx_fltr, rtwvif_link->mac_idx);
-	rtw89_write32_mask(rtwdev, reg, B_AX_RX_FLTR_CFG_MASK, rtwdev->hal.rx_fltr);
-
->>>>>>> fcc79e17
 	rtw89_core_scan_complete(rtwdev, rtwvif_link, true);
 	ieee80211_scan_completed(rtwdev->hw, &info);
 	ieee80211_wake_queues(rtwdev->hw);
