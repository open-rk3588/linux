--- conflicted
+++ resolved
@@ -236,8 +236,6 @@
 		netdev->napi_config[i].gro_flush_timeout = timeout;
 }
 
-<<<<<<< HEAD
-=======
 /**
  * napi_get_irq_suspend_timeout - get the irq_suspend_timeout
  * @n: napi struct to get the irq_suspend_timeout from
@@ -263,7 +261,6 @@
 	WRITE_ONCE(n->irq_suspend_timeout, timeout);
 }
 
->>>>>>> fcc79e17
 int rps_cpumask_housekeeping(struct cpumask *mask);
 
 #if defined(CONFIG_DEBUG_NET) && defined(CONFIG_BPF_SYSCALL)
