--- conflicted
+++ resolved
@@ -161,10 +161,7 @@
 netdev_nl_napi_fill_one(struct sk_buff *rsp, struct napi_struct *napi,
 			const struct genl_info *info)
 {
-<<<<<<< HEAD
-=======
 	unsigned long irq_suspend_timeout;
->>>>>>> fcc79e17
 	unsigned long gro_flush_timeout;
 	u32 napi_defer_hard_irqs;
 	void *hdr;
@@ -200,14 +197,11 @@
 			napi_defer_hard_irqs))
 		goto nla_put_failure;
 
-<<<<<<< HEAD
-=======
 	irq_suspend_timeout = napi_get_irq_suspend_timeout(napi);
 	if (nla_put_uint(rsp, NETDEV_A_NAPI_IRQ_SUSPEND_TIMEOUT,
 			 irq_suspend_timeout))
 		goto nla_put_failure;
 
->>>>>>> fcc79e17
 	gro_flush_timeout = napi_get_gro_flush_timeout(napi);
 	if (nla_put_uint(rsp, NETDEV_A_NAPI_GRO_FLUSH_TIMEOUT,
 			 gro_flush_timeout))
@@ -320,10 +314,7 @@
 static int
 netdev_nl_napi_set_config(struct napi_struct *napi, struct genl_info *info)
 {
-<<<<<<< HEAD
-=======
 	u64 irq_suspend_timeout = 0;
->>>>>>> fcc79e17
 	u64 gro_flush_timeout = 0;
 	u32 defer = 0;
 
@@ -332,14 +323,11 @@
 		napi_set_defer_hard_irqs(napi, defer);
 	}
 
-<<<<<<< HEAD
-=======
 	if (info->attrs[NETDEV_A_NAPI_IRQ_SUSPEND_TIMEOUT]) {
 		irq_suspend_timeout = nla_get_uint(info->attrs[NETDEV_A_NAPI_IRQ_SUSPEND_TIMEOUT]);
 		napi_set_irq_suspend_timeout(napi, irq_suspend_timeout);
 	}
 
->>>>>>> fcc79e17
 	if (info->attrs[NETDEV_A_NAPI_GRO_FLUSH_TIMEOUT]) {
 		gro_flush_timeout = nla_get_uint(info->attrs[NETDEV_A_NAPI_GRO_FLUSH_TIMEOUT]);
 		napi_set_gro_flush_timeout(napi, gro_flush_timeout);
@@ -360,10 +348,7 @@
 	napi_id = nla_get_u32(info->attrs[NETDEV_A_NAPI_ID]);
 
 	rtnl_lock();
-<<<<<<< HEAD
-=======
 	rcu_read_lock();
->>>>>>> fcc79e17
 
 	napi = napi_by_id(napi_id);
 	if (napi) {
@@ -373,10 +358,7 @@
 		err = -ENOENT;
 	}
 
-<<<<<<< HEAD
-=======
 	rcu_read_unlock();
->>>>>>> fcc79e17
 	rtnl_unlock();
 
 	return err;
