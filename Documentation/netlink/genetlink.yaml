--- conflicted
+++ resolved
@@ -124,11 +124,7 @@
               type: &attr-type
                 enum: [ unused, pad, flag, binary,
                         uint, sint, u8, u16, u32, u64, s32, s64,
-<<<<<<< HEAD
-                        string, nest, array-nest, nest-type-value ]
-=======
                         string, nest, indexed-array, nest-type-value ]
->>>>>>> 0c383648
               doc:
                 description: Documentation of the attribute.
                 type: string
