--- conflicted
+++ resolved
@@ -1610,19 +1610,11 @@
 
 	tmr_idx = hw->func_caps.ts_func_info.tmr_index_owned;
 	chan = rq->index;
-<<<<<<< HEAD
 
 	pin_desc_idx = ice_ptp_find_pin_idx(pf, PTP_PF_EXTTS, chan);
 	if (pin_desc_idx < 0)
 		return -EIO;
 
-=======
-
-	pin_desc_idx = ice_ptp_find_pin_idx(pf, PTP_PF_EXTTS, chan);
-	if (pin_desc_idx < 0)
-		return -EIO;
-
->>>>>>> ecf99864
 	gpio_pin = pf->ptp.ice_pin_desc[pin_desc_idx].gpio[0];
 	irq_reg = rd32(hw, PFINT_OICR_ENA);
 
@@ -2580,7 +2572,6 @@
 				    GFP_KERNEL);
 		if (!desc)
 			goto err;
-<<<<<<< HEAD
 
 		err = ice_ptp_parse_sdp_entries(pf, entries, num_entries, desc);
 		if (err)
@@ -2592,19 +2583,6 @@
 	ptp->info.pin_config = ptp->pin_desc;
 	ice_ptp_setup_pin_cfg(pf);
 
-=======
-
-		err = ice_ptp_parse_sdp_entries(pf, entries, num_entries, desc);
-		if (err)
-			goto err;
-
-		ptp->ice_pin_desc = (const struct ice_ptp_pin_desc *)desc;
-	}
-
-	ptp->info.pin_config = ptp->pin_desc;
-	ice_ptp_setup_pin_cfg(pf);
-
->>>>>>> ecf99864
 	if (ice_is_feature_supported(pf, ICE_F_SMA_CTRL))
 		err = ice_ptp_set_sma_cfg(pf);
 err:
@@ -2962,7 +2940,6 @@
 }
 
 static bool ice_is_primary(struct ice_hw *hw)
-<<<<<<< HEAD
 {
 	return ice_is_e825c(hw) && ice_is_dual(hw) ?
 		!!(hw->dev_caps.nac_topo.mode & ICE_NAC_TOPO_PRIMARY_M) : true;
@@ -2970,15 +2947,6 @@
 
 static int ice_ptp_setup_adapter(struct ice_pf *pf)
 {
-=======
-{
-	return ice_is_e825c(hw) && ice_is_dual(hw) ?
-		!!(hw->dev_caps.nac_topo.mode & ICE_NAC_TOPO_PRIMARY_M) : true;
-}
-
-static int ice_ptp_setup_adapter(struct ice_pf *pf)
-{
->>>>>>> ecf99864
 	if (!ice_pf_src_tmr_owned(pf) || !ice_is_primary(&pf->hw))
 		return -EPERM;
 
