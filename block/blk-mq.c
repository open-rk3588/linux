// SPDX-License-Identifier: GPL-2.0
/*
 * Block multiqueue core code
 *
 * Copyright (C) 2013-2014 Jens Axboe
 * Copyright (C) 2013-2014 Christoph Hellwig
 */
#include <linux/kernel.h>
#include <linux/module.h>
#include <linux/backing-dev.h>
#include <linux/bio.h>
#include <linux/blkdev.h>
#include <linux/blk-integrity.h>
#include <linux/kmemleak.h>
#include <linux/mm.h>
#include <linux/init.h>
#include <linux/slab.h>
#include <linux/workqueue.h>
#include <linux/smp.h>
#include <linux/interrupt.h>
#include <linux/llist.h>
#include <linux/cpu.h>
#include <linux/cache.h>
#include <linux/sched/topology.h>
#include <linux/sched/signal.h>
#include <linux/delay.h>
#include <linux/crash_dump.h>
#include <linux/prefetch.h>
#include <linux/blk-crypto.h>
#include <linux/part_stat.h>
#include <linux/sched/isolation.h>

#include <trace/events/block.h>

#include <linux/t10-pi.h>
#include "blk.h"
#include "blk-mq.h"
#include "blk-mq-debugfs.h"
#include "blk-pm.h"
#include "blk-stat.h"
#include "blk-mq-sched.h"
#include "blk-rq-qos.h"

static DEFINE_PER_CPU(struct llist_head, blk_cpu_done);
static DEFINE_PER_CPU(call_single_data_t, blk_cpu_csd);

static void blk_mq_insert_request(struct request *rq, blk_insert_t flags);
static void blk_mq_request_bypass_insert(struct request *rq,
		blk_insert_t flags);
static void blk_mq_try_issue_list_directly(struct blk_mq_hw_ctx *hctx,
		struct list_head *list);
static int blk_hctx_poll(struct request_queue *q, struct blk_mq_hw_ctx *hctx,
			 struct io_comp_batch *iob, unsigned int flags);

/*
 * Check if any of the ctx, dispatch list or elevator
 * have pending work in this hardware queue.
 */
static bool blk_mq_hctx_has_pending(struct blk_mq_hw_ctx *hctx)
{
	return !list_empty_careful(&hctx->dispatch) ||
		sbitmap_any_bit_set(&hctx->ctx_map) ||
			blk_mq_sched_has_work(hctx);
}

/*
 * Mark this ctx as having pending work in this hardware queue
 */
static void blk_mq_hctx_mark_pending(struct blk_mq_hw_ctx *hctx,
				     struct blk_mq_ctx *ctx)
{
	const int bit = ctx->index_hw[hctx->type];

	if (!sbitmap_test_bit(&hctx->ctx_map, bit))
		sbitmap_set_bit(&hctx->ctx_map, bit);
}

static void blk_mq_hctx_clear_pending(struct blk_mq_hw_ctx *hctx,
				      struct blk_mq_ctx *ctx)
{
	const int bit = ctx->index_hw[hctx->type];

	sbitmap_clear_bit(&hctx->ctx_map, bit);
}

struct mq_inflight {
	struct block_device *part;
	unsigned int inflight[2];
};

static bool blk_mq_check_inflight(struct request *rq, void *priv)
{
	struct mq_inflight *mi = priv;

	if (rq->rq_flags & RQF_IO_STAT &&
	    (!bdev_is_partition(mi->part) || rq->part == mi->part) &&
	    blk_mq_rq_state(rq) == MQ_RQ_IN_FLIGHT)
		mi->inflight[rq_data_dir(rq)]++;

	return true;
}

unsigned int blk_mq_in_flight(struct request_queue *q,
		struct block_device *part)
{
	struct mq_inflight mi = { .part = part };

	blk_mq_queue_tag_busy_iter(q, blk_mq_check_inflight, &mi);

	return mi.inflight[0] + mi.inflight[1];
}

void blk_mq_in_flight_rw(struct request_queue *q, struct block_device *part,
		unsigned int inflight[2])
{
	struct mq_inflight mi = { .part = part };

	blk_mq_queue_tag_busy_iter(q, blk_mq_check_inflight, &mi);
	inflight[0] = mi.inflight[0];
	inflight[1] = mi.inflight[1];
}

#ifdef CONFIG_LOCKDEP
static bool blk_freeze_set_owner(struct request_queue *q,
				 struct task_struct *owner)
{
	if (!owner)
		return false;

	if (!q->mq_freeze_depth) {
		q->mq_freeze_owner = owner;
		q->mq_freeze_owner_depth = 1;
		return true;
	}

	if (owner == q->mq_freeze_owner)
		q->mq_freeze_owner_depth += 1;
	return false;
}

/* verify the last unfreeze in owner context */
static bool blk_unfreeze_check_owner(struct request_queue *q)
{
	if (!q->mq_freeze_owner)
		return false;
	if (q->mq_freeze_owner != current)
		return false;
	if (--q->mq_freeze_owner_depth == 0) {
		q->mq_freeze_owner = NULL;
		return true;
	}
	return false;
}

#else

static bool blk_freeze_set_owner(struct request_queue *q,
				 struct task_struct *owner)
{
	return false;
}

static bool blk_unfreeze_check_owner(struct request_queue *q)
{
	return false;
}
#endif

bool __blk_freeze_queue_start(struct request_queue *q,
			      struct task_struct *owner)
{
	bool freeze;

	mutex_lock(&q->mq_freeze_lock);
	freeze = blk_freeze_set_owner(q, owner);
	if (++q->mq_freeze_depth == 1) {
		percpu_ref_kill(&q->q_usage_counter);
		mutex_unlock(&q->mq_freeze_lock);
		if (queue_is_mq(q))
			blk_mq_run_hw_queues(q, false);
	} else {
		mutex_unlock(&q->mq_freeze_lock);
	}

	return freeze;
}

void blk_freeze_queue_start(struct request_queue *q)
{
	if (__blk_freeze_queue_start(q, current))
		blk_freeze_acquire_lock(q, false, false);
}
EXPORT_SYMBOL_GPL(blk_freeze_queue_start);

void blk_mq_freeze_queue_wait(struct request_queue *q)
{
	wait_event(q->mq_freeze_wq, percpu_ref_is_zero(&q->q_usage_counter));
}
EXPORT_SYMBOL_GPL(blk_mq_freeze_queue_wait);

int blk_mq_freeze_queue_wait_timeout(struct request_queue *q,
				     unsigned long timeout)
{
	return wait_event_timeout(q->mq_freeze_wq,
					percpu_ref_is_zero(&q->q_usage_counter),
					timeout);
}
EXPORT_SYMBOL_GPL(blk_mq_freeze_queue_wait_timeout);

void blk_mq_freeze_queue(struct request_queue *q)
{
	blk_freeze_queue_start(q);
	blk_mq_freeze_queue_wait(q);
}
EXPORT_SYMBOL_GPL(blk_mq_freeze_queue);

bool __blk_mq_unfreeze_queue(struct request_queue *q, bool force_atomic)
{
	bool unfreeze;

	mutex_lock(&q->mq_freeze_lock);
	if (force_atomic)
		q->q_usage_counter.data->force_atomic = true;
	q->mq_freeze_depth--;
	WARN_ON_ONCE(q->mq_freeze_depth < 0);
	if (!q->mq_freeze_depth) {
		percpu_ref_resurrect(&q->q_usage_counter);
		wake_up_all(&q->mq_freeze_wq);
	}
	unfreeze = blk_unfreeze_check_owner(q);
	mutex_unlock(&q->mq_freeze_lock);

	return unfreeze;
}

void blk_mq_unfreeze_queue(struct request_queue *q)
{
	if (__blk_mq_unfreeze_queue(q, false))
		blk_unfreeze_release_lock(q, false, false);
}
EXPORT_SYMBOL_GPL(blk_mq_unfreeze_queue);

/*
 * non_owner variant of blk_freeze_queue_start
 *
 * Unlike blk_freeze_queue_start, the queue doesn't need to be unfrozen
 * by the same task.  This is fragile and should not be used if at all
 * possible.
 */
void blk_freeze_queue_start_non_owner(struct request_queue *q)
{
	__blk_freeze_queue_start(q, NULL);
}
EXPORT_SYMBOL_GPL(blk_freeze_queue_start_non_owner);

/* non_owner variant of blk_mq_unfreeze_queue */
void blk_mq_unfreeze_queue_non_owner(struct request_queue *q)
{
	__blk_mq_unfreeze_queue(q, false);
}
EXPORT_SYMBOL_GPL(blk_mq_unfreeze_queue_non_owner);

/*
 * FIXME: replace the scsi_internal_device_*block_nowait() calls in the
 * mpt3sas driver such that this function can be removed.
 */
void blk_mq_quiesce_queue_nowait(struct request_queue *q)
{
	unsigned long flags;

	spin_lock_irqsave(&q->queue_lock, flags);
	if (!q->quiesce_depth++)
		blk_queue_flag_set(QUEUE_FLAG_QUIESCED, q);
	spin_unlock_irqrestore(&q->queue_lock, flags);
}
EXPORT_SYMBOL_GPL(blk_mq_quiesce_queue_nowait);

/**
 * blk_mq_wait_quiesce_done() - wait until in-progress quiesce is done
 * @set: tag_set to wait on
 *
 * Note: it is driver's responsibility for making sure that quiesce has
 * been started on or more of the request_queues of the tag_set.  This
 * function only waits for the quiesce on those request_queues that had
 * the quiesce flag set using blk_mq_quiesce_queue_nowait.
 */
void blk_mq_wait_quiesce_done(struct blk_mq_tag_set *set)
{
	if (set->flags & BLK_MQ_F_BLOCKING)
		synchronize_srcu(set->srcu);
	else
		synchronize_rcu();
}
EXPORT_SYMBOL_GPL(blk_mq_wait_quiesce_done);

/**
 * blk_mq_quiesce_queue() - wait until all ongoing dispatches have finished
 * @q: request queue.
 *
 * Note: this function does not prevent that the struct request end_io()
 * callback function is invoked. Once this function is returned, we make
 * sure no dispatch can happen until the queue is unquiesced via
 * blk_mq_unquiesce_queue().
 */
void blk_mq_quiesce_queue(struct request_queue *q)
{
	blk_mq_quiesce_queue_nowait(q);
	/* nothing to wait for non-mq queues */
	if (queue_is_mq(q))
		blk_mq_wait_quiesce_done(q->tag_set);
}
EXPORT_SYMBOL_GPL(blk_mq_quiesce_queue);

/*
 * blk_mq_unquiesce_queue() - counterpart of blk_mq_quiesce_queue()
 * @q: request queue.
 *
 * This function recovers queue into the state before quiescing
 * which is done by blk_mq_quiesce_queue.
 */
void blk_mq_unquiesce_queue(struct request_queue *q)
{
	unsigned long flags;
	bool run_queue = false;

	spin_lock_irqsave(&q->queue_lock, flags);
	if (WARN_ON_ONCE(q->quiesce_depth <= 0)) {
		;
	} else if (!--q->quiesce_depth) {
		blk_queue_flag_clear(QUEUE_FLAG_QUIESCED, q);
		run_queue = true;
	}
	spin_unlock_irqrestore(&q->queue_lock, flags);

	/* dispatch requests which are inserted during quiescing */
	if (run_queue)
		blk_mq_run_hw_queues(q, true);
}
EXPORT_SYMBOL_GPL(blk_mq_unquiesce_queue);

void blk_mq_quiesce_tagset(struct blk_mq_tag_set *set)
{
	struct request_queue *q;

	mutex_lock(&set->tag_list_lock);
	list_for_each_entry(q, &set->tag_list, tag_set_list) {
		if (!blk_queue_skip_tagset_quiesce(q))
			blk_mq_quiesce_queue_nowait(q);
	}
	mutex_unlock(&set->tag_list_lock);

	blk_mq_wait_quiesce_done(set);
}
EXPORT_SYMBOL_GPL(blk_mq_quiesce_tagset);

void blk_mq_unquiesce_tagset(struct blk_mq_tag_set *set)
{
	struct request_queue *q;

	mutex_lock(&set->tag_list_lock);
	list_for_each_entry(q, &set->tag_list, tag_set_list) {
		if (!blk_queue_skip_tagset_quiesce(q))
			blk_mq_unquiesce_queue(q);
	}
	mutex_unlock(&set->tag_list_lock);
}
EXPORT_SYMBOL_GPL(blk_mq_unquiesce_tagset);

void blk_mq_wake_waiters(struct request_queue *q)
{
	struct blk_mq_hw_ctx *hctx;
	unsigned long i;

	queue_for_each_hw_ctx(q, hctx, i)
		if (blk_mq_hw_queue_mapped(hctx))
			blk_mq_tag_wakeup_all(hctx->tags, true);
}

void blk_rq_init(struct request_queue *q, struct request *rq)
{
	memset(rq, 0, sizeof(*rq));

	INIT_LIST_HEAD(&rq->queuelist);
	rq->q = q;
	rq->__sector = (sector_t) -1;
	INIT_HLIST_NODE(&rq->hash);
	RB_CLEAR_NODE(&rq->rb_node);
	rq->tag = BLK_MQ_NO_TAG;
	rq->internal_tag = BLK_MQ_NO_TAG;
	rq->start_time_ns = blk_time_get_ns();
	rq->part = NULL;
	blk_crypto_rq_set_defaults(rq);
}
EXPORT_SYMBOL(blk_rq_init);

/* Set start and alloc time when the allocated request is actually used */
static inline void blk_mq_rq_time_init(struct request *rq, u64 alloc_time_ns)
{
#ifdef CONFIG_BLK_RQ_ALLOC_TIME
	if (blk_queue_rq_alloc_time(rq->q))
		rq->alloc_time_ns = alloc_time_ns;
	else
		rq->alloc_time_ns = 0;
#endif
}

static struct request *blk_mq_rq_ctx_init(struct blk_mq_alloc_data *data,
		struct blk_mq_tags *tags, unsigned int tag)
{
	struct blk_mq_ctx *ctx = data->ctx;
	struct blk_mq_hw_ctx *hctx = data->hctx;
	struct request_queue *q = data->q;
	struct request *rq = tags->static_rqs[tag];

	rq->q = q;
	rq->mq_ctx = ctx;
	rq->mq_hctx = hctx;
	rq->cmd_flags = data->cmd_flags;

	if (data->flags & BLK_MQ_REQ_PM)
		data->rq_flags |= RQF_PM;
	rq->rq_flags = data->rq_flags;

	if (data->rq_flags & RQF_SCHED_TAGS) {
		rq->tag = BLK_MQ_NO_TAG;
		rq->internal_tag = tag;
	} else {
		rq->tag = tag;
		rq->internal_tag = BLK_MQ_NO_TAG;
	}
	rq->timeout = 0;

	rq->part = NULL;
	rq->io_start_time_ns = 0;
	rq->stats_sectors = 0;
	rq->nr_phys_segments = 0;
	rq->nr_integrity_segments = 0;
	rq->end_io = NULL;
	rq->end_io_data = NULL;

	blk_crypto_rq_set_defaults(rq);
	INIT_LIST_HEAD(&rq->queuelist);
	/* tag was already set */
	WRITE_ONCE(rq->deadline, 0);
	req_ref_set(rq, 1);

	if (rq->rq_flags & RQF_USE_SCHED) {
		struct elevator_queue *e = data->q->elevator;

		INIT_HLIST_NODE(&rq->hash);
		RB_CLEAR_NODE(&rq->rb_node);

		if (e->type->ops.prepare_request)
			e->type->ops.prepare_request(rq);
	}

	return rq;
}

static inline struct request *
__blk_mq_alloc_requests_batch(struct blk_mq_alloc_data *data)
{
	unsigned int tag, tag_offset;
	struct blk_mq_tags *tags;
	struct request *rq;
	unsigned long tag_mask;
	int i, nr = 0;

	tag_mask = blk_mq_get_tags(data, data->nr_tags, &tag_offset);
	if (unlikely(!tag_mask))
		return NULL;

	tags = blk_mq_tags_from_data(data);
	for (i = 0; tag_mask; i++) {
		if (!(tag_mask & (1UL << i)))
			continue;
		tag = tag_offset + i;
		prefetch(tags->static_rqs[tag]);
		tag_mask &= ~(1UL << i);
		rq = blk_mq_rq_ctx_init(data, tags, tag);
		rq_list_add_head(data->cached_rqs, rq);
		nr++;
	}
	if (!(data->rq_flags & RQF_SCHED_TAGS))
		blk_mq_add_active_requests(data->hctx, nr);
	/* caller already holds a reference, add for remainder */
	percpu_ref_get_many(&data->q->q_usage_counter, nr - 1);
	data->nr_tags -= nr;

	return rq_list_pop(data->cached_rqs);
}

static struct request *__blk_mq_alloc_requests(struct blk_mq_alloc_data *data)
{
	struct request_queue *q = data->q;
	u64 alloc_time_ns = 0;
	struct request *rq;
	unsigned int tag;

	/* alloc_time includes depth and tag waits */
	if (blk_queue_rq_alloc_time(q))
		alloc_time_ns = blk_time_get_ns();

	if (data->cmd_flags & REQ_NOWAIT)
		data->flags |= BLK_MQ_REQ_NOWAIT;

retry:
	data->ctx = blk_mq_get_ctx(q);
	data->hctx = blk_mq_map_queue(q, data->cmd_flags, data->ctx);

	if (q->elevator) {
		/*
		 * All requests use scheduler tags when an I/O scheduler is
		 * enabled for the queue.
		 */
		data->rq_flags |= RQF_SCHED_TAGS;

		/*
		 * Flush/passthrough requests are special and go directly to the
		 * dispatch list.
		 */
		if ((data->cmd_flags & REQ_OP_MASK) != REQ_OP_FLUSH &&
		    !blk_op_is_passthrough(data->cmd_flags)) {
			struct elevator_mq_ops *ops = &q->elevator->type->ops;

			WARN_ON_ONCE(data->flags & BLK_MQ_REQ_RESERVED);

			data->rq_flags |= RQF_USE_SCHED;
			if (ops->limit_depth)
				ops->limit_depth(data->cmd_flags, data);
		}
	} else {
		blk_mq_tag_busy(data->hctx);
	}

	if (data->flags & BLK_MQ_REQ_RESERVED)
		data->rq_flags |= RQF_RESV;

	/*
	 * Try batched alloc if we want more than 1 tag.
	 */
	if (data->nr_tags > 1) {
		rq = __blk_mq_alloc_requests_batch(data);
		if (rq) {
			blk_mq_rq_time_init(rq, alloc_time_ns);
			return rq;
		}
		data->nr_tags = 1;
	}

	/*
	 * Waiting allocations only fail because of an inactive hctx.  In that
	 * case just retry the hctx assignment and tag allocation as CPU hotplug
	 * should have migrated us to an online CPU by now.
	 */
	tag = blk_mq_get_tag(data);
	if (tag == BLK_MQ_NO_TAG) {
		if (data->flags & BLK_MQ_REQ_NOWAIT)
			return NULL;
		/*
		 * Give up the CPU and sleep for a random short time to
		 * ensure that thread using a realtime scheduling class
		 * are migrated off the CPU, and thus off the hctx that
		 * is going away.
		 */
		msleep(3);
		goto retry;
	}

	if (!(data->rq_flags & RQF_SCHED_TAGS))
		blk_mq_inc_active_requests(data->hctx);
	rq = blk_mq_rq_ctx_init(data, blk_mq_tags_from_data(data), tag);
	blk_mq_rq_time_init(rq, alloc_time_ns);
	return rq;
}

static struct request *blk_mq_rq_cache_fill(struct request_queue *q,
					    struct blk_plug *plug,
					    blk_opf_t opf,
					    blk_mq_req_flags_t flags)
{
	struct blk_mq_alloc_data data = {
		.q		= q,
		.flags		= flags,
		.cmd_flags	= opf,
		.nr_tags	= plug->nr_ios,
		.cached_rqs	= &plug->cached_rqs,
	};
	struct request *rq;

	if (blk_queue_enter(q, flags))
		return NULL;

	plug->nr_ios = 1;

	rq = __blk_mq_alloc_requests(&data);
	if (unlikely(!rq))
		blk_queue_exit(q);
	return rq;
}

static struct request *blk_mq_alloc_cached_request(struct request_queue *q,
						   blk_opf_t opf,
						   blk_mq_req_flags_t flags)
{
	struct blk_plug *plug = current->plug;
	struct request *rq;

	if (!plug)
		return NULL;

	if (rq_list_empty(&plug->cached_rqs)) {
		if (plug->nr_ios == 1)
			return NULL;
		rq = blk_mq_rq_cache_fill(q, plug, opf, flags);
		if (!rq)
			return NULL;
	} else {
		rq = rq_list_peek(&plug->cached_rqs);
		if (!rq || rq->q != q)
			return NULL;

		if (blk_mq_get_hctx_type(opf) != rq->mq_hctx->type)
			return NULL;
		if (op_is_flush(rq->cmd_flags) != op_is_flush(opf))
			return NULL;

<<<<<<< HEAD
		plug->cached_rq = rq_list_next(rq);
=======
		rq_list_pop(&plug->cached_rqs);
>>>>>>> 77a0cfaf
		blk_mq_rq_time_init(rq, blk_time_get_ns());
	}

	rq->cmd_flags = opf;
	INIT_LIST_HEAD(&rq->queuelist);
	return rq;
}

struct request *blk_mq_alloc_request(struct request_queue *q, blk_opf_t opf,
		blk_mq_req_flags_t flags)
{
	struct request *rq;

	rq = blk_mq_alloc_cached_request(q, opf, flags);
	if (!rq) {
		struct blk_mq_alloc_data data = {
			.q		= q,
			.flags		= flags,
			.cmd_flags	= opf,
			.nr_tags	= 1,
		};
		int ret;

		ret = blk_queue_enter(q, flags);
		if (ret)
			return ERR_PTR(ret);

		rq = __blk_mq_alloc_requests(&data);
		if (!rq)
			goto out_queue_exit;
	}
	rq->__data_len = 0;
	rq->__sector = (sector_t) -1;
	rq->bio = rq->biotail = NULL;
	return rq;
out_queue_exit:
	blk_queue_exit(q);
	return ERR_PTR(-EWOULDBLOCK);
}
EXPORT_SYMBOL(blk_mq_alloc_request);

struct request *blk_mq_alloc_request_hctx(struct request_queue *q,
	blk_opf_t opf, blk_mq_req_flags_t flags, unsigned int hctx_idx)
{
	struct blk_mq_alloc_data data = {
		.q		= q,
		.flags		= flags,
		.cmd_flags	= opf,
		.nr_tags	= 1,
	};
	u64 alloc_time_ns = 0;
	struct request *rq;
	unsigned int cpu;
	unsigned int tag;
	int ret;

	/* alloc_time includes depth and tag waits */
	if (blk_queue_rq_alloc_time(q))
		alloc_time_ns = blk_time_get_ns();

	/*
	 * If the tag allocator sleeps we could get an allocation for a
	 * different hardware context.  No need to complicate the low level
	 * allocator for this for the rare use case of a command tied to
	 * a specific queue.
	 */
	if (WARN_ON_ONCE(!(flags & BLK_MQ_REQ_NOWAIT)) ||
	    WARN_ON_ONCE(!(flags & BLK_MQ_REQ_RESERVED)))
		return ERR_PTR(-EINVAL);

	if (hctx_idx >= q->nr_hw_queues)
		return ERR_PTR(-EIO);

	ret = blk_queue_enter(q, flags);
	if (ret)
		return ERR_PTR(ret);

	/*
	 * Check if the hardware context is actually mapped to anything.
	 * If not tell the caller that it should skip this queue.
	 */
	ret = -EXDEV;
	data.hctx = xa_load(&q->hctx_table, hctx_idx);
	if (!blk_mq_hw_queue_mapped(data.hctx))
		goto out_queue_exit;
	cpu = cpumask_first_and(data.hctx->cpumask, cpu_online_mask);
	if (cpu >= nr_cpu_ids)
		goto out_queue_exit;
	data.ctx = __blk_mq_get_ctx(q, cpu);

	if (q->elevator)
		data.rq_flags |= RQF_SCHED_TAGS;
	else
		blk_mq_tag_busy(data.hctx);

	if (flags & BLK_MQ_REQ_RESERVED)
		data.rq_flags |= RQF_RESV;

	ret = -EWOULDBLOCK;
	tag = blk_mq_get_tag(&data);
	if (tag == BLK_MQ_NO_TAG)
		goto out_queue_exit;
	if (!(data.rq_flags & RQF_SCHED_TAGS))
		blk_mq_inc_active_requests(data.hctx);
	rq = blk_mq_rq_ctx_init(&data, blk_mq_tags_from_data(&data), tag);
	blk_mq_rq_time_init(rq, alloc_time_ns);
	rq->__data_len = 0;
	rq->__sector = (sector_t) -1;
	rq->bio = rq->biotail = NULL;
	return rq;

out_queue_exit:
	blk_queue_exit(q);
	return ERR_PTR(ret);
}
EXPORT_SYMBOL_GPL(blk_mq_alloc_request_hctx);

static void blk_mq_finish_request(struct request *rq)
{
	struct request_queue *q = rq->q;

	blk_zone_finish_request(rq);

	if (rq->rq_flags & RQF_USE_SCHED) {
		q->elevator->type->ops.finish_request(rq);
		/*
		 * For postflush request that may need to be
		 * completed twice, we should clear this flag
		 * to avoid double finish_request() on the rq.
		 */
		rq->rq_flags &= ~RQF_USE_SCHED;
	}
}

static void __blk_mq_free_request(struct request *rq)
{
	struct request_queue *q = rq->q;
	struct blk_mq_ctx *ctx = rq->mq_ctx;
	struct blk_mq_hw_ctx *hctx = rq->mq_hctx;
	const int sched_tag = rq->internal_tag;

	blk_crypto_free_request(rq);
	blk_pm_mark_last_busy(rq);
	rq->mq_hctx = NULL;

	if (rq->tag != BLK_MQ_NO_TAG) {
		blk_mq_dec_active_requests(hctx);
		blk_mq_put_tag(hctx->tags, ctx, rq->tag);
	}
	if (sched_tag != BLK_MQ_NO_TAG)
		blk_mq_put_tag(hctx->sched_tags, ctx, sched_tag);
	blk_mq_sched_restart(hctx);
	blk_queue_exit(q);
}

void blk_mq_free_request(struct request *rq)
{
	struct request_queue *q = rq->q;

	blk_mq_finish_request(rq);

	if (unlikely(laptop_mode && !blk_rq_is_passthrough(rq)))
		laptop_io_completion(q->disk->bdi);

	rq_qos_done(q, rq);

	WRITE_ONCE(rq->state, MQ_RQ_IDLE);
	if (req_ref_put_and_test(rq))
		__blk_mq_free_request(rq);
}
EXPORT_SYMBOL_GPL(blk_mq_free_request);

void blk_mq_free_plug_rqs(struct blk_plug *plug)
{
	struct request *rq;

	while ((rq = rq_list_pop(&plug->cached_rqs)) != NULL)
		blk_mq_free_request(rq);
}

void blk_dump_rq_flags(struct request *rq, char *msg)
{
	printk(KERN_INFO "%s: dev %s: flags=%llx\n", msg,
		rq->q->disk ? rq->q->disk->disk_name : "?",
		(__force unsigned long long) rq->cmd_flags);

	printk(KERN_INFO "  sector %llu, nr/cnr %u/%u\n",
	       (unsigned long long)blk_rq_pos(rq),
	       blk_rq_sectors(rq), blk_rq_cur_sectors(rq));
	printk(KERN_INFO "  bio %p, biotail %p, len %u\n",
	       rq->bio, rq->biotail, blk_rq_bytes(rq));
}
EXPORT_SYMBOL(blk_dump_rq_flags);

static void blk_account_io_completion(struct request *req, unsigned int bytes)
{
	if (req->rq_flags & RQF_IO_STAT) {
		const int sgrp = op_stat_group(req_op(req));

		part_stat_lock();
		part_stat_add(req->part, sectors[sgrp], bytes >> 9);
		part_stat_unlock();
	}
}

static void blk_print_req_error(struct request *req, blk_status_t status)
{
	printk_ratelimited(KERN_ERR
		"%s error, dev %s, sector %llu op 0x%x:(%s) flags 0x%x "
		"phys_seg %u prio class %u\n",
		blk_status_to_str(status),
		req->q->disk ? req->q->disk->disk_name : "?",
		blk_rq_pos(req), (__force u32)req_op(req),
		blk_op_str(req_op(req)),
		(__force u32)(req->cmd_flags & ~REQ_OP_MASK),
		req->nr_phys_segments,
		IOPRIO_PRIO_CLASS(req_get_ioprio(req)));
}

/*
 * Fully end IO on a request. Does not support partial completions, or
 * errors.
 */
static void blk_complete_request(struct request *req)
{
	const bool is_flush = (req->rq_flags & RQF_FLUSH_SEQ) != 0;
	int total_bytes = blk_rq_bytes(req);
	struct bio *bio = req->bio;

	trace_block_rq_complete(req, BLK_STS_OK, total_bytes);

	if (!bio)
		return;

	if (blk_integrity_rq(req) && req_op(req) == REQ_OP_READ)
		blk_integrity_complete(req, total_bytes);

	/*
	 * Upper layers may call blk_crypto_evict_key() anytime after the last
	 * bio_endio().  Therefore, the keyslot must be released before that.
	 */
	blk_crypto_rq_put_keyslot(req);

	blk_account_io_completion(req, total_bytes);

	do {
		struct bio *next = bio->bi_next;

		/* Completion has already been traced */
		bio_clear_flag(bio, BIO_TRACE_COMPLETION);

		blk_zone_update_request_bio(req, bio);

		if (!is_flush)
			bio_endio(bio);
		bio = next;
	} while (bio);

	/*
	 * Reset counters so that the request stacking driver
	 * can find how many bytes remain in the request
	 * later.
	 */
	if (!req->end_io) {
		req->bio = NULL;
		req->__data_len = 0;
	}
}

/**
 * blk_update_request - Complete multiple bytes without completing the request
 * @req:      the request being processed
 * @error:    block status code
 * @nr_bytes: number of bytes to complete for @req
 *
 * Description:
 *     Ends I/O on a number of bytes attached to @req, but doesn't complete
 *     the request structure even if @req doesn't have leftover.
 *     If @req has leftover, sets it up for the next range of segments.
 *
 *     Passing the result of blk_rq_bytes() as @nr_bytes guarantees
 *     %false return from this function.
 *
 * Note:
 *	The RQF_SPECIAL_PAYLOAD flag is ignored on purpose in this function
 *      except in the consistency check at the end of this function.
 *
 * Return:
 *     %false - this request doesn't have any more data
 *     %true  - this request has more data
 **/
bool blk_update_request(struct request *req, blk_status_t error,
		unsigned int nr_bytes)
{
	bool is_flush = req->rq_flags & RQF_FLUSH_SEQ;
	bool quiet = req->rq_flags & RQF_QUIET;
	int total_bytes;

	trace_block_rq_complete(req, error, nr_bytes);

	if (!req->bio)
		return false;

	if (blk_integrity_rq(req) && req_op(req) == REQ_OP_READ &&
	    error == BLK_STS_OK)
		blk_integrity_complete(req, nr_bytes);

	/*
	 * Upper layers may call blk_crypto_evict_key() anytime after the last
	 * bio_endio().  Therefore, the keyslot must be released before that.
	 */
	if (blk_crypto_rq_has_keyslot(req) && nr_bytes >= blk_rq_bytes(req))
		__blk_crypto_rq_put_keyslot(req);

	if (unlikely(error && !blk_rq_is_passthrough(req) && !quiet) &&
	    !test_bit(GD_DEAD, &req->q->disk->state)) {
		blk_print_req_error(req, error);
		trace_block_rq_error(req, error, nr_bytes);
	}

	blk_account_io_completion(req, nr_bytes);

	total_bytes = 0;
	while (req->bio) {
		struct bio *bio = req->bio;
		unsigned bio_bytes = min(bio->bi_iter.bi_size, nr_bytes);

		if (unlikely(error))
			bio->bi_status = error;

		if (bio_bytes == bio->bi_iter.bi_size) {
			req->bio = bio->bi_next;
		} else if (bio_is_zone_append(bio) && error == BLK_STS_OK) {
			/*
			 * Partial zone append completions cannot be supported
			 * as the BIO fragments may end up not being written
			 * sequentially.
			 */
			bio->bi_status = BLK_STS_IOERR;
		}

		/* Completion has already been traced */
		bio_clear_flag(bio, BIO_TRACE_COMPLETION);
		if (unlikely(quiet))
			bio_set_flag(bio, BIO_QUIET);

		bio_advance(bio, bio_bytes);

		/* Don't actually finish bio if it's part of flush sequence */
		if (!bio->bi_iter.bi_size) {
			blk_zone_update_request_bio(req, bio);
			if (!is_flush)
				bio_endio(bio);
		}

		total_bytes += bio_bytes;
		nr_bytes -= bio_bytes;

		if (!nr_bytes)
			break;
	}

	/*
	 * completely done
	 */
	if (!req->bio) {
		/*
		 * Reset counters so that the request stacking driver
		 * can find how many bytes remain in the request
		 * later.
		 */
		req->__data_len = 0;
		return false;
	}

	req->__data_len -= total_bytes;

	/* update sector only for requests with clear definition of sector */
	if (!blk_rq_is_passthrough(req))
		req->__sector += total_bytes >> 9;

	/* mixed attributes always follow the first bio */
	if (req->rq_flags & RQF_MIXED_MERGE) {
		req->cmd_flags &= ~REQ_FAILFAST_MASK;
		req->cmd_flags |= req->bio->bi_opf & REQ_FAILFAST_MASK;
	}

	if (!(req->rq_flags & RQF_SPECIAL_PAYLOAD)) {
		/*
		 * If total number of sectors is less than the first segment
		 * size, something has gone terribly wrong.
		 */
		if (blk_rq_bytes(req) < blk_rq_cur_bytes(req)) {
			blk_dump_rq_flags(req, "request botched");
			req->__data_len = blk_rq_cur_bytes(req);
		}

		/* recalculate the number of segments */
		req->nr_phys_segments = blk_recalc_rq_segments(req);
	}

	return true;
}
EXPORT_SYMBOL_GPL(blk_update_request);

static inline void blk_account_io_done(struct request *req, u64 now)
{
	trace_block_io_done(req);

	/*
	 * Account IO completion.  flush_rq isn't accounted as a
	 * normal IO on queueing nor completion.  Accounting the
	 * containing request is enough.
	 */
	if ((req->rq_flags & (RQF_IO_STAT|RQF_FLUSH_SEQ)) == RQF_IO_STAT) {
		const int sgrp = op_stat_group(req_op(req));

		part_stat_lock();
		update_io_ticks(req->part, jiffies, true);
		part_stat_inc(req->part, ios[sgrp]);
		part_stat_add(req->part, nsecs[sgrp], now - req->start_time_ns);
		part_stat_local_dec(req->part,
				    in_flight[op_is_write(req_op(req))]);
		part_stat_unlock();
	}
}

static inline bool blk_rq_passthrough_stats(struct request *req)
{
	struct bio *bio = req->bio;

	if (!blk_queue_passthrough_stat(req->q))
		return false;

	/* Requests without a bio do not transfer data. */
	if (!bio)
		return false;

	/*
	 * Stats are accumulated in the bdev, so must have one attached to a
	 * bio to track stats. Most drivers do not set the bdev for passthrough
	 * requests, but nvme is one that will set it.
	 */
	if (!bio->bi_bdev)
		return false;

	/*
	 * We don't know what a passthrough command does, but we know the
	 * payload size and data direction. Ensuring the size is aligned to the
	 * block size filters out most commands with payloads that don't
	 * represent sector access.
	 */
	if (blk_rq_bytes(req) & (bdev_logical_block_size(bio->bi_bdev) - 1))
		return false;
	return true;
}

static inline void blk_account_io_start(struct request *req)
{
	trace_block_io_start(req);

	if (!blk_queue_io_stat(req->q))
		return;
	if (blk_rq_is_passthrough(req) && !blk_rq_passthrough_stats(req))
		return;

	req->rq_flags |= RQF_IO_STAT;
	req->start_time_ns = blk_time_get_ns();

	/*
	 * All non-passthrough requests are created from a bio with one
	 * exception: when a flush command that is part of a flush sequence
	 * generated by the state machine in blk-flush.c is cloned onto the
	 * lower device by dm-multipath we can get here without a bio.
	 */
	if (req->bio)
		req->part = req->bio->bi_bdev;
	else
		req->part = req->q->disk->part0;

	part_stat_lock();
	update_io_ticks(req->part, jiffies, false);
	part_stat_local_inc(req->part, in_flight[op_is_write(req_op(req))]);
	part_stat_unlock();
}

static inline void __blk_mq_end_request_acct(struct request *rq, u64 now)
{
	if (rq->rq_flags & RQF_STATS)
		blk_stat_add(rq, now);

	blk_mq_sched_completed_request(rq, now);
	blk_account_io_done(rq, now);
}

inline void __blk_mq_end_request(struct request *rq, blk_status_t error)
{
	if (blk_mq_need_time_stamp(rq))
		__blk_mq_end_request_acct(rq, blk_time_get_ns());

	blk_mq_finish_request(rq);

	if (rq->end_io) {
		rq_qos_done(rq->q, rq);
		if (rq->end_io(rq, error) == RQ_END_IO_FREE)
			blk_mq_free_request(rq);
	} else {
		blk_mq_free_request(rq);
	}
}
EXPORT_SYMBOL(__blk_mq_end_request);

void blk_mq_end_request(struct request *rq, blk_status_t error)
{
	if (blk_update_request(rq, error, blk_rq_bytes(rq)))
		BUG();
	__blk_mq_end_request(rq, error);
}
EXPORT_SYMBOL(blk_mq_end_request);

#define TAG_COMP_BATCH		32

static inline void blk_mq_flush_tag_batch(struct blk_mq_hw_ctx *hctx,
					  int *tag_array, int nr_tags)
{
	struct request_queue *q = hctx->queue;

	blk_mq_sub_active_requests(hctx, nr_tags);

	blk_mq_put_tags(hctx->tags, tag_array, nr_tags);
	percpu_ref_put_many(&q->q_usage_counter, nr_tags);
}

void blk_mq_end_request_batch(struct io_comp_batch *iob)
{
	int tags[TAG_COMP_BATCH], nr_tags = 0;
	struct blk_mq_hw_ctx *cur_hctx = NULL;
	struct request *rq;
	u64 now = 0;

	if (iob->need_ts)
		now = blk_time_get_ns();

	while ((rq = rq_list_pop(&iob->req_list)) != NULL) {
		prefetch(rq->bio);
		prefetch(rq->rq_next);

		blk_complete_request(rq);
		if (iob->need_ts)
			__blk_mq_end_request_acct(rq, now);

		blk_mq_finish_request(rq);

		rq_qos_done(rq->q, rq);

		/*
		 * If end_io handler returns NONE, then it still has
		 * ownership of the request.
		 */
		if (rq->end_io && rq->end_io(rq, 0) == RQ_END_IO_NONE)
			continue;

		WRITE_ONCE(rq->state, MQ_RQ_IDLE);
		if (!req_ref_put_and_test(rq))
			continue;

		blk_crypto_free_request(rq);
		blk_pm_mark_last_busy(rq);

		if (nr_tags == TAG_COMP_BATCH || cur_hctx != rq->mq_hctx) {
			if (cur_hctx)
				blk_mq_flush_tag_batch(cur_hctx, tags, nr_tags);
			nr_tags = 0;
			cur_hctx = rq->mq_hctx;
		}
		tags[nr_tags++] = rq->tag;
	}

	if (nr_tags)
		blk_mq_flush_tag_batch(cur_hctx, tags, nr_tags);
}
EXPORT_SYMBOL_GPL(blk_mq_end_request_batch);

static void blk_complete_reqs(struct llist_head *list)
{
	struct llist_node *entry = llist_reverse_order(llist_del_all(list));
	struct request *rq, *next;

	llist_for_each_entry_safe(rq, next, entry, ipi_list)
		rq->q->mq_ops->complete(rq);
}

static __latent_entropy void blk_done_softirq(void)
{
	blk_complete_reqs(this_cpu_ptr(&blk_cpu_done));
}

static int blk_softirq_cpu_dead(unsigned int cpu)
{
	blk_complete_reqs(&per_cpu(blk_cpu_done, cpu));
	return 0;
}

static void __blk_mq_complete_request_remote(void *data)
{
	__raise_softirq_irqoff(BLOCK_SOFTIRQ);
}

static inline bool blk_mq_complete_need_ipi(struct request *rq)
{
	int cpu = raw_smp_processor_id();

	if (!IS_ENABLED(CONFIG_SMP) ||
	    !test_bit(QUEUE_FLAG_SAME_COMP, &rq->q->queue_flags))
		return false;
	/*
	 * With force threaded interrupts enabled, raising softirq from an SMP
	 * function call will always result in waking the ksoftirqd thread.
	 * This is probably worse than completing the request on a different
	 * cache domain.
	 */
	if (force_irqthreads())
		return false;

	/* same CPU or cache domain and capacity?  Complete locally */
	if (cpu == rq->mq_ctx->cpu ||
	    (!test_bit(QUEUE_FLAG_SAME_FORCE, &rq->q->queue_flags) &&
	     cpus_share_cache(cpu, rq->mq_ctx->cpu) &&
	     cpus_equal_capacity(cpu, rq->mq_ctx->cpu)))
		return false;

	/* don't try to IPI to an offline CPU */
	return cpu_online(rq->mq_ctx->cpu);
}

static void blk_mq_complete_send_ipi(struct request *rq)
{
	unsigned int cpu;

	cpu = rq->mq_ctx->cpu;
	if (llist_add(&rq->ipi_list, &per_cpu(blk_cpu_done, cpu)))
		smp_call_function_single_async(cpu, &per_cpu(blk_cpu_csd, cpu));
}

static void blk_mq_raise_softirq(struct request *rq)
{
	struct llist_head *list;

	preempt_disable();
	list = this_cpu_ptr(&blk_cpu_done);
	if (llist_add(&rq->ipi_list, list))
		raise_softirq(BLOCK_SOFTIRQ);
	preempt_enable();
}

bool blk_mq_complete_request_remote(struct request *rq)
{
	WRITE_ONCE(rq->state, MQ_RQ_COMPLETE);

	/*
	 * For request which hctx has only one ctx mapping,
	 * or a polled request, always complete locally,
	 * it's pointless to redirect the completion.
	 */
	if ((rq->mq_hctx->nr_ctx == 1 &&
	     rq->mq_ctx->cpu == raw_smp_processor_id()) ||
	     rq->cmd_flags & REQ_POLLED)
		return false;

	if (blk_mq_complete_need_ipi(rq)) {
		blk_mq_complete_send_ipi(rq);
		return true;
	}

	if (rq->q->nr_hw_queues == 1) {
		blk_mq_raise_softirq(rq);
		return true;
	}
	return false;
}
EXPORT_SYMBOL_GPL(blk_mq_complete_request_remote);

/**
 * blk_mq_complete_request - end I/O on a request
 * @rq:		the request being processed
 *
 * Description:
 *	Complete a request by scheduling the ->complete_rq operation.
 **/
void blk_mq_complete_request(struct request *rq)
{
	if (!blk_mq_complete_request_remote(rq))
		rq->q->mq_ops->complete(rq);
}
EXPORT_SYMBOL(blk_mq_complete_request);

/**
 * blk_mq_start_request - Start processing a request
 * @rq: Pointer to request to be started
 *
 * Function used by device drivers to notify the block layer that a request
 * is going to be processed now, so blk layer can do proper initializations
 * such as starting the timeout timer.
 */
void blk_mq_start_request(struct request *rq)
{
	struct request_queue *q = rq->q;

	trace_block_rq_issue(rq);

	if (test_bit(QUEUE_FLAG_STATS, &q->queue_flags) &&
	    !blk_rq_is_passthrough(rq)) {
		rq->io_start_time_ns = blk_time_get_ns();
		rq->stats_sectors = blk_rq_sectors(rq);
		rq->rq_flags |= RQF_STATS;
		rq_qos_issue(q, rq);
	}

	WARN_ON_ONCE(blk_mq_rq_state(rq) != MQ_RQ_IDLE);

	blk_add_timer(rq);
	WRITE_ONCE(rq->state, MQ_RQ_IN_FLIGHT);
	rq->mq_hctx->tags->rqs[rq->tag] = rq;

	if (blk_integrity_rq(rq) && req_op(rq) == REQ_OP_WRITE)
		blk_integrity_prepare(rq);

	if (rq->bio && rq->bio->bi_opf & REQ_POLLED)
	        WRITE_ONCE(rq->bio->bi_cookie, rq->mq_hctx->queue_num);
}
EXPORT_SYMBOL(blk_mq_start_request);

/*
 * Allow 2x BLK_MAX_REQUEST_COUNT requests on plug queue for multiple
 * queues. This is important for md arrays to benefit from merging
 * requests.
 */
static inline unsigned short blk_plug_max_rq_count(struct blk_plug *plug)
{
	if (plug->multiple_queues)
		return BLK_MAX_REQUEST_COUNT * 2;
	return BLK_MAX_REQUEST_COUNT;
}

static void blk_add_rq_to_plug(struct blk_plug *plug, struct request *rq)
{
	struct request *last = rq_list_peek(&plug->mq_list);

	if (!plug->rq_count) {
		trace_block_plug(rq->q);
	} else if (plug->rq_count >= blk_plug_max_rq_count(plug) ||
		   (!blk_queue_nomerges(rq->q) &&
		    blk_rq_bytes(last) >= BLK_PLUG_FLUSH_SIZE)) {
		blk_mq_flush_plug_list(plug, false);
		last = NULL;
		trace_block_plug(rq->q);
	}

	if (!plug->multiple_queues && last && last->q != rq->q)
		plug->multiple_queues = true;
	/*
	 * Any request allocated from sched tags can't be issued to
	 * ->queue_rqs() directly
	 */
	if (!plug->has_elevator && (rq->rq_flags & RQF_SCHED_TAGS))
		plug->has_elevator = true;
	rq_list_add_tail(&plug->mq_list, rq);
	plug->rq_count++;
}

/**
 * blk_execute_rq_nowait - insert a request to I/O scheduler for execution
 * @rq:		request to insert
 * @at_head:    insert request at head or tail of queue
 *
 * Description:
 *    Insert a fully prepared request at the back of the I/O scheduler queue
 *    for execution.  Don't wait for completion.
 *
 * Note:
 *    This function will invoke @done directly if the queue is dead.
 */
void blk_execute_rq_nowait(struct request *rq, bool at_head)
{
	struct blk_mq_hw_ctx *hctx = rq->mq_hctx;

	WARN_ON(irqs_disabled());
	WARN_ON(!blk_rq_is_passthrough(rq));

	blk_account_io_start(rq);

	if (current->plug && !at_head) {
		blk_add_rq_to_plug(current->plug, rq);
		return;
	}

	blk_mq_insert_request(rq, at_head ? BLK_MQ_INSERT_AT_HEAD : 0);
	blk_mq_run_hw_queue(hctx, hctx->flags & BLK_MQ_F_BLOCKING);
}
EXPORT_SYMBOL_GPL(blk_execute_rq_nowait);

struct blk_rq_wait {
	struct completion done;
	blk_status_t ret;
};

static enum rq_end_io_ret blk_end_sync_rq(struct request *rq, blk_status_t ret)
{
	struct blk_rq_wait *wait = rq->end_io_data;

	wait->ret = ret;
	complete(&wait->done);
	return RQ_END_IO_NONE;
}

bool blk_rq_is_poll(struct request *rq)
{
	if (!rq->mq_hctx)
		return false;
	if (rq->mq_hctx->type != HCTX_TYPE_POLL)
		return false;
	return true;
}
EXPORT_SYMBOL_GPL(blk_rq_is_poll);

static void blk_rq_poll_completion(struct request *rq, struct completion *wait)
{
	do {
		blk_hctx_poll(rq->q, rq->mq_hctx, NULL, 0);
		cond_resched();
	} while (!completion_done(wait));
}

/**
 * blk_execute_rq - insert a request into queue for execution
 * @rq:		request to insert
 * @at_head:    insert request at head or tail of queue
 *
 * Description:
 *    Insert a fully prepared request at the back of the I/O scheduler queue
 *    for execution and wait for completion.
 * Return: The blk_status_t result provided to blk_mq_end_request().
 */
blk_status_t blk_execute_rq(struct request *rq, bool at_head)
{
	struct blk_mq_hw_ctx *hctx = rq->mq_hctx;
	struct blk_rq_wait wait = {
		.done = COMPLETION_INITIALIZER_ONSTACK(wait.done),
	};

	WARN_ON(irqs_disabled());
	WARN_ON(!blk_rq_is_passthrough(rq));

	rq->end_io_data = &wait;
	rq->end_io = blk_end_sync_rq;

	blk_account_io_start(rq);
	blk_mq_insert_request(rq, at_head ? BLK_MQ_INSERT_AT_HEAD : 0);
	blk_mq_run_hw_queue(hctx, false);

	if (blk_rq_is_poll(rq))
		blk_rq_poll_completion(rq, &wait.done);
	else
		blk_wait_io(&wait.done);

	return wait.ret;
}
EXPORT_SYMBOL(blk_execute_rq);

static void __blk_mq_requeue_request(struct request *rq)
{
	struct request_queue *q = rq->q;

	blk_mq_put_driver_tag(rq);

	trace_block_rq_requeue(rq);
	rq_qos_requeue(q, rq);

	if (blk_mq_request_started(rq)) {
		WRITE_ONCE(rq->state, MQ_RQ_IDLE);
		rq->rq_flags &= ~RQF_TIMED_OUT;
	}
}

void blk_mq_requeue_request(struct request *rq, bool kick_requeue_list)
{
	struct request_queue *q = rq->q;
	unsigned long flags;

	__blk_mq_requeue_request(rq);

	/* this request will be re-inserted to io scheduler queue */
	blk_mq_sched_requeue_request(rq);

	spin_lock_irqsave(&q->requeue_lock, flags);
	list_add_tail(&rq->queuelist, &q->requeue_list);
	spin_unlock_irqrestore(&q->requeue_lock, flags);

	if (kick_requeue_list)
		blk_mq_kick_requeue_list(q);
}
EXPORT_SYMBOL(blk_mq_requeue_request);

static void blk_mq_requeue_work(struct work_struct *work)
{
	struct request_queue *q =
		container_of(work, struct request_queue, requeue_work.work);
	LIST_HEAD(rq_list);
	LIST_HEAD(flush_list);
	struct request *rq;

	spin_lock_irq(&q->requeue_lock);
	list_splice_init(&q->requeue_list, &rq_list);
	list_splice_init(&q->flush_list, &flush_list);
	spin_unlock_irq(&q->requeue_lock);

	while (!list_empty(&rq_list)) {
		rq = list_entry(rq_list.next, struct request, queuelist);
		/*
		 * If RQF_DONTPREP ist set, the request has been started by the
		 * driver already and might have driver-specific data allocated
		 * already.  Insert it into the hctx dispatch list to avoid
		 * block layer merges for the request.
		 */
		if (rq->rq_flags & RQF_DONTPREP) {
			list_del_init(&rq->queuelist);
			blk_mq_request_bypass_insert(rq, 0);
		} else {
			list_del_init(&rq->queuelist);
			blk_mq_insert_request(rq, BLK_MQ_INSERT_AT_HEAD);
		}
	}

	while (!list_empty(&flush_list)) {
		rq = list_entry(flush_list.next, struct request, queuelist);
		list_del_init(&rq->queuelist);
		blk_mq_insert_request(rq, 0);
	}

	blk_mq_run_hw_queues(q, false);
}

void blk_mq_kick_requeue_list(struct request_queue *q)
{
	kblockd_mod_delayed_work_on(WORK_CPU_UNBOUND, &q->requeue_work, 0);
}
EXPORT_SYMBOL(blk_mq_kick_requeue_list);

void blk_mq_delay_kick_requeue_list(struct request_queue *q,
				    unsigned long msecs)
{
	kblockd_mod_delayed_work_on(WORK_CPU_UNBOUND, &q->requeue_work,
				    msecs_to_jiffies(msecs));
}
EXPORT_SYMBOL(blk_mq_delay_kick_requeue_list);

static bool blk_is_flush_data_rq(struct request *rq)
{
	return (rq->rq_flags & RQF_FLUSH_SEQ) && !is_flush_rq(rq);
}

static bool blk_mq_rq_inflight(struct request *rq, void *priv)
{
	/*
	 * If we find a request that isn't idle we know the queue is busy
	 * as it's checked in the iter.
	 * Return false to stop the iteration.
	 *
	 * In case of queue quiesce, if one flush data request is completed,
	 * don't count it as inflight given the flush sequence is suspended,
	 * and the original flush data request is invisible to driver, just
	 * like other pending requests because of quiesce
	 */
	if (blk_mq_request_started(rq) && !(blk_queue_quiesced(rq->q) &&
				blk_is_flush_data_rq(rq) &&
				blk_mq_request_completed(rq))) {
		bool *busy = priv;

		*busy = true;
		return false;
	}

	return true;
}

bool blk_mq_queue_inflight(struct request_queue *q)
{
	bool busy = false;

	blk_mq_queue_tag_busy_iter(q, blk_mq_rq_inflight, &busy);
	return busy;
}
EXPORT_SYMBOL_GPL(blk_mq_queue_inflight);

static void blk_mq_rq_timed_out(struct request *req)
{
	req->rq_flags |= RQF_TIMED_OUT;
	if (req->q->mq_ops->timeout) {
		enum blk_eh_timer_return ret;

		ret = req->q->mq_ops->timeout(req);
		if (ret == BLK_EH_DONE)
			return;
		WARN_ON_ONCE(ret != BLK_EH_RESET_TIMER);
	}

	blk_add_timer(req);
}

struct blk_expired_data {
	bool has_timedout_rq;
	unsigned long next;
	unsigned long timeout_start;
};

static bool blk_mq_req_expired(struct request *rq, struct blk_expired_data *expired)
{
	unsigned long deadline;

	if (blk_mq_rq_state(rq) != MQ_RQ_IN_FLIGHT)
		return false;
	if (rq->rq_flags & RQF_TIMED_OUT)
		return false;

	deadline = READ_ONCE(rq->deadline);
	if (time_after_eq(expired->timeout_start, deadline))
		return true;

	if (expired->next == 0)
		expired->next = deadline;
	else if (time_after(expired->next, deadline))
		expired->next = deadline;
	return false;
}

void blk_mq_put_rq_ref(struct request *rq)
{
	if (is_flush_rq(rq)) {
		if (rq->end_io(rq, 0) == RQ_END_IO_FREE)
			blk_mq_free_request(rq);
	} else if (req_ref_put_and_test(rq)) {
		__blk_mq_free_request(rq);
	}
}

static bool blk_mq_check_expired(struct request *rq, void *priv)
{
	struct blk_expired_data *expired = priv;

	/*
	 * blk_mq_queue_tag_busy_iter() has locked the request, so it cannot
	 * be reallocated underneath the timeout handler's processing, then
	 * the expire check is reliable. If the request is not expired, then
	 * it was completed and reallocated as a new request after returning
	 * from blk_mq_check_expired().
	 */
	if (blk_mq_req_expired(rq, expired)) {
		expired->has_timedout_rq = true;
		return false;
	}
	return true;
}

static bool blk_mq_handle_expired(struct request *rq, void *priv)
{
	struct blk_expired_data *expired = priv;

	if (blk_mq_req_expired(rq, expired))
		blk_mq_rq_timed_out(rq);
	return true;
}

static void blk_mq_timeout_work(struct work_struct *work)
{
	struct request_queue *q =
		container_of(work, struct request_queue, timeout_work);
	struct blk_expired_data expired = {
		.timeout_start = jiffies,
	};
	struct blk_mq_hw_ctx *hctx;
	unsigned long i;

	/* A deadlock might occur if a request is stuck requiring a
	 * timeout at the same time a queue freeze is waiting
	 * completion, since the timeout code would not be able to
	 * acquire the queue reference here.
	 *
	 * That's why we don't use blk_queue_enter here; instead, we use
	 * percpu_ref_tryget directly, because we need to be able to
	 * obtain a reference even in the short window between the queue
	 * starting to freeze, by dropping the first reference in
	 * blk_freeze_queue_start, and the moment the last request is
	 * consumed, marked by the instant q_usage_counter reaches
	 * zero.
	 */
	if (!percpu_ref_tryget(&q->q_usage_counter))
		return;

	/* check if there is any timed-out request */
	blk_mq_queue_tag_busy_iter(q, blk_mq_check_expired, &expired);
	if (expired.has_timedout_rq) {
		/*
		 * Before walking tags, we must ensure any submit started
		 * before the current time has finished. Since the submit
		 * uses srcu or rcu, wait for a synchronization point to
		 * ensure all running submits have finished
		 */
		blk_mq_wait_quiesce_done(q->tag_set);

		expired.next = 0;
		blk_mq_queue_tag_busy_iter(q, blk_mq_handle_expired, &expired);
	}

	if (expired.next != 0) {
		mod_timer(&q->timeout, expired.next);
	} else {
		/*
		 * Request timeouts are handled as a forward rolling timer. If
		 * we end up here it means that no requests are pending and
		 * also that no request has been pending for a while. Mark
		 * each hctx as idle.
		 */
		queue_for_each_hw_ctx(q, hctx, i) {
			/* the hctx may be unmapped, so check it here */
			if (blk_mq_hw_queue_mapped(hctx))
				blk_mq_tag_idle(hctx);
		}
	}
	blk_queue_exit(q);
}

struct flush_busy_ctx_data {
	struct blk_mq_hw_ctx *hctx;
	struct list_head *list;
};

static bool flush_busy_ctx(struct sbitmap *sb, unsigned int bitnr, void *data)
{
	struct flush_busy_ctx_data *flush_data = data;
	struct blk_mq_hw_ctx *hctx = flush_data->hctx;
	struct blk_mq_ctx *ctx = hctx->ctxs[bitnr];
	enum hctx_type type = hctx->type;

	spin_lock(&ctx->lock);
	list_splice_tail_init(&ctx->rq_lists[type], flush_data->list);
	sbitmap_clear_bit(sb, bitnr);
	spin_unlock(&ctx->lock);
	return true;
}

/*
 * Process software queues that have been marked busy, splicing them
 * to the for-dispatch
 */
void blk_mq_flush_busy_ctxs(struct blk_mq_hw_ctx *hctx, struct list_head *list)
{
	struct flush_busy_ctx_data data = {
		.hctx = hctx,
		.list = list,
	};

	sbitmap_for_each_set(&hctx->ctx_map, flush_busy_ctx, &data);
}

struct dispatch_rq_data {
	struct blk_mq_hw_ctx *hctx;
	struct request *rq;
};

static bool dispatch_rq_from_ctx(struct sbitmap *sb, unsigned int bitnr,
		void *data)
{
	struct dispatch_rq_data *dispatch_data = data;
	struct blk_mq_hw_ctx *hctx = dispatch_data->hctx;
	struct blk_mq_ctx *ctx = hctx->ctxs[bitnr];
	enum hctx_type type = hctx->type;

	spin_lock(&ctx->lock);
	if (!list_empty(&ctx->rq_lists[type])) {
		dispatch_data->rq = list_entry_rq(ctx->rq_lists[type].next);
		list_del_init(&dispatch_data->rq->queuelist);
		if (list_empty(&ctx->rq_lists[type]))
			sbitmap_clear_bit(sb, bitnr);
	}
	spin_unlock(&ctx->lock);

	return !dispatch_data->rq;
}

struct request *blk_mq_dequeue_from_ctx(struct blk_mq_hw_ctx *hctx,
					struct blk_mq_ctx *start)
{
	unsigned off = start ? start->index_hw[hctx->type] : 0;
	struct dispatch_rq_data data = {
		.hctx = hctx,
		.rq   = NULL,
	};

	__sbitmap_for_each_set(&hctx->ctx_map, off,
			       dispatch_rq_from_ctx, &data);

	return data.rq;
}

bool __blk_mq_alloc_driver_tag(struct request *rq)
{
	struct sbitmap_queue *bt = &rq->mq_hctx->tags->bitmap_tags;
	unsigned int tag_offset = rq->mq_hctx->tags->nr_reserved_tags;
	int tag;

	blk_mq_tag_busy(rq->mq_hctx);

	if (blk_mq_tag_is_reserved(rq->mq_hctx->sched_tags, rq->internal_tag)) {
		bt = &rq->mq_hctx->tags->breserved_tags;
		tag_offset = 0;
	} else {
		if (!hctx_may_queue(rq->mq_hctx, bt))
			return false;
	}

	tag = __sbitmap_queue_get(bt);
	if (tag == BLK_MQ_NO_TAG)
		return false;

	rq->tag = tag + tag_offset;
	blk_mq_inc_active_requests(rq->mq_hctx);
	return true;
}

static int blk_mq_dispatch_wake(wait_queue_entry_t *wait, unsigned mode,
				int flags, void *key)
{
	struct blk_mq_hw_ctx *hctx;

	hctx = container_of(wait, struct blk_mq_hw_ctx, dispatch_wait);

	spin_lock(&hctx->dispatch_wait_lock);
	if (!list_empty(&wait->entry)) {
		struct sbitmap_queue *sbq;

		list_del_init(&wait->entry);
		sbq = &hctx->tags->bitmap_tags;
		atomic_dec(&sbq->ws_active);
	}
	spin_unlock(&hctx->dispatch_wait_lock);

	blk_mq_run_hw_queue(hctx, true);
	return 1;
}

/*
 * Mark us waiting for a tag. For shared tags, this involves hooking us into
 * the tag wakeups. For non-shared tags, we can simply mark us needing a
 * restart. For both cases, take care to check the condition again after
 * marking us as waiting.
 */
static bool blk_mq_mark_tag_wait(struct blk_mq_hw_ctx *hctx,
				 struct request *rq)
{
	struct sbitmap_queue *sbq;
	struct wait_queue_head *wq;
	wait_queue_entry_t *wait;
	bool ret;

	if (!(hctx->flags & BLK_MQ_F_TAG_QUEUE_SHARED) &&
	    !(blk_mq_is_shared_tags(hctx->flags))) {
		blk_mq_sched_mark_restart_hctx(hctx);

		/*
		 * It's possible that a tag was freed in the window between the
		 * allocation failure and adding the hardware queue to the wait
		 * queue.
		 *
		 * Don't clear RESTART here, someone else could have set it.
		 * At most this will cost an extra queue run.
		 */
		return blk_mq_get_driver_tag(rq);
	}

	wait = &hctx->dispatch_wait;
	if (!list_empty_careful(&wait->entry))
		return false;

	if (blk_mq_tag_is_reserved(rq->mq_hctx->sched_tags, rq->internal_tag))
		sbq = &hctx->tags->breserved_tags;
	else
		sbq = &hctx->tags->bitmap_tags;
	wq = &bt_wait_ptr(sbq, hctx)->wait;

	spin_lock_irq(&wq->lock);
	spin_lock(&hctx->dispatch_wait_lock);
	if (!list_empty(&wait->entry)) {
		spin_unlock(&hctx->dispatch_wait_lock);
		spin_unlock_irq(&wq->lock);
		return false;
	}

	atomic_inc(&sbq->ws_active);
	wait->flags &= ~WQ_FLAG_EXCLUSIVE;
	__add_wait_queue(wq, wait);

	/*
	 * Add one explicit barrier since blk_mq_get_driver_tag() may
	 * not imply barrier in case of failure.
	 *
	 * Order adding us to wait queue and allocating driver tag.
	 *
	 * The pair is the one implied in sbitmap_queue_wake_up() which
	 * orders clearing sbitmap tag bits and waitqueue_active() in
	 * __sbitmap_queue_wake_up(), since waitqueue_active() is lockless
	 *
	 * Otherwise, re-order of adding wait queue and getting driver tag
	 * may cause __sbitmap_queue_wake_up() to wake up nothing because
	 * the waitqueue_active() may not observe us in wait queue.
	 */
	smp_mb();

	/*
	 * It's possible that a tag was freed in the window between the
	 * allocation failure and adding the hardware queue to the wait
	 * queue.
	 */
	ret = blk_mq_get_driver_tag(rq);
	if (!ret) {
		spin_unlock(&hctx->dispatch_wait_lock);
		spin_unlock_irq(&wq->lock);
		return false;
	}

	/*
	 * We got a tag, remove ourselves from the wait queue to ensure
	 * someone else gets the wakeup.
	 */
	list_del_init(&wait->entry);
	atomic_dec(&sbq->ws_active);
	spin_unlock(&hctx->dispatch_wait_lock);
	spin_unlock_irq(&wq->lock);

	return true;
}

#define BLK_MQ_DISPATCH_BUSY_EWMA_WEIGHT  8
#define BLK_MQ_DISPATCH_BUSY_EWMA_FACTOR  4
/*
 * Update dispatch busy with the Exponential Weighted Moving Average(EWMA):
 * - EWMA is one simple way to compute running average value
 * - weight(7/8 and 1/8) is applied so that it can decrease exponentially
 * - take 4 as factor for avoiding to get too small(0) result, and this
 *   factor doesn't matter because EWMA decreases exponentially
 */
static void blk_mq_update_dispatch_busy(struct blk_mq_hw_ctx *hctx, bool busy)
{
	unsigned int ewma;

	ewma = hctx->dispatch_busy;

	if (!ewma && !busy)
		return;

	ewma *= BLK_MQ_DISPATCH_BUSY_EWMA_WEIGHT - 1;
	if (busy)
		ewma += 1 << BLK_MQ_DISPATCH_BUSY_EWMA_FACTOR;
	ewma /= BLK_MQ_DISPATCH_BUSY_EWMA_WEIGHT;

	hctx->dispatch_busy = ewma;
}

#define BLK_MQ_RESOURCE_DELAY	3		/* ms units */

static void blk_mq_handle_dev_resource(struct request *rq,
				       struct list_head *list)
{
	list_add(&rq->queuelist, list);
	__blk_mq_requeue_request(rq);
}

enum prep_dispatch {
	PREP_DISPATCH_OK,
	PREP_DISPATCH_NO_TAG,
	PREP_DISPATCH_NO_BUDGET,
};

static enum prep_dispatch blk_mq_prep_dispatch_rq(struct request *rq,
						  bool need_budget)
{
	struct blk_mq_hw_ctx *hctx = rq->mq_hctx;
	int budget_token = -1;

	if (need_budget) {
		budget_token = blk_mq_get_dispatch_budget(rq->q);
		if (budget_token < 0) {
			blk_mq_put_driver_tag(rq);
			return PREP_DISPATCH_NO_BUDGET;
		}
		blk_mq_set_rq_budget_token(rq, budget_token);
	}

	if (!blk_mq_get_driver_tag(rq)) {
		/*
		 * The initial allocation attempt failed, so we need to
		 * rerun the hardware queue when a tag is freed. The
		 * waitqueue takes care of that. If the queue is run
		 * before we add this entry back on the dispatch list,
		 * we'll re-run it below.
		 */
		if (!blk_mq_mark_tag_wait(hctx, rq)) {
			/*
			 * All budgets not got from this function will be put
			 * together during handling partial dispatch
			 */
			if (need_budget)
				blk_mq_put_dispatch_budget(rq->q, budget_token);
			return PREP_DISPATCH_NO_TAG;
		}
	}

	return PREP_DISPATCH_OK;
}

/* release all allocated budgets before calling to blk_mq_dispatch_rq_list */
static void blk_mq_release_budgets(struct request_queue *q,
		struct list_head *list)
{
	struct request *rq;

	list_for_each_entry(rq, list, queuelist) {
		int budget_token = blk_mq_get_rq_budget_token(rq);

		if (budget_token >= 0)
			blk_mq_put_dispatch_budget(q, budget_token);
	}
}

/*
 * blk_mq_commit_rqs will notify driver using bd->last that there is no
 * more requests. (See comment in struct blk_mq_ops for commit_rqs for
 * details)
 * Attention, we should explicitly call this in unusual cases:
 *  1) did not queue everything initially scheduled to queue
 *  2) the last attempt to queue a request failed
 */
static void blk_mq_commit_rqs(struct blk_mq_hw_ctx *hctx, int queued,
			      bool from_schedule)
{
	if (hctx->queue->mq_ops->commit_rqs && queued) {
		trace_block_unplug(hctx->queue, queued, !from_schedule);
		hctx->queue->mq_ops->commit_rqs(hctx);
	}
}

/*
 * Returns true if we did some work AND can potentially do more.
 */
bool blk_mq_dispatch_rq_list(struct blk_mq_hw_ctx *hctx, struct list_head *list,
			     unsigned int nr_budgets)
{
	enum prep_dispatch prep;
	struct request_queue *q = hctx->queue;
	struct request *rq;
	int queued;
	blk_status_t ret = BLK_STS_OK;
	bool needs_resource = false;

	if (list_empty(list))
		return false;

	/*
	 * Now process all the entries, sending them to the driver.
	 */
	queued = 0;
	do {
		struct blk_mq_queue_data bd;

		rq = list_first_entry(list, struct request, queuelist);

		WARN_ON_ONCE(hctx != rq->mq_hctx);
		prep = blk_mq_prep_dispatch_rq(rq, !nr_budgets);
		if (prep != PREP_DISPATCH_OK)
			break;

		list_del_init(&rq->queuelist);

		bd.rq = rq;
		bd.last = list_empty(list);

		/*
		 * once the request is queued to lld, no need to cover the
		 * budget any more
		 */
		if (nr_budgets)
			nr_budgets--;
		ret = q->mq_ops->queue_rq(hctx, &bd);
		switch (ret) {
		case BLK_STS_OK:
			queued++;
			break;
		case BLK_STS_RESOURCE:
			needs_resource = true;
			fallthrough;
		case BLK_STS_DEV_RESOURCE:
			blk_mq_handle_dev_resource(rq, list);
			goto out;
		default:
			blk_mq_end_request(rq, ret);
		}
	} while (!list_empty(list));
out:
	/* If we didn't flush the entire list, we could have told the driver
	 * there was more coming, but that turned out to be a lie.
	 */
	if (!list_empty(list) || ret != BLK_STS_OK)
		blk_mq_commit_rqs(hctx, queued, false);

	/*
	 * Any items that need requeuing? Stuff them into hctx->dispatch,
	 * that is where we will continue on next queue run.
	 */
	if (!list_empty(list)) {
		bool needs_restart;
		/* For non-shared tags, the RESTART check will suffice */
		bool no_tag = prep == PREP_DISPATCH_NO_TAG &&
			((hctx->flags & BLK_MQ_F_TAG_QUEUE_SHARED) ||
			blk_mq_is_shared_tags(hctx->flags));

		if (nr_budgets)
			blk_mq_release_budgets(q, list);

		spin_lock(&hctx->lock);
		list_splice_tail_init(list, &hctx->dispatch);
		spin_unlock(&hctx->lock);

		/*
		 * Order adding requests to hctx->dispatch and checking
		 * SCHED_RESTART flag. The pair of this smp_mb() is the one
		 * in blk_mq_sched_restart(). Avoid restart code path to
		 * miss the new added requests to hctx->dispatch, meantime
		 * SCHED_RESTART is observed here.
		 */
		smp_mb();

		/*
		 * If SCHED_RESTART was set by the caller of this function and
		 * it is no longer set that means that it was cleared by another
		 * thread and hence that a queue rerun is needed.
		 *
		 * If 'no_tag' is set, that means that we failed getting
		 * a driver tag with an I/O scheduler attached. If our dispatch
		 * waitqueue is no longer active, ensure that we run the queue
		 * AFTER adding our entries back to the list.
		 *
		 * If no I/O scheduler has been configured it is possible that
		 * the hardware queue got stopped and restarted before requests
		 * were pushed back onto the dispatch list. Rerun the queue to
		 * avoid starvation. Notes:
		 * - blk_mq_run_hw_queue() checks whether or not a queue has
		 *   been stopped before rerunning a queue.
		 * - Some but not all block drivers stop a queue before
		 *   returning BLK_STS_RESOURCE. Two exceptions are scsi-mq
		 *   and dm-rq.
		 *
		 * If driver returns BLK_STS_RESOURCE and SCHED_RESTART
		 * bit is set, run queue after a delay to avoid IO stalls
		 * that could otherwise occur if the queue is idle.  We'll do
		 * similar if we couldn't get budget or couldn't lock a zone
		 * and SCHED_RESTART is set.
		 */
		needs_restart = blk_mq_sched_needs_restart(hctx);
		if (prep == PREP_DISPATCH_NO_BUDGET)
			needs_resource = true;
		if (!needs_restart ||
		    (no_tag && list_empty_careful(&hctx->dispatch_wait.entry)))
			blk_mq_run_hw_queue(hctx, true);
		else if (needs_resource)
			blk_mq_delay_run_hw_queue(hctx, BLK_MQ_RESOURCE_DELAY);

		blk_mq_update_dispatch_busy(hctx, true);
		return false;
	}

	blk_mq_update_dispatch_busy(hctx, false);
	return true;
}

static inline int blk_mq_first_mapped_cpu(struct blk_mq_hw_ctx *hctx)
{
	int cpu = cpumask_first_and(hctx->cpumask, cpu_online_mask);

	if (cpu >= nr_cpu_ids)
		cpu = cpumask_first(hctx->cpumask);
	return cpu;
}

/*
 * ->next_cpu is always calculated from hctx->cpumask, so simply use
 * it for speeding up the check
 */
static bool blk_mq_hctx_empty_cpumask(struct blk_mq_hw_ctx *hctx)
{
        return hctx->next_cpu >= nr_cpu_ids;
}

/*
 * It'd be great if the workqueue API had a way to pass
 * in a mask and had some smarts for more clever placement.
 * For now we just round-robin here, switching for every
 * BLK_MQ_CPU_WORK_BATCH queued items.
 */
static int blk_mq_hctx_next_cpu(struct blk_mq_hw_ctx *hctx)
{
	bool tried = false;
	int next_cpu = hctx->next_cpu;

	/* Switch to unbound if no allowable CPUs in this hctx */
	if (hctx->queue->nr_hw_queues == 1 || blk_mq_hctx_empty_cpumask(hctx))
		return WORK_CPU_UNBOUND;

	if (--hctx->next_cpu_batch <= 0) {
select_cpu:
		next_cpu = cpumask_next_and(next_cpu, hctx->cpumask,
				cpu_online_mask);
		if (next_cpu >= nr_cpu_ids)
			next_cpu = blk_mq_first_mapped_cpu(hctx);
		hctx->next_cpu_batch = BLK_MQ_CPU_WORK_BATCH;
	}

	/*
	 * Do unbound schedule if we can't find a online CPU for this hctx,
	 * and it should only happen in the path of handling CPU DEAD.
	 */
	if (!cpu_online(next_cpu)) {
		if (!tried) {
			tried = true;
			goto select_cpu;
		}

		/*
		 * Make sure to re-select CPU next time once after CPUs
		 * in hctx->cpumask become online again.
		 */
		hctx->next_cpu = next_cpu;
		hctx->next_cpu_batch = 1;
		return WORK_CPU_UNBOUND;
	}

	hctx->next_cpu = next_cpu;
	return next_cpu;
}

/**
 * blk_mq_delay_run_hw_queue - Run a hardware queue asynchronously.
 * @hctx: Pointer to the hardware queue to run.
 * @msecs: Milliseconds of delay to wait before running the queue.
 *
 * Run a hardware queue asynchronously with a delay of @msecs.
 */
void blk_mq_delay_run_hw_queue(struct blk_mq_hw_ctx *hctx, unsigned long msecs)
{
	if (unlikely(blk_mq_hctx_stopped(hctx)))
		return;
	kblockd_mod_delayed_work_on(blk_mq_hctx_next_cpu(hctx), &hctx->run_work,
				    msecs_to_jiffies(msecs));
}
EXPORT_SYMBOL(blk_mq_delay_run_hw_queue);

static inline bool blk_mq_hw_queue_need_run(struct blk_mq_hw_ctx *hctx)
{
	bool need_run;

	/*
	 * When queue is quiesced, we may be switching io scheduler, or
	 * updating nr_hw_queues, or other things, and we can't run queue
	 * any more, even blk_mq_hctx_has_pending() can't be called safely.
	 *
	 * And queue will be rerun in blk_mq_unquiesce_queue() if it is
	 * quiesced.
	 */
	__blk_mq_run_dispatch_ops(hctx->queue, false,
		need_run = !blk_queue_quiesced(hctx->queue) &&
		blk_mq_hctx_has_pending(hctx));
	return need_run;
}

/**
 * blk_mq_run_hw_queue - Start to run a hardware queue.
 * @hctx: Pointer to the hardware queue to run.
 * @async: If we want to run the queue asynchronously.
 *
 * Check if the request queue is not in a quiesced state and if there are
 * pending requests to be sent. If this is true, run the queue to send requests
 * to hardware.
 */
void blk_mq_run_hw_queue(struct blk_mq_hw_ctx *hctx, bool async)
{
	bool need_run;

	/*
	 * We can't run the queue inline with interrupts disabled.
	 */
	WARN_ON_ONCE(!async && in_interrupt());

	might_sleep_if(!async && hctx->flags & BLK_MQ_F_BLOCKING);

	need_run = blk_mq_hw_queue_need_run(hctx);
	if (!need_run) {
		unsigned long flags;

		/*
		 * Synchronize with blk_mq_unquiesce_queue(), because we check
		 * if hw queue is quiesced locklessly above, we need the use
		 * ->queue_lock to make sure we see the up-to-date status to
		 * not miss rerunning the hw queue.
		 */
		spin_lock_irqsave(&hctx->queue->queue_lock, flags);
		need_run = blk_mq_hw_queue_need_run(hctx);
		spin_unlock_irqrestore(&hctx->queue->queue_lock, flags);

		if (!need_run)
			return;
	}

	if (async || !cpumask_test_cpu(raw_smp_processor_id(), hctx->cpumask)) {
		blk_mq_delay_run_hw_queue(hctx, 0);
		return;
	}

	blk_mq_run_dispatch_ops(hctx->queue,
				blk_mq_sched_dispatch_requests(hctx));
}
EXPORT_SYMBOL(blk_mq_run_hw_queue);

/*
 * Return prefered queue to dispatch from (if any) for non-mq aware IO
 * scheduler.
 */
static struct blk_mq_hw_ctx *blk_mq_get_sq_hctx(struct request_queue *q)
{
	struct blk_mq_ctx *ctx = blk_mq_get_ctx(q);
	/*
	 * If the IO scheduler does not respect hardware queues when
	 * dispatching, we just don't bother with multiple HW queues and
	 * dispatch from hctx for the current CPU since running multiple queues
	 * just causes lock contention inside the scheduler and pointless cache
	 * bouncing.
	 */
	struct blk_mq_hw_ctx *hctx = ctx->hctxs[HCTX_TYPE_DEFAULT];

	if (!blk_mq_hctx_stopped(hctx))
		return hctx;
	return NULL;
}

/**
 * blk_mq_run_hw_queues - Run all hardware queues in a request queue.
 * @q: Pointer to the request queue to run.
 * @async: If we want to run the queue asynchronously.
 */
void blk_mq_run_hw_queues(struct request_queue *q, bool async)
{
	struct blk_mq_hw_ctx *hctx, *sq_hctx;
	unsigned long i;

	sq_hctx = NULL;
	if (blk_queue_sq_sched(q))
		sq_hctx = blk_mq_get_sq_hctx(q);
	queue_for_each_hw_ctx(q, hctx, i) {
		if (blk_mq_hctx_stopped(hctx))
			continue;
		/*
		 * Dispatch from this hctx either if there's no hctx preferred
		 * by IO scheduler or if it has requests that bypass the
		 * scheduler.
		 */
		if (!sq_hctx || sq_hctx == hctx ||
		    !list_empty_careful(&hctx->dispatch))
			blk_mq_run_hw_queue(hctx, async);
	}
}
EXPORT_SYMBOL(blk_mq_run_hw_queues);

/**
 * blk_mq_delay_run_hw_queues - Run all hardware queues asynchronously.
 * @q: Pointer to the request queue to run.
 * @msecs: Milliseconds of delay to wait before running the queues.
 */
void blk_mq_delay_run_hw_queues(struct request_queue *q, unsigned long msecs)
{
	struct blk_mq_hw_ctx *hctx, *sq_hctx;
	unsigned long i;

	sq_hctx = NULL;
	if (blk_queue_sq_sched(q))
		sq_hctx = blk_mq_get_sq_hctx(q);
	queue_for_each_hw_ctx(q, hctx, i) {
		if (blk_mq_hctx_stopped(hctx))
			continue;
		/*
		 * If there is already a run_work pending, leave the
		 * pending delay untouched. Otherwise, a hctx can stall
		 * if another hctx is re-delaying the other's work
		 * before the work executes.
		 */
		if (delayed_work_pending(&hctx->run_work))
			continue;
		/*
		 * Dispatch from this hctx either if there's no hctx preferred
		 * by IO scheduler or if it has requests that bypass the
		 * scheduler.
		 */
		if (!sq_hctx || sq_hctx == hctx ||
		    !list_empty_careful(&hctx->dispatch))
			blk_mq_delay_run_hw_queue(hctx, msecs);
	}
}
EXPORT_SYMBOL(blk_mq_delay_run_hw_queues);

/*
 * This function is often used for pausing .queue_rq() by driver when
 * there isn't enough resource or some conditions aren't satisfied, and
 * BLK_STS_RESOURCE is usually returned.
 *
 * We do not guarantee that dispatch can be drained or blocked
 * after blk_mq_stop_hw_queue() returns. Please use
 * blk_mq_quiesce_queue() for that requirement.
 */
void blk_mq_stop_hw_queue(struct blk_mq_hw_ctx *hctx)
{
	cancel_delayed_work(&hctx->run_work);

	set_bit(BLK_MQ_S_STOPPED, &hctx->state);
}
EXPORT_SYMBOL(blk_mq_stop_hw_queue);

/*
 * This function is often used for pausing .queue_rq() by driver when
 * there isn't enough resource or some conditions aren't satisfied, and
 * BLK_STS_RESOURCE is usually returned.
 *
 * We do not guarantee that dispatch can be drained or blocked
 * after blk_mq_stop_hw_queues() returns. Please use
 * blk_mq_quiesce_queue() for that requirement.
 */
void blk_mq_stop_hw_queues(struct request_queue *q)
{
	struct blk_mq_hw_ctx *hctx;
	unsigned long i;

	queue_for_each_hw_ctx(q, hctx, i)
		blk_mq_stop_hw_queue(hctx);
}
EXPORT_SYMBOL(blk_mq_stop_hw_queues);

void blk_mq_start_hw_queue(struct blk_mq_hw_ctx *hctx)
{
	clear_bit(BLK_MQ_S_STOPPED, &hctx->state);

	blk_mq_run_hw_queue(hctx, hctx->flags & BLK_MQ_F_BLOCKING);
}
EXPORT_SYMBOL(blk_mq_start_hw_queue);

void blk_mq_start_hw_queues(struct request_queue *q)
{
	struct blk_mq_hw_ctx *hctx;
	unsigned long i;

	queue_for_each_hw_ctx(q, hctx, i)
		blk_mq_start_hw_queue(hctx);
}
EXPORT_SYMBOL(blk_mq_start_hw_queues);

void blk_mq_start_stopped_hw_queue(struct blk_mq_hw_ctx *hctx, bool async)
{
	if (!blk_mq_hctx_stopped(hctx))
		return;

	clear_bit(BLK_MQ_S_STOPPED, &hctx->state);
	/*
	 * Pairs with the smp_mb() in blk_mq_hctx_stopped() to order the
	 * clearing of BLK_MQ_S_STOPPED above and the checking of dispatch
	 * list in the subsequent routine.
	 */
	smp_mb__after_atomic();
	blk_mq_run_hw_queue(hctx, async);
}
EXPORT_SYMBOL_GPL(blk_mq_start_stopped_hw_queue);

void blk_mq_start_stopped_hw_queues(struct request_queue *q, bool async)
{
	struct blk_mq_hw_ctx *hctx;
	unsigned long i;

	queue_for_each_hw_ctx(q, hctx, i)
		blk_mq_start_stopped_hw_queue(hctx, async ||
					(hctx->flags & BLK_MQ_F_BLOCKING));
}
EXPORT_SYMBOL(blk_mq_start_stopped_hw_queues);

static void blk_mq_run_work_fn(struct work_struct *work)
{
	struct blk_mq_hw_ctx *hctx =
		container_of(work, struct blk_mq_hw_ctx, run_work.work);

	blk_mq_run_dispatch_ops(hctx->queue,
				blk_mq_sched_dispatch_requests(hctx));
}

/**
 * blk_mq_request_bypass_insert - Insert a request at dispatch list.
 * @rq: Pointer to request to be inserted.
 * @flags: BLK_MQ_INSERT_*
 *
 * Should only be used carefully, when the caller knows we want to
 * bypass a potential IO scheduler on the target device.
 */
static void blk_mq_request_bypass_insert(struct request *rq, blk_insert_t flags)
{
	struct blk_mq_hw_ctx *hctx = rq->mq_hctx;

	spin_lock(&hctx->lock);
	if (flags & BLK_MQ_INSERT_AT_HEAD)
		list_add(&rq->queuelist, &hctx->dispatch);
	else
		list_add_tail(&rq->queuelist, &hctx->dispatch);
	spin_unlock(&hctx->lock);
}

static void blk_mq_insert_requests(struct blk_mq_hw_ctx *hctx,
		struct blk_mq_ctx *ctx, struct list_head *list,
		bool run_queue_async)
{
	struct request *rq;
	enum hctx_type type = hctx->type;

	/*
	 * Try to issue requests directly if the hw queue isn't busy to save an
	 * extra enqueue & dequeue to the sw queue.
	 */
	if (!hctx->dispatch_busy && !run_queue_async) {
		blk_mq_run_dispatch_ops(hctx->queue,
			blk_mq_try_issue_list_directly(hctx, list));
		if (list_empty(list))
			goto out;
	}

	/*
	 * preemption doesn't flush plug list, so it's possible ctx->cpu is
	 * offline now
	 */
	list_for_each_entry(rq, list, queuelist) {
		BUG_ON(rq->mq_ctx != ctx);
		trace_block_rq_insert(rq);
		if (rq->cmd_flags & REQ_NOWAIT)
			run_queue_async = true;
	}

	spin_lock(&ctx->lock);
	list_splice_tail_init(list, &ctx->rq_lists[type]);
	blk_mq_hctx_mark_pending(hctx, ctx);
	spin_unlock(&ctx->lock);
out:
	blk_mq_run_hw_queue(hctx, run_queue_async);
}

static void blk_mq_insert_request(struct request *rq, blk_insert_t flags)
{
	struct request_queue *q = rq->q;
	struct blk_mq_ctx *ctx = rq->mq_ctx;
	struct blk_mq_hw_ctx *hctx = rq->mq_hctx;

	if (blk_rq_is_passthrough(rq)) {
		/*
		 * Passthrough request have to be added to hctx->dispatch
		 * directly.  The device may be in a situation where it can't
		 * handle FS request, and always returns BLK_STS_RESOURCE for
		 * them, which gets them added to hctx->dispatch.
		 *
		 * If a passthrough request is required to unblock the queues,
		 * and it is added to the scheduler queue, there is no chance to
		 * dispatch it given we prioritize requests in hctx->dispatch.
		 */
		blk_mq_request_bypass_insert(rq, flags);
	} else if (req_op(rq) == REQ_OP_FLUSH) {
		/*
		 * Firstly normal IO request is inserted to scheduler queue or
		 * sw queue, meantime we add flush request to dispatch queue(
		 * hctx->dispatch) directly and there is at most one in-flight
		 * flush request for each hw queue, so it doesn't matter to add
		 * flush request to tail or front of the dispatch queue.
		 *
		 * Secondly in case of NCQ, flush request belongs to non-NCQ
		 * command, and queueing it will fail when there is any
		 * in-flight normal IO request(NCQ command). When adding flush
		 * rq to the front of hctx->dispatch, it is easier to introduce
		 * extra time to flush rq's latency because of S_SCHED_RESTART
		 * compared with adding to the tail of dispatch queue, then
		 * chance of flush merge is increased, and less flush requests
		 * will be issued to controller. It is observed that ~10% time
		 * is saved in blktests block/004 on disk attached to AHCI/NCQ
		 * drive when adding flush rq to the front of hctx->dispatch.
		 *
		 * Simply queue flush rq to the front of hctx->dispatch so that
		 * intensive flush workloads can benefit in case of NCQ HW.
		 */
		blk_mq_request_bypass_insert(rq, BLK_MQ_INSERT_AT_HEAD);
	} else if (q->elevator) {
		LIST_HEAD(list);

		WARN_ON_ONCE(rq->tag != BLK_MQ_NO_TAG);

		list_add(&rq->queuelist, &list);
		q->elevator->type->ops.insert_requests(hctx, &list, flags);
	} else {
		trace_block_rq_insert(rq);

		spin_lock(&ctx->lock);
		if (flags & BLK_MQ_INSERT_AT_HEAD)
			list_add(&rq->queuelist, &ctx->rq_lists[hctx->type]);
		else
			list_add_tail(&rq->queuelist,
				      &ctx->rq_lists[hctx->type]);
		blk_mq_hctx_mark_pending(hctx, ctx);
		spin_unlock(&ctx->lock);
	}
}

static void blk_mq_bio_to_request(struct request *rq, struct bio *bio,
		unsigned int nr_segs)
{
	int err;

	if (bio->bi_opf & REQ_RAHEAD)
		rq->cmd_flags |= REQ_FAILFAST_MASK;

	rq->__sector = bio->bi_iter.bi_sector;
	blk_rq_bio_prep(rq, bio, nr_segs);
	if (bio_integrity(bio))
		rq->nr_integrity_segments = blk_rq_count_integrity_sg(rq->q,
								      bio);

	/* This can't fail, since GFP_NOIO includes __GFP_DIRECT_RECLAIM. */
	err = blk_crypto_rq_bio_prep(rq, bio, GFP_NOIO);
	WARN_ON_ONCE(err);

	blk_account_io_start(rq);
}

static blk_status_t __blk_mq_issue_directly(struct blk_mq_hw_ctx *hctx,
					    struct request *rq, bool last)
{
	struct request_queue *q = rq->q;
	struct blk_mq_queue_data bd = {
		.rq = rq,
		.last = last,
	};
	blk_status_t ret;

	/*
	 * For OK queue, we are done. For error, caller may kill it.
	 * Any other error (busy), just add it to our list as we
	 * previously would have done.
	 */
	ret = q->mq_ops->queue_rq(hctx, &bd);
	switch (ret) {
	case BLK_STS_OK:
		blk_mq_update_dispatch_busy(hctx, false);
		break;
	case BLK_STS_RESOURCE:
	case BLK_STS_DEV_RESOURCE:
		blk_mq_update_dispatch_busy(hctx, true);
		__blk_mq_requeue_request(rq);
		break;
	default:
		blk_mq_update_dispatch_busy(hctx, false);
		break;
	}

	return ret;
}

static bool blk_mq_get_budget_and_tag(struct request *rq)
{
	int budget_token;

	budget_token = blk_mq_get_dispatch_budget(rq->q);
	if (budget_token < 0)
		return false;
	blk_mq_set_rq_budget_token(rq, budget_token);
	if (!blk_mq_get_driver_tag(rq)) {
		blk_mq_put_dispatch_budget(rq->q, budget_token);
		return false;
	}
	return true;
}

/**
 * blk_mq_try_issue_directly - Try to send a request directly to device driver.
 * @hctx: Pointer of the associated hardware queue.
 * @rq: Pointer to request to be sent.
 *
 * If the device has enough resources to accept a new request now, send the
 * request directly to device driver. Else, insert at hctx->dispatch queue, so
 * we can try send it another time in the future. Requests inserted at this
 * queue have higher priority.
 */
static void blk_mq_try_issue_directly(struct blk_mq_hw_ctx *hctx,
		struct request *rq)
{
	blk_status_t ret;

	if (blk_mq_hctx_stopped(hctx) || blk_queue_quiesced(rq->q)) {
		blk_mq_insert_request(rq, 0);
		blk_mq_run_hw_queue(hctx, false);
		return;
	}

	if ((rq->rq_flags & RQF_USE_SCHED) || !blk_mq_get_budget_and_tag(rq)) {
		blk_mq_insert_request(rq, 0);
		blk_mq_run_hw_queue(hctx, rq->cmd_flags & REQ_NOWAIT);
		return;
	}

	ret = __blk_mq_issue_directly(hctx, rq, true);
	switch (ret) {
	case BLK_STS_OK:
		break;
	case BLK_STS_RESOURCE:
	case BLK_STS_DEV_RESOURCE:
		blk_mq_request_bypass_insert(rq, 0);
		blk_mq_run_hw_queue(hctx, false);
		break;
	default:
		blk_mq_end_request(rq, ret);
		break;
	}
}

static blk_status_t blk_mq_request_issue_directly(struct request *rq, bool last)
{
	struct blk_mq_hw_ctx *hctx = rq->mq_hctx;

	if (blk_mq_hctx_stopped(hctx) || blk_queue_quiesced(rq->q)) {
		blk_mq_insert_request(rq, 0);
		blk_mq_run_hw_queue(hctx, false);
		return BLK_STS_OK;
	}

	if (!blk_mq_get_budget_and_tag(rq))
		return BLK_STS_RESOURCE;
	return __blk_mq_issue_directly(hctx, rq, last);
}

static void blk_mq_plug_issue_direct(struct blk_plug *plug)
{
	struct blk_mq_hw_ctx *hctx = NULL;
	struct request *rq;
	int queued = 0;
	blk_status_t ret = BLK_STS_OK;

	while ((rq = rq_list_pop(&plug->mq_list))) {
		bool last = rq_list_empty(&plug->mq_list);

		if (hctx != rq->mq_hctx) {
			if (hctx) {
				blk_mq_commit_rqs(hctx, queued, false);
				queued = 0;
			}
			hctx = rq->mq_hctx;
		}

		ret = blk_mq_request_issue_directly(rq, last);
		switch (ret) {
		case BLK_STS_OK:
			queued++;
			break;
		case BLK_STS_RESOURCE:
		case BLK_STS_DEV_RESOURCE:
			blk_mq_request_bypass_insert(rq, 0);
			blk_mq_run_hw_queue(hctx, false);
			goto out;
		default:
			blk_mq_end_request(rq, ret);
			break;
		}
	}

out:
	if (ret != BLK_STS_OK)
		blk_mq_commit_rqs(hctx, queued, false);
}

static void __blk_mq_flush_plug_list(struct request_queue *q,
				     struct blk_plug *plug)
{
	if (blk_queue_quiesced(q))
		return;
	q->mq_ops->queue_rqs(&plug->mq_list);
}

static void blk_mq_dispatch_plug_list(struct blk_plug *plug, bool from_sched)
{
	struct blk_mq_hw_ctx *this_hctx = NULL;
	struct blk_mq_ctx *this_ctx = NULL;
	struct rq_list requeue_list = {};
	unsigned int depth = 0;
	bool is_passthrough = false;
	LIST_HEAD(list);

	do {
		struct request *rq = rq_list_pop(&plug->mq_list);

		if (!this_hctx) {
			this_hctx = rq->mq_hctx;
			this_ctx = rq->mq_ctx;
			is_passthrough = blk_rq_is_passthrough(rq);
		} else if (this_hctx != rq->mq_hctx || this_ctx != rq->mq_ctx ||
			   is_passthrough != blk_rq_is_passthrough(rq)) {
			rq_list_add_tail(&requeue_list, rq);
			continue;
		}
		list_add_tail(&rq->queuelist, &list);
		depth++;
	} while (!rq_list_empty(&plug->mq_list));

	plug->mq_list = requeue_list;
	trace_block_unplug(this_hctx->queue, depth, !from_sched);

	percpu_ref_get(&this_hctx->queue->q_usage_counter);
	/* passthrough requests should never be issued to the I/O scheduler */
	if (is_passthrough) {
		spin_lock(&this_hctx->lock);
		list_splice_tail_init(&list, &this_hctx->dispatch);
		spin_unlock(&this_hctx->lock);
		blk_mq_run_hw_queue(this_hctx, from_sched);
	} else if (this_hctx->queue->elevator) {
		this_hctx->queue->elevator->type->ops.insert_requests(this_hctx,
				&list, 0);
		blk_mq_run_hw_queue(this_hctx, from_sched);
	} else {
		blk_mq_insert_requests(this_hctx, this_ctx, &list, from_sched);
	}
	percpu_ref_put(&this_hctx->queue->q_usage_counter);
}

void blk_mq_flush_plug_list(struct blk_plug *plug, bool from_schedule)
{
	struct request *rq;
	unsigned int depth;

	/*
	 * We may have been called recursively midway through handling
	 * plug->mq_list via a schedule() in the driver's queue_rq() callback.
	 * To avoid mq_list changing under our feet, clear rq_count early and
	 * bail out specifically if rq_count is 0 rather than checking
	 * whether the mq_list is empty.
	 */
	if (plug->rq_count == 0)
		return;
	depth = plug->rq_count;
	plug->rq_count = 0;

	if (!plug->multiple_queues && !plug->has_elevator && !from_schedule) {
		struct request_queue *q;

		rq = rq_list_peek(&plug->mq_list);
		q = rq->q;
		trace_block_unplug(q, depth, true);

		/*
		 * Peek first request and see if we have a ->queue_rqs() hook.
		 * If we do, we can dispatch the whole plug list in one go. We
		 * already know at this point that all requests belong to the
		 * same queue, caller must ensure that's the case.
		 */
		if (q->mq_ops->queue_rqs) {
			blk_mq_run_dispatch_ops(q,
				__blk_mq_flush_plug_list(q, plug));
			if (rq_list_empty(&plug->mq_list))
				return;
		}

		blk_mq_run_dispatch_ops(q,
				blk_mq_plug_issue_direct(plug));
		if (rq_list_empty(&plug->mq_list))
			return;
	}

	do {
		blk_mq_dispatch_plug_list(plug, from_schedule);
	} while (!rq_list_empty(&plug->mq_list));
}

static void blk_mq_try_issue_list_directly(struct blk_mq_hw_ctx *hctx,
		struct list_head *list)
{
	int queued = 0;
	blk_status_t ret = BLK_STS_OK;

	while (!list_empty(list)) {
		struct request *rq = list_first_entry(list, struct request,
				queuelist);

		list_del_init(&rq->queuelist);
		ret = blk_mq_request_issue_directly(rq, list_empty(list));
		switch (ret) {
		case BLK_STS_OK:
			queued++;
			break;
		case BLK_STS_RESOURCE:
		case BLK_STS_DEV_RESOURCE:
			blk_mq_request_bypass_insert(rq, 0);
			if (list_empty(list))
				blk_mq_run_hw_queue(hctx, false);
			goto out;
		default:
			blk_mq_end_request(rq, ret);
			break;
		}
	}

out:
	if (ret != BLK_STS_OK)
		blk_mq_commit_rqs(hctx, queued, false);
}

static bool blk_mq_attempt_bio_merge(struct request_queue *q,
				     struct bio *bio, unsigned int nr_segs)
{
	if (!blk_queue_nomerges(q) && bio_mergeable(bio)) {
		if (blk_attempt_plug_merge(q, bio, nr_segs))
			return true;
		if (blk_mq_sched_bio_merge(q, bio, nr_segs))
			return true;
	}
	return false;
}

static struct request *blk_mq_get_new_requests(struct request_queue *q,
					       struct blk_plug *plug,
					       struct bio *bio,
					       unsigned int nsegs)
{
	struct blk_mq_alloc_data data = {
		.q		= q,
		.nr_tags	= 1,
		.cmd_flags	= bio->bi_opf,
	};
	struct request *rq;

	rq_qos_throttle(q, bio);

	if (plug) {
		data.nr_tags = plug->nr_ios;
		plug->nr_ios = 1;
		data.cached_rqs = &plug->cached_rqs;
	}

	rq = __blk_mq_alloc_requests(&data);
	if (rq)
		return rq;
	rq_qos_cleanup(q, bio);
	if (bio->bi_opf & REQ_NOWAIT)
		bio_wouldblock_error(bio);
	return NULL;
}

/*
 * Check if there is a suitable cached request and return it.
 */
static struct request *blk_mq_peek_cached_request(struct blk_plug *plug,
		struct request_queue *q, blk_opf_t opf)
{
	enum hctx_type type = blk_mq_get_hctx_type(opf);
	struct request *rq;

	if (!plug)
		return NULL;
	rq = rq_list_peek(&plug->cached_rqs);
	if (!rq || rq->q != q)
		return NULL;
	if (type != rq->mq_hctx->type &&
	    (type != HCTX_TYPE_READ || rq->mq_hctx->type != HCTX_TYPE_DEFAULT))
		return NULL;
	if (op_is_flush(rq->cmd_flags) != op_is_flush(opf))
		return NULL;
	return rq;
}

static void blk_mq_use_cached_rq(struct request *rq, struct blk_plug *plug,
		struct bio *bio)
{
	if (rq_list_pop(&plug->cached_rqs) != rq)
		WARN_ON_ONCE(1);

	/*
	 * If any qos ->throttle() end up blocking, we will have flushed the
	 * plug and hence killed the cached_rq list as well. Pop this entry
	 * before we throttle.
	 */
	rq_qos_throttle(rq->q, bio);

	blk_mq_rq_time_init(rq, blk_time_get_ns());
	rq->cmd_flags = bio->bi_opf;
	INIT_LIST_HEAD(&rq->queuelist);
}

static bool bio_unaligned(const struct bio *bio, struct request_queue *q)
{
	unsigned int bs_mask = queue_logical_block_size(q) - 1;

	/* .bi_sector of any zero sized bio need to be initialized */
	if ((bio->bi_iter.bi_size & bs_mask) ||
	    ((bio->bi_iter.bi_sector << SECTOR_SHIFT) & bs_mask))
		return true;
	return false;
}

/**
 * blk_mq_submit_bio - Create and send a request to block device.
 * @bio: Bio pointer.
 *
 * Builds up a request structure from @q and @bio and send to the device. The
 * request may not be queued directly to hardware if:
 * * This request can be merged with another one
 * * We want to place request at plug queue for possible future merging
 * * There is an IO scheduler active at this queue
 *
 * It will not queue the request if there is an error with the bio, or at the
 * request creation.
 */
void blk_mq_submit_bio(struct bio *bio)
{
	struct request_queue *q = bdev_get_queue(bio->bi_bdev);
	struct blk_plug *plug = current->plug;
	const int is_sync = op_is_sync(bio->bi_opf);
	struct blk_mq_hw_ctx *hctx;
	unsigned int nr_segs;
	struct request *rq;
	blk_status_t ret;

	/*
	 * If the plug has a cached request for this queue, try to use it.
	 */
	rq = blk_mq_peek_cached_request(plug, q, bio->bi_opf);

	/*
	 * A BIO that was released from a zone write plug has already been
	 * through the preparation in this function, already holds a reference
	 * on the queue usage counter, and is the only write BIO in-flight for
	 * the target zone. Go straight to preparing a request for it.
	 */
	if (bio_zone_write_plugging(bio)) {
		nr_segs = bio->__bi_nr_segments;
		if (rq)
			blk_queue_exit(q);
		goto new_request;
	}

	bio = blk_queue_bounce(bio, q);

	/*
	 * The cached request already holds a q_usage_counter reference and we
	 * don't have to acquire a new one if we use it.
	 */
	if (!rq) {
		if (unlikely(bio_queue_enter(bio)))
			return;
	}

	/*
	 * Device reconfiguration may change logical block size, so alignment
	 * check has to be done with queue usage counter held
	 */
	if (unlikely(bio_unaligned(bio, q))) {
		bio_io_error(bio);
		goto queue_exit;
	}

	bio = __bio_split_to_limits(bio, &q->limits, &nr_segs);
	if (!bio)
		goto queue_exit;

	if (!bio_integrity_prep(bio))
		goto queue_exit;

	if (blk_mq_attempt_bio_merge(q, bio, nr_segs))
		goto queue_exit;

	if (blk_queue_is_zoned(q) && blk_zone_plug_bio(bio, nr_segs))
		goto queue_exit;

new_request:
	if (!rq) {
		rq = blk_mq_get_new_requests(q, plug, bio, nr_segs);
		if (unlikely(!rq))
			goto queue_exit;
	} else {
		blk_mq_use_cached_rq(rq, plug, bio);
	}

	trace_block_getrq(bio);

	rq_qos_track(q, rq, bio);

	blk_mq_bio_to_request(rq, bio, nr_segs);

	ret = blk_crypto_rq_get_keyslot(rq);
	if (ret != BLK_STS_OK) {
		bio->bi_status = ret;
		bio_endio(bio);
		blk_mq_free_request(rq);
		return;
	}

	if (bio_zone_write_plugging(bio))
		blk_zone_write_plug_init_request(rq);

	if (op_is_flush(bio->bi_opf) && blk_insert_flush(rq))
		return;

	if (plug) {
		blk_add_rq_to_plug(plug, rq);
		return;
	}

	hctx = rq->mq_hctx;
	if ((rq->rq_flags & RQF_USE_SCHED) ||
	    (hctx->dispatch_busy && (q->nr_hw_queues == 1 || !is_sync))) {
		blk_mq_insert_request(rq, 0);
		blk_mq_run_hw_queue(hctx, true);
	} else {
		blk_mq_run_dispatch_ops(q, blk_mq_try_issue_directly(hctx, rq));
	}
	return;

queue_exit:
	/*
	 * Don't drop the queue reference if we were trying to use a cached
	 * request and thus didn't acquire one.
	 */
	if (!rq)
		blk_queue_exit(q);
}

#ifdef CONFIG_BLK_MQ_STACKING
/**
 * blk_insert_cloned_request - Helper for stacking drivers to submit a request
 * @rq: the request being queued
 */
blk_status_t blk_insert_cloned_request(struct request *rq)
{
	struct request_queue *q = rq->q;
	unsigned int max_sectors = blk_queue_get_max_sectors(rq);
	unsigned int max_segments = blk_rq_get_max_segments(rq);
	blk_status_t ret;

	if (blk_rq_sectors(rq) > max_sectors) {
		/*
		 * SCSI device does not have a good way to return if
		 * Write Same/Zero is actually supported. If a device rejects
		 * a non-read/write command (discard, write same,etc.) the
		 * low-level device driver will set the relevant queue limit to
		 * 0 to prevent blk-lib from issuing more of the offending
		 * operations. Commands queued prior to the queue limit being
		 * reset need to be completed with BLK_STS_NOTSUPP to avoid I/O
		 * errors being propagated to upper layers.
		 */
		if (max_sectors == 0)
			return BLK_STS_NOTSUPP;

		printk(KERN_ERR "%s: over max size limit. (%u > %u)\n",
			__func__, blk_rq_sectors(rq), max_sectors);
		return BLK_STS_IOERR;
	}

	/*
	 * The queue settings related to segment counting may differ from the
	 * original queue.
	 */
	rq->nr_phys_segments = blk_recalc_rq_segments(rq);
	if (rq->nr_phys_segments > max_segments) {
		printk(KERN_ERR "%s: over max segments limit. (%u > %u)\n",
			__func__, rq->nr_phys_segments, max_segments);
		return BLK_STS_IOERR;
	}

	if (q->disk && should_fail_request(q->disk->part0, blk_rq_bytes(rq)))
		return BLK_STS_IOERR;

	ret = blk_crypto_rq_get_keyslot(rq);
	if (ret != BLK_STS_OK)
		return ret;

	blk_account_io_start(rq);

	/*
	 * Since we have a scheduler attached on the top device,
	 * bypass a potential scheduler on the bottom device for
	 * insert.
	 */
	blk_mq_run_dispatch_ops(q,
			ret = blk_mq_request_issue_directly(rq, true));
	if (ret)
		blk_account_io_done(rq, blk_time_get_ns());
	return ret;
}
EXPORT_SYMBOL_GPL(blk_insert_cloned_request);

/**
 * blk_rq_unprep_clone - Helper function to free all bios in a cloned request
 * @rq: the clone request to be cleaned up
 *
 * Description:
 *     Free all bios in @rq for a cloned request.
 */
void blk_rq_unprep_clone(struct request *rq)
{
	struct bio *bio;

	while ((bio = rq->bio) != NULL) {
		rq->bio = bio->bi_next;

		bio_put(bio);
	}
}
EXPORT_SYMBOL_GPL(blk_rq_unprep_clone);

/**
 * blk_rq_prep_clone - Helper function to setup clone request
 * @rq: the request to be setup
 * @rq_src: original request to be cloned
 * @bs: bio_set that bios for clone are allocated from
 * @gfp_mask: memory allocation mask for bio
 * @bio_ctr: setup function to be called for each clone bio.
 *           Returns %0 for success, non %0 for failure.
 * @data: private data to be passed to @bio_ctr
 *
 * Description:
 *     Clones bios in @rq_src to @rq, and copies attributes of @rq_src to @rq.
 *     Also, pages which the original bios are pointing to are not copied
 *     and the cloned bios just point same pages.
 *     So cloned bios must be completed before original bios, which means
 *     the caller must complete @rq before @rq_src.
 */
int blk_rq_prep_clone(struct request *rq, struct request *rq_src,
		      struct bio_set *bs, gfp_t gfp_mask,
		      int (*bio_ctr)(struct bio *, struct bio *, void *),
		      void *data)
{
	struct bio *bio, *bio_src;

	if (!bs)
		bs = &fs_bio_set;

	__rq_for_each_bio(bio_src, rq_src) {
		bio = bio_alloc_clone(rq->q->disk->part0, bio_src, gfp_mask,
				      bs);
		if (!bio)
			goto free_and_out;

		if (bio_ctr && bio_ctr(bio, bio_src, data))
			goto free_and_out;

		if (rq->bio) {
			rq->biotail->bi_next = bio;
			rq->biotail = bio;
		} else {
			rq->bio = rq->biotail = bio;
		}
		bio = NULL;
	}

	/* Copy attributes of the original request to the clone request. */
	rq->__sector = blk_rq_pos(rq_src);
	rq->__data_len = blk_rq_bytes(rq_src);
	if (rq_src->rq_flags & RQF_SPECIAL_PAYLOAD) {
		rq->rq_flags |= RQF_SPECIAL_PAYLOAD;
		rq->special_vec = rq_src->special_vec;
	}
	rq->nr_phys_segments = rq_src->nr_phys_segments;

	if (rq->bio && blk_crypto_rq_bio_prep(rq, rq->bio, gfp_mask) < 0)
		goto free_and_out;

	return 0;

free_and_out:
	if (bio)
		bio_put(bio);
	blk_rq_unprep_clone(rq);

	return -ENOMEM;
}
EXPORT_SYMBOL_GPL(blk_rq_prep_clone);
#endif /* CONFIG_BLK_MQ_STACKING */

/*
 * Steal bios from a request and add them to a bio list.
 * The request must not have been partially completed before.
 */
void blk_steal_bios(struct bio_list *list, struct request *rq)
{
	if (rq->bio) {
		if (list->tail)
			list->tail->bi_next = rq->bio;
		else
			list->head = rq->bio;
		list->tail = rq->biotail;

		rq->bio = NULL;
		rq->biotail = NULL;
	}

	rq->__data_len = 0;
}
EXPORT_SYMBOL_GPL(blk_steal_bios);

static size_t order_to_size(unsigned int order)
{
	return (size_t)PAGE_SIZE << order;
}

/* called before freeing request pool in @tags */
static void blk_mq_clear_rq_mapping(struct blk_mq_tags *drv_tags,
				    struct blk_mq_tags *tags)
{
	struct page *page;
	unsigned long flags;

	/*
	 * There is no need to clear mapping if driver tags is not initialized
	 * or the mapping belongs to the driver tags.
	 */
	if (!drv_tags || drv_tags == tags)
		return;

	list_for_each_entry(page, &tags->page_list, lru) {
		unsigned long start = (unsigned long)page_address(page);
		unsigned long end = start + order_to_size(page->private);
		int i;

		for (i = 0; i < drv_tags->nr_tags; i++) {
			struct request *rq = drv_tags->rqs[i];
			unsigned long rq_addr = (unsigned long)rq;

			if (rq_addr >= start && rq_addr < end) {
				WARN_ON_ONCE(req_ref_read(rq) != 0);
				cmpxchg(&drv_tags->rqs[i], rq, NULL);
			}
		}
	}

	/*
	 * Wait until all pending iteration is done.
	 *
	 * Request reference is cleared and it is guaranteed to be observed
	 * after the ->lock is released.
	 */
	spin_lock_irqsave(&drv_tags->lock, flags);
	spin_unlock_irqrestore(&drv_tags->lock, flags);
}

void blk_mq_free_rqs(struct blk_mq_tag_set *set, struct blk_mq_tags *tags,
		     unsigned int hctx_idx)
{
	struct blk_mq_tags *drv_tags;
	struct page *page;

	if (list_empty(&tags->page_list))
		return;

	if (blk_mq_is_shared_tags(set->flags))
		drv_tags = set->shared_tags;
	else
		drv_tags = set->tags[hctx_idx];

	if (tags->static_rqs && set->ops->exit_request) {
		int i;

		for (i = 0; i < tags->nr_tags; i++) {
			struct request *rq = tags->static_rqs[i];

			if (!rq)
				continue;
			set->ops->exit_request(set, rq, hctx_idx);
			tags->static_rqs[i] = NULL;
		}
	}

	blk_mq_clear_rq_mapping(drv_tags, tags);

	while (!list_empty(&tags->page_list)) {
		page = list_first_entry(&tags->page_list, struct page, lru);
		list_del_init(&page->lru);
		/*
		 * Remove kmemleak object previously allocated in
		 * blk_mq_alloc_rqs().
		 */
		kmemleak_free(page_address(page));
		__free_pages(page, page->private);
	}
}

void blk_mq_free_rq_map(struct blk_mq_tags *tags)
{
	kfree(tags->rqs);
	tags->rqs = NULL;
	kfree(tags->static_rqs);
	tags->static_rqs = NULL;

	blk_mq_free_tags(tags);
}

static enum hctx_type hctx_idx_to_type(struct blk_mq_tag_set *set,
		unsigned int hctx_idx)
{
	int i;

	for (i = 0; i < set->nr_maps; i++) {
		unsigned int start = set->map[i].queue_offset;
		unsigned int end = start + set->map[i].nr_queues;

		if (hctx_idx >= start && hctx_idx < end)
			break;
	}

	if (i >= set->nr_maps)
		i = HCTX_TYPE_DEFAULT;

	return i;
}

static int blk_mq_get_hctx_node(struct blk_mq_tag_set *set,
		unsigned int hctx_idx)
{
	enum hctx_type type = hctx_idx_to_type(set, hctx_idx);

	return blk_mq_hw_queue_to_node(&set->map[type], hctx_idx);
}

static struct blk_mq_tags *blk_mq_alloc_rq_map(struct blk_mq_tag_set *set,
					       unsigned int hctx_idx,
					       unsigned int nr_tags,
					       unsigned int reserved_tags)
{
	int node = blk_mq_get_hctx_node(set, hctx_idx);
	struct blk_mq_tags *tags;

	if (node == NUMA_NO_NODE)
		node = set->numa_node;

	tags = blk_mq_init_tags(nr_tags, reserved_tags, node,
				BLK_MQ_FLAG_TO_ALLOC_POLICY(set->flags));
	if (!tags)
		return NULL;

	tags->rqs = kcalloc_node(nr_tags, sizeof(struct request *),
				 GFP_NOIO | __GFP_NOWARN | __GFP_NORETRY,
				 node);
	if (!tags->rqs)
		goto err_free_tags;

	tags->static_rqs = kcalloc_node(nr_tags, sizeof(struct request *),
					GFP_NOIO | __GFP_NOWARN | __GFP_NORETRY,
					node);
	if (!tags->static_rqs)
		goto err_free_rqs;

	return tags;

err_free_rqs:
	kfree(tags->rqs);
err_free_tags:
	blk_mq_free_tags(tags);
	return NULL;
}

static int blk_mq_init_request(struct blk_mq_tag_set *set, struct request *rq,
			       unsigned int hctx_idx, int node)
{
	int ret;

	if (set->ops->init_request) {
		ret = set->ops->init_request(set, rq, hctx_idx, node);
		if (ret)
			return ret;
	}

	WRITE_ONCE(rq->state, MQ_RQ_IDLE);
	return 0;
}

static int blk_mq_alloc_rqs(struct blk_mq_tag_set *set,
			    struct blk_mq_tags *tags,
			    unsigned int hctx_idx, unsigned int depth)
{
	unsigned int i, j, entries_per_page, max_order = 4;
	int node = blk_mq_get_hctx_node(set, hctx_idx);
	size_t rq_size, left;

	if (node == NUMA_NO_NODE)
		node = set->numa_node;

	INIT_LIST_HEAD(&tags->page_list);

	/*
	 * rq_size is the size of the request plus driver payload, rounded
	 * to the cacheline size
	 */
	rq_size = round_up(sizeof(struct request) + set->cmd_size,
				cache_line_size());
	left = rq_size * depth;

	for (i = 0; i < depth; ) {
		int this_order = max_order;
		struct page *page;
		int to_do;
		void *p;

		while (this_order && left < order_to_size(this_order - 1))
			this_order--;

		do {
			page = alloc_pages_node(node,
				GFP_NOIO | __GFP_NOWARN | __GFP_NORETRY | __GFP_ZERO,
				this_order);
			if (page)
				break;
			if (!this_order--)
				break;
			if (order_to_size(this_order) < rq_size)
				break;
		} while (1);

		if (!page)
			goto fail;

		page->private = this_order;
		list_add_tail(&page->lru, &tags->page_list);

		p = page_address(page);
		/*
		 * Allow kmemleak to scan these pages as they contain pointers
		 * to additional allocations like via ops->init_request().
		 */
		kmemleak_alloc(p, order_to_size(this_order), 1, GFP_NOIO);
		entries_per_page = order_to_size(this_order) / rq_size;
		to_do = min(entries_per_page, depth - i);
		left -= to_do * rq_size;
		for (j = 0; j < to_do; j++) {
			struct request *rq = p;

			tags->static_rqs[i] = rq;
			if (blk_mq_init_request(set, rq, hctx_idx, node)) {
				tags->static_rqs[i] = NULL;
				goto fail;
			}

			p += rq_size;
			i++;
		}
	}
	return 0;

fail:
	blk_mq_free_rqs(set, tags, hctx_idx);
	return -ENOMEM;
}

struct rq_iter_data {
	struct blk_mq_hw_ctx *hctx;
	bool has_rq;
};

static bool blk_mq_has_request(struct request *rq, void *data)
{
	struct rq_iter_data *iter_data = data;

	if (rq->mq_hctx != iter_data->hctx)
		return true;
	iter_data->has_rq = true;
	return false;
}

static bool blk_mq_hctx_has_requests(struct blk_mq_hw_ctx *hctx)
{
	struct blk_mq_tags *tags = hctx->sched_tags ?
			hctx->sched_tags : hctx->tags;
	struct rq_iter_data data = {
		.hctx	= hctx,
	};

	blk_mq_all_tag_iter(tags, blk_mq_has_request, &data);
	return data.has_rq;
}

static bool blk_mq_hctx_has_online_cpu(struct blk_mq_hw_ctx *hctx,
		unsigned int this_cpu)
{
	enum hctx_type type = hctx->type;
	int cpu;

	/*
	 * hctx->cpumask has to rule out isolated CPUs, but userspace still
	 * might submit IOs on these isolated CPUs, so use the queue map to
	 * check if all CPUs mapped to this hctx are offline
	 */
	for_each_online_cpu(cpu) {
		struct blk_mq_hw_ctx *h = blk_mq_map_queue_type(hctx->queue,
				type, cpu);

		if (h != hctx)
			continue;

		/* this hctx has at least one online CPU */
		if (this_cpu != cpu)
			return true;
	}

	return false;
}

static int blk_mq_hctx_notify_offline(unsigned int cpu, struct hlist_node *node)
{
	struct blk_mq_hw_ctx *hctx = hlist_entry_safe(node,
			struct blk_mq_hw_ctx, cpuhp_online);

	if (blk_mq_hctx_has_online_cpu(hctx, cpu))
		return 0;

	/*
	 * Prevent new request from being allocated on the current hctx.
	 *
	 * The smp_mb__after_atomic() Pairs with the implied barrier in
	 * test_and_set_bit_lock in sbitmap_get().  Ensures the inactive flag is
	 * seen once we return from the tag allocator.
	 */
	set_bit(BLK_MQ_S_INACTIVE, &hctx->state);
	smp_mb__after_atomic();

	/*
	 * Try to grab a reference to the queue and wait for any outstanding
	 * requests.  If we could not grab a reference the queue has been
	 * frozen and there are no requests.
	 */
	if (percpu_ref_tryget(&hctx->queue->q_usage_counter)) {
		while (blk_mq_hctx_has_requests(hctx))
			msleep(5);
		percpu_ref_put(&hctx->queue->q_usage_counter);
	}

	return 0;
}

/*
 * Check if one CPU is mapped to the specified hctx
 *
 * Isolated CPUs have been ruled out from hctx->cpumask, which is supposed
 * to be used for scheduling kworker only. For other usage, please call this
 * helper for checking if one CPU belongs to the specified hctx
 */
static bool blk_mq_cpu_mapped_to_hctx(unsigned int cpu,
		const struct blk_mq_hw_ctx *hctx)
{
	struct blk_mq_hw_ctx *mapped_hctx = blk_mq_map_queue_type(hctx->queue,
			hctx->type, cpu);

	return mapped_hctx == hctx;
}

static int blk_mq_hctx_notify_online(unsigned int cpu, struct hlist_node *node)
{
	struct blk_mq_hw_ctx *hctx = hlist_entry_safe(node,
			struct blk_mq_hw_ctx, cpuhp_online);

	if (blk_mq_cpu_mapped_to_hctx(cpu, hctx))
		clear_bit(BLK_MQ_S_INACTIVE, &hctx->state);
	return 0;
}

/*
 * 'cpu' is going away. splice any existing rq_list entries from this
 * software queue to the hw queue dispatch list, and ensure that it
 * gets run.
 */
static int blk_mq_hctx_notify_dead(unsigned int cpu, struct hlist_node *node)
{
	struct blk_mq_hw_ctx *hctx;
	struct blk_mq_ctx *ctx;
	LIST_HEAD(tmp);
	enum hctx_type type;

	hctx = hlist_entry_safe(node, struct blk_mq_hw_ctx, cpuhp_dead);
	if (!blk_mq_cpu_mapped_to_hctx(cpu, hctx))
		return 0;

	ctx = __blk_mq_get_ctx(hctx->queue, cpu);
	type = hctx->type;

	spin_lock(&ctx->lock);
	if (!list_empty(&ctx->rq_lists[type])) {
		list_splice_init(&ctx->rq_lists[type], &tmp);
		blk_mq_hctx_clear_pending(hctx, ctx);
	}
	spin_unlock(&ctx->lock);

	if (list_empty(&tmp))
		return 0;

	spin_lock(&hctx->lock);
	list_splice_tail_init(&tmp, &hctx->dispatch);
	spin_unlock(&hctx->lock);

	blk_mq_run_hw_queue(hctx, true);
	return 0;
}

static void blk_mq_remove_cpuhp(struct blk_mq_hw_ctx *hctx)
{
	if (!(hctx->flags & BLK_MQ_F_STACKING))
		cpuhp_state_remove_instance_nocalls(CPUHP_AP_BLK_MQ_ONLINE,
						    &hctx->cpuhp_online);
	cpuhp_state_remove_instance_nocalls(CPUHP_BLK_MQ_DEAD,
					    &hctx->cpuhp_dead);
}

/*
 * Before freeing hw queue, clearing the flush request reference in
 * tags->rqs[] for avoiding potential UAF.
 */
static void blk_mq_clear_flush_rq_mapping(struct blk_mq_tags *tags,
		unsigned int queue_depth, struct request *flush_rq)
{
	int i;
	unsigned long flags;

	/* The hw queue may not be mapped yet */
	if (!tags)
		return;

	WARN_ON_ONCE(req_ref_read(flush_rq) != 0);

	for (i = 0; i < queue_depth; i++)
		cmpxchg(&tags->rqs[i], flush_rq, NULL);

	/*
	 * Wait until all pending iteration is done.
	 *
	 * Request reference is cleared and it is guaranteed to be observed
	 * after the ->lock is released.
	 */
	spin_lock_irqsave(&tags->lock, flags);
	spin_unlock_irqrestore(&tags->lock, flags);
}

/* hctx->ctxs will be freed in queue's release handler */
static void blk_mq_exit_hctx(struct request_queue *q,
		struct blk_mq_tag_set *set,
		struct blk_mq_hw_ctx *hctx, unsigned int hctx_idx)
{
	struct request *flush_rq = hctx->fq->flush_rq;

	if (blk_mq_hw_queue_mapped(hctx))
		blk_mq_tag_idle(hctx);

	if (blk_queue_init_done(q))
		blk_mq_clear_flush_rq_mapping(set->tags[hctx_idx],
				set->queue_depth, flush_rq);
	if (set->ops->exit_request)
		set->ops->exit_request(set, flush_rq, hctx_idx);

	if (set->ops->exit_hctx)
		set->ops->exit_hctx(hctx, hctx_idx);

	blk_mq_remove_cpuhp(hctx);

	xa_erase(&q->hctx_table, hctx_idx);

	spin_lock(&q->unused_hctx_lock);
	list_add(&hctx->hctx_list, &q->unused_hctx_list);
	spin_unlock(&q->unused_hctx_lock);
}

static void blk_mq_exit_hw_queues(struct request_queue *q,
		struct blk_mq_tag_set *set, int nr_queue)
{
	struct blk_mq_hw_ctx *hctx;
	unsigned long i;

	queue_for_each_hw_ctx(q, hctx, i) {
		if (i == nr_queue)
			break;
		blk_mq_exit_hctx(q, set, hctx, i);
	}
}

static int blk_mq_init_hctx(struct request_queue *q,
		struct blk_mq_tag_set *set,
		struct blk_mq_hw_ctx *hctx, unsigned hctx_idx)
{
	hctx->queue_num = hctx_idx;

	if (!(hctx->flags & BLK_MQ_F_STACKING))
		cpuhp_state_add_instance_nocalls(CPUHP_AP_BLK_MQ_ONLINE,
				&hctx->cpuhp_online);
	cpuhp_state_add_instance_nocalls(CPUHP_BLK_MQ_DEAD, &hctx->cpuhp_dead);

	hctx->tags = set->tags[hctx_idx];

	if (set->ops->init_hctx &&
	    set->ops->init_hctx(hctx, set->driver_data, hctx_idx))
		goto unregister_cpu_notifier;

	if (blk_mq_init_request(set, hctx->fq->flush_rq, hctx_idx,
				hctx->numa_node))
		goto exit_hctx;

	if (xa_insert(&q->hctx_table, hctx_idx, hctx, GFP_KERNEL))
		goto exit_flush_rq;

	return 0;

 exit_flush_rq:
	if (set->ops->exit_request)
		set->ops->exit_request(set, hctx->fq->flush_rq, hctx_idx);
 exit_hctx:
	if (set->ops->exit_hctx)
		set->ops->exit_hctx(hctx, hctx_idx);
 unregister_cpu_notifier:
	blk_mq_remove_cpuhp(hctx);
	return -1;
}

static struct blk_mq_hw_ctx *
blk_mq_alloc_hctx(struct request_queue *q, struct blk_mq_tag_set *set,
		int node)
{
	struct blk_mq_hw_ctx *hctx;
	gfp_t gfp = GFP_NOIO | __GFP_NOWARN | __GFP_NORETRY;

	hctx = kzalloc_node(sizeof(struct blk_mq_hw_ctx), gfp, node);
	if (!hctx)
		goto fail_alloc_hctx;

	if (!zalloc_cpumask_var_node(&hctx->cpumask, gfp, node))
		goto free_hctx;

	atomic_set(&hctx->nr_active, 0);
	if (node == NUMA_NO_NODE)
		node = set->numa_node;
	hctx->numa_node = node;

	INIT_DELAYED_WORK(&hctx->run_work, blk_mq_run_work_fn);
	spin_lock_init(&hctx->lock);
	INIT_LIST_HEAD(&hctx->dispatch);
	hctx->queue = q;
	hctx->flags = set->flags & ~BLK_MQ_F_TAG_QUEUE_SHARED;

	INIT_LIST_HEAD(&hctx->hctx_list);

	/*
	 * Allocate space for all possible cpus to avoid allocation at
	 * runtime
	 */
	hctx->ctxs = kmalloc_array_node(nr_cpu_ids, sizeof(void *),
			gfp, node);
	if (!hctx->ctxs)
		goto free_cpumask;

	if (sbitmap_init_node(&hctx->ctx_map, nr_cpu_ids, ilog2(8),
				gfp, node, false, false))
		goto free_ctxs;
	hctx->nr_ctx = 0;

	spin_lock_init(&hctx->dispatch_wait_lock);
	init_waitqueue_func_entry(&hctx->dispatch_wait, blk_mq_dispatch_wake);
	INIT_LIST_HEAD(&hctx->dispatch_wait.entry);

	hctx->fq = blk_alloc_flush_queue(hctx->numa_node, set->cmd_size, gfp);
	if (!hctx->fq)
		goto free_bitmap;

	blk_mq_hctx_kobj_init(hctx);

	return hctx;

 free_bitmap:
	sbitmap_free(&hctx->ctx_map);
 free_ctxs:
	kfree(hctx->ctxs);
 free_cpumask:
	free_cpumask_var(hctx->cpumask);
 free_hctx:
	kfree(hctx);
 fail_alloc_hctx:
	return NULL;
}

static void blk_mq_init_cpu_queues(struct request_queue *q,
				   unsigned int nr_hw_queues)
{
	struct blk_mq_tag_set *set = q->tag_set;
	unsigned int i, j;

	for_each_possible_cpu(i) {
		struct blk_mq_ctx *__ctx = per_cpu_ptr(q->queue_ctx, i);
		struct blk_mq_hw_ctx *hctx;
		int k;

		__ctx->cpu = i;
		spin_lock_init(&__ctx->lock);
		for (k = HCTX_TYPE_DEFAULT; k < HCTX_MAX_TYPES; k++)
			INIT_LIST_HEAD(&__ctx->rq_lists[k]);

		__ctx->queue = q;

		/*
		 * Set local node, IFF we have more than one hw queue. If
		 * not, we remain on the home node of the device
		 */
		for (j = 0; j < set->nr_maps; j++) {
			hctx = blk_mq_map_queue_type(q, j, i);
			if (nr_hw_queues > 1 && hctx->numa_node == NUMA_NO_NODE)
				hctx->numa_node = cpu_to_node(i);
		}
	}
}

struct blk_mq_tags *blk_mq_alloc_map_and_rqs(struct blk_mq_tag_set *set,
					     unsigned int hctx_idx,
					     unsigned int depth)
{
	struct blk_mq_tags *tags;
	int ret;

	tags = blk_mq_alloc_rq_map(set, hctx_idx, depth, set->reserved_tags);
	if (!tags)
		return NULL;

	ret = blk_mq_alloc_rqs(set, tags, hctx_idx, depth);
	if (ret) {
		blk_mq_free_rq_map(tags);
		return NULL;
	}

	return tags;
}

static bool __blk_mq_alloc_map_and_rqs(struct blk_mq_tag_set *set,
				       int hctx_idx)
{
	if (blk_mq_is_shared_tags(set->flags)) {
		set->tags[hctx_idx] = set->shared_tags;

		return true;
	}

	set->tags[hctx_idx] = blk_mq_alloc_map_and_rqs(set, hctx_idx,
						       set->queue_depth);

	return set->tags[hctx_idx];
}

void blk_mq_free_map_and_rqs(struct blk_mq_tag_set *set,
			     struct blk_mq_tags *tags,
			     unsigned int hctx_idx)
{
	if (tags) {
		blk_mq_free_rqs(set, tags, hctx_idx);
		blk_mq_free_rq_map(tags);
	}
}

static void __blk_mq_free_map_and_rqs(struct blk_mq_tag_set *set,
				      unsigned int hctx_idx)
{
	if (!blk_mq_is_shared_tags(set->flags))
		blk_mq_free_map_and_rqs(set, set->tags[hctx_idx], hctx_idx);

	set->tags[hctx_idx] = NULL;
}

static void blk_mq_map_swqueue(struct request_queue *q)
{
	unsigned int j, hctx_idx;
	unsigned long i;
	struct blk_mq_hw_ctx *hctx;
	struct blk_mq_ctx *ctx;
	struct blk_mq_tag_set *set = q->tag_set;

	queue_for_each_hw_ctx(q, hctx, i) {
		cpumask_clear(hctx->cpumask);
		hctx->nr_ctx = 0;
		hctx->dispatch_from = NULL;
	}

	/*
	 * Map software to hardware queues.
	 *
	 * If the cpu isn't present, the cpu is mapped to first hctx.
	 */
	for_each_possible_cpu(i) {

		ctx = per_cpu_ptr(q->queue_ctx, i);
		for (j = 0; j < set->nr_maps; j++) {
			if (!set->map[j].nr_queues) {
				ctx->hctxs[j] = blk_mq_map_queue_type(q,
						HCTX_TYPE_DEFAULT, i);
				continue;
			}
			hctx_idx = set->map[j].mq_map[i];
			/* unmapped hw queue can be remapped after CPU topo changed */
			if (!set->tags[hctx_idx] &&
			    !__blk_mq_alloc_map_and_rqs(set, hctx_idx)) {
				/*
				 * If tags initialization fail for some hctx,
				 * that hctx won't be brought online.  In this
				 * case, remap the current ctx to hctx[0] which
				 * is guaranteed to always have tags allocated
				 */
				set->map[j].mq_map[i] = 0;
			}

			hctx = blk_mq_map_queue_type(q, j, i);
			ctx->hctxs[j] = hctx;
			/*
			 * If the CPU is already set in the mask, then we've
			 * mapped this one already. This can happen if
			 * devices share queues across queue maps.
			 */
			if (cpumask_test_cpu(i, hctx->cpumask))
				continue;

			cpumask_set_cpu(i, hctx->cpumask);
			hctx->type = j;
			ctx->index_hw[hctx->type] = hctx->nr_ctx;
			hctx->ctxs[hctx->nr_ctx++] = ctx;

			/*
			 * If the nr_ctx type overflows, we have exceeded the
			 * amount of sw queues we can support.
			 */
			BUG_ON(!hctx->nr_ctx);
		}

		for (; j < HCTX_MAX_TYPES; j++)
			ctx->hctxs[j] = blk_mq_map_queue_type(q,
					HCTX_TYPE_DEFAULT, i);
	}

	queue_for_each_hw_ctx(q, hctx, i) {
		int cpu;

		/*
		 * If no software queues are mapped to this hardware queue,
		 * disable it and free the request entries.
		 */
		if (!hctx->nr_ctx) {
			/* Never unmap queue 0.  We need it as a
			 * fallback in case of a new remap fails
			 * allocation
			 */
			if (i)
				__blk_mq_free_map_and_rqs(set, i);

			hctx->tags = NULL;
			continue;
		}

		hctx->tags = set->tags[i];
		WARN_ON(!hctx->tags);

		/*
		 * Set the map size to the number of mapped software queues.
		 * This is more accurate and more efficient than looping
		 * over all possibly mapped software queues.
		 */
		sbitmap_resize(&hctx->ctx_map, hctx->nr_ctx);

		/*
		 * Rule out isolated CPUs from hctx->cpumask to avoid
		 * running block kworker on isolated CPUs
		 */
		for_each_cpu(cpu, hctx->cpumask) {
			if (cpu_is_isolated(cpu))
				cpumask_clear_cpu(cpu, hctx->cpumask);
		}

		/*
		 * Initialize batch roundrobin counts
		 */
		hctx->next_cpu = blk_mq_first_mapped_cpu(hctx);
		hctx->next_cpu_batch = BLK_MQ_CPU_WORK_BATCH;
	}
}

/*
 * Caller needs to ensure that we're either frozen/quiesced, or that
 * the queue isn't live yet.
 */
static void queue_set_hctx_shared(struct request_queue *q, bool shared)
{
	struct blk_mq_hw_ctx *hctx;
	unsigned long i;

	queue_for_each_hw_ctx(q, hctx, i) {
		if (shared) {
			hctx->flags |= BLK_MQ_F_TAG_QUEUE_SHARED;
		} else {
			blk_mq_tag_idle(hctx);
			hctx->flags &= ~BLK_MQ_F_TAG_QUEUE_SHARED;
		}
	}
}

static void blk_mq_update_tag_set_shared(struct blk_mq_tag_set *set,
					 bool shared)
{
	struct request_queue *q;

	lockdep_assert_held(&set->tag_list_lock);

	list_for_each_entry(q, &set->tag_list, tag_set_list) {
		blk_mq_freeze_queue(q);
		queue_set_hctx_shared(q, shared);
		blk_mq_unfreeze_queue(q);
	}
}

static void blk_mq_del_queue_tag_set(struct request_queue *q)
{
	struct blk_mq_tag_set *set = q->tag_set;

	mutex_lock(&set->tag_list_lock);
	list_del(&q->tag_set_list);
	if (list_is_singular(&set->tag_list)) {
		/* just transitioned to unshared */
		set->flags &= ~BLK_MQ_F_TAG_QUEUE_SHARED;
		/* update existing queue */
		blk_mq_update_tag_set_shared(set, false);
	}
	mutex_unlock(&set->tag_list_lock);
	INIT_LIST_HEAD(&q->tag_set_list);
}

static void blk_mq_add_queue_tag_set(struct blk_mq_tag_set *set,
				     struct request_queue *q)
{
	mutex_lock(&set->tag_list_lock);

	/*
	 * Check to see if we're transitioning to shared (from 1 to 2 queues).
	 */
	if (!list_empty(&set->tag_list) &&
	    !(set->flags & BLK_MQ_F_TAG_QUEUE_SHARED)) {
		set->flags |= BLK_MQ_F_TAG_QUEUE_SHARED;
		/* update existing queue */
		blk_mq_update_tag_set_shared(set, true);
	}
	if (set->flags & BLK_MQ_F_TAG_QUEUE_SHARED)
		queue_set_hctx_shared(q, true);
	list_add_tail(&q->tag_set_list, &set->tag_list);

	mutex_unlock(&set->tag_list_lock);
}

/* All allocations will be freed in release handler of q->mq_kobj */
static int blk_mq_alloc_ctxs(struct request_queue *q)
{
	struct blk_mq_ctxs *ctxs;
	int cpu;

	ctxs = kzalloc(sizeof(*ctxs), GFP_KERNEL);
	if (!ctxs)
		return -ENOMEM;

	ctxs->queue_ctx = alloc_percpu(struct blk_mq_ctx);
	if (!ctxs->queue_ctx)
		goto fail;

	for_each_possible_cpu(cpu) {
		struct blk_mq_ctx *ctx = per_cpu_ptr(ctxs->queue_ctx, cpu);
		ctx->ctxs = ctxs;
	}

	q->mq_kobj = &ctxs->kobj;
	q->queue_ctx = ctxs->queue_ctx;

	return 0;
 fail:
	kfree(ctxs);
	return -ENOMEM;
}

/*
 * It is the actual release handler for mq, but we do it from
 * request queue's release handler for avoiding use-after-free
 * and headache because q->mq_kobj shouldn't have been introduced,
 * but we can't group ctx/kctx kobj without it.
 */
void blk_mq_release(struct request_queue *q)
{
	struct blk_mq_hw_ctx *hctx, *next;
	unsigned long i;

	queue_for_each_hw_ctx(q, hctx, i)
		WARN_ON_ONCE(hctx && list_empty(&hctx->hctx_list));

	/* all hctx are in .unused_hctx_list now */
	list_for_each_entry_safe(hctx, next, &q->unused_hctx_list, hctx_list) {
		list_del_init(&hctx->hctx_list);
		kobject_put(&hctx->kobj);
	}

	xa_destroy(&q->hctx_table);

	/*
	 * release .mq_kobj and sw queue's kobject now because
	 * both share lifetime with request queue.
	 */
	blk_mq_sysfs_deinit(q);
}

static bool blk_mq_can_poll(struct blk_mq_tag_set *set)
{
	return set->nr_maps > HCTX_TYPE_POLL &&
		set->map[HCTX_TYPE_POLL].nr_queues;
}

struct request_queue *blk_mq_alloc_queue(struct blk_mq_tag_set *set,
		struct queue_limits *lim, void *queuedata)
{
	struct queue_limits default_lim = { };
	struct request_queue *q;
	int ret;

	if (!lim)
		lim = &default_lim;
	lim->features |= BLK_FEAT_IO_STAT | BLK_FEAT_NOWAIT;
	if (blk_mq_can_poll(set))
		lim->features |= BLK_FEAT_POLL;

	q = blk_alloc_queue(lim, set->numa_node);
	if (IS_ERR(q))
		return q;
	q->queuedata = queuedata;
	ret = blk_mq_init_allocated_queue(set, q);
	if (ret) {
		blk_put_queue(q);
		return ERR_PTR(ret);
	}
	return q;
}
EXPORT_SYMBOL(blk_mq_alloc_queue);

/**
 * blk_mq_destroy_queue - shutdown a request queue
 * @q: request queue to shutdown
 *
 * This shuts down a request queue allocated by blk_mq_alloc_queue(). All future
 * requests will be failed with -ENODEV. The caller is responsible for dropping
 * the reference from blk_mq_alloc_queue() by calling blk_put_queue().
 *
 * Context: can sleep
 */
void blk_mq_destroy_queue(struct request_queue *q)
{
	WARN_ON_ONCE(!queue_is_mq(q));
	WARN_ON_ONCE(blk_queue_registered(q));

	might_sleep();

	blk_queue_flag_set(QUEUE_FLAG_DYING, q);
	blk_queue_start_drain(q);
	blk_mq_freeze_queue_wait(q);

	blk_sync_queue(q);
	blk_mq_cancel_work_sync(q);
	blk_mq_exit_queue(q);
}
EXPORT_SYMBOL(blk_mq_destroy_queue);

struct gendisk *__blk_mq_alloc_disk(struct blk_mq_tag_set *set,
		struct queue_limits *lim, void *queuedata,
		struct lock_class_key *lkclass)
{
	struct request_queue *q;
	struct gendisk *disk;

	q = blk_mq_alloc_queue(set, lim, queuedata);
	if (IS_ERR(q))
		return ERR_CAST(q);

	disk = __alloc_disk_node(q, set->numa_node, lkclass);
	if (!disk) {
		blk_mq_destroy_queue(q);
		blk_put_queue(q);
		return ERR_PTR(-ENOMEM);
	}
	set_bit(GD_OWNS_QUEUE, &disk->state);
	return disk;
}
EXPORT_SYMBOL(__blk_mq_alloc_disk);

struct gendisk *blk_mq_alloc_disk_for_queue(struct request_queue *q,
		struct lock_class_key *lkclass)
{
	struct gendisk *disk;

	if (!blk_get_queue(q))
		return NULL;
	disk = __alloc_disk_node(q, NUMA_NO_NODE, lkclass);
	if (!disk)
		blk_put_queue(q);
	return disk;
}
EXPORT_SYMBOL(blk_mq_alloc_disk_for_queue);

static struct blk_mq_hw_ctx *blk_mq_alloc_and_init_hctx(
		struct blk_mq_tag_set *set, struct request_queue *q,
		int hctx_idx, int node)
{
	struct blk_mq_hw_ctx *hctx = NULL, *tmp;

	/* reuse dead hctx first */
	spin_lock(&q->unused_hctx_lock);
	list_for_each_entry(tmp, &q->unused_hctx_list, hctx_list) {
		if (tmp->numa_node == node) {
			hctx = tmp;
			break;
		}
	}
	if (hctx)
		list_del_init(&hctx->hctx_list);
	spin_unlock(&q->unused_hctx_lock);

	if (!hctx)
		hctx = blk_mq_alloc_hctx(q, set, node);
	if (!hctx)
		goto fail;

	if (blk_mq_init_hctx(q, set, hctx, hctx_idx))
		goto free_hctx;

	return hctx;

 free_hctx:
	kobject_put(&hctx->kobj);
 fail:
	return NULL;
}

static void blk_mq_realloc_hw_ctxs(struct blk_mq_tag_set *set,
						struct request_queue *q)
{
	struct blk_mq_hw_ctx *hctx;
	unsigned long i, j;

	/* protect against switching io scheduler  */
	mutex_lock(&q->sysfs_lock);
	for (i = 0; i < set->nr_hw_queues; i++) {
		int old_node;
		int node = blk_mq_get_hctx_node(set, i);
		struct blk_mq_hw_ctx *old_hctx = xa_load(&q->hctx_table, i);

		if (old_hctx) {
			old_node = old_hctx->numa_node;
			blk_mq_exit_hctx(q, set, old_hctx, i);
		}

		if (!blk_mq_alloc_and_init_hctx(set, q, i, node)) {
			if (!old_hctx)
				break;
			pr_warn("Allocate new hctx on node %d fails, fallback to previous one on node %d\n",
					node, old_node);
			hctx = blk_mq_alloc_and_init_hctx(set, q, i, old_node);
			WARN_ON_ONCE(!hctx);
		}
	}
	/*
	 * Increasing nr_hw_queues fails. Free the newly allocated
	 * hctxs and keep the previous q->nr_hw_queues.
	 */
	if (i != set->nr_hw_queues) {
		j = q->nr_hw_queues;
	} else {
		j = i;
		q->nr_hw_queues = set->nr_hw_queues;
	}

	xa_for_each_start(&q->hctx_table, j, hctx, j)
		blk_mq_exit_hctx(q, set, hctx, j);
	mutex_unlock(&q->sysfs_lock);
}

int blk_mq_init_allocated_queue(struct blk_mq_tag_set *set,
		struct request_queue *q)
{
	/* mark the queue as mq asap */
	q->mq_ops = set->ops;

	/*
	 * ->tag_set has to be setup before initialize hctx, which cpuphp
	 * handler needs it for checking queue mapping
	 */
	q->tag_set = set;

	if (blk_mq_alloc_ctxs(q))
		goto err_exit;

	/* init q->mq_kobj and sw queues' kobjects */
	blk_mq_sysfs_init(q);

	INIT_LIST_HEAD(&q->unused_hctx_list);
	spin_lock_init(&q->unused_hctx_lock);

	xa_init(&q->hctx_table);

	blk_mq_realloc_hw_ctxs(set, q);
	if (!q->nr_hw_queues)
		goto err_hctxs;

	INIT_WORK(&q->timeout_work, blk_mq_timeout_work);
	blk_queue_rq_timeout(q, set->timeout ? set->timeout : 30 * HZ);

	q->queue_flags |= QUEUE_FLAG_MQ_DEFAULT;

	INIT_DELAYED_WORK(&q->requeue_work, blk_mq_requeue_work);
	INIT_LIST_HEAD(&q->flush_list);
	INIT_LIST_HEAD(&q->requeue_list);
	spin_lock_init(&q->requeue_lock);

	q->nr_requests = set->queue_depth;

	blk_mq_init_cpu_queues(q, set->nr_hw_queues);
	blk_mq_add_queue_tag_set(set, q);
	blk_mq_map_swqueue(q);
	return 0;

err_hctxs:
	blk_mq_release(q);
err_exit:
	q->mq_ops = NULL;
	return -ENOMEM;
}
EXPORT_SYMBOL(blk_mq_init_allocated_queue);

/* tags can _not_ be used after returning from blk_mq_exit_queue */
void blk_mq_exit_queue(struct request_queue *q)
{
	struct blk_mq_tag_set *set = q->tag_set;

	/* Checks hctx->flags & BLK_MQ_F_TAG_QUEUE_SHARED. */
	blk_mq_exit_hw_queues(q, set, set->nr_hw_queues);
	/* May clear BLK_MQ_F_TAG_QUEUE_SHARED in hctx->flags. */
	blk_mq_del_queue_tag_set(q);
}

static int __blk_mq_alloc_rq_maps(struct blk_mq_tag_set *set)
{
	int i;

	if (blk_mq_is_shared_tags(set->flags)) {
		set->shared_tags = blk_mq_alloc_map_and_rqs(set,
						BLK_MQ_NO_HCTX_IDX,
						set->queue_depth);
		if (!set->shared_tags)
			return -ENOMEM;
	}

	for (i = 0; i < set->nr_hw_queues; i++) {
		if (!__blk_mq_alloc_map_and_rqs(set, i))
			goto out_unwind;
		cond_resched();
	}

	return 0;

out_unwind:
	while (--i >= 0)
		__blk_mq_free_map_and_rqs(set, i);

	if (blk_mq_is_shared_tags(set->flags)) {
		blk_mq_free_map_and_rqs(set, set->shared_tags,
					BLK_MQ_NO_HCTX_IDX);
	}

	return -ENOMEM;
}

/*
 * Allocate the request maps associated with this tag_set. Note that this
 * may reduce the depth asked for, if memory is tight. set->queue_depth
 * will be updated to reflect the allocated depth.
 */
static int blk_mq_alloc_set_map_and_rqs(struct blk_mq_tag_set *set)
{
	unsigned int depth;
	int err;

	depth = set->queue_depth;
	do {
		err = __blk_mq_alloc_rq_maps(set);
		if (!err)
			break;

		set->queue_depth >>= 1;
		if (set->queue_depth < set->reserved_tags + BLK_MQ_TAG_MIN) {
			err = -ENOMEM;
			break;
		}
	} while (set->queue_depth);

	if (!set->queue_depth || err) {
		pr_err("blk-mq: failed to allocate request map\n");
		return -ENOMEM;
	}

	if (depth != set->queue_depth)
		pr_info("blk-mq: reduced tag depth (%u -> %u)\n",
						depth, set->queue_depth);

	return 0;
}

static void blk_mq_update_queue_map(struct blk_mq_tag_set *set)
{
	/*
	 * blk_mq_map_queues() and multiple .map_queues() implementations
	 * expect that set->map[HCTX_TYPE_DEFAULT].nr_queues is set to the
	 * number of hardware queues.
	 */
	if (set->nr_maps == 1)
		set->map[HCTX_TYPE_DEFAULT].nr_queues = set->nr_hw_queues;

	if (set->ops->map_queues) {
		int i;

		/*
		 * transport .map_queues is usually done in the following
		 * way:
		 *
		 * for (queue = 0; queue < set->nr_hw_queues; queue++) {
		 * 	mask = get_cpu_mask(queue)
		 * 	for_each_cpu(cpu, mask)
		 * 		set->map[x].mq_map[cpu] = queue;
		 * }
		 *
		 * When we need to remap, the table has to be cleared for
		 * killing stale mapping since one CPU may not be mapped
		 * to any hw queue.
		 */
		for (i = 0; i < set->nr_maps; i++)
			blk_mq_clear_mq_map(&set->map[i]);

		set->ops->map_queues(set);
	} else {
		BUG_ON(set->nr_maps > 1);
		blk_mq_map_queues(&set->map[HCTX_TYPE_DEFAULT]);
	}
}

static int blk_mq_realloc_tag_set_tags(struct blk_mq_tag_set *set,
				       int new_nr_hw_queues)
{
	struct blk_mq_tags **new_tags;
	int i;

	if (set->nr_hw_queues >= new_nr_hw_queues)
		goto done;

	new_tags = kcalloc_node(new_nr_hw_queues, sizeof(struct blk_mq_tags *),
				GFP_KERNEL, set->numa_node);
	if (!new_tags)
		return -ENOMEM;

	if (set->tags)
		memcpy(new_tags, set->tags, set->nr_hw_queues *
		       sizeof(*set->tags));
	kfree(set->tags);
	set->tags = new_tags;

	for (i = set->nr_hw_queues; i < new_nr_hw_queues; i++) {
		if (!__blk_mq_alloc_map_and_rqs(set, i)) {
			while (--i >= set->nr_hw_queues)
				__blk_mq_free_map_and_rqs(set, i);
			return -ENOMEM;
		}
		cond_resched();
	}

done:
	set->nr_hw_queues = new_nr_hw_queues;
	return 0;
}

/*
 * Alloc a tag set to be associated with one or more request queues.
 * May fail with EINVAL for various error conditions. May adjust the
 * requested depth down, if it's too large. In that case, the set
 * value will be stored in set->queue_depth.
 */
int blk_mq_alloc_tag_set(struct blk_mq_tag_set *set)
{
	int i, ret;

	BUILD_BUG_ON(BLK_MQ_MAX_DEPTH > 1 << BLK_MQ_UNIQUE_TAG_BITS);

	if (!set->nr_hw_queues)
		return -EINVAL;
	if (!set->queue_depth)
		return -EINVAL;
	if (set->queue_depth < set->reserved_tags + BLK_MQ_TAG_MIN)
		return -EINVAL;

	if (!set->ops->queue_rq)
		return -EINVAL;

	if (!set->ops->get_budget ^ !set->ops->put_budget)
		return -EINVAL;

	if (set->queue_depth > BLK_MQ_MAX_DEPTH) {
		pr_info("blk-mq: reduced tag depth to %u\n",
			BLK_MQ_MAX_DEPTH);
		set->queue_depth = BLK_MQ_MAX_DEPTH;
	}

	if (!set->nr_maps)
		set->nr_maps = 1;
	else if (set->nr_maps > HCTX_MAX_TYPES)
		return -EINVAL;

	/*
	 * If a crashdump is active, then we are potentially in a very
	 * memory constrained environment. Limit us to  64 tags to prevent
	 * using too much memory.
	 */
	if (is_kdump_kernel())
		set->queue_depth = min(64U, set->queue_depth);

	/*
	 * There is no use for more h/w queues than cpus if we just have
	 * a single map
	 */
	if (set->nr_maps == 1 && set->nr_hw_queues > nr_cpu_ids)
		set->nr_hw_queues = nr_cpu_ids;

	if (set->flags & BLK_MQ_F_BLOCKING) {
		set->srcu = kmalloc(sizeof(*set->srcu), GFP_KERNEL);
		if (!set->srcu)
			return -ENOMEM;
		ret = init_srcu_struct(set->srcu);
		if (ret)
			goto out_free_srcu;
	}

	ret = -ENOMEM;
	set->tags = kcalloc_node(set->nr_hw_queues,
				 sizeof(struct blk_mq_tags *), GFP_KERNEL,
				 set->numa_node);
	if (!set->tags)
		goto out_cleanup_srcu;

	for (i = 0; i < set->nr_maps; i++) {
		set->map[i].mq_map = kcalloc_node(nr_cpu_ids,
						  sizeof(set->map[i].mq_map[0]),
						  GFP_KERNEL, set->numa_node);
		if (!set->map[i].mq_map)
			goto out_free_mq_map;
		set->map[i].nr_queues = set->nr_hw_queues;
	}

	blk_mq_update_queue_map(set);

	ret = blk_mq_alloc_set_map_and_rqs(set);
	if (ret)
		goto out_free_mq_map;

	mutex_init(&set->tag_list_lock);
	INIT_LIST_HEAD(&set->tag_list);

	return 0;

out_free_mq_map:
	for (i = 0; i < set->nr_maps; i++) {
		kfree(set->map[i].mq_map);
		set->map[i].mq_map = NULL;
	}
	kfree(set->tags);
	set->tags = NULL;
out_cleanup_srcu:
	if (set->flags & BLK_MQ_F_BLOCKING)
		cleanup_srcu_struct(set->srcu);
out_free_srcu:
	if (set->flags & BLK_MQ_F_BLOCKING)
		kfree(set->srcu);
	return ret;
}
EXPORT_SYMBOL(blk_mq_alloc_tag_set);

/* allocate and initialize a tagset for a simple single-queue device */
int blk_mq_alloc_sq_tag_set(struct blk_mq_tag_set *set,
		const struct blk_mq_ops *ops, unsigned int queue_depth,
		unsigned int set_flags)
{
	memset(set, 0, sizeof(*set));
	set->ops = ops;
	set->nr_hw_queues = 1;
	set->nr_maps = 1;
	set->queue_depth = queue_depth;
	set->numa_node = NUMA_NO_NODE;
	set->flags = set_flags;
	return blk_mq_alloc_tag_set(set);
}
EXPORT_SYMBOL_GPL(blk_mq_alloc_sq_tag_set);

void blk_mq_free_tag_set(struct blk_mq_tag_set *set)
{
	int i, j;

	for (i = 0; i < set->nr_hw_queues; i++)
		__blk_mq_free_map_and_rqs(set, i);

	if (blk_mq_is_shared_tags(set->flags)) {
		blk_mq_free_map_and_rqs(set, set->shared_tags,
					BLK_MQ_NO_HCTX_IDX);
	}

	for (j = 0; j < set->nr_maps; j++) {
		kfree(set->map[j].mq_map);
		set->map[j].mq_map = NULL;
	}

	kfree(set->tags);
	set->tags = NULL;
	if (set->flags & BLK_MQ_F_BLOCKING) {
		cleanup_srcu_struct(set->srcu);
		kfree(set->srcu);
	}
}
EXPORT_SYMBOL(blk_mq_free_tag_set);

int blk_mq_update_nr_requests(struct request_queue *q, unsigned int nr)
{
	struct blk_mq_tag_set *set = q->tag_set;
	struct blk_mq_hw_ctx *hctx;
	int ret;
	unsigned long i;

	if (WARN_ON_ONCE(!q->mq_freeze_depth))
		return -EINVAL;

	if (!set)
		return -EINVAL;

	if (q->nr_requests == nr)
		return 0;

	blk_mq_quiesce_queue(q);

	ret = 0;
	queue_for_each_hw_ctx(q, hctx, i) {
		if (!hctx->tags)
			continue;
		/*
		 * If we're using an MQ scheduler, just update the scheduler
		 * queue depth. This is similar to what the old code would do.
		 */
		if (hctx->sched_tags) {
			ret = blk_mq_tag_update_depth(hctx, &hctx->sched_tags,
						      nr, true);
		} else {
			ret = blk_mq_tag_update_depth(hctx, &hctx->tags, nr,
						      false);
		}
		if (ret)
			break;
		if (q->elevator && q->elevator->type->ops.depth_updated)
			q->elevator->type->ops.depth_updated(hctx);
	}
	if (!ret) {
		q->nr_requests = nr;
		if (blk_mq_is_shared_tags(set->flags)) {
			if (q->elevator)
				blk_mq_tag_update_sched_shared_tags(q);
			else
				blk_mq_tag_resize_shared_tags(set, nr);
		}
	}

	blk_mq_unquiesce_queue(q);

	return ret;
}

/*
 * request_queue and elevator_type pair.
 * It is just used by __blk_mq_update_nr_hw_queues to cache
 * the elevator_type associated with a request_queue.
 */
struct blk_mq_qe_pair {
	struct list_head node;
	struct request_queue *q;
	struct elevator_type *type;
};

/*
 * Cache the elevator_type in qe pair list and switch the
 * io scheduler to 'none'
 */
static bool blk_mq_elv_switch_none(struct list_head *head,
		struct request_queue *q)
{
	struct blk_mq_qe_pair *qe;

	qe = kmalloc(sizeof(*qe), GFP_NOIO | __GFP_NOWARN | __GFP_NORETRY);
	if (!qe)
		return false;

	/* q->elevator needs protection from ->sysfs_lock */
	mutex_lock(&q->sysfs_lock);

	/* the check has to be done with holding sysfs_lock */
	if (!q->elevator) {
		kfree(qe);
		goto unlock;
	}

	INIT_LIST_HEAD(&qe->node);
	qe->q = q;
	qe->type = q->elevator->type;
	/* keep a reference to the elevator module as we'll switch back */
	__elevator_get(qe->type);
	list_add(&qe->node, head);
	elevator_disable(q);
unlock:
	mutex_unlock(&q->sysfs_lock);

	return true;
}

static struct blk_mq_qe_pair *blk_lookup_qe_pair(struct list_head *head,
						struct request_queue *q)
{
	struct blk_mq_qe_pair *qe;

	list_for_each_entry(qe, head, node)
		if (qe->q == q)
			return qe;

	return NULL;
}

static void blk_mq_elv_switch_back(struct list_head *head,
				  struct request_queue *q)
{
	struct blk_mq_qe_pair *qe;
	struct elevator_type *t;

	qe = blk_lookup_qe_pair(head, q);
	if (!qe)
		return;
	t = qe->type;
	list_del(&qe->node);
	kfree(qe);

	mutex_lock(&q->sysfs_lock);
	elevator_switch(q, t);
	/* drop the reference acquired in blk_mq_elv_switch_none */
	elevator_put(t);
	mutex_unlock(&q->sysfs_lock);
}

static void __blk_mq_update_nr_hw_queues(struct blk_mq_tag_set *set,
							int nr_hw_queues)
{
	struct request_queue *q;
	LIST_HEAD(head);
	int prev_nr_hw_queues = set->nr_hw_queues;
	int i;

	lockdep_assert_held(&set->tag_list_lock);

	if (set->nr_maps == 1 && nr_hw_queues > nr_cpu_ids)
		nr_hw_queues = nr_cpu_ids;
	if (nr_hw_queues < 1)
		return;
	if (set->nr_maps == 1 && nr_hw_queues == set->nr_hw_queues)
		return;

	list_for_each_entry(q, &set->tag_list, tag_set_list)
		blk_mq_freeze_queue(q);
	/*
	 * Switch IO scheduler to 'none', cleaning up the data associated
	 * with the previous scheduler. We will switch back once we are done
	 * updating the new sw to hw queue mappings.
	 */
	list_for_each_entry(q, &set->tag_list, tag_set_list)
		if (!blk_mq_elv_switch_none(&head, q))
			goto switch_back;

	list_for_each_entry(q, &set->tag_list, tag_set_list) {
		blk_mq_debugfs_unregister_hctxs(q);
		blk_mq_sysfs_unregister_hctxs(q);
	}

	if (blk_mq_realloc_tag_set_tags(set, nr_hw_queues) < 0)
		goto reregister;

fallback:
	blk_mq_update_queue_map(set);
	list_for_each_entry(q, &set->tag_list, tag_set_list) {
		struct queue_limits lim;

		blk_mq_realloc_hw_ctxs(set, q);

		if (q->nr_hw_queues != set->nr_hw_queues) {
			int i = prev_nr_hw_queues;

			pr_warn("Increasing nr_hw_queues to %d fails, fallback to %d\n",
					nr_hw_queues, prev_nr_hw_queues);
			for (; i < set->nr_hw_queues; i++)
				__blk_mq_free_map_and_rqs(set, i);

			set->nr_hw_queues = prev_nr_hw_queues;
			goto fallback;
		}
		lim = queue_limits_start_update(q);
		if (blk_mq_can_poll(set))
			lim.features |= BLK_FEAT_POLL;
		else
			lim.features &= ~BLK_FEAT_POLL;
		if (queue_limits_commit_update(q, &lim) < 0)
			pr_warn("updating the poll flag failed\n");
		blk_mq_map_swqueue(q);
	}

reregister:
	list_for_each_entry(q, &set->tag_list, tag_set_list) {
		blk_mq_sysfs_register_hctxs(q);
		blk_mq_debugfs_register_hctxs(q);
	}

switch_back:
	list_for_each_entry(q, &set->tag_list, tag_set_list)
		blk_mq_elv_switch_back(&head, q);

	list_for_each_entry(q, &set->tag_list, tag_set_list)
		blk_mq_unfreeze_queue(q);

	/* Free the excess tags when nr_hw_queues shrink. */
	for (i = set->nr_hw_queues; i < prev_nr_hw_queues; i++)
		__blk_mq_free_map_and_rqs(set, i);
}

void blk_mq_update_nr_hw_queues(struct blk_mq_tag_set *set, int nr_hw_queues)
{
	mutex_lock(&set->tag_list_lock);
	__blk_mq_update_nr_hw_queues(set, nr_hw_queues);
	mutex_unlock(&set->tag_list_lock);
}
EXPORT_SYMBOL_GPL(blk_mq_update_nr_hw_queues);

static int blk_hctx_poll(struct request_queue *q, struct blk_mq_hw_ctx *hctx,
			 struct io_comp_batch *iob, unsigned int flags)
{
	long state = get_current_state();
	int ret;

	do {
		ret = q->mq_ops->poll(hctx, iob);
		if (ret > 0) {
			__set_current_state(TASK_RUNNING);
			return ret;
		}

		if (signal_pending_state(state, current))
			__set_current_state(TASK_RUNNING);
		if (task_is_running(current))
			return 1;

		if (ret < 0 || (flags & BLK_POLL_ONESHOT))
			break;
		cpu_relax();
	} while (!need_resched());

	__set_current_state(TASK_RUNNING);
	return 0;
}

int blk_mq_poll(struct request_queue *q, blk_qc_t cookie,
		struct io_comp_batch *iob, unsigned int flags)
{
	struct blk_mq_hw_ctx *hctx = xa_load(&q->hctx_table, cookie);

	return blk_hctx_poll(q, hctx, iob, flags);
}

int blk_rq_poll(struct request *rq, struct io_comp_batch *iob,
		unsigned int poll_flags)
{
	struct request_queue *q = rq->q;
	int ret;

	if (!blk_rq_is_poll(rq))
		return 0;
	if (!percpu_ref_tryget(&q->q_usage_counter))
		return 0;

	ret = blk_hctx_poll(q, rq->mq_hctx, iob, poll_flags);
	blk_queue_exit(q);

	return ret;
}
EXPORT_SYMBOL_GPL(blk_rq_poll);

unsigned int blk_mq_rq_cpu(struct request *rq)
{
	return rq->mq_ctx->cpu;
}
EXPORT_SYMBOL(blk_mq_rq_cpu);

void blk_mq_cancel_work_sync(struct request_queue *q)
{
	struct blk_mq_hw_ctx *hctx;
	unsigned long i;

	cancel_delayed_work_sync(&q->requeue_work);

	queue_for_each_hw_ctx(q, hctx, i)
		cancel_delayed_work_sync(&hctx->run_work);
}

static int __init blk_mq_init(void)
{
	int i;

	for_each_possible_cpu(i)
		init_llist_head(&per_cpu(blk_cpu_done, i));
	for_each_possible_cpu(i)
		INIT_CSD(&per_cpu(blk_cpu_csd, i),
			 __blk_mq_complete_request_remote, NULL);
	open_softirq(BLOCK_SOFTIRQ, blk_done_softirq);

	cpuhp_setup_state_nocalls(CPUHP_BLOCK_SOFTIRQ_DEAD,
				  "block/softirq:dead", NULL,
				  blk_softirq_cpu_dead);
	cpuhp_setup_state_multi(CPUHP_BLK_MQ_DEAD, "block/mq:dead", NULL,
				blk_mq_hctx_notify_dead);
	cpuhp_setup_state_multi(CPUHP_AP_BLK_MQ_ONLINE, "block/mq:online",
				blk_mq_hctx_notify_online,
				blk_mq_hctx_notify_offline);
	return 0;
}
subsys_initcall(blk_mq_init);<|MERGE_RESOLUTION|>--- conflicted
+++ resolved
@@ -625,11 +625,7 @@
 		if (op_is_flush(rq->cmd_flags) != op_is_flush(opf))
 			return NULL;
 
-<<<<<<< HEAD
-		plug->cached_rq = rq_list_next(rq);
-=======
 		rq_list_pop(&plug->cached_rqs);
->>>>>>> 77a0cfaf
 		blk_mq_rq_time_init(rq, blk_time_get_ns());
 	}
 
