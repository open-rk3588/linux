// SPDX-License-Identifier: GPL-2.0 OR BSD-3-Clause
/* Copyright(c) 2018-2019  Realtek Corporation
 */

#include <linux/module.h>
#include "main.h"
#include "coex.h"
#include "fw.h"
#include "tx.h"
#include "rx.h"
#include "phy.h"
#include "rtw8723x.h"
#include "rtw8723d.h"
#include "rtw8723d_table.h"
#include "mac.h"
#include "reg.h"
#include "debug.h"

#define WLAN_SLOT_TIME		0x09
#define WLAN_RL_VAL		0x3030
#define WLAN_BAR_VAL		0x0201ffff
#define BIT_MASK_TBTT_HOLD	0x00000fff
#define BIT_SHIFT_TBTT_HOLD	8
#define BIT_MASK_TBTT_SETUP	0x000000ff
#define BIT_SHIFT_TBTT_SETUP	0
#define BIT_MASK_TBTT_MASK	((BIT_MASK_TBTT_HOLD << BIT_SHIFT_TBTT_HOLD) | \
				 (BIT_MASK_TBTT_SETUP << BIT_SHIFT_TBTT_SETUP))
#define TBTT_TIME(s, h)((((s) & BIT_MASK_TBTT_SETUP) << BIT_SHIFT_TBTT_SETUP) |\
			(((h) & BIT_MASK_TBTT_HOLD) << BIT_SHIFT_TBTT_HOLD))
#define WLAN_TBTT_TIME_NORMAL	TBTT_TIME(0x04, 0x80)
#define WLAN_TBTT_TIME_STOP_BCN	TBTT_TIME(0x04, 0x64)
#define WLAN_PIFS_VAL		0
#define WLAN_AGG_BRK_TIME	0x16
#define WLAN_NAV_PROT_LEN	0x0040
#define WLAN_SPEC_SIFS		0x100a
#define WLAN_RX_PKT_LIMIT	0x17
#define WLAN_MAX_AGG_NR		0x0A
#define WLAN_AMPDU_MAX_TIME	0x1C
#define WLAN_ANT_SEL		0x82
#define WLAN_LTR_IDLE_LAT	0x90039003
#define WLAN_LTR_ACT_LAT	0x883c883c
#define WLAN_LTR_CTRL1		0xCB004010
#define WLAN_LTR_CTRL2		0x01233425

static const u32 rtw8723d_ofdm_swing_table[] = {
	0x0b40002d, 0x0c000030, 0x0cc00033, 0x0d800036, 0x0e400039, 0x0f00003c,
	0x10000040, 0x11000044, 0x12000048, 0x1300004c, 0x14400051, 0x15800056,
	0x16c0005b, 0x18000060, 0x19800066, 0x1b00006c, 0x1c800072, 0x1e400079,
	0x20000080, 0x22000088, 0x24000090, 0x26000098, 0x288000a2, 0x2ac000ab,
	0x2d4000b5, 0x300000c0, 0x32c000cb, 0x35c000d7, 0x390000e4, 0x3c8000f2,
	0x40000100, 0x43c0010f, 0x47c0011f, 0x4c000130, 0x50800142, 0x55400155,
	0x5a400169, 0x5fc0017f, 0x65400195, 0x6b8001ae, 0x71c001c7, 0x788001e2,
	0x7f8001fe,
};

static const u32 rtw8723d_cck_swing_table[] = {
	0x0CD, 0x0D9, 0x0E6, 0x0F3, 0x102, 0x111, 0x121, 0x132, 0x144, 0x158,
	0x16C, 0x182, 0x198, 0x1B1, 0x1CA, 0x1E5, 0x202, 0x221, 0x241, 0x263,
	0x287, 0x2AE, 0x2D6, 0x301, 0x32F, 0x35F, 0x392, 0x3C9, 0x402, 0x43F,
	0x47F, 0x4C3, 0x50C, 0x558, 0x5A9, 0x5FF, 0x65A, 0x6BA, 0x720, 0x78C,
	0x7FF,
};

#define RTW_OFDM_SWING_TABLE_SIZE	ARRAY_SIZE(rtw8723d_ofdm_swing_table)
#define RTW_CCK_SWING_TABLE_SIZE	ARRAY_SIZE(rtw8723d_cck_swing_table)

static void rtw8723d_pwrtrack_init(struct rtw_dev *rtwdev)
{
	struct rtw_dm_info *dm_info = &rtwdev->dm_info;
	u8 path;

	dm_info->default_ofdm_index = RTW_DEF_OFDM_SWING_INDEX;

	for (path = RF_PATH_A; path < rtwdev->hal.rf_path_num; path++) {
		ewma_thermal_init(&dm_info->avg_thermal[path]);
		dm_info->delta_power_index[path] = 0;
	}
	dm_info->pwr_trk_triggered = false;
	dm_info->pwr_trk_init_trigger = true;
	dm_info->thermal_meter_k = rtwdev->efuse.thermal_meter_k;
	dm_info->txagc_remnant_cck = 0;
	dm_info->txagc_remnant_ofdm[RF_PATH_A] = 0;
}

static void rtw8723d_phy_set_param(struct rtw_dev *rtwdev)
{
	u8 xtal_cap;
	u32 val32;

	/* power on BB/RF domain */
	rtw_write16_set(rtwdev, REG_SYS_FUNC_EN,
			BIT_FEN_EN_25_1 | BIT_FEN_BB_GLB_RST | BIT_FEN_BB_RSTB);
	rtw_write8_set(rtwdev, REG_RF_CTRL,
		       BIT_RF_EN | BIT_RF_RSTB | BIT_RF_SDM_RSTB);
	rtw_write8(rtwdev, REG_AFE_CTRL1 + 1, 0x80);

	rtw_phy_load_tables(rtwdev);

	/* post init after header files config */
	rtw_write32_clr(rtwdev, REG_RCR, BIT_RCR_ADF);
	rtw_write8_set(rtwdev, REG_HIQ_NO_LMT_EN, BIT_HIQ_NO_LMT_EN_ROOT);
	rtw_write16_set(rtwdev, REG_AFE_CTRL_4, BIT_CK320M_AFE_EN | BIT_EN_SYN);

	xtal_cap = rtwdev->efuse.crystal_cap & 0x3F;
	rtw_write32_mask(rtwdev, REG_AFE_CTRL3, BIT_MASK_XTAL,
			 xtal_cap | (xtal_cap << 6));
	rtw_write32_set(rtwdev, REG_FPGA0_RFMOD, BIT_CCKEN | BIT_OFDMEN);
	if ((rtwdev->efuse.afe >> 4) == 14) {
		rtw_write32_set(rtwdev, REG_AFE_CTRL3, BIT_XTAL_GMP_BIT4);
		rtw_write32_clr(rtwdev, REG_AFE_CTRL1, BITS_PLL);
		rtw_write32_set(rtwdev, REG_LDO_SWR_CTRL, BIT_XTA1);
		rtw_write32_clr(rtwdev, REG_LDO_SWR_CTRL, BIT_XTA0);
	}

	rtw_write8(rtwdev, REG_SLOT, WLAN_SLOT_TIME);
	rtw_write8(rtwdev, REG_FWHW_TXQ_CTRL + 1, WLAN_TXQ_RPT_EN);
	rtw_write16(rtwdev, REG_RETRY_LIMIT, WLAN_RL_VAL);
	rtw_write32(rtwdev, REG_BAR_MODE_CTRL, WLAN_BAR_VAL);
	rtw_write8(rtwdev, REG_ATIMWND, 0x2);
	rtw_write8(rtwdev, REG_BCN_CTRL,
		   BIT_DIS_TSF_UDT | BIT_EN_BCN_FUNCTION | BIT_EN_TXBCN_RPT);
	val32 = rtw_read32(rtwdev, REG_TBTT_PROHIBIT);
	val32 &= ~BIT_MASK_TBTT_MASK;
	val32 |= WLAN_TBTT_TIME_STOP_BCN;
	rtw_write8(rtwdev, REG_TBTT_PROHIBIT, val32);
	rtw_write8(rtwdev, REG_PIFS, WLAN_PIFS_VAL);
	rtw_write8(rtwdev, REG_AGGR_BREAK_TIME, WLAN_AGG_BRK_TIME);
	rtw_write16(rtwdev, REG_NAV_PROT_LEN, WLAN_NAV_PROT_LEN);
	rtw_write16(rtwdev, REG_MAC_SPEC_SIFS, WLAN_SPEC_SIFS);
	rtw_write16(rtwdev, REG_SIFS, WLAN_SPEC_SIFS);
	rtw_write16(rtwdev, REG_SIFS + 2, WLAN_SPEC_SIFS);
	rtw_write8(rtwdev, REG_SINGLE_AMPDU_CTRL, BIT_EN_SINGLE_APMDU);
	rtw_write8(rtwdev, REG_RX_PKT_LIMIT, WLAN_RX_PKT_LIMIT);
	rtw_write8(rtwdev, REG_MAX_AGGR_NUM, WLAN_MAX_AGG_NR);
	rtw_write8(rtwdev, REG_AMPDU_MAX_TIME, WLAN_AMPDU_MAX_TIME);
	rtw_write8(rtwdev, REG_LEDCFG2, WLAN_ANT_SEL);

	rtw_write32(rtwdev, REG_LTR_IDLE_LATENCY, WLAN_LTR_IDLE_LAT);
	rtw_write32(rtwdev, REG_LTR_ACTIVE_LATENCY, WLAN_LTR_ACT_LAT);
	rtw_write32(rtwdev, REG_LTR_CTRL_BASIC, WLAN_LTR_CTRL1);
	rtw_write32(rtwdev, REG_LTR_CTRL_BASIC + 4, WLAN_LTR_CTRL2);

	rtw_phy_init(rtwdev);
	rtwdev->dm_info.cck_pd_default = rtw_read8(rtwdev, REG_CSRATIO) & 0x1f;

	rtw_write16_set(rtwdev, REG_TXDMA_OFFSET_CHK, BIT_DROP_DATA_EN);

	rtw8723x_lck(rtwdev);

	rtw_write32_mask(rtwdev, REG_OFDM0_XAAGC1, MASKBYTE0, 0x50);
	rtw_write32_mask(rtwdev, REG_OFDM0_XAAGC1, MASKBYTE0, 0x20);

	rtw8723d_pwrtrack_init(rtwdev);
}

static void query_phy_status_page0(struct rtw_dev *rtwdev, u8 *phy_status,
				   struct rtw_rx_pkt_stat *pkt_stat)
{
	struct rtw_dm_info *dm_info = &rtwdev->dm_info;
	s8 min_rx_power = -120;
	u8 pwdb = GET_PHY_STAT_P0_PWDB(phy_status);

	pkt_stat->rx_power[RF_PATH_A] = pwdb - 97;
	pkt_stat->rssi = rtw_phy_rf_power_2_rssi(pkt_stat->rx_power, 1);
	pkt_stat->bw = RTW_CHANNEL_WIDTH_20;
	pkt_stat->signal_power = max(pkt_stat->rx_power[RF_PATH_A],
				     min_rx_power);
	dm_info->rssi[RF_PATH_A] = pkt_stat->rssi;
}

static void query_phy_status_page1(struct rtw_dev *rtwdev, u8 *phy_status,
				   struct rtw_rx_pkt_stat *pkt_stat)
{
	struct rtw_dm_info *dm_info = &rtwdev->dm_info;
	u8 rxsc, bw;
	s8 min_rx_power = -120;
	s8 rx_evm;

	if (pkt_stat->rate > DESC_RATE11M && pkt_stat->rate < DESC_RATEMCS0)
		rxsc = GET_PHY_STAT_P1_L_RXSC(phy_status);
	else
		rxsc = GET_PHY_STAT_P1_HT_RXSC(phy_status);

	if (GET_PHY_STAT_P1_RF_MODE(phy_status) == 0)
		bw = RTW_CHANNEL_WIDTH_20;
	else if ((rxsc == 1) || (rxsc == 2))
		bw = RTW_CHANNEL_WIDTH_20;
	else
		bw = RTW_CHANNEL_WIDTH_40;

	pkt_stat->rx_power[RF_PATH_A] = GET_PHY_STAT_P1_PWDB_A(phy_status) - 110;
	pkt_stat->rssi = rtw_phy_rf_power_2_rssi(pkt_stat->rx_power, 1);
	pkt_stat->bw = bw;
	pkt_stat->signal_power = max(pkt_stat->rx_power[RF_PATH_A],
				     min_rx_power);
	pkt_stat->rx_evm[RF_PATH_A] = GET_PHY_STAT_P1_RXEVM_A(phy_status);
	pkt_stat->rx_snr[RF_PATH_A] = GET_PHY_STAT_P1_RXSNR_A(phy_status);
	pkt_stat->cfo_tail[RF_PATH_A] = GET_PHY_STAT_P1_CFO_TAIL_A(phy_status);

	dm_info->curr_rx_rate = pkt_stat->rate;
	dm_info->rssi[RF_PATH_A] = pkt_stat->rssi;
	dm_info->rx_snr[RF_PATH_A] = pkt_stat->rx_snr[RF_PATH_A] >> 1;
	dm_info->cfo_tail[RF_PATH_A] = (pkt_stat->cfo_tail[RF_PATH_A] * 5) >> 1;

	rx_evm = clamp_t(s8, -pkt_stat->rx_evm[RF_PATH_A] >> 1, 0, 64);
	rx_evm &= 0x3F;	/* 64->0: second path of 1SS rate is 64 */
	dm_info->rx_evm_dbm[RF_PATH_A] = rx_evm;
}

static void query_phy_status(struct rtw_dev *rtwdev, u8 *phy_status,
			     struct rtw_rx_pkt_stat *pkt_stat)
{
	u8 page;

	page = *phy_status & 0xf;

	switch (page) {
	case 0:
		query_phy_status_page0(rtwdev, phy_status, pkt_stat);
		break;
	case 1:
		query_phy_status_page1(rtwdev, phy_status, pkt_stat);
		break;
	default:
		rtw_warn(rtwdev, "unused phy status page (%d)\n", page);
		return;
	}
}

static bool rtw8723d_check_spur_ov_thres(struct rtw_dev *rtwdev,
					 u8 channel, u32 thres)
{
	u32 freq;
	bool ret = false;

	if (channel == 13)
		freq = FREQ_CH13;
	else if (channel == 14)
		freq = FREQ_CH14;
	else
		return false;

	rtw_write32(rtwdev, REG_ANALOG_P4, DIS_3WIRE);
	rtw_write32(rtwdev, REG_PSDFN, freq);
	rtw_write32(rtwdev, REG_PSDFN, START_PSD | freq);

	msleep(30);
	if (rtw_read32(rtwdev, REG_PSDRPT) >= thres)
		ret = true;

	rtw_write32(rtwdev, REG_PSDFN, freq);
	rtw_write32(rtwdev, REG_ANALOG_P4, EN_3WIRE);

	return ret;
}

static void rtw8723d_cfg_notch(struct rtw_dev *rtwdev, u8 channel, bool notch)
{
	if (!notch) {
		rtw_write32_mask(rtwdev, REG_OFDM0_RXDSP, BIT_MASK_RXDSP, 0x1f);
		rtw_write32_mask(rtwdev, REG_OFDM0_RXDSP, BIT_EN_RXDSP, 0x0);
		rtw_write32(rtwdev, REG_OFDM1_CSI1, 0x00000000);
		rtw_write32(rtwdev, REG_OFDM1_CSI2, 0x00000000);
		rtw_write32(rtwdev, REG_OFDM1_CSI3, 0x00000000);
		rtw_write32(rtwdev, REG_OFDM1_CSI4, 0x00000000);
		rtw_write32_mask(rtwdev, REG_OFDM1_CFOTRK, BIT_EN_CFOTRK, 0x0);
		return;
	}

	switch (channel) {
	case 13:
		rtw_write32_mask(rtwdev, REG_OFDM0_RXDSP, BIT_MASK_RXDSP, 0xb);
		rtw_write32_mask(rtwdev, REG_OFDM0_RXDSP, BIT_EN_RXDSP, 0x1);
		rtw_write32(rtwdev, REG_OFDM1_CSI1, 0x04000000);
		rtw_write32(rtwdev, REG_OFDM1_CSI2, 0x00000000);
		rtw_write32(rtwdev, REG_OFDM1_CSI3, 0x00000000);
		rtw_write32(rtwdev, REG_OFDM1_CSI4, 0x00000000);
		rtw_write32_mask(rtwdev, REG_OFDM1_CFOTRK, BIT_EN_CFOTRK, 0x1);
		break;
	case 14:
		rtw_write32_mask(rtwdev, REG_OFDM0_RXDSP, BIT_MASK_RXDSP, 0x5);
		rtw_write32_mask(rtwdev, REG_OFDM0_RXDSP, BIT_EN_RXDSP, 0x1);
		rtw_write32(rtwdev, REG_OFDM1_CSI1, 0x00000000);
		rtw_write32(rtwdev, REG_OFDM1_CSI2, 0x00000000);
		rtw_write32(rtwdev, REG_OFDM1_CSI3, 0x00000000);
		rtw_write32(rtwdev, REG_OFDM1_CSI4, 0x00080000);
		rtw_write32_mask(rtwdev, REG_OFDM1_CFOTRK, BIT_EN_CFOTRK, 0x1);
		break;
	default:
		rtw_write32_mask(rtwdev, REG_OFDM0_RXDSP, BIT_EN_RXDSP, 0x0);
		rtw_write32_mask(rtwdev, REG_OFDM1_CFOTRK, BIT_EN_CFOTRK, 0x0);
		break;
	}
}

static void rtw8723d_spur_cal(struct rtw_dev *rtwdev, u8 channel)
{
	bool notch;

	if (channel < 13) {
		rtw8723d_cfg_notch(rtwdev, channel, false);
		return;
	}

	notch = rtw8723d_check_spur_ov_thres(rtwdev, channel, SPUR_THRES);
	rtw8723d_cfg_notch(rtwdev, channel, notch);
}

static void rtw8723d_set_channel_rf(struct rtw_dev *rtwdev, u8 channel, u8 bw)
{
	u32 rf_cfgch_a, rf_cfgch_b;

	rf_cfgch_a = rtw_read_rf(rtwdev, RF_PATH_A, RF_CFGCH, RFREG_MASK);
	rf_cfgch_b = rtw_read_rf(rtwdev, RF_PATH_B, RF_CFGCH, RFREG_MASK);

	rf_cfgch_a &= ~RFCFGCH_CHANNEL_MASK;
	rf_cfgch_b &= ~RFCFGCH_CHANNEL_MASK;
	rf_cfgch_a |= (channel & RFCFGCH_CHANNEL_MASK);
	rf_cfgch_b |= (channel & RFCFGCH_CHANNEL_MASK);

	rf_cfgch_a &= ~RFCFGCH_BW_MASK;
	switch (bw) {
	case RTW_CHANNEL_WIDTH_20:
		rf_cfgch_a |= RFCFGCH_BW_20M;
		break;
	case RTW_CHANNEL_WIDTH_40:
		rf_cfgch_a |= RFCFGCH_BW_40M;
		break;
	default:
		break;
	}

	rtw_write_rf(rtwdev, RF_PATH_A, RF_CFGCH, RFREG_MASK, rf_cfgch_a);
	rtw_write_rf(rtwdev, RF_PATH_B, RF_CFGCH, RFREG_MASK, rf_cfgch_b);

	rtw8723d_spur_cal(rtwdev, channel);
}

static const struct rtw_backup_info cck_dfir_cfg[][CCK_DFIR_NR] = {
	[0] = {
		{ .len = 4, .reg = 0xA24, .val = 0x64B80C1C },
		{ .len = 4, .reg = 0xA28, .val = 0x00008810 },
		{ .len = 4, .reg = 0xAAC, .val = 0x01235667 },
	},
	[1] = {
		{ .len = 4, .reg = 0xA24, .val = 0x0000B81C },
		{ .len = 4, .reg = 0xA28, .val = 0x00000000 },
		{ .len = 4, .reg = 0xAAC, .val = 0x00003667 },
	},
};

static void rtw8723d_set_channel_bb(struct rtw_dev *rtwdev, u8 channel, u8 bw,
				    u8 primary_ch_idx)
{
	const struct rtw_backup_info *cck_dfir;
	int i;

	cck_dfir = channel <= 13 ? cck_dfir_cfg[0] : cck_dfir_cfg[1];

	for (i = 0; i < CCK_DFIR_NR; i++, cck_dfir++)
		rtw_write32(rtwdev, cck_dfir->reg, cck_dfir->val);

	switch (bw) {
	case RTW_CHANNEL_WIDTH_20:
		rtw_write32_mask(rtwdev, REG_FPGA0_RFMOD, BIT_MASK_RFMOD, 0x0);
		rtw_write32_mask(rtwdev, REG_FPGA1_RFMOD, BIT_MASK_RFMOD, 0x0);
		rtw_write32_mask(rtwdev, REG_BBRX_DFIR, BIT_RXBB_DFIR_EN, 1);
		rtw_write32_mask(rtwdev, REG_BBRX_DFIR, BIT_MASK_RXBB_DFIR, 0xa);
		break;
	case RTW_CHANNEL_WIDTH_40:
		rtw_write32_mask(rtwdev, REG_FPGA0_RFMOD, BIT_MASK_RFMOD, 0x1);
		rtw_write32_mask(rtwdev, REG_FPGA1_RFMOD, BIT_MASK_RFMOD, 0x1);
		rtw_write32_mask(rtwdev, REG_BBRX_DFIR, BIT_RXBB_DFIR_EN, 0);
		rtw_write32_mask(rtwdev, REG_CCK0_SYS, BIT_CCK_SIDE_BAND,
				 (primary_ch_idx == RTW_SC_20_UPPER ? 1 : 0));
		break;
	default:
		break;
	}
}

static void rtw8723d_set_channel(struct rtw_dev *rtwdev, u8 channel, u8 bw,
				 u8 primary_chan_idx)
{
	rtw8723d_set_channel_rf(rtwdev, channel, bw);
	rtw_set_channel_mac(rtwdev, channel, bw, primary_chan_idx);
	rtw8723d_set_channel_bb(rtwdev, channel, bw, primary_chan_idx);
}

static void rtw8723d_shutdown(struct rtw_dev *rtwdev)
{
	rtw_write16_set(rtwdev, REG_HCI_OPT_CTRL, BIT_USB_SUS_DIS);
}

struct rtw_8723d_iqk_cfg {
	const char *name;
	u32 val_bb_sel_btg;
	u32 reg_lutwe;
	u32 val_txiqk_pi;
	u32 reg_padlut;
	u32 reg_gaintx;
	u32 reg_bspad;
	u32 val_wlint;
	u32 val_wlsel;
	u32 val_iqkpts;
};

static const struct rtw_8723d_iqk_cfg iqk_tx_cfg[PATH_NR] = {
	[PATH_S1] = {
		.name = "S1",
		.val_bb_sel_btg = 0x99000000,
		.reg_lutwe = RF_LUTWE,
		.val_txiqk_pi = 0x8214019f,
		.reg_padlut = RF_LUTDBG,
		.reg_gaintx = RF_GAINTX,
		.reg_bspad = RF_BSPAD,
		.val_wlint = 0xe0d,
		.val_wlsel = 0x60d,
		.val_iqkpts = 0xfa000000,
	},
	[PATH_S0] = {
		.name = "S0",
		.val_bb_sel_btg = 0x99000280,
		.reg_lutwe = RF_LUTWE2,
		.val_txiqk_pi = 0x8214018a,
		.reg_padlut = RF_TXADBG,
		.reg_gaintx = RF_TRXIQ,
		.reg_bspad = RF_TXATANK,
		.val_wlint = 0xe6d,
		.val_wlsel = 0x66d,
		.val_iqkpts = 0xf9000000,
	},
};

static u8 rtw8723d_iqk_check_tx_failed(struct rtw_dev *rtwdev,
				       const struct rtw_8723d_iqk_cfg *iqk_cfg)
{
	s32 tx_x, tx_y;
	u32 tx_fail;

	rtw_dbg(rtwdev, RTW_DBG_RFK, "[IQK] 0xeac = 0x%x\n",
		rtw_read32(rtwdev, REG_IQK_RES_RY));
	rtw_dbg(rtwdev, RTW_DBG_RFK, "[IQK] 0xe94 = 0x%x, 0xe9c = 0x%x\n",
		rtw_read32(rtwdev, REG_IQK_RES_TX),
		rtw_read32(rtwdev, REG_IQK_RES_TY));
	rtw_dbg(rtwdev, RTW_DBG_RFK,
		"[IQK] 0xe90(before IQK)= 0x%x, 0xe98(afer IQK) = 0x%x\n",
		rtw_read32(rtwdev, 0xe90),
		rtw_read32(rtwdev, 0xe98));

	tx_fail = rtw_read32_mask(rtwdev, REG_IQK_RES_RY, BIT_IQK_TX_FAIL);
	tx_x = rtw_read32_mask(rtwdev, REG_IQK_RES_TX, BIT_MASK_RES_TX);
	tx_y = rtw_read32_mask(rtwdev, REG_IQK_RES_TY, BIT_MASK_RES_TY);

	if (!tx_fail && tx_x != IQK_TX_X_ERR && tx_y != IQK_TX_Y_ERR)
		return IQK_TX_OK;

	rtw_dbg(rtwdev, RTW_DBG_RFK, "[IQK] %s TXIQK is failed\n",
		iqk_cfg->name);

	return 0;
}

static u8 rtw8723d_iqk_check_rx_failed(struct rtw_dev *rtwdev,
				       const struct rtw_8723d_iqk_cfg *iqk_cfg)
{
	s32 rx_x, rx_y;
	u32 rx_fail;

	rtw_dbg(rtwdev, RTW_DBG_RFK, "[IQK] 0xea4 = 0x%x, 0xeac = 0x%x\n",
		rtw_read32(rtwdev, REG_IQK_RES_RX),
		rtw_read32(rtwdev, REG_IQK_RES_RY));

	rtw_dbg(rtwdev, RTW_DBG_RFK,
		"[IQK] 0xea0(before IQK)= 0x%x, 0xea8(afer IQK) = 0x%x\n",
		rtw_read32(rtwdev, 0xea0),
		rtw_read32(rtwdev, 0xea8));

	rx_fail = rtw_read32_mask(rtwdev, REG_IQK_RES_RY, BIT_IQK_RX_FAIL);
	rx_x = rtw_read32_mask(rtwdev, REG_IQK_RES_RX, BIT_MASK_RES_RX);
	rx_y = rtw_read32_mask(rtwdev, REG_IQK_RES_RY, BIT_MASK_RES_RY);
	rx_y = abs(iqkxy_to_s32(rx_y));

	if (!rx_fail && rx_x < IQK_RX_X_UPPER && rx_x > IQK_RX_X_LOWER &&
	    rx_y < IQK_RX_Y_LMT)
		return IQK_RX_OK;

	rtw_dbg(rtwdev, RTW_DBG_RFK, "[IQK] %s RXIQK STEP2 is failed\n",
		iqk_cfg->name);

	return 0;
}

#define IQK_LTE_WRITE_VAL_8723D 0x0000ff00

static void rtw8723d_iqk_one_shot(struct rtw_dev *rtwdev, bool tx,
				  const struct rtw_8723d_iqk_cfg *iqk_cfg)
{
	u32 pts = (tx ? iqk_cfg->val_iqkpts : 0xf9000000);

	/* enter IQK mode */
	rtw_write32_mask(rtwdev, REG_FPGA0_IQK_11N, BIT_MASK_IQK_MOD, EN_IQK);
	rtw8723x_iqk_config_lte_path_gnt(rtwdev, IQK_LTE_WRITE_VAL_8723D);

	rtw_write32(rtwdev, REG_LTECOEX_CTRL, 0x800f0054);
	mdelay(1);
	rtw_dbg(rtwdev, RTW_DBG_RFK, "[IQK] GNT_BT @%s %sIQK1 = 0x%x\n",
		iqk_cfg->name, tx ? "TX" : "RX",
		rtw_read32(rtwdev, REG_LTECOEX_READ_DATA));
	rtw_dbg(rtwdev, RTW_DBG_RFK, "[IQK] 0x948 @%s %sIQK1 = 0x%x\n",
		iqk_cfg->name, tx ? "TX" : "RX",
		rtw_read32(rtwdev, REG_BB_SEL_BTG));

	/* One shot, LOK & IQK */
	rtw_write32(rtwdev, REG_IQK_AGC_PTS_11N, pts);
	rtw_write32(rtwdev, REG_IQK_AGC_PTS_11N, 0xf8000000);

	if (!check_hw_ready(rtwdev, REG_IQK_RES_RY, BIT_IQK_DONE, 1))
		rtw_warn(rtwdev, "%s %s IQK isn't done\n", iqk_cfg->name,
			 tx ? "TX" : "RX");
}

static void rtw8723d_iqk_txrx_path_post(struct rtw_dev *rtwdev,
					const struct rtw_8723d_iqk_cfg *iqk_cfg,
					const struct rtw8723x_iqk_backup_regs *backup)
{
	rtw8723x_iqk_restore_lte_path_gnt(rtwdev, backup);
	rtw_write32(rtwdev, REG_BB_SEL_BTG, backup->bb_sel_btg);

	/* leave IQK mode */
	rtw_write32_mask(rtwdev, REG_FPGA0_IQK_11N, BIT_MASK_IQK_MOD, RST_IQK);
	mdelay(1);
	rtw_write_rf(rtwdev, RF_PATH_A, iqk_cfg->reg_padlut, 0x800, 0x0);
	rtw_write_rf(rtwdev, RF_PATH_A, RF_WLINT, BIT(0), 0x0);
	rtw_write_rf(rtwdev, RF_PATH_A, RF_WLSEL, BIT(0), 0x0);
}

static u8 rtw8723d_iqk_tx_path(struct rtw_dev *rtwdev,
			       const struct rtw_8723d_iqk_cfg *iqk_cfg,
			       const struct rtw8723x_iqk_backup_regs *backup)
{
	u8 status;

	rtw_dbg(rtwdev, RTW_DBG_RFK, "[IQK] path %s TXIQK!!\n", iqk_cfg->name);
	rtw_dbg(rtwdev, RTW_DBG_RFK, "[IQK] 0x67 @%s TXIQK = 0x%x\n",
		iqk_cfg->name,
		rtw_read32_mask(rtwdev, REG_PAD_CTRL1, MASKBYTE3));

	rtw_write32(rtwdev, REG_BB_SEL_BTG, iqk_cfg->val_bb_sel_btg);
	rtw_write32_mask(rtwdev, REG_FPGA0_IQK_11N, BIT_MASK_IQK_MOD, RST_IQK);
	mdelay(1);
	rtw_write_rf(rtwdev, RF_PATH_A, iqk_cfg->reg_lutwe, RFREG_MASK, 0x80000);
	rtw_write_rf(rtwdev, RF_PATH_A, RF_LUTWA, RFREG_MASK, 0x00004);
	rtw_write_rf(rtwdev, RF_PATH_A, RF_LUTWD1, RFREG_MASK, 0x0005d);
	rtw_write_rf(rtwdev, RF_PATH_A, RF_LUTWD0, RFREG_MASK, 0xBFFE0);
	rtw_write_rf(rtwdev, RF_PATH_A, iqk_cfg->reg_lutwe, RFREG_MASK, 0x00000);

	/* IQK setting */
	rtw_write32(rtwdev, REG_TXIQK_TONE_A_11N, 0x08008c0c);
	rtw_write32(rtwdev, REG_RXIQK_TONE_A_11N, 0x38008c1c);
	rtw_write32(rtwdev, REG_TXIQK_PI_A_11N, iqk_cfg->val_txiqk_pi);
	rtw_write32(rtwdev, REG_RXIQK_PI_A_11N, 0x28160200);
	rtw_write32(rtwdev, REG_TXIQK_11N, 0x01007c00);
	rtw_write32(rtwdev, REG_RXIQK_11N, 0x01004800);

	/* LOK setting */
	rtw_write32(rtwdev, REG_IQK_AGC_RSP_11N, 0x00462911);

	/* PA, PAD setting */
	rtw_write_rf(rtwdev, RF_PATH_A, iqk_cfg->reg_padlut, 0x800, 0x1);
	rtw_write_rf(rtwdev, RF_PATH_A, iqk_cfg->reg_gaintx, 0x600, 0x0);
	rtw_write_rf(rtwdev, RF_PATH_A, iqk_cfg->reg_gaintx, 0x1E0, 0x3);
	rtw_write_rf(rtwdev, RF_PATH_A, RF_RXIQGEN, 0x1F, 0xf);

	/* LOK setting for 8723D */
	rtw_write_rf(rtwdev, RF_PATH_A, iqk_cfg->reg_lutwe, 0x10, 0x1);
	rtw_write_rf(rtwdev, RF_PATH_A, iqk_cfg->reg_bspad, 0x1, 0x1);

	rtw_write_rf(rtwdev, RF_PATH_A, RF_WLINT, RFREG_MASK, iqk_cfg->val_wlint);
	rtw_write_rf(rtwdev, RF_PATH_A, RF_WLSEL, RFREG_MASK, iqk_cfg->val_wlsel);

	rtw_dbg(rtwdev, RTW_DBG_RFK, "[IQK] RF0x1 @%s TXIQK = 0x%x\n",
		iqk_cfg->name,
		rtw_read_rf(rtwdev, RF_PATH_A, RF_WLINT, RFREG_MASK));
	rtw_dbg(rtwdev, RTW_DBG_RFK, "[IQK] RF0x2 @%s TXIQK = 0x%x\n",
		iqk_cfg->name,
		rtw_read_rf(rtwdev, RF_PATH_A, RF_WLSEL, RFREG_MASK));

	rtw8723d_iqk_one_shot(rtwdev, true, iqk_cfg);
	status = rtw8723d_iqk_check_tx_failed(rtwdev, iqk_cfg);

	rtw8723d_iqk_txrx_path_post(rtwdev, iqk_cfg, backup);

	return status;
}

static u8 rtw8723d_iqk_rx_path(struct rtw_dev *rtwdev,
			       const struct rtw_8723d_iqk_cfg *iqk_cfg,
			       const struct rtw8723x_iqk_backup_regs *backup)
{
	u32 tx_x, tx_y;
	u8 status;

	rtw_dbg(rtwdev, RTW_DBG_RFK, "[IQK] path %s RXIQK Step1!!\n",
		iqk_cfg->name);
	rtw_dbg(rtwdev, RTW_DBG_RFK, "[IQK] 0x67 @%s RXIQK1 = 0x%x\n",
		iqk_cfg->name,
		rtw_read32_mask(rtwdev, REG_PAD_CTRL1, MASKBYTE3));
	rtw_write32(rtwdev, REG_BB_SEL_BTG, iqk_cfg->val_bb_sel_btg);

	rtw_write32_mask(rtwdev, REG_FPGA0_IQK_11N, BIT_MASK_IQK_MOD, RST_IQK);

	/* IQK setting */
	rtw_write32(rtwdev, REG_TXIQK_11N, 0x01007c00);
	rtw_write32(rtwdev, REG_RXIQK_11N, 0x01004800);

	/* path IQK setting */
	rtw_write32(rtwdev, REG_TXIQK_TONE_A_11N, 0x18008c1c);
	rtw_write32(rtwdev, REG_RXIQK_TONE_A_11N, 0x38008c1c);
	rtw_write32(rtwdev, REG_TX_IQK_TONE_B, 0x38008c1c);
	rtw_write32(rtwdev, REG_RX_IQK_TONE_B, 0x38008c1c);
	rtw_write32(rtwdev, REG_TXIQK_PI_A_11N, 0x82160000);
	rtw_write32(rtwdev, REG_RXIQK_PI_A_11N, 0x28160000);

	/* LOK setting */
	rtw_write32(rtwdev, REG_IQK_AGC_RSP_11N, 0x0046a911);

	/* RXIQK mode */
	rtw_write_rf(rtwdev, RF_PATH_A, iqk_cfg->reg_lutwe, RFREG_MASK, 0x80000);
	rtw_write_rf(rtwdev, RF_PATH_A, RF_LUTWA, RFREG_MASK, 0x00006);
	rtw_write_rf(rtwdev, RF_PATH_A, RF_LUTWD1, RFREG_MASK, 0x0005f);
	rtw_write_rf(rtwdev, RF_PATH_A, RF_LUTWD0, RFREG_MASK, 0xa7ffb);
	rtw_write_rf(rtwdev, RF_PATH_A, iqk_cfg->reg_lutwe, RFREG_MASK, 0x00000);

	/* PA/PAD=0 */
	rtw_write_rf(rtwdev, RF_PATH_A, iqk_cfg->reg_padlut, 0x800, 0x1);
	rtw_write_rf(rtwdev, RF_PATH_A, iqk_cfg->reg_gaintx, 0x600, 0x0);
	rtw_write_rf(rtwdev, RF_PATH_A, RF_WLINT, RFREG_MASK, iqk_cfg->val_wlint);
	rtw_write_rf(rtwdev, RF_PATH_A, RF_WLSEL, RFREG_MASK, iqk_cfg->val_wlsel);

	rtw_dbg(rtwdev, RTW_DBG_RFK, "[IQK] RF0x1@ path %s RXIQK1 = 0x%x\n",
		iqk_cfg->name,
		rtw_read_rf(rtwdev, RF_PATH_A, RF_WLINT, RFREG_MASK));
	rtw_dbg(rtwdev, RTW_DBG_RFK, "[IQK] RF0x2@ path %s RXIQK1 = 0x%x\n",
		iqk_cfg->name,
		rtw_read_rf(rtwdev, RF_PATH_A, RF_WLSEL, RFREG_MASK));

	rtw8723d_iqk_one_shot(rtwdev, false, iqk_cfg);
	status = rtw8723d_iqk_check_tx_failed(rtwdev, iqk_cfg);

	if (!status)
		goto restore;

	/* second round */
	tx_x = rtw_read32_mask(rtwdev, REG_IQK_RES_TX, BIT_MASK_RES_TX);
	tx_y = rtw_read32_mask(rtwdev, REG_IQK_RES_TY, BIT_MASK_RES_TY);

	rtw_write32(rtwdev, REG_TXIQK_11N, BIT_SET_TXIQK_11N(tx_x, tx_y));
	rtw_dbg(rtwdev, RTW_DBG_RFK, "[IQK] 0xe40 = 0x%x u4tmp = 0x%x\n",
		rtw_read32(rtwdev, REG_TXIQK_11N),
		BIT_SET_TXIQK_11N(tx_x, tx_y));

	rtw_dbg(rtwdev, RTW_DBG_RFK, "[IQK] path %s RXIQK STEP2!!\n",
		iqk_cfg->name);
	rtw_dbg(rtwdev, RTW_DBG_RFK, "[IQK] 0x67 @%s RXIQK2 = 0x%x\n",
		iqk_cfg->name,
		rtw_read32_mask(rtwdev, REG_PAD_CTRL1, MASKBYTE3));

	rtw_write32(rtwdev, REG_RXIQK_11N, 0x01004800);
	rtw_write32(rtwdev, REG_TXIQK_TONE_A_11N, 0x38008c1c);
	rtw_write32(rtwdev, REG_RXIQK_TONE_A_11N, 0x18008c1c);
	rtw_write32(rtwdev, REG_TX_IQK_TONE_B, 0x38008c1c);
	rtw_write32(rtwdev, REG_RX_IQK_TONE_B, 0x38008c1c);
	rtw_write32(rtwdev, REG_TXIQK_PI_A_11N, 0x82170000);
	rtw_write32(rtwdev, REG_RXIQK_PI_A_11N, 0x28171400);

	/* LOK setting */
	rtw_write32(rtwdev, REG_IQK_AGC_RSP_11N, 0x0046a8d1);

	/* RXIQK mode */
	rtw_write32_mask(rtwdev, REG_FPGA0_IQK_11N, BIT_MASK_IQK_MOD, RST_IQK);
	mdelay(1);
	rtw_write_rf(rtwdev, RF_PATH_A, iqk_cfg->reg_lutwe, 0x80000, 0x1);
	rtw_write_rf(rtwdev, RF_PATH_A, RF_LUTWA, RFREG_MASK, 0x00007);
	rtw_write_rf(rtwdev, RF_PATH_A, RF_LUTWD1, RFREG_MASK, 0x0005f);
	rtw_write_rf(rtwdev, RF_PATH_A, RF_LUTWD0, RFREG_MASK, 0xb3fdb);
	rtw_write_rf(rtwdev, RF_PATH_A, iqk_cfg->reg_lutwe, RFREG_MASK, 0x00000);

	rtw_dbg(rtwdev, RTW_DBG_RFK, "[IQK] RF0x1 @%s RXIQK2 = 0x%x\n",
		iqk_cfg->name,
		rtw_read_rf(rtwdev, RF_PATH_A, RF_WLINT, RFREG_MASK));
	rtw_dbg(rtwdev, RTW_DBG_RFK, "[IQK] RF0x2 @%s RXIQK2 = 0x%x\n",
		iqk_cfg->name,
		rtw_read_rf(rtwdev, RF_PATH_A, RF_WLSEL, RFREG_MASK));

	rtw8723d_iqk_one_shot(rtwdev, false, iqk_cfg);
	status |= rtw8723d_iqk_check_rx_failed(rtwdev, iqk_cfg);

restore:
	rtw8723d_iqk_txrx_path_post(rtwdev, iqk_cfg, backup);

	return status;
}

static
void rtw8723d_iqk_fill_s1_matrix(struct rtw_dev *rtwdev, const s32 result[])
{
	s32 oldval_1;
	s32 x, y;
	s32 tx1_a, tx1_a_ext;
	s32 tx1_c, tx1_c_ext;

	if (result[IQK_S1_TX_X] == 0)
		return;

	oldval_1 = rtw_read32_mask(rtwdev, REG_OFDM_0_XA_TX_IQ_IMBALANCE,
				   BIT_MASK_TXIQ_ELM_D);

	x = iqkxy_to_s32(result[IQK_S1_TX_X]);
	tx1_a = iqk_mult(x, oldval_1, &tx1_a_ext);
	rtw_write32_mask(rtwdev, REG_OFDM_0_XA_TX_IQ_IMBALANCE,
			 BIT_MASK_TXIQ_ELM_A, tx1_a);
	rtw_write32_mask(rtwdev, REG_OFDM_0_ECCA_THRESHOLD,
			 BIT_MASK_OFDM0_EXT_A, tx1_a_ext);

	y = iqkxy_to_s32(result[IQK_S1_TX_Y]);
	tx1_c = iqk_mult(y, oldval_1, &tx1_c_ext);
	rtw_write32_mask(rtwdev, REG_TXIQK_MATRIXA_LSB2_11N, MASKH4BITS,
			 BIT_SET_TXIQ_ELM_C1(tx1_c));
	rtw_write32_mask(rtwdev, REG_OFDM_0_XA_TX_IQ_IMBALANCE,
			 BIT_MASK_TXIQ_ELM_C, BIT_SET_TXIQ_ELM_C2(tx1_c));
	rtw_write32_mask(rtwdev, REG_OFDM_0_ECCA_THRESHOLD,
			 BIT_MASK_OFDM0_EXT_C, tx1_c_ext);

	rtw_dbg(rtwdev, RTW_DBG_RFK,
		"[IQK] X = 0x%x, TX1_A = 0x%x, oldval_1 0x%x\n",
		x, tx1_a, oldval_1);
	rtw_dbg(rtwdev, RTW_DBG_RFK,
		"[IQK] Y = 0x%x, TX1_C = 0x%x\n", y, tx1_c);

	if (result[IQK_S1_RX_X] == 0)
		return;

	rtw_write32_mask(rtwdev, REG_A_RXIQI, BIT_MASK_RXIQ_S1_X,
			 result[IQK_S1_RX_X]);
	rtw_write32_mask(rtwdev, REG_A_RXIQI, BIT_MASK_RXIQ_S1_Y1,
			 BIT_SET_RXIQ_S1_Y1(result[IQK_S1_RX_Y]));
	rtw_write32_mask(rtwdev, REG_RXIQK_MATRIX_LSB_11N, BIT_MASK_RXIQ_S1_Y2,
			 BIT_SET_RXIQ_S1_Y2(result[IQK_S1_RX_Y]));
}

static
void rtw8723d_iqk_fill_s0_matrix(struct rtw_dev *rtwdev, const s32 result[])
{
	s32 oldval_0;
	s32 x, y;
	s32 tx0_a, tx0_a_ext;
	s32 tx0_c, tx0_c_ext;

	if (result[IQK_S0_TX_X] == 0)
		return;

	oldval_0 = rtw_read32_mask(rtwdev, REG_TXIQ_CD_S0, BIT_MASK_TXIQ_D_S0);

	x = iqkxy_to_s32(result[IQK_S0_TX_X]);
	tx0_a = iqk_mult(x, oldval_0, &tx0_a_ext);

	rtw_write32_mask(rtwdev, REG_TXIQ_AB_S0, BIT_MASK_TXIQ_A_S0, tx0_a);
	rtw_write32_mask(rtwdev, REG_TXIQ_AB_S0, BIT_MASK_TXIQ_A_EXT_S0, tx0_a_ext);

	y = iqkxy_to_s32(result[IQK_S0_TX_Y]);
	tx0_c = iqk_mult(y, oldval_0, &tx0_c_ext);

	rtw_write32_mask(rtwdev, REG_TXIQ_CD_S0, BIT_MASK_TXIQ_C_S0, tx0_c);
	rtw_write32_mask(rtwdev, REG_TXIQ_CD_S0, BIT_MASK_TXIQ_C_EXT_S0, tx0_c_ext);

	if (result[IQK_S0_RX_X] == 0)
		return;

	rtw_write32_mask(rtwdev, REG_RXIQ_AB_S0, BIT_MASK_RXIQ_X_S0,
			 result[IQK_S0_RX_X]);
	rtw_write32_mask(rtwdev, REG_RXIQ_AB_S0, BIT_MASK_RXIQ_Y_S0,
			 result[IQK_S0_RX_Y]);
}

static void rtw8723d_iqk_config_mac(struct rtw_dev *rtwdev)
{
	rtw_write8(rtwdev, REG_TXPAUSE, 0xff);
}

static
void rtw8723d_iqk_rf_standby(struct rtw_dev *rtwdev, enum rtw_rf_path path)
{
	rtw_dbg(rtwdev, RTW_DBG_RFK, "[IQK] path-%s standby mode!\n",
		path == RF_PATH_A ? "S1" : "S0");

	rtw_write32_mask(rtwdev, REG_FPGA0_IQK_11N, BIT_MASK_IQK_MOD, RST_IQK);
	mdelay(1);
	rtw_write_rf(rtwdev, path, RF_MODE, RFREG_MASK, 0x10000);
	rtw_write32_mask(rtwdev, REG_FPGA0_IQK_11N, BIT_MASK_IQK_MOD, EN_IQK);
}

#define ADDA_ON_VAL_8723D 0x03c00016

static
void rtw8723d_iqk_precfg_path(struct rtw_dev *rtwdev, enum rtw8723x_path path)
{
	if (path == PATH_S0) {
		rtw8723d_iqk_rf_standby(rtwdev, RF_PATH_A);
		rtw8723x_iqk_path_adda_on(rtwdev, ADDA_ON_VAL_8723D);
	}

	rtw_write32_mask(rtwdev, REG_FPGA0_IQK_11N, BIT_MASK_IQK_MOD, EN_IQK);
	rtw_write32(rtwdev, REG_TXIQK_11N, 0x01007c00);
	rtw_write32(rtwdev, REG_RXIQK_11N, 0x01004800);

	if (path == PATH_S1) {
		rtw8723d_iqk_rf_standby(rtwdev, RF_PATH_B);
		rtw8723x_iqk_path_adda_on(rtwdev, ADDA_ON_VAL_8723D);
	}
}

static
void rtw8723d_iqk_one_round(struct rtw_dev *rtwdev, s32 result[][IQK_NR], u8 t,
			    const struct rtw8723x_iqk_backup_regs *backup)
{
	u32 i;
	u8 s1_ok, s0_ok;

	rtw_dbg(rtwdev, RTW_DBG_RFK,
		"[IQK] IQ Calibration for 1T1R_S0/S1 for %d times\n", t);

	rtw8723x_iqk_path_adda_on(rtwdev, ADDA_ON_VAL_8723D);
	rtw8723d_iqk_config_mac(rtwdev);
	rtw_write32_mask(rtwdev, REG_CCK_ANT_SEL_11N, 0x0f000000, 0xf);
	rtw_write32(rtwdev, REG_BB_RX_PATH_11N, 0x03a05611);
	rtw_write32(rtwdev, REG_TRMUX_11N, 0x000800e4);
	rtw_write32(rtwdev, REG_BB_PWR_SAV1_11N, 0x25204200);
	rtw8723d_iqk_precfg_path(rtwdev, PATH_S1);

	for (i = 0; i < PATH_IQK_RETRY; i++) {
		s1_ok = rtw8723d_iqk_tx_path(rtwdev, &iqk_tx_cfg[PATH_S1], backup);
		if (s1_ok == IQK_TX_OK) {
			rtw_dbg(rtwdev, RTW_DBG_RFK,
				"[IQK] path S1 Tx IQK Success!!\n");
			result[t][IQK_S1_TX_X] =
			  rtw_read32_mask(rtwdev, REG_IQK_RES_TX, BIT_MASK_RES_TX);
			result[t][IQK_S1_TX_Y] =
			  rtw_read32_mask(rtwdev, REG_IQK_RES_TY, BIT_MASK_RES_TY);
			break;
		}

		rtw_dbg(rtwdev, RTW_DBG_RFK, "[IQK] path S1 Tx IQK Fail!!\n");
		result[t][IQK_S1_TX_X] = 0x100;
		result[t][IQK_S1_TX_Y] = 0x0;
	}

	for (i = 0; i < PATH_IQK_RETRY; i++) {
		s1_ok = rtw8723d_iqk_rx_path(rtwdev, &iqk_tx_cfg[PATH_S1], backup);
		if (s1_ok == (IQK_TX_OK | IQK_RX_OK)) {
			rtw_dbg(rtwdev, RTW_DBG_RFK,
				"[IQK] path S1 Rx IQK Success!!\n");
			result[t][IQK_S1_RX_X] =
			  rtw_read32_mask(rtwdev, REG_IQK_RES_RX, BIT_MASK_RES_RX);
			result[t][IQK_S1_RX_Y] =
			  rtw_read32_mask(rtwdev, REG_IQK_RES_RY, BIT_MASK_RES_RY);
			break;
		}

		rtw_dbg(rtwdev, RTW_DBG_RFK, "[IQK] path S1 Rx IQK Fail!!\n");
		result[t][IQK_S1_RX_X] = 0x100;
		result[t][IQK_S1_RX_Y] = 0x0;
	}

	if (s1_ok == 0x0)
		rtw_dbg(rtwdev, RTW_DBG_RFK, "[IQK] path S1 IQK is failed!!\n");

	rtw8723d_iqk_precfg_path(rtwdev, PATH_S0);

	for (i = 0; i < PATH_IQK_RETRY; i++) {
		s0_ok = rtw8723d_iqk_tx_path(rtwdev, &iqk_tx_cfg[PATH_S0], backup);
		if (s0_ok == IQK_TX_OK) {
			rtw_dbg(rtwdev, RTW_DBG_RFK,
				"[IQK] path S0 Tx IQK Success!!\n");
			result[t][IQK_S0_TX_X] =
			  rtw_read32_mask(rtwdev, REG_IQK_RES_TX, BIT_MASK_RES_TX);
			result[t][IQK_S0_TX_Y] =
			  rtw_read32_mask(rtwdev, REG_IQK_RES_TY, BIT_MASK_RES_TY);
			break;
		}

		rtw_dbg(rtwdev, RTW_DBG_RFK, "[IQK] path S0 Tx IQK Fail!!\n");
		result[t][IQK_S0_TX_X] = 0x100;
		result[t][IQK_S0_TX_Y] = 0x0;
	}

	for (i = 0; i < PATH_IQK_RETRY; i++) {
		s0_ok = rtw8723d_iqk_rx_path(rtwdev, &iqk_tx_cfg[PATH_S0], backup);
		if (s0_ok == (IQK_TX_OK | IQK_RX_OK)) {
			rtw_dbg(rtwdev, RTW_DBG_RFK,
				"[IQK] path S0 Rx IQK Success!!\n");

			result[t][IQK_S0_RX_X] =
			  rtw_read32_mask(rtwdev, REG_IQK_RES_RX, BIT_MASK_RES_RX);
			result[t][IQK_S0_RX_Y] =
			  rtw_read32_mask(rtwdev, REG_IQK_RES_RY, BIT_MASK_RES_RY);
			break;
		}

		rtw_dbg(rtwdev, RTW_DBG_RFK, "[IQK] path S0 Rx IQK Fail!!\n");
		result[t][IQK_S0_RX_X] = 0x100;
		result[t][IQK_S0_RX_Y] = 0x0;
	}

	if (s0_ok == 0x0)
		rtw_dbg(rtwdev, RTW_DBG_RFK, "[IQK] path S0 IQK is failed!!\n");

	rtw_write32_mask(rtwdev, REG_FPGA0_IQK_11N, BIT_MASK_IQK_MOD, RST_IQK);
	mdelay(1);

	rtw_dbg(rtwdev, RTW_DBG_RFK,
		"[IQK] back to BB mode, load original value!\n");
}

static void rtw8723d_phy_calibration(struct rtw_dev *rtwdev)
{
	struct rtw_dm_info *dm_info = &rtwdev->dm_info;
	s32 result[IQK_ROUND_SIZE][IQK_NR];
	struct rtw8723x_iqk_backup_regs backup;
	u8 i, j;
	u8 final_candidate = IQK_ROUND_INVALID;
	bool good;

	rtw_dbg(rtwdev, RTW_DBG_RFK, "[IQK] Start!!!\n");

	memset(result, 0, sizeof(result));

	rtw8723x_iqk_backup_path_ctrl(rtwdev, &backup);
	rtw8723x_iqk_backup_lte_path_gnt(rtwdev, &backup);
	rtw8723x_iqk_backup_regs(rtwdev, &backup);

	for (i = IQK_ROUND_0; i <= IQK_ROUND_2; i++) {
		rtw8723x_iqk_config_path_ctrl(rtwdev);
		rtw8723x_iqk_config_lte_path_gnt(rtwdev, IQK_LTE_WRITE_VAL_8723D);

		rtw8723d_iqk_one_round(rtwdev, result, i, &backup);

		if (i > IQK_ROUND_0)
			rtw8723x_iqk_restore_regs(rtwdev, &backup);
		rtw8723x_iqk_restore_lte_path_gnt(rtwdev, &backup);
		rtw8723x_iqk_restore_path_ctrl(rtwdev, &backup);

		for (j = IQK_ROUND_0; j < i; j++) {
			good = rtw8723x_iqk_similarity_cmp(rtwdev, result, j, i);

			if (good) {
				final_candidate = j;
				rtw_dbg(rtwdev, RTW_DBG_RFK,
					"[IQK] cmp %d:%d final_candidate is %x\n",
					j, i, final_candidate);
				goto iqk_done;
			}
		}
	}

	if (final_candidate == IQK_ROUND_INVALID) {
		s32 reg_tmp = 0;

		for (i = 0; i < IQK_NR; i++)
			reg_tmp += result[IQK_ROUND_HYBRID][i];

		if (reg_tmp != 0) {
			final_candidate = IQK_ROUND_HYBRID;
		} else {
			WARN(1, "IQK is failed\n");
			goto out;
		}
	}

iqk_done:
	rtw8723d_iqk_fill_s1_matrix(rtwdev, result[final_candidate]);
	rtw8723d_iqk_fill_s0_matrix(rtwdev, result[final_candidate]);

	dm_info->iqk.result.s1_x = result[final_candidate][IQK_S1_TX_X];
	dm_info->iqk.result.s1_y = result[final_candidate][IQK_S1_TX_Y];
	dm_info->iqk.result.s0_x = result[final_candidate][IQK_S0_TX_X];
	dm_info->iqk.result.s0_y = result[final_candidate][IQK_S0_TX_Y];
	dm_info->iqk.done = true;

out:
	rtw_write32(rtwdev, REG_BB_SEL_BTG, backup.bb_sel_btg);

	rtw_dbg(rtwdev, RTW_DBG_RFK, "[IQK] final_candidate is %x\n",
		final_candidate);

	for (i = IQK_ROUND_0; i < IQK_ROUND_SIZE; i++)
		rtw_dbg(rtwdev, RTW_DBG_RFK,
			"[IQK] Result %u: rege94_s1=%x rege9c_s1=%x regea4_s1=%x regeac_s1=%x rege94_s0=%x rege9c_s0=%x regea4_s0=%x regeac_s0=%x %s\n",
			i,
			result[i][0], result[i][1], result[i][2], result[i][3],
			result[i][4], result[i][5], result[i][6], result[i][7],
			final_candidate == i ? "(final candidate)" : "");

	rtw_dbg(rtwdev, RTW_DBG_RFK,
		"[IQK]0xc80 = 0x%x 0xc94 = 0x%x 0xc14 = 0x%x 0xca0 = 0x%x\n",
		rtw_read32(rtwdev, REG_OFDM_0_XA_TX_IQ_IMBALANCE),
		rtw_read32(rtwdev, REG_TXIQK_MATRIXA_LSB2_11N),
		rtw_read32(rtwdev, REG_A_RXIQI),
		rtw_read32(rtwdev, REG_RXIQK_MATRIX_LSB_11N));
	rtw_dbg(rtwdev, RTW_DBG_RFK,
		"[IQK]0xcd0 = 0x%x 0xcd4 = 0x%x 0xcd8 = 0x%x\n",
		rtw_read32(rtwdev, REG_TXIQ_AB_S0),
		rtw_read32(rtwdev, REG_TXIQ_CD_S0),
		rtw_read32(rtwdev, REG_RXIQ_AB_S0));

	rtw_dbg(rtwdev, RTW_DBG_RFK, "[IQK] finished\n");
}

static void rtw8723d_phy_cck_pd_set(struct rtw_dev *rtwdev, u8 new_lvl)
{
	struct rtw_dm_info *dm_info = &rtwdev->dm_info;
	u8 pd[CCK_PD_LV_MAX] = {3, 7, 13, 13, 13};
	u8 cck_n_rx;

	rtw_dbg(rtwdev, RTW_DBG_PHY, "lv: (%d) -> (%d)\n",
		dm_info->cck_pd_lv[RTW_CHANNEL_WIDTH_20][RF_PATH_A], new_lvl);

	if (dm_info->cck_pd_lv[RTW_CHANNEL_WIDTH_20][RF_PATH_A] == new_lvl)
		return;

	cck_n_rx = (rtw_read8_mask(rtwdev, REG_CCK0_FAREPORT, BIT_CCK0_2RX) &&
		    rtw_read8_mask(rtwdev, REG_CCK0_FAREPORT, BIT_CCK0_MRC)) ? 2 : 1;
	rtw_dbg(rtwdev, RTW_DBG_PHY,
		"is_linked=%d, lv=%d, n_rx=%d, cs_ratio=0x%x, pd_th=0x%x, cck_fa_avg=%d\n",
		rtw_is_assoc(rtwdev), new_lvl, cck_n_rx,
		dm_info->cck_pd_default + new_lvl * 2,
		pd[new_lvl], dm_info->cck_fa_avg);

	dm_info->cck_fa_avg = CCK_FA_AVG_RESET;

	dm_info->cck_pd_lv[RTW_CHANNEL_WIDTH_20][RF_PATH_A] = new_lvl;
	rtw_write32_mask(rtwdev, REG_PWRTH, 0x3f0000, pd[new_lvl]);
	rtw_write32_mask(rtwdev, REG_PWRTH2, 0x1f0000,
			 dm_info->cck_pd_default + new_lvl * 2);
}

/* for coex */
static void rtw8723d_coex_cfg_gnt_fix(struct rtw_dev *rtwdev)
{
}

static void rtw8723d_coex_cfg_gnt_debug(struct rtw_dev *rtwdev)
{
	rtw_write8_mask(rtwdev, REG_LEDCFG2, BIT(6), 0);
	rtw_write8_mask(rtwdev, REG_PAD_CTRL1 + 3, BIT(0), 0);
	rtw_write8_mask(rtwdev, REG_GPIO_INTM + 2, BIT(4), 0);
	rtw_write8_mask(rtwdev, REG_GPIO_MUXCFG + 2, BIT(1), 0);
	rtw_write8_mask(rtwdev, REG_PAD_CTRL1 + 3, BIT(1), 0);
	rtw_write8_mask(rtwdev, REG_PAD_CTRL1 + 2, BIT(7), 0);
	rtw_write8_mask(rtwdev, REG_SYS_CLKR + 1, BIT(1), 0);
	rtw_write8_mask(rtwdev, REG_SYS_SDIO_CTRL + 3, BIT(3), 0);
}

static void rtw8723d_coex_cfg_rfe_type(struct rtw_dev *rtwdev)
{
	struct rtw_efuse *efuse = &rtwdev->efuse;
	struct rtw_coex *coex = &rtwdev->coex;
	struct rtw_coex_rfe *coex_rfe = &coex->rfe;
	bool aux = efuse->bt_setting & BIT(6);

	coex_rfe->rfe_module_type = rtwdev->efuse.rfe_option;
	coex_rfe->ant_switch_polarity = 0;
	coex_rfe->ant_switch_exist = false;
	coex_rfe->ant_switch_with_bt = false;
	coex_rfe->ant_switch_diversity = false;
	coex_rfe->wlg_at_btg = true;

	/* decide antenna at main or aux */
	if (efuse->share_ant) {
		if (aux)
			rtw_write16(rtwdev, REG_BB_SEL_BTG, 0x80);
		else
			rtw_write16(rtwdev, REG_BB_SEL_BTG, 0x200);
	} else {
		if (aux)
			rtw_write16(rtwdev, REG_BB_SEL_BTG, 0x280);
		else
			rtw_write16(rtwdev, REG_BB_SEL_BTG, 0x0);
	}

	/* disable LTE coex in wifi side */
	rtw_coex_write_indirect_reg(rtwdev, LTE_COEX_CTRL, BIT_LTE_COEX_EN, 0x0);
	rtw_coex_write_indirect_reg(rtwdev, LTE_WL_TRX_CTRL, MASKLWORD, 0xffff);
	rtw_coex_write_indirect_reg(rtwdev, LTE_BT_TRX_CTRL, MASKLWORD, 0xffff);
}

static void rtw8723d_coex_cfg_wl_tx_power(struct rtw_dev *rtwdev, u8 wl_pwr)
{
	struct rtw_coex *coex = &rtwdev->coex;
	struct rtw_coex_dm *coex_dm = &coex->dm;
	static const u8	wl_tx_power[] = {0xb2, 0x90};
	u8 pwr;

	if (wl_pwr == coex_dm->cur_wl_pwr_lvl)
		return;

	coex_dm->cur_wl_pwr_lvl = wl_pwr;

	if (coex_dm->cur_wl_pwr_lvl >= ARRAY_SIZE(wl_tx_power))
		coex_dm->cur_wl_pwr_lvl = ARRAY_SIZE(wl_tx_power) - 1;

	pwr = wl_tx_power[coex_dm->cur_wl_pwr_lvl];

	rtw_write8(rtwdev, REG_ANA_PARAM1 + 3, pwr);
}

static void rtw8723d_coex_cfg_wl_rx_gain(struct rtw_dev *rtwdev, bool low_gain)
{
	struct rtw_coex *coex = &rtwdev->coex;
	struct rtw_coex_dm *coex_dm = &coex->dm;
	/* WL Rx Low gain on */
	static const u32 wl_rx_low_gain_on[] = {
		0xec120101, 0xeb130101, 0xce140101, 0xcd150101, 0xcc160101,
		0xcb170101, 0xca180101, 0x8d190101, 0x8c1a0101, 0x8b1b0101,
		0x4f1c0101, 0x4e1d0101, 0x4d1e0101, 0x4c1f0101, 0x0e200101,
		0x0d210101, 0x0c220101, 0x0b230101, 0xcf240001, 0xce250001,
		0xcd260001, 0xcc270001, 0x8f280001
	};
	/* WL Rx Low gain off */
	static const u32 wl_rx_low_gain_off[] = {
		0xec120101, 0xeb130101, 0xea140101, 0xe9150101, 0xe8160101,
		0xe7170101, 0xe6180101, 0xe5190101, 0xe41a0101, 0xe31b0101,
		0xe21c0101, 0xe11d0101, 0xe01e0101, 0x861f0101, 0x85200101,
		0x84210101, 0x83220101, 0x82230101, 0x81240101, 0x80250101,
		0x44260101, 0x43270101, 0x42280101
	};
	u8 i;

	if (low_gain == coex_dm->cur_wl_rx_low_gain_en)
		return;

	coex_dm->cur_wl_rx_low_gain_en = low_gain;

	if (coex_dm->cur_wl_rx_low_gain_en) {
		for (i = 0; i < ARRAY_SIZE(wl_rx_low_gain_on); i++)
			rtw_write32(rtwdev, REG_AGCRSSI, wl_rx_low_gain_on[i]);
	} else {
		for (i = 0; i < ARRAY_SIZE(wl_rx_low_gain_off); i++)
			rtw_write32(rtwdev, REG_AGCRSSI, wl_rx_low_gain_off[i]);
	}
}

static void rtw8723d_set_iqk_matrix_by_result(struct rtw_dev *rtwdev,
					      u32 ofdm_swing, u8 rf_path)
{
	struct rtw_dm_info *dm_info = &rtwdev->dm_info;
	s32 ele_A, ele_D, ele_C;
	s32 ele_A_ext, ele_C_ext, ele_D_ext;
	s32 iqk_result_x;
	s32 iqk_result_y;
	s32 value32;

	switch (rf_path) {
	default:
	case RF_PATH_A:
		iqk_result_x = dm_info->iqk.result.s1_x;
		iqk_result_y = dm_info->iqk.result.s1_y;
		break;
	case RF_PATH_B:
		iqk_result_x = dm_info->iqk.result.s0_x;
		iqk_result_y = dm_info->iqk.result.s0_y;
		break;
	}

	/* new element D */
	ele_D = OFDM_SWING_D(ofdm_swing);
	iqk_mult(iqk_result_x, ele_D, &ele_D_ext);
	/* new element A */
	iqk_result_x = iqkxy_to_s32(iqk_result_x);
	ele_A = iqk_mult(iqk_result_x, ele_D, &ele_A_ext);
	/* new element C */
	iqk_result_y = iqkxy_to_s32(iqk_result_y);
	ele_C = iqk_mult(iqk_result_y, ele_D, &ele_C_ext);

	switch (rf_path) {
	case RF_PATH_A:
	default:
		/* write new elements A, C, D, and element B is always 0 */
		value32 = BIT_SET_TXIQ_ELM_ACD(ele_A, ele_C, ele_D);
		rtw_write32(rtwdev, REG_OFDM_0_XA_TX_IQ_IMBALANCE, value32);
		value32 = BIT_SET_TXIQ_ELM_C1(ele_C);
		rtw_write32_mask(rtwdev, REG_TXIQK_MATRIXA_LSB2_11N, MASKH4BITS,
				 value32);
		value32 = rtw_read32(rtwdev, REG_OFDM_0_ECCA_THRESHOLD);
		value32 &= ~BIT_MASK_OFDM0_EXTS;
		value32 |= BIT_SET_OFDM0_EXTS(ele_A_ext, ele_C_ext, ele_D_ext);
		rtw_write32(rtwdev, REG_OFDM_0_ECCA_THRESHOLD, value32);
		break;

	case RF_PATH_B:
		/* write new elements A, C, D, and element B is always 0 */
		rtw_write32_mask(rtwdev, REG_TXIQ_CD_S0, BIT_MASK_TXIQ_D_S0, ele_D);
		rtw_write32_mask(rtwdev, REG_TXIQ_CD_S0, BIT_MASK_TXIQ_C_S0, ele_C);
		rtw_write32_mask(rtwdev, REG_TXIQ_AB_S0, BIT_MASK_TXIQ_A_S0, ele_A);

		rtw_write32_mask(rtwdev, REG_TXIQ_CD_S0, BIT_MASK_TXIQ_D_EXT_S0,
				 ele_D_ext);
		rtw_write32_mask(rtwdev, REG_TXIQ_AB_S0, BIT_MASK_TXIQ_A_EXT_S0,
				 ele_A_ext);
		rtw_write32_mask(rtwdev, REG_TXIQ_CD_S0, BIT_MASK_TXIQ_C_EXT_S0,
				 ele_C_ext);
		break;
	}
}

static void rtw8723d_set_iqk_matrix(struct rtw_dev *rtwdev, s8 ofdm_index,
				    u8 rf_path)
{
	struct rtw_dm_info *dm_info = &rtwdev->dm_info;
	s32 value32;
	u32 ofdm_swing;

	if (ofdm_index >= RTW_OFDM_SWING_TABLE_SIZE)
		ofdm_index = RTW_OFDM_SWING_TABLE_SIZE - 1;
	else if (ofdm_index < 0)
		ofdm_index = 0;

	ofdm_swing = rtw8723d_ofdm_swing_table[ofdm_index];

	if (dm_info->iqk.done) {
		rtw8723d_set_iqk_matrix_by_result(rtwdev, ofdm_swing, rf_path);
		return;
	}

	switch (rf_path) {
	case RF_PATH_A:
	default:
		rtw_write32(rtwdev, REG_OFDM_0_XA_TX_IQ_IMBALANCE, ofdm_swing);
		rtw_write32_mask(rtwdev, REG_TXIQK_MATRIXA_LSB2_11N, MASKH4BITS,
				 0x00);
		value32 = rtw_read32(rtwdev, REG_OFDM_0_ECCA_THRESHOLD);
		value32 &= ~BIT_MASK_OFDM0_EXTS;
		rtw_write32(rtwdev, REG_OFDM_0_ECCA_THRESHOLD, value32);
		break;

	case RF_PATH_B:
		/* image S1:c80 to S0:Cd0 and Cd4 */
		rtw_write32_mask(rtwdev, REG_TXIQ_AB_S0, BIT_MASK_TXIQ_A_S0,
				 OFDM_SWING_A(ofdm_swing));
		rtw_write32_mask(rtwdev, REG_TXIQ_AB_S0, BIT_MASK_TXIQ_B_S0,
				 OFDM_SWING_B(ofdm_swing));
		rtw_write32_mask(rtwdev, REG_TXIQ_CD_S0, BIT_MASK_TXIQ_C_S0,
				 OFDM_SWING_C(ofdm_swing));
		rtw_write32_mask(rtwdev, REG_TXIQ_CD_S0, BIT_MASK_TXIQ_D_S0,
				 OFDM_SWING_D(ofdm_swing));
		rtw_write32_mask(rtwdev, REG_TXIQ_CD_S0, BIT_MASK_TXIQ_D_EXT_S0, 0x0);
		rtw_write32_mask(rtwdev, REG_TXIQ_CD_S0, BIT_MASK_TXIQ_C_EXT_S0, 0x0);
		rtw_write32_mask(rtwdev, REG_TXIQ_AB_S0, BIT_MASK_TXIQ_A_EXT_S0, 0x0);
		break;
	}
}

static void rtw8723d_pwrtrack_set_ofdm_pwr(struct rtw_dev *rtwdev, s8 swing_idx,
					   s8 txagc_idx)
{
	struct rtw_dm_info *dm_info = &rtwdev->dm_info;

	dm_info->txagc_remnant_ofdm[RF_PATH_A] = txagc_idx;

	rtw8723d_set_iqk_matrix(rtwdev, swing_idx, RF_PATH_A);
	rtw8723d_set_iqk_matrix(rtwdev, swing_idx, RF_PATH_B);
}

static void rtw8723d_pwrtrack_set_cck_pwr(struct rtw_dev *rtwdev, s8 swing_idx,
					  s8 txagc_idx)
{
	struct rtw_dm_info *dm_info = &rtwdev->dm_info;

	dm_info->txagc_remnant_cck = txagc_idx;

	rtw_write32_mask(rtwdev, 0xab4, 0x000007FF,
			 rtw8723d_cck_swing_table[swing_idx]);
}

static void rtw8723d_pwrtrack_set(struct rtw_dev *rtwdev, u8 path)
{
	struct rtw_dm_info *dm_info = &rtwdev->dm_info;
	struct rtw_hal *hal = &rtwdev->hal;
	u8 limit_ofdm;
	u8 limit_cck = 40;
	s8 final_ofdm_swing_index;
	s8 final_cck_swing_index;

	limit_ofdm = rtw8723x_pwrtrack_get_limit_ofdm(rtwdev);

	final_ofdm_swing_index = RTW_DEF_OFDM_SWING_INDEX +
				 dm_info->delta_power_index[path];
	final_cck_swing_index = RTW_DEF_CCK_SWING_INDEX +
				dm_info->delta_power_index[path];

	if (final_ofdm_swing_index > limit_ofdm)
		rtw8723d_pwrtrack_set_ofdm_pwr(rtwdev, limit_ofdm,
					       final_ofdm_swing_index - limit_ofdm);
	else if (final_ofdm_swing_index < 0)
		rtw8723d_pwrtrack_set_ofdm_pwr(rtwdev, 0,
					       final_ofdm_swing_index);
	else
		rtw8723d_pwrtrack_set_ofdm_pwr(rtwdev, final_ofdm_swing_index, 0);

	if (final_cck_swing_index > limit_cck)
		rtw8723d_pwrtrack_set_cck_pwr(rtwdev, limit_cck,
					      final_cck_swing_index - limit_cck);
	else if (final_cck_swing_index < 0)
		rtw8723d_pwrtrack_set_cck_pwr(rtwdev, 0,
					      final_cck_swing_index);
	else
		rtw8723d_pwrtrack_set_cck_pwr(rtwdev, final_cck_swing_index, 0);

	rtw_phy_set_tx_power_level(rtwdev, hal->current_channel);
}

static void rtw8723d_phy_pwrtrack(struct rtw_dev *rtwdev)
{
	struct rtw_dm_info *dm_info = &rtwdev->dm_info;
	struct rtw_swing_table swing_table;
	u8 thermal_value, delta, path;
	bool do_iqk = false;

	rtw_phy_config_swing_table(rtwdev, &swing_table);

	if (rtwdev->efuse.thermal_meter[0] == 0xff)
		return;

	thermal_value = rtw_read_rf(rtwdev, RF_PATH_A, RF_T_METER, 0xfc00);

	rtw_phy_pwrtrack_avg(rtwdev, thermal_value, RF_PATH_A);

	do_iqk = rtw_phy_pwrtrack_need_iqk(rtwdev);

	if (do_iqk)
		rtw8723x_lck(rtwdev);

	if (dm_info->pwr_trk_init_trigger)
		dm_info->pwr_trk_init_trigger = false;
	else if (!rtw_phy_pwrtrack_thermal_changed(rtwdev, thermal_value,
						   RF_PATH_A))
		goto iqk;

	delta = rtw_phy_pwrtrack_get_delta(rtwdev, RF_PATH_A);

	delta = min_t(u8, delta, RTW_PWR_TRK_TBL_SZ - 1);

	for (path = 0; path < rtwdev->hal.rf_path_num; path++) {
		s8 delta_cur, delta_last;

		delta_last = dm_info->delta_power_index[path];
		delta_cur = rtw_phy_pwrtrack_get_pwridx(rtwdev, &swing_table,
							path, RF_PATH_A, delta);
		if (delta_last == delta_cur)
			continue;

		dm_info->delta_power_index[path] = delta_cur;
		rtw8723d_pwrtrack_set(rtwdev, path);
	}

	rtw8723x_pwrtrack_set_xtal(rtwdev, RF_PATH_A, delta);

iqk:
	if (do_iqk)
		rtw8723d_phy_calibration(rtwdev);
}

static void rtw8723d_pwr_track(struct rtw_dev *rtwdev)
{
	struct rtw_efuse *efuse = &rtwdev->efuse;
	struct rtw_dm_info *dm_info = &rtwdev->dm_info;

	if (efuse->power_track_type != 0)
		return;

	if (!dm_info->pwr_trk_triggered) {
		rtw_write_rf(rtwdev, RF_PATH_A, RF_T_METER,
			     GENMASK(17, 16), 0x03);
		dm_info->pwr_trk_triggered = true;
		return;
	}

	rtw8723d_phy_pwrtrack(rtwdev);
	dm_info->pwr_trk_triggered = false;
}

static const struct rtw_chip_ops rtw8723d_ops = {
<<<<<<< HEAD
=======
	.power_on		= rtw_power_on,
	.power_off		= rtw_power_off,
>>>>>>> fcc79e17
	.phy_set_param		= rtw8723d_phy_set_param,
	.read_efuse		= rtw8723x_read_efuse,
	.query_phy_status	= query_phy_status,
	.set_channel		= rtw8723d_set_channel,
	.mac_init		= rtw8723x_mac_init,
	.shutdown		= rtw8723d_shutdown,
	.read_rf		= rtw_phy_read_rf_sipi,
	.write_rf		= rtw_phy_write_rf_reg_sipi,
	.set_tx_power_index	= rtw8723x_set_tx_power_index,
	.set_antenna		= NULL,
	.cfg_ldo25		= rtw8723x_cfg_ldo25,
	.efuse_grant		= rtw8723x_efuse_grant,
	.false_alarm_statistics	= rtw8723x_false_alarm_statistics,
	.phy_calibration	= rtw8723d_phy_calibration,
	.cck_pd_set		= rtw8723d_phy_cck_pd_set,
	.pwr_track		= rtw8723d_pwr_track,
	.config_bfee		= NULL,
	.set_gid_table		= NULL,
	.cfg_csi_rate		= NULL,
	.fill_txdesc_checksum	= rtw8723x_fill_txdesc_checksum,

	.coex_set_init		= rtw8723x_coex_cfg_init,
	.coex_set_ant_switch	= NULL,
	.coex_set_gnt_fix	= rtw8723d_coex_cfg_gnt_fix,
	.coex_set_gnt_debug	= rtw8723d_coex_cfg_gnt_debug,
	.coex_set_rfe_type	= rtw8723d_coex_cfg_rfe_type,
	.coex_set_wl_tx_power	= rtw8723d_coex_cfg_wl_tx_power,
	.coex_set_wl_rx_gain	= rtw8723d_coex_cfg_wl_rx_gain,
};

/* Shared-Antenna Coex Table */
static const struct coex_table_para table_sant_8723d[] = {
	{0xffffffff, 0xffffffff}, /* case-0 */
	{0x55555555, 0x55555555},
	{0x66555555, 0x66555555},
	{0xaaaaaaaa, 0xaaaaaaaa},
	{0x5a5a5a5a, 0x5a5a5a5a},
	{0xfafafafa, 0xfafafafa}, /* case-5 */
	{0x6a5a5555, 0xaaaaaaaa},
	{0x6a5a56aa, 0x6a5a56aa},
	{0x6a5a5a5a, 0x6a5a5a5a},
	{0x66555555, 0x5a5a5a5a},
	{0x66555555, 0x6a5a5a5a}, /* case-10 */
	{0x66555555, 0x6a5a5aaa},
	{0x66555555, 0x5a5a5aaa},
	{0x66555555, 0x6aaa5aaa},
	{0x66555555, 0xaaaa5aaa},
	{0x66555555, 0xaaaaaaaa}, /* case-15 */
	{0xffff55ff, 0xfafafafa},
	{0xffff55ff, 0x6afa5afa},
	{0xaaffffaa, 0xfafafafa},
	{0xaa5555aa, 0x5a5a5a5a},
	{0xaa5555aa, 0x6a5a5a5a}, /* case-20 */
	{0xaa5555aa, 0xaaaaaaaa},
	{0xffffffff, 0x5a5a5a5a},
	{0xffffffff, 0x5a5a5a5a},
	{0xffffffff, 0x55555555},
	{0xffffffff, 0x5a5a5aaa}, /* case-25 */
	{0x55555555, 0x5a5a5a5a},
	{0x55555555, 0xaaaaaaaa},
	{0x55555555, 0x6a5a6a5a},
	{0x66556655, 0x66556655},
	{0x66556aaa, 0x6a5a6aaa}, /* case-30 */
	{0xffffffff, 0x5aaa5aaa},
	{0x56555555, 0x5a5a5aaa},
};

/* Non-Shared-Antenna Coex Table */
static const struct coex_table_para table_nsant_8723d[] = {
	{0xffffffff, 0xffffffff}, /* case-100 */
	{0x55555555, 0x55555555},
	{0x66555555, 0x66555555},
	{0xaaaaaaaa, 0xaaaaaaaa},
	{0x5a5a5a5a, 0x5a5a5a5a},
	{0xfafafafa, 0xfafafafa}, /* case-105 */
	{0x5afa5afa, 0x5afa5afa},
	{0x55555555, 0xfafafafa},
	{0x66555555, 0xfafafafa},
	{0x66555555, 0x5a5a5a5a},
	{0x66555555, 0x6a5a5a5a}, /* case-110 */
	{0x66555555, 0xaaaaaaaa},
	{0xffff55ff, 0xfafafafa},
	{0xffff55ff, 0x5afa5afa},
	{0xffff55ff, 0xaaaaaaaa},
	{0xffff55ff, 0xffff55ff}, /* case-115 */
	{0xaaffffaa, 0x5afa5afa},
	{0xaaffffaa, 0xaaaaaaaa},
	{0xffffffff, 0xfafafafa},
	{0xffffffff, 0x5afa5afa},
	{0xffffffff, 0xaaaaaaaa}, /* case-120 */
	{0x55ff55ff, 0x5afa5afa},
	{0x55ff55ff, 0xaaaaaaaa},
	{0x55ff55ff, 0x55ff55ff}
};

/* Shared-Antenna TDMA */
static const struct coex_tdma_para tdma_sant_8723d[] = {
	{ {0x00, 0x00, 0x00, 0x00, 0x00} }, /* case-0 */
	{ {0x61, 0x45, 0x03, 0x11, 0x11} }, /* case-1 */
	{ {0x61, 0x3a, 0x03, 0x11, 0x11} },
	{ {0x61, 0x30, 0x03, 0x11, 0x11} },
	{ {0x61, 0x20, 0x03, 0x11, 0x11} },
	{ {0x61, 0x10, 0x03, 0x11, 0x11} }, /* case-5 */
	{ {0x61, 0x45, 0x03, 0x11, 0x10} },
	{ {0x61, 0x3a, 0x03, 0x11, 0x10} },
	{ {0x61, 0x30, 0x03, 0x11, 0x10} },
	{ {0x61, 0x20, 0x03, 0x11, 0x10} },
	{ {0x61, 0x10, 0x03, 0x11, 0x10} }, /* case-10 */
	{ {0x61, 0x08, 0x03, 0x11, 0x14} },
	{ {0x61, 0x08, 0x03, 0x10, 0x14} },
	{ {0x51, 0x08, 0x03, 0x10, 0x54} },
	{ {0x51, 0x08, 0x03, 0x10, 0x55} },
	{ {0x51, 0x08, 0x07, 0x10, 0x54} }, /* case-15 */
	{ {0x51, 0x45, 0x03, 0x10, 0x50} },
	{ {0x51, 0x3a, 0x03, 0x10, 0x50} },
	{ {0x51, 0x30, 0x03, 0x10, 0x50} },
	{ {0x51, 0x20, 0x03, 0x10, 0x50} },
	{ {0x51, 0x10, 0x03, 0x10, 0x50} }, /* case-20 */
	{ {0x51, 0x4a, 0x03, 0x10, 0x50} },
	{ {0x51, 0x0c, 0x03, 0x10, 0x54} },
	{ {0x55, 0x08, 0x03, 0x10, 0x54} },
	{ {0x65, 0x10, 0x03, 0x11, 0x10} },
	{ {0x51, 0x10, 0x03, 0x10, 0x51} }, /* case-25 */
	{ {0x51, 0x08, 0x03, 0x10, 0x50} },
	{ {0x61, 0x08, 0x03, 0x11, 0x11} }
};

/* Non-Shared-Antenna TDMA */
static const struct coex_tdma_para tdma_nsant_8723d[] = {
	{ {0x00, 0x00, 0x00, 0x00, 0x01} }, /* case-100 */
	{ {0x61, 0x45, 0x03, 0x11, 0x11} }, /* case-101 */
	{ {0x61, 0x3a, 0x03, 0x11, 0x11} },
	{ {0x61, 0x30, 0x03, 0x11, 0x11} },
	{ {0x61, 0x20, 0x03, 0x11, 0x11} },
	{ {0x61, 0x10, 0x03, 0x11, 0x11} }, /* case-105 */
	{ {0x61, 0x45, 0x03, 0x11, 0x10} },
	{ {0x61, 0x3a, 0x03, 0x11, 0x10} },
	{ {0x61, 0x30, 0x03, 0x11, 0x10} },
	{ {0x61, 0x20, 0x03, 0x11, 0x10} },
	{ {0x61, 0x10, 0x03, 0x11, 0x10} }, /* case-110 */
	{ {0x61, 0x08, 0x03, 0x11, 0x14} },
	{ {0x61, 0x08, 0x03, 0x10, 0x14} },
	{ {0x51, 0x08, 0x03, 0x10, 0x54} },
	{ {0x51, 0x08, 0x03, 0x10, 0x55} },
	{ {0x51, 0x08, 0x07, 0x10, 0x54} }, /* case-115 */
	{ {0x51, 0x45, 0x03, 0x10, 0x50} },
	{ {0x51, 0x3a, 0x03, 0x10, 0x50} },
	{ {0x51, 0x30, 0x03, 0x10, 0x50} },
	{ {0x51, 0x20, 0x03, 0x10, 0x50} },
	{ {0x51, 0x10, 0x03, 0x10, 0x50} }, /* case-120 */
	{ {0x51, 0x08, 0x03, 0x10, 0x50} }
};

/* rssi in percentage % (dbm = % - 100) */
static const u8 wl_rssi_step_8723d[] = {60, 50, 44, 30};
static const u8 bt_rssi_step_8723d[] = {30, 30, 30, 30};
static const struct coex_5g_afh_map afh_5g_8723d[] = { {0, 0, 0} };

static const struct rtw_hw_reg btg_reg_8723d = {
	.addr = REG_BTG_SEL, .mask = BIT_MASK_BTG_WL,
};

/* wl_tx_dec_power, bt_tx_dec_power, wl_rx_gain, bt_rx_lna_constrain */
static const struct coex_rf_para rf_para_tx_8723d[] = {
	{0, 0, false, 7},  /* for normal */
	{0, 10, false, 7}, /* for WL-CPT */
	{1, 0, true, 4},
	{1, 2, true, 4},
	{1, 10, true, 4},
	{1, 15, true, 4}
};

static const struct coex_rf_para rf_para_rx_8723d[] = {
	{0, 0, false, 7},  /* for normal */
	{0, 10, false, 7}, /* for WL-CPT */
	{1, 0, true, 5},
	{1, 2, true, 5},
	{1, 10, true, 5},
	{1, 15, true, 5}
};

static const struct rtw_pwr_seq_cmd trans_carddis_to_cardemu_8723d[] = {
	{0x0005,
	 RTW_PWR_CUT_ALL_MSK,
	 RTW_PWR_INTF_ALL_MSK,
	 RTW_PWR_ADDR_MAC,
	 RTW_PWR_CMD_WRITE, BIT(3) | BIT(7), 0},
	{0x0086,
	 RTW_PWR_CUT_ALL_MSK,
	 RTW_PWR_INTF_SDIO_MSK,
	 RTW_PWR_ADDR_SDIO,
	 RTW_PWR_CMD_WRITE, BIT(0), 0},
	{0x0086,
	 RTW_PWR_CUT_ALL_MSK,
	 RTW_PWR_INTF_SDIO_MSK,
	 RTW_PWR_ADDR_SDIO,
	 RTW_PWR_CMD_POLLING, BIT(1), BIT(1)},
	{0x004A,
	 RTW_PWR_CUT_ALL_MSK,
	 RTW_PWR_INTF_USB_MSK,
	 RTW_PWR_ADDR_MAC,
	 RTW_PWR_CMD_WRITE, BIT(0), 0},
	{0x0005,
	 RTW_PWR_CUT_ALL_MSK,
	 RTW_PWR_INTF_ALL_MSK,
	 RTW_PWR_ADDR_MAC,
	 RTW_PWR_CMD_WRITE, BIT(3) | BIT(4), 0},
	{0x0023,
	 RTW_PWR_CUT_ALL_MSK,
	 RTW_PWR_INTF_SDIO_MSK,
	 RTW_PWR_ADDR_MAC,
	 RTW_PWR_CMD_WRITE, BIT(4), 0},
	{0x0301,
	 RTW_PWR_CUT_ALL_MSK,
	 RTW_PWR_INTF_PCI_MSK,
	 RTW_PWR_ADDR_MAC,
	 RTW_PWR_CMD_WRITE, 0xFF, 0},
	{0xFFFF,
	 RTW_PWR_CUT_ALL_MSK,
	 RTW_PWR_INTF_ALL_MSK,
	 0,
	 RTW_PWR_CMD_END, 0, 0},
};

static const struct rtw_pwr_seq_cmd trans_cardemu_to_act_8723d[] = {
	{0x0020,
	 RTW_PWR_CUT_ALL_MSK,
	 RTW_PWR_INTF_USB_MSK | RTW_PWR_INTF_SDIO_MSK,
	 RTW_PWR_ADDR_MAC,
	 RTW_PWR_CMD_WRITE, BIT(0), BIT(0)},
	{0x0001,
	 RTW_PWR_CUT_ALL_MSK,
	 RTW_PWR_INTF_USB_MSK | RTW_PWR_INTF_SDIO_MSK,
	 RTW_PWR_ADDR_MAC,
	 RTW_PWR_CMD_DELAY, 1, RTW_PWR_DELAY_MS},
	{0x0000,
	 RTW_PWR_CUT_ALL_MSK,
	 RTW_PWR_INTF_USB_MSK | RTW_PWR_INTF_SDIO_MSK,
	 RTW_PWR_ADDR_MAC,
	 RTW_PWR_CMD_WRITE, BIT(5), 0},
	{0x0005,
	 RTW_PWR_CUT_ALL_MSK,
	 RTW_PWR_INTF_ALL_MSK,
	 RTW_PWR_ADDR_MAC,
	 RTW_PWR_CMD_WRITE, (BIT(4) | BIT(3) | BIT(2)), 0},
	{0x0075,
	 RTW_PWR_CUT_ALL_MSK,
	 RTW_PWR_INTF_PCI_MSK,
	 RTW_PWR_ADDR_MAC,
	 RTW_PWR_CMD_WRITE, BIT(0), BIT(0)},
	{0x0006,
	 RTW_PWR_CUT_ALL_MSK,
	 RTW_PWR_INTF_ALL_MSK,
	 RTW_PWR_ADDR_MAC,
	 RTW_PWR_CMD_POLLING, BIT(1), BIT(1)},
	{0x0075,
	 RTW_PWR_CUT_ALL_MSK,
	 RTW_PWR_INTF_PCI_MSK,
	 RTW_PWR_ADDR_MAC,
	 RTW_PWR_CMD_WRITE, BIT(0), 0},
	{0x0006,
	 RTW_PWR_CUT_ALL_MSK,
	 RTW_PWR_INTF_ALL_MSK,
	 RTW_PWR_ADDR_MAC,
	 RTW_PWR_CMD_WRITE, BIT(0), BIT(0)},
	{0x0005,
	 RTW_PWR_CUT_ALL_MSK,
	 RTW_PWR_INTF_ALL_MSK,
	 RTW_PWR_ADDR_MAC,
	 RTW_PWR_CMD_POLLING, (BIT(1) | BIT(0)), 0},
	{0x0005,
	 RTW_PWR_CUT_ALL_MSK,
	 RTW_PWR_INTF_ALL_MSK,
	 RTW_PWR_ADDR_MAC,
	 RTW_PWR_CMD_WRITE, BIT(7), 0},
	{0x0005,
	 RTW_PWR_CUT_ALL_MSK,
	 RTW_PWR_INTF_ALL_MSK,
	 RTW_PWR_ADDR_MAC,
	 RTW_PWR_CMD_WRITE, (BIT(4) | BIT(3)), 0},
	{0x0005,
	 RTW_PWR_CUT_ALL_MSK,
	 RTW_PWR_INTF_ALL_MSK,
	 RTW_PWR_ADDR_MAC,
	 RTW_PWR_CMD_WRITE, BIT(0), BIT(0)},
	{0x0005,
	 RTW_PWR_CUT_ALL_MSK,
	 RTW_PWR_INTF_ALL_MSK,
	 RTW_PWR_ADDR_MAC,
	 RTW_PWR_CMD_POLLING, BIT(0), 0},
	{0x0010,
	 RTW_PWR_CUT_ALL_MSK,
	 RTW_PWR_INTF_ALL_MSK,
	 RTW_PWR_ADDR_MAC,
	 RTW_PWR_CMD_WRITE, BIT(6), BIT(6)},
	{0x0049,
	 RTW_PWR_CUT_ALL_MSK,
	 RTW_PWR_INTF_ALL_MSK,
	 RTW_PWR_ADDR_MAC,
	 RTW_PWR_CMD_WRITE, BIT(1), BIT(1)},
	{0x0063,
	 RTW_PWR_CUT_ALL_MSK,
	 RTW_PWR_INTF_ALL_MSK,
	 RTW_PWR_ADDR_MAC,
	 RTW_PWR_CMD_WRITE, BIT(1), BIT(1)},
	{0x0062,
	 RTW_PWR_CUT_ALL_MSK,
	 RTW_PWR_INTF_ALL_MSK,
	 RTW_PWR_ADDR_MAC,
	 RTW_PWR_CMD_WRITE, BIT(1), 0},
	{0x0058,
	 RTW_PWR_CUT_ALL_MSK,
	 RTW_PWR_INTF_ALL_MSK,
	 RTW_PWR_ADDR_MAC,
	 RTW_PWR_CMD_WRITE, BIT(0), BIT(0)},
	{0x005A,
	 RTW_PWR_CUT_ALL_MSK,
	 RTW_PWR_INTF_ALL_MSK,
	 RTW_PWR_ADDR_MAC,
	 RTW_PWR_CMD_WRITE, BIT(1), BIT(1)},
	{0x0068,
	 RTW_PWR_CUT_TEST_MSK,
	 RTW_PWR_INTF_ALL_MSK,
	 RTW_PWR_ADDR_MAC,
	 RTW_PWR_CMD_WRITE, BIT(3), BIT(3)},
	{0x0069,
	 RTW_PWR_CUT_ALL_MSK,
	 RTW_PWR_INTF_ALL_MSK,
	 RTW_PWR_ADDR_MAC,
	 RTW_PWR_CMD_WRITE, BIT(6), BIT(6)},
	{0x001f,
	 RTW_PWR_CUT_ALL_MSK,
	 RTW_PWR_INTF_ALL_MSK,
	 RTW_PWR_ADDR_MAC,
	 RTW_PWR_CMD_WRITE, 0xFF, 0x00},
	{0x0077,
	 RTW_PWR_CUT_ALL_MSK,
	 RTW_PWR_INTF_ALL_MSK,
	 RTW_PWR_ADDR_MAC,
	 RTW_PWR_CMD_WRITE, 0xFF, 0x00},
	{0x001f,
	 RTW_PWR_CUT_ALL_MSK,
	 RTW_PWR_INTF_ALL_MSK,
	 RTW_PWR_ADDR_MAC,
	 RTW_PWR_CMD_WRITE, 0xFF, 0x07},
	{0x0077,
	 RTW_PWR_CUT_ALL_MSK,
	 RTW_PWR_INTF_ALL_MSK,
	 RTW_PWR_ADDR_MAC,
	 RTW_PWR_CMD_WRITE, 0xFF, 0x07},
	{0xFFFF,
	 RTW_PWR_CUT_ALL_MSK,
	 RTW_PWR_INTF_ALL_MSK,
	 0,
	 RTW_PWR_CMD_END, 0, 0},
};

static const struct rtw_pwr_seq_cmd * const card_enable_flow_8723d[] = {
	trans_carddis_to_cardemu_8723d,
	trans_cardemu_to_act_8723d,
	NULL
};

static const struct rtw_pwr_seq_cmd trans_act_to_lps_8723d[] = {
	{0x0301,
	 RTW_PWR_CUT_ALL_MSK,
	 RTW_PWR_INTF_PCI_MSK,
	 RTW_PWR_ADDR_MAC,
	 RTW_PWR_CMD_WRITE, 0xFF, 0xFF},
	{0x0522,
	 RTW_PWR_CUT_ALL_MSK,
	 RTW_PWR_INTF_ALL_MSK,
	 RTW_PWR_ADDR_MAC,
	 RTW_PWR_CMD_WRITE, 0xFF, 0xFF},
	{0x05F8,
	 RTW_PWR_CUT_ALL_MSK,
	 RTW_PWR_INTF_ALL_MSK,
	 RTW_PWR_ADDR_MAC,
	 RTW_PWR_CMD_POLLING, 0xFF, 0},
	{0x05F9,
	 RTW_PWR_CUT_ALL_MSK,
	 RTW_PWR_INTF_ALL_MSK,
	 RTW_PWR_ADDR_MAC,
	 RTW_PWR_CMD_POLLING, 0xFF, 0},
	{0x05FA,
	 RTW_PWR_CUT_ALL_MSK,
	 RTW_PWR_INTF_ALL_MSK,
	 RTW_PWR_ADDR_MAC,
	 RTW_PWR_CMD_POLLING, 0xFF, 0},
	{0x05FB,
	 RTW_PWR_CUT_ALL_MSK,
	 RTW_PWR_INTF_ALL_MSK,
	 RTW_PWR_ADDR_MAC,
	 RTW_PWR_CMD_POLLING, 0xFF, 0},
	{0x0002,
	 RTW_PWR_CUT_ALL_MSK,
	 RTW_PWR_INTF_ALL_MSK,
	 RTW_PWR_ADDR_MAC,
	 RTW_PWR_CMD_WRITE, BIT(0), 0},
	{0x0002,
	 RTW_PWR_CUT_ALL_MSK,
	 RTW_PWR_INTF_ALL_MSK,
	 RTW_PWR_ADDR_MAC,
	 RTW_PWR_CMD_DELAY, 0, RTW_PWR_DELAY_US},
	{0x0002,
	 RTW_PWR_CUT_ALL_MSK,
	 RTW_PWR_INTF_ALL_MSK,
	 RTW_PWR_ADDR_MAC,
	 RTW_PWR_CMD_WRITE, BIT(1), 0},
	{0x0100,
	 RTW_PWR_CUT_ALL_MSK,
	 RTW_PWR_INTF_ALL_MSK,
	 RTW_PWR_ADDR_MAC,
	 RTW_PWR_CMD_WRITE, 0xFF, 0x03},
	{0x0101,
	 RTW_PWR_CUT_ALL_MSK,
	 RTW_PWR_INTF_ALL_MSK,
	 RTW_PWR_ADDR_MAC,
	 RTW_PWR_CMD_WRITE, BIT(1), 0},
	{0x0093,
	 RTW_PWR_CUT_ALL_MSK,
	 RTW_PWR_INTF_SDIO_MSK,
	 RTW_PWR_ADDR_MAC,
	 RTW_PWR_CMD_WRITE, 0xFF, 0x00},
	{0x0553,
	 RTW_PWR_CUT_ALL_MSK,
	 RTW_PWR_INTF_ALL_MSK,
	 RTW_PWR_ADDR_MAC,
	 RTW_PWR_CMD_WRITE, BIT(5), BIT(5)},
	{0xFFFF,
	 RTW_PWR_CUT_ALL_MSK,
	 RTW_PWR_INTF_ALL_MSK,
	 0,
	 RTW_PWR_CMD_END, 0, 0},
};

static const struct rtw_pwr_seq_cmd trans_act_to_pre_carddis_8723d[] = {
	{0x0003,
	 RTW_PWR_CUT_ALL_MSK,
	 RTW_PWR_INTF_ALL_MSK,
	 RTW_PWR_ADDR_MAC,
	 RTW_PWR_CMD_WRITE, BIT(2), 0},
	{0x0080,
	 RTW_PWR_CUT_ALL_MSK,
	 RTW_PWR_INTF_ALL_MSK,
	 RTW_PWR_ADDR_MAC,
	 RTW_PWR_CMD_WRITE, 0xFF, 0},
	{0xFFFF,
	 RTW_PWR_CUT_ALL_MSK,
	 RTW_PWR_INTF_ALL_MSK,
	 0,
	 RTW_PWR_CMD_END, 0, 0},
};

static const struct rtw_pwr_seq_cmd trans_act_to_cardemu_8723d[] = {
	{0x0002,
	 RTW_PWR_CUT_ALL_MSK,
	 RTW_PWR_INTF_ALL_MSK,
	 RTW_PWR_ADDR_MAC,
	 RTW_PWR_CMD_WRITE, BIT(0), 0},
	{0x0049,
	 RTW_PWR_CUT_ALL_MSK,
	 RTW_PWR_INTF_ALL_MSK,
	 RTW_PWR_ADDR_MAC,
	 RTW_PWR_CMD_WRITE, BIT(1), 0},
	{0x0006,
	 RTW_PWR_CUT_ALL_MSK,
	 RTW_PWR_INTF_ALL_MSK,
	 RTW_PWR_ADDR_MAC,
	 RTW_PWR_CMD_WRITE, BIT(0), BIT(0)},
	{0x0005,
	 RTW_PWR_CUT_ALL_MSK,
	 RTW_PWR_INTF_ALL_MSK,
	 RTW_PWR_ADDR_MAC,
	 RTW_PWR_CMD_WRITE, BIT(1), BIT(1)},
	{0x0005,
	 RTW_PWR_CUT_ALL_MSK,
	 RTW_PWR_INTF_ALL_MSK,
	 RTW_PWR_ADDR_MAC,
	 RTW_PWR_CMD_POLLING, BIT(1), 0},
	{0x0010,
	 RTW_PWR_CUT_ALL_MSK,
	 RTW_PWR_INTF_ALL_MSK,
	 RTW_PWR_ADDR_MAC,
	 RTW_PWR_CMD_WRITE, BIT(6), 0},
	{0x0000,
	 RTW_PWR_CUT_ALL_MSK,
	 RTW_PWR_INTF_USB_MSK | RTW_PWR_INTF_SDIO_MSK,
	 RTW_PWR_ADDR_MAC,
	 RTW_PWR_CMD_WRITE, BIT(5), BIT(5)},
	{0x0020,
	 RTW_PWR_CUT_ALL_MSK,
	 RTW_PWR_INTF_USB_MSK | RTW_PWR_INTF_SDIO_MSK,
	 RTW_PWR_ADDR_MAC,
	 RTW_PWR_CMD_WRITE, BIT(0), 0},
	{0xFFFF,
	 RTW_PWR_CUT_ALL_MSK,
	 RTW_PWR_INTF_ALL_MSK,
	 0,
	 RTW_PWR_CMD_END, 0, 0},
};

static const struct rtw_pwr_seq_cmd trans_cardemu_to_carddis_8723d[] = {
	{0x0007,
	 RTW_PWR_CUT_ALL_MSK,
	 RTW_PWR_INTF_SDIO_MSK,
	 RTW_PWR_ADDR_MAC,
	 RTW_PWR_CMD_WRITE, 0xFF, 0x20},
	{0x0005,
	 RTW_PWR_CUT_ALL_MSK,
	 RTW_PWR_INTF_USB_MSK | RTW_PWR_INTF_SDIO_MSK,
	 RTW_PWR_ADDR_MAC,
	 RTW_PWR_CMD_WRITE, BIT(3) | BIT(4), BIT(3)},
	{0x0005,
	 RTW_PWR_CUT_ALL_MSK,
	 RTW_PWR_INTF_PCI_MSK,
	 RTW_PWR_ADDR_MAC,
	 RTW_PWR_CMD_WRITE, BIT(2), BIT(2)},
	{0x0005,
	 RTW_PWR_CUT_ALL_MSK,
	 RTW_PWR_INTF_PCI_MSK,
	 RTW_PWR_ADDR_MAC,
	 RTW_PWR_CMD_WRITE, BIT(3) | BIT(4), BIT(3) | BIT(4)},
	{0x004A,
	 RTW_PWR_CUT_ALL_MSK,
	 RTW_PWR_INTF_USB_MSK,
	 RTW_PWR_ADDR_MAC,
	 RTW_PWR_CMD_WRITE, BIT(0), 1},
	{0x0023,
	 RTW_PWR_CUT_ALL_MSK,
	 RTW_PWR_INTF_SDIO_MSK,
	 RTW_PWR_ADDR_MAC,
	 RTW_PWR_CMD_WRITE, BIT(4), BIT(4)},
	{0x0086,
	 RTW_PWR_CUT_ALL_MSK,
	 RTW_PWR_INTF_SDIO_MSK,
	 RTW_PWR_ADDR_SDIO,
	 RTW_PWR_CMD_WRITE, BIT(0), BIT(0)},
	{0x0086,
	 RTW_PWR_CUT_ALL_MSK,
	 RTW_PWR_INTF_SDIO_MSK,
	 RTW_PWR_ADDR_SDIO,
	 RTW_PWR_CMD_POLLING, BIT(1), 0},
	{0xFFFF,
	 RTW_PWR_CUT_ALL_MSK,
	 RTW_PWR_INTF_ALL_MSK,
	 0,
	 RTW_PWR_CMD_END, 0, 0},
};

static const struct rtw_pwr_seq_cmd trans_act_to_post_carddis_8723d[] = {
	{0x001D,
	 RTW_PWR_CUT_ALL_MSK,
	 RTW_PWR_INTF_ALL_MSK,
	 RTW_PWR_ADDR_MAC,
	 RTW_PWR_CMD_WRITE, BIT(0), 0},
	{0x001D,
	 RTW_PWR_CUT_ALL_MSK,
	 RTW_PWR_INTF_ALL_MSK,
	 RTW_PWR_ADDR_MAC,
	 RTW_PWR_CMD_WRITE, BIT(0), BIT(0)},
	{0x001C,
	 RTW_PWR_CUT_ALL_MSK,
	 RTW_PWR_INTF_ALL_MSK,
	 RTW_PWR_ADDR_MAC,
	 RTW_PWR_CMD_WRITE, 0xFF, 0x0E},
	{0xFFFF,
	 RTW_PWR_CUT_ALL_MSK,
	 RTW_PWR_INTF_ALL_MSK,
	 0,
	 RTW_PWR_CMD_END, 0, 0},
};

static const struct rtw_pwr_seq_cmd * const card_disable_flow_8723d[] = {
	trans_act_to_lps_8723d,
	trans_act_to_pre_carddis_8723d,
	trans_act_to_cardemu_8723d,
	trans_cardemu_to_carddis_8723d,
	trans_act_to_post_carddis_8723d,
	NULL
};

static const struct rtw_page_table page_table_8723d[] = {
	{12, 2, 2, 0, 1},
	{12, 2, 2, 0, 1},
	{12, 2, 2, 0, 1},
	{12, 2, 2, 0, 1},
	{12, 2, 2, 0, 1},
};

static const struct rtw_rqpn rqpn_table_8723d[] = {
	{RTW_DMA_MAPPING_NORMAL, RTW_DMA_MAPPING_NORMAL,
	 RTW_DMA_MAPPING_LOW, RTW_DMA_MAPPING_LOW,
	 RTW_DMA_MAPPING_EXTRA, RTW_DMA_MAPPING_HIGH},
	{RTW_DMA_MAPPING_NORMAL, RTW_DMA_MAPPING_NORMAL,
	 RTW_DMA_MAPPING_LOW, RTW_DMA_MAPPING_LOW,
	 RTW_DMA_MAPPING_EXTRA, RTW_DMA_MAPPING_HIGH},
	{RTW_DMA_MAPPING_NORMAL, RTW_DMA_MAPPING_NORMAL,
	 RTW_DMA_MAPPING_NORMAL, RTW_DMA_MAPPING_HIGH,
	 RTW_DMA_MAPPING_HIGH, RTW_DMA_MAPPING_HIGH},
	{RTW_DMA_MAPPING_NORMAL, RTW_DMA_MAPPING_NORMAL,
	 RTW_DMA_MAPPING_LOW, RTW_DMA_MAPPING_LOW,
	 RTW_DMA_MAPPING_HIGH, RTW_DMA_MAPPING_HIGH},
	{RTW_DMA_MAPPING_NORMAL, RTW_DMA_MAPPING_NORMAL,
	 RTW_DMA_MAPPING_LOW, RTW_DMA_MAPPING_LOW,
	 RTW_DMA_MAPPING_EXTRA, RTW_DMA_MAPPING_HIGH},
};

static const struct rtw_intf_phy_para pcie_gen1_param_8723d[] = {
	{0x0008, 0x4a22,
	 RTW_IP_SEL_PHY,
	 RTW_INTF_PHY_CUT_ALL,
	 RTW_INTF_PHY_PLATFORM_ALL},
	{0x0009, 0x1000,
	 RTW_IP_SEL_PHY,
	 ~(RTW_INTF_PHY_CUT_A | RTW_INTF_PHY_CUT_B),
	 RTW_INTF_PHY_PLATFORM_ALL},
	{0xFFFF, 0x0000,
	 RTW_IP_SEL_PHY,
	 RTW_INTF_PHY_CUT_ALL,
	 RTW_INTF_PHY_PLATFORM_ALL},
};

static const struct rtw_intf_phy_para_table phy_para_table_8723d = {
	.gen1_para	= pcie_gen1_param_8723d,
	.n_gen1_para	= ARRAY_SIZE(pcie_gen1_param_8723d),
};

static const u8 rtw8723d_pwrtrk_2gb_n[] = {
	0, 0, 1, 1, 1, 2, 2, 3, 4, 4, 4, 4, 5, 5, 5,
	6, 6, 7, 7, 8, 8, 8, 9, 9, 9, 10, 10, 10, 10, 10
};

static const u8 rtw8723d_pwrtrk_2gb_p[] = {
	0, 0, 1, 1, 2, 2, 2, 3, 3, 4, 4, 5, 5, 6, 7,
	7, 8, 8, 8, 9, 9, 10, 10, 10, 10, 10, 10, 10, 10, 10
};

static const u8 rtw8723d_pwrtrk_2ga_n[] = {
	0, 0, 1, 1, 1, 2, 2, 3, 4, 4, 4, 4, 5, 5, 5,
	6, 6, 7, 7, 8, 8, 8, 9, 9, 9, 10, 10, 10, 10, 10
};

static const u8 rtw8723d_pwrtrk_2ga_p[] = {
	0, 0, 1, 1, 2, 2, 2, 3, 3, 4, 4, 5, 5, 6, 7,
	7, 8, 8, 8, 9, 9, 10, 10, 10, 10, 10, 10, 10, 10, 10
};

static const u8 rtw8723d_pwrtrk_2g_cck_b_n[] = {
	0, 1, 1, 1, 1, 2, 2, 3, 3, 4, 4, 5, 5, 6, 6,
	6, 7, 7, 7, 8, 8, 9, 9, 10, 10, 11, 11, 11, 11, 11
};

static const u8 rtw8723d_pwrtrk_2g_cck_b_p[] = {
	0, 0, 1, 1, 2, 2, 3, 3, 4, 4, 5, 5, 6, 6, 7,
	7, 8, 9, 9, 10, 10, 11, 11, 11, 11, 11, 11, 11, 11, 11
};

static const u8 rtw8723d_pwrtrk_2g_cck_a_n[] = {
	0, 1, 1, 1, 1, 2, 2, 3, 3, 4, 4, 5, 5, 6, 6,
	6, 7, 7, 7, 8, 8, 9, 9, 10, 10, 11, 11, 11, 11, 11
};

static const u8 rtw8723d_pwrtrk_2g_cck_a_p[] = {
	0, 0, 1, 1, 2, 2, 3, 3, 4, 4, 5, 5, 6, 6, 7,
	7, 8, 9, 9, 10, 10, 11, 11, 11, 11, 11, 11, 11, 11, 11
};

static const s8 rtw8723d_pwrtrk_xtal_n[] = {
	0, 0, 0, 0, 0, 0, 0, 0, 0, 0, 0, 0, 0, 0, 0,
	0, 0, 0, 0, 0, 0, 0, 0, 0, 0, 0, 0, 0, 0, 0
};

static const s8 rtw8723d_pwrtrk_xtal_p[] = {
	0, 0, 0, 0, 0, 0, 0, 0, 0, 0, 0, 0, 0, 0, 0,
	0, -10, -12, -14, -16, -16, -16, -16, -16, -16, -16, -16, -16, -16, -16
};

static const struct rtw_pwr_track_tbl rtw8723d_rtw_pwr_track_tbl = {
	.pwrtrk_2gb_n = rtw8723d_pwrtrk_2gb_n,
	.pwrtrk_2gb_p = rtw8723d_pwrtrk_2gb_p,
	.pwrtrk_2ga_n = rtw8723d_pwrtrk_2ga_n,
	.pwrtrk_2ga_p = rtw8723d_pwrtrk_2ga_p,
	.pwrtrk_2g_cckb_n = rtw8723d_pwrtrk_2g_cck_b_n,
	.pwrtrk_2g_cckb_p = rtw8723d_pwrtrk_2g_cck_b_p,
	.pwrtrk_2g_ccka_n = rtw8723d_pwrtrk_2g_cck_a_n,
	.pwrtrk_2g_ccka_p = rtw8723d_pwrtrk_2g_cck_a_p,
	.pwrtrk_xtal_p = rtw8723d_pwrtrk_xtal_p,
	.pwrtrk_xtal_n = rtw8723d_pwrtrk_xtal_n,
};

static const struct rtw_rfe_def rtw8723d_rfe_defs[] = {
	[0] = { .phy_pg_tbl	= &rtw8723d_bb_pg_tbl,
		.txpwr_lmt_tbl	= &rtw8723d_txpwr_lmt_tbl,
		.pwr_track_tbl	= &rtw8723d_rtw_pwr_track_tbl, },
};

static const struct rtw_reg_domain coex_info_hw_regs_8723d[] = {
	{0x948, MASKDWORD, RTW_REG_DOMAIN_MAC32},
	{0x67, BIT(7), RTW_REG_DOMAIN_MAC8},
	{0, 0, RTW_REG_DOMAIN_NL},
	{0x964, BIT(1), RTW_REG_DOMAIN_MAC8},
	{0x864, BIT(0), RTW_REG_DOMAIN_MAC8},
	{0xab7, BIT(5), RTW_REG_DOMAIN_MAC8},
	{0xa01, BIT(7), RTW_REG_DOMAIN_MAC8},
	{0, 0, RTW_REG_DOMAIN_NL},
	{0x430, MASKDWORD, RTW_REG_DOMAIN_MAC32},
	{0x434, MASKDWORD, RTW_REG_DOMAIN_MAC32},
	{0x42a, MASKLWORD, RTW_REG_DOMAIN_MAC16},
	{0x426, MASKBYTE0, RTW_REG_DOMAIN_MAC8},
	{0x45e, BIT(3), RTW_REG_DOMAIN_MAC8},
	{0, 0, RTW_REG_DOMAIN_NL},
	{0x4c6, BIT(4), RTW_REG_DOMAIN_MAC8},
	{0x40, BIT(5), RTW_REG_DOMAIN_MAC8},
	{0x550, MASKDWORD, RTW_REG_DOMAIN_MAC32},
	{0x522, MASKBYTE0, RTW_REG_DOMAIN_MAC8},
	{0x953, BIT(1), RTW_REG_DOMAIN_MAC8},
};

const struct rtw_chip_info rtw8723d_hw_spec = {
	.ops = &rtw8723d_ops,
	.id = RTW_CHIP_TYPE_8723D,
	.fw_name = "rtw88/rtw8723d_fw.bin",
	.wlan_cpu = RTW_WCPU_11N,
	.tx_pkt_desc_sz = 40,
	.tx_buf_desc_sz = 16,
	.rx_pkt_desc_sz = 24,
	.rx_buf_desc_sz = 8,
	.phy_efuse_size = 512,
	.log_efuse_size = 512,
	.ptct_efuse_size = 96 + 1,
	.txff_size = 32768,
	.rxff_size = 16384,
	.rsvd_drv_pg_num = 8,
	.txgi_factor = 1,
	.is_pwr_by_rate_dec = true,
	.max_power_index = 0x3f,
	.csi_buf_pg_num = 0,
	.band = RTW_BAND_2G,
	.page_size = TX_PAGE_SIZE,
	.dig_min = 0x20,
	.usb_tx_agg_desc_num = 1,
	.hw_feature_report = true,
	.c2h_ra_report_size = 7,
	.old_datarate_fb_limit = true,
	.ht_supported = true,
	.vht_supported = false,
	.lps_deep_mode_supported = 0,
	.sys_func_en = 0xFD,
	.pwr_on_seq = card_enable_flow_8723d,
	.pwr_off_seq = card_disable_flow_8723d,
	.page_table = page_table_8723d,
	.rqpn_table = rqpn_table_8723d,
	.prioq_addrs = &rtw8723x_common.prioq_addrs,
	.intf_table = &phy_para_table_8723d,
	.dig = rtw8723x_common.dig,
	.dig_cck = rtw8723x_common.dig_cck,
	.rf_sipi_addr = {0x840, 0x844},
	.rf_sipi_read_addr = rtw8723x_common.rf_sipi_addr,
	.fix_rf_phy_num = 2,
	.ltecoex_addr = &rtw8723x_common.ltecoex_addr,
	.mac_tbl = &rtw8723d_mac_tbl,
	.agc_tbl = &rtw8723d_agc_tbl,
	.bb_tbl = &rtw8723d_bb_tbl,
	.rf_tbl = {&rtw8723d_rf_a_tbl},
	.rfe_defs = rtw8723d_rfe_defs,
	.rfe_defs_size = ARRAY_SIZE(rtw8723d_rfe_defs),
	.rx_ldpc = false,
	.iqk_threshold = 8,
	.ampdu_density = IEEE80211_HT_MPDU_DENSITY_16,
	.max_scan_ie_len = IEEE80211_MAX_DATA_LEN,

	.coex_para_ver = 0x2007022f,
	.bt_desired_ver = 0x2f,
	.scbd_support = true,
	.new_scbd10_def = true,
	.ble_hid_profile_support = false,
	.wl_mimo_ps_support = false,
	.pstdma_type = COEX_PSTDMA_FORCE_LPSOFF,
	.bt_rssi_type = COEX_BTRSSI_RATIO,
	.ant_isolation = 15,
	.rssi_tolerance = 2,
	.wl_rssi_step = wl_rssi_step_8723d,
	.bt_rssi_step = bt_rssi_step_8723d,
	.table_sant_num = ARRAY_SIZE(table_sant_8723d),
	.table_sant = table_sant_8723d,
	.table_nsant_num = ARRAY_SIZE(table_nsant_8723d),
	.table_nsant = table_nsant_8723d,
	.tdma_sant_num = ARRAY_SIZE(tdma_sant_8723d),
	.tdma_sant = tdma_sant_8723d,
	.tdma_nsant_num = ARRAY_SIZE(tdma_nsant_8723d),
	.tdma_nsant = tdma_nsant_8723d,
	.wl_rf_para_num = ARRAY_SIZE(rf_para_tx_8723d),
	.wl_rf_para_tx = rf_para_tx_8723d,
	.wl_rf_para_rx = rf_para_rx_8723d,
	.bt_afh_span_bw20 = 0x20,
	.bt_afh_span_bw40 = 0x30,
	.afh_5g_num = ARRAY_SIZE(afh_5g_8723d),
	.afh_5g = afh_5g_8723d,
	.btg_reg = &btg_reg_8723d,

	.coex_info_hw_regs_num = ARRAY_SIZE(coex_info_hw_regs_8723d),
	.coex_info_hw_regs = coex_info_hw_regs_8723d,
};
EXPORT_SYMBOL(rtw8723d_hw_spec);

MODULE_FIRMWARE("rtw88/rtw8723d_fw.bin");

MODULE_AUTHOR("Realtek Corporation");
MODULE_DESCRIPTION("Realtek 802.11n wireless 8723d driver");
MODULE_LICENSE("Dual BSD/GPL");<|MERGE_RESOLUTION|>--- conflicted
+++ resolved
@@ -1390,11 +1390,8 @@
 }
 
 static const struct rtw_chip_ops rtw8723d_ops = {
-<<<<<<< HEAD
-=======
 	.power_on		= rtw_power_on,
 	.power_off		= rtw_power_off,
->>>>>>> fcc79e17
 	.phy_set_param		= rtw8723d_phy_set_param,
 	.read_efuse		= rtw8723x_read_efuse,
 	.query_phy_status	= query_phy_status,
