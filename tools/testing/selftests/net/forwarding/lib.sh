--- conflicted
+++ resolved
@@ -1214,21 +1214,6 @@
 
 cleanup()
 {
-<<<<<<< HEAD
-	local current_test
-
-	for current_test in ${TESTS:-$ALL_TESTS}; do
-		in_defer_scope \
-			$current_test
-	done
-=======
-	pre_cleanup
-	defer_scopes_cleanup
->>>>>>> fcc79e17
-}
-
-cleanup()
-{
 	pre_cleanup
 	defer_scopes_cleanup
 }
@@ -1589,12 +1574,7 @@
 {
 	local pid=${1-%%}; shift
 
-<<<<<<< HEAD
-	# Suppress noise from killing mausezahn.
-	{ kill $pid && wait $pid; } 2>/dev/null
-=======
 	kill_process "$pid"
->>>>>>> fcc79e17
 }
 
 declare -A cappid
