--- conflicted
+++ resolved
@@ -2649,7 +2649,6 @@
 
 	ufshcd_sgl_to_prdt(hba, lrbp, sg_segments, scsi_sglist(cmd));
 
-<<<<<<< HEAD
 	/*
 	 * TODO(b/160883801): remove this vendor hook in favor of the upstream
 	 * variant op.  This isn't possible yet because the upstream variant op
@@ -2659,8 +2658,6 @@
 	trace_android_vh_ufs_fill_prdt(hba, lrbp, sg_segments, &err);
 	if (err)
 		return err;
-=======
->>>>>>> 9c67f908
 	return ufshcd_crypto_fill_prdt(hba, lrbp);
 }
 
