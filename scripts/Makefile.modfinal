--- conflicted
+++ resolved
@@ -38,19 +38,11 @@
 
 quiet_cmd_btf_ko = BTF [M] $@
       cmd_btf_ko = 							\
-<<<<<<< HEAD
-	if [ ! -f $(mixed-build-prefix)vmlinux ]; then					\
-		printf "Skipping BTF generation for %s due to unavailability of $(mixed-build-prefix)vmlinux\n" $@ 1>&2; \
-	else								\
-		LLVM_OBJCOPY="$(OBJCOPY)" $(PAHOLE) -J $(PAHOLE_FLAGS) $(MODULE_PAHOLE_FLAGS) --btf_base $(mixed-build-prefix)vmlinux $@; \
-		$(RESOLVE_BTFIDS) -b $(mixed-build-prefix)vmlinux $@; 			\
-=======
 	if [ ! -f $(objtree)/vmlinux ]; then				\
 		printf "Skipping BTF generation for %s due to unavailability of vmlinux\n" $@ 1>&2; \
 	else								\
 		LLVM_OBJCOPY="$(OBJCOPY)" $(PAHOLE) -J $(PAHOLE_FLAGS) $(MODULE_PAHOLE_FLAGS) --btf_base $(objtree)/vmlinux $@; \
 		$(RESOLVE_BTFIDS) -b $(objtree)/vmlinux $@;		\
->>>>>>> 6a34dfa1
 	fi;
 
 # Same as newer-prereqs, but allows to exclude specified extra dependencies
@@ -62,13 +54,8 @@
 	printf '%s\n' 'savedcmd_$@ := $(make-cmd)' > $(dot-target).cmd, @:)
 
 # Re-generate module BTFs if either module's .ko or vmlinux changed
-<<<<<<< HEAD
-%.ko: %.o %.mod.o $(extmod_prefix).module-common.o scripts/module.lds $(and $(CONFIG_DEBUG_INFO_BTF_MODULES),$(KBUILD_BUILTIN),$(mixed-build-prefix)vmlinux) FORCE
-	+$(call if_changed_except,ld_ko_o,$(mixed-build-prefix)vmlinux)
-=======
-%.ko: %.o %.mod.o .module-common.o $(objtree)/scripts/module.lds $(and $(CONFIG_DEBUG_INFO_BTF_MODULES),$(KBUILD_BUILTIN),$(objtree)/vmlinux) FORCE
+%.ko: %.o %.mod.o $(extmod_prefix).module-common.o $(objtree)/scripts/module.lds $(and $(CONFIG_DEBUG_INFO_BTF_MODULES),$(KBUILD_BUILTIN),$(objtree)/vmlinux) FORCE
 	+$(call if_changed_except,ld_ko_o,$(objtree)/vmlinux)
->>>>>>> 6a34dfa1
 ifdef CONFIG_DEBUG_INFO_BTF_MODULES
 	+$(if $(newer-prereqs),$(call cmd,btf_ko))
 endif
