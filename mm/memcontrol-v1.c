--- conflicted
+++ resolved
@@ -401,90 +401,6 @@
 	return nr_reclaimed;
 }
 
-<<<<<<< HEAD
-/**
- * folio_memcg_lock - Bind a folio to its memcg.
- * @folio: The folio.
- *
- * This function prevents unlocked LRU folios from being moved to
- * another cgroup.
- *
- * It ensures lifetime of the bound memcg.  The caller is responsible
- * for the lifetime of the folio.
- */
-void folio_memcg_lock(struct folio *folio)
-{
-	struct mem_cgroup *memcg;
-	unsigned long flags;
-
-	/*
-	 * The RCU lock is held throughout the transaction.  The fast
-	 * path can get away without acquiring the memcg->move_lock
-	 * because page moving starts with an RCU grace period.
-         */
-	rcu_read_lock();
-
-	if (mem_cgroup_disabled())
-		return;
-again:
-	memcg = folio_memcg(folio);
-	if (unlikely(!memcg))
-		return;
-
-#ifdef CONFIG_PROVE_LOCKING
-	local_irq_save(flags);
-	might_lock(&memcg->move_lock);
-	local_irq_restore(flags);
-#endif
-
-	if (atomic_read(&memcg->moving_account) <= 0)
-		return;
-
-	spin_lock_irqsave(&memcg->move_lock, flags);
-	if (memcg != folio_memcg(folio)) {
-		spin_unlock_irqrestore(&memcg->move_lock, flags);
-		goto again;
-	}
-
-	/*
-	 * When charge migration first begins, we can have multiple
-	 * critical sections holding the fast-path RCU lock and one
-	 * holding the slowpath move_lock. Track the task who has the
-	 * move_lock for folio_memcg_unlock().
-	 */
-	memcg->move_lock_task = current;
-	memcg->move_lock_flags = flags;
-}
-
-static void __folio_memcg_unlock(struct mem_cgroup *memcg)
-{
-	if (memcg && memcg->move_lock_task == current) {
-		unsigned long flags = memcg->move_lock_flags;
-
-		memcg->move_lock_task = NULL;
-		memcg->move_lock_flags = 0;
-
-		spin_unlock_irqrestore(&memcg->move_lock, flags);
-	}
-
-	rcu_read_unlock();
-}
-
-/**
- * folio_memcg_unlock - Release the binding between a folio and its memcg.
- * @folio: The folio.
- *
- * This releases the binding created by folio_memcg_lock().  This does
- * not change the accounting of this folio to its memcg, but it does
- * permit others to change it.
- */
-void folio_memcg_unlock(struct folio *folio)
-{
-	__folio_memcg_unlock(folio_memcg(folio));
-}
-
-=======
->>>>>>> 5c00ff74
 static u64 mem_cgroup_move_charge_read(struct cgroup_subsys_state *css,
 				struct cftype *cft)
 {
