/*
 * Copyright (c) 2015, Mellanox Technologies. All rights reserved.
 *
 * This software is available to you under a choice of one of two
 * licenses.  You may choose to be licensed under the terms of the GNU
 * General Public License (GPL) Version 2, available from the file
 * COPYING in the main directory of this source tree, or the
 * OpenIB.org BSD license below:
 *
 *     Redistribution and use in source and binary forms, with or
 *     without modification, are permitted provided that the following
 *     conditions are met:
 *
 *      - Redistributions of source code must retain the above
 *        copyright notice, this list of conditions and the following
 *        disclaimer.
 *
 *      - Redistributions in binary form must reproduce the above
 *        copyright notice, this list of conditions and the following
 *        disclaimer in the documentation and/or other materials
 *        provided with the distribution.
 *
 * THE SOFTWARE IS PROVIDED "AS IS", WITHOUT WARRANTY OF ANY KIND,
 * EXPRESS OR IMPLIED, INCLUDING BUT NOT LIMITED TO THE WARRANTIES OF
 * MERCHANTABILITY, FITNESS FOR A PARTICULAR PURPOSE AND
 * NONINFRINGEMENT. IN NO EVENT SHALL THE AUTHORS OR COPYRIGHT HOLDERS
 * BE LIABLE FOR ANY CLAIM, DAMAGES OR OTHER LIABILITY, WHETHER IN AN
 * ACTION OF CONTRACT, TORT OR OTHERWISE, ARISING FROM, OUT OF OR IN
 * CONNECTION WITH THE SOFTWARE OR THE USE OR OTHER DEALINGS IN THE
 * SOFTWARE.
 */

#include <linux/etherdevice.h>
#include <linux/debugfs.h>
#include <linux/mlx5/driver.h>
#include <linux/mlx5/mlx5_ifc.h>
#include <linux/mlx5/vport.h>
#include <linux/mlx5/fs.h>
#include <linux/mlx5/mpfs.h>
#include "esw/acl/lgcy.h"
#include "esw/legacy.h"
#include "esw/qos.h"
#include "mlx5_core.h"
#include "lib/eq.h"
#include "lag/lag.h"
#include "eswitch.h"
#include "fs_core.h"
#include "devlink.h"
#include "ecpf.h"
#include "en/mod_hdr.h"
#include "en_accel/ipsec.h"

enum {
	MLX5_ACTION_NONE = 0,
	MLX5_ACTION_ADD  = 1,
	MLX5_ACTION_DEL  = 2,
};

/* Vport UC/MC hash node */
struct vport_addr {
	struct l2addr_node     node;
	u8                     action;
	u16                    vport;
	struct mlx5_flow_handle *flow_rule;
	bool mpfs; /* UC MAC was added to MPFs */
	/* A flag indicating that mac was added due to mc promiscuous vport */
	bool mc_promisc;
};

static int mlx5_eswitch_check(const struct mlx5_core_dev *dev)
{
	if (MLX5_CAP_GEN(dev, port_type) != MLX5_CAP_PORT_TYPE_ETH)
		return -EOPNOTSUPP;

	if (!MLX5_ESWITCH_MANAGER(dev))
		return -EOPNOTSUPP;

	return 0;
}

static struct mlx5_eswitch *__mlx5_devlink_eswitch_get(struct devlink *devlink, bool check)
{
	struct mlx5_core_dev *dev = devlink_priv(devlink);
	int err;

	if (check) {
		err = mlx5_eswitch_check(dev);
		if (err)
			return ERR_PTR(err);
	}

	return dev->priv.eswitch;
}

struct mlx5_eswitch *__must_check
mlx5_devlink_eswitch_get(struct devlink *devlink)
{
	return __mlx5_devlink_eswitch_get(devlink, true);
}

struct mlx5_eswitch *mlx5_devlink_eswitch_nocheck_get(struct devlink *devlink)
{
	return __mlx5_devlink_eswitch_get(devlink, false);
}

struct mlx5_vport *__must_check
mlx5_eswitch_get_vport(struct mlx5_eswitch *esw, u16 vport_num)
{
	struct mlx5_vport *vport;

	if (!esw)
		return ERR_PTR(-EPERM);

	vport = xa_load(&esw->vports, vport_num);
	if (!vport) {
		esw_debug(esw->dev, "vport out of range: num(0x%x)\n", vport_num);
		return ERR_PTR(-EINVAL);
	}
	return vport;
}

static int arm_vport_context_events_cmd(struct mlx5_core_dev *dev, u16 vport,
					u32 events_mask)
{
	u32 in[MLX5_ST_SZ_DW(modify_nic_vport_context_in)] = {};
	void *nic_vport_ctx;

	MLX5_SET(modify_nic_vport_context_in, in,
		 opcode, MLX5_CMD_OP_MODIFY_NIC_VPORT_CONTEXT);
	MLX5_SET(modify_nic_vport_context_in, in, field_select.change_event, 1);
	MLX5_SET(modify_nic_vport_context_in, in, vport_number, vport);
	if (vport || mlx5_core_is_ecpf(dev))
		MLX5_SET(modify_nic_vport_context_in, in, other_vport, 1);
	nic_vport_ctx = MLX5_ADDR_OF(modify_nic_vport_context_in,
				     in, nic_vport_context);

	MLX5_SET(nic_vport_context, nic_vport_ctx, arm_change_event, 1);

	if (events_mask & MLX5_VPORT_UC_ADDR_CHANGE)
		MLX5_SET(nic_vport_context, nic_vport_ctx,
			 event_on_uc_address_change, 1);
	if (events_mask & MLX5_VPORT_MC_ADDR_CHANGE)
		MLX5_SET(nic_vport_context, nic_vport_ctx,
			 event_on_mc_address_change, 1);
	if (events_mask & MLX5_VPORT_PROMISC_CHANGE)
		MLX5_SET(nic_vport_context, nic_vport_ctx,
			 event_on_promisc_change, 1);

	return mlx5_cmd_exec_in(dev, modify_nic_vport_context, in);
}

/* E-Switch vport context HW commands */
int mlx5_eswitch_modify_esw_vport_context(struct mlx5_core_dev *dev, u16 vport,
					  bool other_vport, void *in)
{
	MLX5_SET(modify_esw_vport_context_in, in, opcode,
		 MLX5_CMD_OP_MODIFY_ESW_VPORT_CONTEXT);
	MLX5_SET(modify_esw_vport_context_in, in, vport_number, vport);
	MLX5_SET(modify_esw_vport_context_in, in, other_vport, other_vport);
	return mlx5_cmd_exec_in(dev, modify_esw_vport_context, in);
}

static int modify_esw_vport_cvlan(struct mlx5_core_dev *dev, u16 vport,
				  u16 vlan, u8 qos, u8 set_flags)
{
	u32 in[MLX5_ST_SZ_DW(modify_esw_vport_context_in)] = {};

	if (!MLX5_CAP_ESW(dev, vport_cvlan_strip) ||
	    !MLX5_CAP_ESW(dev, vport_cvlan_insert_if_not_exist))
		return -EOPNOTSUPP;

	esw_debug(dev, "Set Vport[%d] VLAN %d qos %d set=%x\n",
		  vport, vlan, qos, set_flags);

	if (set_flags & SET_VLAN_STRIP)
		MLX5_SET(modify_esw_vport_context_in, in,
			 esw_vport_context.vport_cvlan_strip, 1);

	if (set_flags & SET_VLAN_INSERT) {
		if (MLX5_CAP_ESW(dev, vport_cvlan_insert_always)) {
			/* insert either if vlan exist in packet or not */
			MLX5_SET(modify_esw_vport_context_in, in,
				 esw_vport_context.vport_cvlan_insert,
				 MLX5_VPORT_CVLAN_INSERT_ALWAYS);
		} else {
			/* insert only if no vlan in packet */
			MLX5_SET(modify_esw_vport_context_in, in,
				 esw_vport_context.vport_cvlan_insert,
				 MLX5_VPORT_CVLAN_INSERT_WHEN_NO_CVLAN);
		}
		MLX5_SET(modify_esw_vport_context_in, in,
			 esw_vport_context.cvlan_pcp, qos);
		MLX5_SET(modify_esw_vport_context_in, in,
			 esw_vport_context.cvlan_id, vlan);
	}

	MLX5_SET(modify_esw_vport_context_in, in,
		 field_select.vport_cvlan_strip, 1);
	MLX5_SET(modify_esw_vport_context_in, in,
		 field_select.vport_cvlan_insert, 1);

	return mlx5_eswitch_modify_esw_vport_context(dev, vport, true, in);
}

/* E-Switch FDB */
static struct mlx5_flow_handle *
__esw_fdb_set_vport_rule(struct mlx5_eswitch *esw, u16 vport, bool rx_rule,
			 u8 mac_c[ETH_ALEN], u8 mac_v[ETH_ALEN])
{
	int match_header = (is_zero_ether_addr(mac_c) ? 0 :
			    MLX5_MATCH_OUTER_HEADERS);
	struct mlx5_flow_handle *flow_rule = NULL;
	struct mlx5_flow_act flow_act = {0};
	struct mlx5_flow_destination dest = {};
	struct mlx5_flow_spec *spec;
	void *mv_misc = NULL;
	void *mc_misc = NULL;
	u8 *dmac_v = NULL;
	u8 *dmac_c = NULL;

	if (rx_rule)
		match_header |= MLX5_MATCH_MISC_PARAMETERS;

	spec = kvzalloc(sizeof(*spec), GFP_KERNEL);
	if (!spec)
		return NULL;

	dmac_v = MLX5_ADDR_OF(fte_match_param, spec->match_value,
			      outer_headers.dmac_47_16);
	dmac_c = MLX5_ADDR_OF(fte_match_param, spec->match_criteria,
			      outer_headers.dmac_47_16);

	if (match_header & MLX5_MATCH_OUTER_HEADERS) {
		ether_addr_copy(dmac_v, mac_v);
		ether_addr_copy(dmac_c, mac_c);
	}

	if (match_header & MLX5_MATCH_MISC_PARAMETERS) {
		mv_misc  = MLX5_ADDR_OF(fte_match_param, spec->match_value,
					misc_parameters);
		mc_misc  = MLX5_ADDR_OF(fte_match_param, spec->match_criteria,
					misc_parameters);
		MLX5_SET(fte_match_set_misc, mv_misc, source_port, MLX5_VPORT_UPLINK);
		MLX5_SET_TO_ONES(fte_match_set_misc, mc_misc, source_port);
	}

	dest.type = MLX5_FLOW_DESTINATION_TYPE_VPORT;
	dest.vport.num = vport;

	esw_debug(esw->dev,
		  "\tFDB add rule dmac_v(%pM) dmac_c(%pM) -> vport(%d)\n",
		  dmac_v, dmac_c, vport);
	spec->match_criteria_enable = match_header;
	flow_act.action =  MLX5_FLOW_CONTEXT_ACTION_FWD_DEST;
	flow_rule =
		mlx5_add_flow_rules(esw->fdb_table.legacy.fdb, spec,
				    &flow_act, &dest, 1);
	if (IS_ERR(flow_rule)) {
		esw_warn(esw->dev,
			 "FDB: Failed to add flow rule: dmac_v(%pM) dmac_c(%pM) -> vport(%d), err(%ld)\n",
			 dmac_v, dmac_c, vport, PTR_ERR(flow_rule));
		flow_rule = NULL;
	}

	kvfree(spec);
	return flow_rule;
}

static struct mlx5_flow_handle *
esw_fdb_set_vport_rule(struct mlx5_eswitch *esw, u8 mac[ETH_ALEN], u16 vport)
{
	u8 mac_c[ETH_ALEN];

	eth_broadcast_addr(mac_c);
	return __esw_fdb_set_vport_rule(esw, vport, false, mac_c, mac);
}

static struct mlx5_flow_handle *
esw_fdb_set_vport_allmulti_rule(struct mlx5_eswitch *esw, u16 vport)
{
	u8 mac_c[ETH_ALEN];
	u8 mac_v[ETH_ALEN];

	eth_zero_addr(mac_c);
	eth_zero_addr(mac_v);
	mac_c[0] = 0x01;
	mac_v[0] = 0x01;
	return __esw_fdb_set_vport_rule(esw, vport, false, mac_c, mac_v);
}

static struct mlx5_flow_handle *
esw_fdb_set_vport_promisc_rule(struct mlx5_eswitch *esw, u16 vport)
{
	u8 mac_c[ETH_ALEN];
	u8 mac_v[ETH_ALEN];

	eth_zero_addr(mac_c);
	eth_zero_addr(mac_v);
	return __esw_fdb_set_vport_rule(esw, vport, true, mac_c, mac_v);
}

/* E-Switch vport UC/MC lists management */
typedef int (*vport_addr_action)(struct mlx5_eswitch *esw,
				 struct vport_addr *vaddr);

static int esw_add_uc_addr(struct mlx5_eswitch *esw, struct vport_addr *vaddr)
{
	u8 *mac = vaddr->node.addr;
	u16 vport = vaddr->vport;
	int err;

	/* Skip mlx5_mpfs_add_mac for eswitch_managers,
	 * it is already done by its netdev in mlx5e_execute_l2_action
	 */
	if (mlx5_esw_is_manager_vport(esw, vport))
		goto fdb_add;

	err = mlx5_mpfs_add_mac(esw->dev, mac);
	if (err) {
		esw_warn(esw->dev,
			 "Failed to add L2 table mac(%pM) for vport(0x%x), err(%d)\n",
			 mac, vport, err);
		return err;
	}
	vaddr->mpfs = true;

fdb_add:
	/* SRIOV is enabled: Forward UC MAC to vport */
	if (esw->fdb_table.legacy.fdb && esw->mode == MLX5_ESWITCH_LEGACY) {
		vaddr->flow_rule = esw_fdb_set_vport_rule(esw, mac, vport);

		esw_debug(esw->dev, "\tADDED UC MAC: vport[%d] %pM fr(%p)\n",
			  vport, mac, vaddr->flow_rule);
	}

	return 0;
}

static int esw_del_uc_addr(struct mlx5_eswitch *esw, struct vport_addr *vaddr)
{
	u8 *mac = vaddr->node.addr;
	u16 vport = vaddr->vport;
	int err = 0;

	/* Skip mlx5_mpfs_del_mac for eswitch managers,
	 * it is already done by its netdev in mlx5e_execute_l2_action
	 */
	if (!vaddr->mpfs || mlx5_esw_is_manager_vport(esw, vport))
		goto fdb_del;

	err = mlx5_mpfs_del_mac(esw->dev, mac);
	if (err)
		esw_warn(esw->dev,
			 "Failed to del L2 table mac(%pM) for vport(%d), err(%d)\n",
			 mac, vport, err);
	vaddr->mpfs = false;

fdb_del:
	if (vaddr->flow_rule)
		mlx5_del_flow_rules(vaddr->flow_rule);
	vaddr->flow_rule = NULL;

	return 0;
}

static void update_allmulti_vports(struct mlx5_eswitch *esw,
				   struct vport_addr *vaddr,
				   struct esw_mc_addr *esw_mc)
{
	u8 *mac = vaddr->node.addr;
	struct mlx5_vport *vport;
	unsigned long i;
	u16 vport_num;

	mlx5_esw_for_each_vport(esw, i, vport) {
		struct hlist_head *vport_hash = vport->mc_list;
		struct vport_addr *iter_vaddr =
					l2addr_hash_find(vport_hash,
							 mac,
							 struct vport_addr);
		vport_num = vport->vport;
		if (IS_ERR_OR_NULL(vport->allmulti_rule) ||
		    vaddr->vport == vport_num)
			continue;
		switch (vaddr->action) {
		case MLX5_ACTION_ADD:
			if (iter_vaddr)
				continue;
			iter_vaddr = l2addr_hash_add(vport_hash, mac,
						     struct vport_addr,
						     GFP_KERNEL);
			if (!iter_vaddr) {
				esw_warn(esw->dev,
					 "ALL-MULTI: Failed to add MAC(%pM) to vport[%d] DB\n",
					 mac, vport_num);
				continue;
			}
			iter_vaddr->vport = vport_num;
			iter_vaddr->flow_rule =
					esw_fdb_set_vport_rule(esw,
							       mac,
							       vport_num);
			iter_vaddr->mc_promisc = true;
			break;
		case MLX5_ACTION_DEL:
			if (!iter_vaddr)
				continue;
			mlx5_del_flow_rules(iter_vaddr->flow_rule);
			l2addr_hash_del(iter_vaddr);
			break;
		}
	}
}

static int esw_add_mc_addr(struct mlx5_eswitch *esw, struct vport_addr *vaddr)
{
	struct hlist_head *hash = esw->mc_table;
	struct esw_mc_addr *esw_mc;
	u8 *mac = vaddr->node.addr;
	u16 vport = vaddr->vport;

	if (!esw->fdb_table.legacy.fdb)
		return 0;

	esw_mc = l2addr_hash_find(hash, mac, struct esw_mc_addr);
	if (esw_mc)
		goto add;

	esw_mc = l2addr_hash_add(hash, mac, struct esw_mc_addr, GFP_KERNEL);
	if (!esw_mc)
		return -ENOMEM;

	esw_mc->uplink_rule = /* Forward MC MAC to Uplink */
		esw_fdb_set_vport_rule(esw, mac, MLX5_VPORT_UPLINK);

	/* Add this multicast mac to all the mc promiscuous vports */
	update_allmulti_vports(esw, vaddr, esw_mc);

add:
	/* If the multicast mac is added as a result of mc promiscuous vport,
	 * don't increment the multicast ref count
	 */
	if (!vaddr->mc_promisc)
		esw_mc->refcnt++;

	/* Forward MC MAC to vport */
	vaddr->flow_rule = esw_fdb_set_vport_rule(esw, mac, vport);
	esw_debug(esw->dev,
		  "\tADDED MC MAC: vport[%d] %pM fr(%p) refcnt(%d) uplinkfr(%p)\n",
		  vport, mac, vaddr->flow_rule,
		  esw_mc->refcnt, esw_mc->uplink_rule);
	return 0;
}

static int esw_del_mc_addr(struct mlx5_eswitch *esw, struct vport_addr *vaddr)
{
	struct hlist_head *hash = esw->mc_table;
	struct esw_mc_addr *esw_mc;
	u8 *mac = vaddr->node.addr;
	u16 vport = vaddr->vport;

	if (!esw->fdb_table.legacy.fdb)
		return 0;

	esw_mc = l2addr_hash_find(hash, mac, struct esw_mc_addr);
	if (!esw_mc) {
		esw_warn(esw->dev,
			 "Failed to find eswitch MC addr for MAC(%pM) vport(%d)",
			 mac, vport);
		return -EINVAL;
	}
	esw_debug(esw->dev,
		  "\tDELETE MC MAC: vport[%d] %pM fr(%p) refcnt(%d) uplinkfr(%p)\n",
		  vport, mac, vaddr->flow_rule, esw_mc->refcnt,
		  esw_mc->uplink_rule);

	if (vaddr->flow_rule)
		mlx5_del_flow_rules(vaddr->flow_rule);
	vaddr->flow_rule = NULL;

	/* If the multicast mac is added as a result of mc promiscuous vport,
	 * don't decrement the multicast ref count.
	 */
	if (vaddr->mc_promisc || (--esw_mc->refcnt > 0))
		return 0;

	/* Remove this multicast mac from all the mc promiscuous vports */
	update_allmulti_vports(esw, vaddr, esw_mc);

	if (esw_mc->uplink_rule)
		mlx5_del_flow_rules(esw_mc->uplink_rule);

	l2addr_hash_del(esw_mc);
	return 0;
}

/* Apply vport UC/MC list to HW l2 table and FDB table */
static void esw_apply_vport_addr_list(struct mlx5_eswitch *esw,
				      struct mlx5_vport *vport, int list_type)
{
	bool is_uc = list_type == MLX5_NVPRT_LIST_TYPE_UC;
	vport_addr_action vport_addr_add;
	vport_addr_action vport_addr_del;
	struct vport_addr *addr;
	struct l2addr_node *node;
	struct hlist_head *hash;
	struct hlist_node *tmp;
	int hi;

	vport_addr_add = is_uc ? esw_add_uc_addr :
				 esw_add_mc_addr;
	vport_addr_del = is_uc ? esw_del_uc_addr :
				 esw_del_mc_addr;

	hash = is_uc ? vport->uc_list : vport->mc_list;
	for_each_l2hash_node(node, tmp, hash, hi) {
		addr = container_of(node, struct vport_addr, node);
		switch (addr->action) {
		case MLX5_ACTION_ADD:
			vport_addr_add(esw, addr);
			addr->action = MLX5_ACTION_NONE;
			break;
		case MLX5_ACTION_DEL:
			vport_addr_del(esw, addr);
			l2addr_hash_del(addr);
			break;
		}
	}
}

/* Sync vport UC/MC list from vport context */
static void esw_update_vport_addr_list(struct mlx5_eswitch *esw,
				       struct mlx5_vport *vport, int list_type)
{
	bool is_uc = list_type == MLX5_NVPRT_LIST_TYPE_UC;
	u8 (*mac_list)[ETH_ALEN];
	struct l2addr_node *node;
	struct vport_addr *addr;
	struct hlist_head *hash;
	struct hlist_node *tmp;
	int size;
	int err;
	int hi;
	int i;

	size = is_uc ? MLX5_MAX_UC_PER_VPORT(esw->dev) :
		       MLX5_MAX_MC_PER_VPORT(esw->dev);

	mac_list = kcalloc(size, ETH_ALEN, GFP_KERNEL);
	if (!mac_list)
		return;

	hash = is_uc ? vport->uc_list : vport->mc_list;

	for_each_l2hash_node(node, tmp, hash, hi) {
		addr = container_of(node, struct vport_addr, node);
		addr->action = MLX5_ACTION_DEL;
	}

	if (!vport->enabled)
		goto out;

	err = mlx5_query_nic_vport_mac_list(esw->dev, vport->vport, list_type,
					    mac_list, &size);
	if (err)
		goto out;
	esw_debug(esw->dev, "vport[%d] context update %s list size (%d)\n",
		  vport->vport, is_uc ? "UC" : "MC", size);

	for (i = 0; i < size; i++) {
		if (is_uc && !is_valid_ether_addr(mac_list[i]))
			continue;

		if (!is_uc && !is_multicast_ether_addr(mac_list[i]))
			continue;

		addr = l2addr_hash_find(hash, mac_list[i], struct vport_addr);
		if (addr) {
			addr->action = MLX5_ACTION_NONE;
			/* If this mac was previously added because of allmulti
			 * promiscuous rx mode, its now converted to be original
			 * vport mac.
			 */
			if (addr->mc_promisc) {
				struct esw_mc_addr *esw_mc =
					l2addr_hash_find(esw->mc_table,
							 mac_list[i],
							 struct esw_mc_addr);
				if (!esw_mc) {
					esw_warn(esw->dev,
						 "Failed to MAC(%pM) in mcast DB\n",
						 mac_list[i]);
					continue;
				}
				esw_mc->refcnt++;
				addr->mc_promisc = false;
			}
			continue;
		}

		addr = l2addr_hash_add(hash, mac_list[i], struct vport_addr,
				       GFP_KERNEL);
		if (!addr) {
			esw_warn(esw->dev,
				 "Failed to add MAC(%pM) to vport[%d] DB\n",
				 mac_list[i], vport->vport);
			continue;
		}
		addr->vport = vport->vport;
		addr->action = MLX5_ACTION_ADD;
	}
out:
	kfree(mac_list);
}

/* Sync vport UC/MC list from vport context
 * Must be called after esw_update_vport_addr_list
 */
static void esw_update_vport_mc_promisc(struct mlx5_eswitch *esw,
					struct mlx5_vport *vport)
{
	struct l2addr_node *node;
	struct vport_addr *addr;
	struct hlist_head *hash;
	struct hlist_node *tmp;
	int hi;

	hash = vport->mc_list;

	for_each_l2hash_node(node, tmp, esw->mc_table, hi) {
		u8 *mac = node->addr;

		addr = l2addr_hash_find(hash, mac, struct vport_addr);
		if (addr) {
			if (addr->action == MLX5_ACTION_DEL)
				addr->action = MLX5_ACTION_NONE;
			continue;
		}
		addr = l2addr_hash_add(hash, mac, struct vport_addr,
				       GFP_KERNEL);
		if (!addr) {
			esw_warn(esw->dev,
				 "Failed to add allmulti MAC(%pM) to vport[%d] DB\n",
				 mac, vport->vport);
			continue;
		}
		addr->vport = vport->vport;
		addr->action = MLX5_ACTION_ADD;
		addr->mc_promisc = true;
	}
}

/* Apply vport rx mode to HW FDB table */
static void esw_apply_vport_rx_mode(struct mlx5_eswitch *esw,
				    struct mlx5_vport *vport,
				    bool promisc, bool mc_promisc)
{
	struct esw_mc_addr *allmulti_addr = &esw->mc_promisc;

	if (IS_ERR_OR_NULL(vport->allmulti_rule) != mc_promisc)
		goto promisc;

	if (mc_promisc) {
		vport->allmulti_rule =
			esw_fdb_set_vport_allmulti_rule(esw, vport->vport);
		if (!allmulti_addr->uplink_rule)
			allmulti_addr->uplink_rule =
				esw_fdb_set_vport_allmulti_rule(esw,
								MLX5_VPORT_UPLINK);
		allmulti_addr->refcnt++;
	} else if (vport->allmulti_rule) {
		mlx5_del_flow_rules(vport->allmulti_rule);
		vport->allmulti_rule = NULL;

		if (--allmulti_addr->refcnt > 0)
			goto promisc;

		if (allmulti_addr->uplink_rule)
			mlx5_del_flow_rules(allmulti_addr->uplink_rule);
		allmulti_addr->uplink_rule = NULL;
	}

promisc:
	if (IS_ERR_OR_NULL(vport->promisc_rule) != promisc)
		return;

	if (promisc) {
		vport->promisc_rule =
			esw_fdb_set_vport_promisc_rule(esw, vport->vport);
	} else if (vport->promisc_rule) {
		mlx5_del_flow_rules(vport->promisc_rule);
		vport->promisc_rule = NULL;
	}
}

/* Sync vport rx mode from vport context */
static void esw_update_vport_rx_mode(struct mlx5_eswitch *esw,
				     struct mlx5_vport *vport)
{
	int promisc_all = 0;
	int promisc_uc = 0;
	int promisc_mc = 0;
	int err;

	err = mlx5_query_nic_vport_promisc(esw->dev,
					   vport->vport,
					   &promisc_uc,
					   &promisc_mc,
					   &promisc_all);
	if (err)
		return;
	esw_debug(esw->dev, "vport[%d] context update rx mode promisc_all=%d, all_multi=%d\n",
		  vport->vport, promisc_all, promisc_mc);

	if (!vport->info.trusted || !vport->enabled) {
		promisc_uc = 0;
		promisc_mc = 0;
		promisc_all = 0;
	}

	esw_apply_vport_rx_mode(esw, vport, promisc_all,
				(promisc_all || promisc_mc));
}

void esw_vport_change_handle_locked(struct mlx5_vport *vport)
{
	struct mlx5_core_dev *dev = vport->dev;
	struct mlx5_eswitch *esw = dev->priv.eswitch;
	u8 mac[ETH_ALEN];

	if (!MLX5_CAP_GEN(dev, log_max_l2_table))
		return;

	mlx5_query_nic_vport_mac_address(dev, vport->vport, true, mac);
	esw_debug(dev, "vport[%d] Context Changed: perm mac: %pM\n",
		  vport->vport, mac);

	if (vport->enabled_events & MLX5_VPORT_UC_ADDR_CHANGE) {
		esw_update_vport_addr_list(esw, vport, MLX5_NVPRT_LIST_TYPE_UC);
		esw_apply_vport_addr_list(esw, vport, MLX5_NVPRT_LIST_TYPE_UC);
	}

	if (vport->enabled_events & MLX5_VPORT_MC_ADDR_CHANGE)
		esw_update_vport_addr_list(esw, vport, MLX5_NVPRT_LIST_TYPE_MC);

	if (vport->enabled_events & MLX5_VPORT_PROMISC_CHANGE) {
		esw_update_vport_rx_mode(esw, vport);
		if (!IS_ERR_OR_NULL(vport->allmulti_rule))
			esw_update_vport_mc_promisc(esw, vport);
	}

	if (vport->enabled_events & (MLX5_VPORT_PROMISC_CHANGE | MLX5_VPORT_MC_ADDR_CHANGE))
		esw_apply_vport_addr_list(esw, vport, MLX5_NVPRT_LIST_TYPE_MC);

	esw_debug(esw->dev, "vport[%d] Context Changed: Done\n", vport->vport);
	if (vport->enabled)
		arm_vport_context_events_cmd(dev, vport->vport,
					     vport->enabled_events);
}

static void esw_vport_change_handler(struct work_struct *work)
{
	struct mlx5_vport *vport =
		container_of(work, struct mlx5_vport, vport_change_handler);
	struct mlx5_eswitch *esw = vport->dev->priv.eswitch;

	mutex_lock(&esw->state_lock);
	esw_vport_change_handle_locked(vport);
	mutex_unlock(&esw->state_lock);
}

static void node_guid_gen_from_mac(u64 *node_guid, const u8 *mac)
{
	((u8 *)node_guid)[7] = mac[0];
	((u8 *)node_guid)[6] = mac[1];
	((u8 *)node_guid)[5] = mac[2];
	((u8 *)node_guid)[4] = 0xff;
	((u8 *)node_guid)[3] = 0xfe;
	((u8 *)node_guid)[2] = mac[3];
	((u8 *)node_guid)[1] = mac[4];
	((u8 *)node_guid)[0] = mac[5];
}

static int esw_vport_setup_acl(struct mlx5_eswitch *esw,
			       struct mlx5_vport *vport)
{
	if (esw->mode == MLX5_ESWITCH_LEGACY)
		return esw_legacy_vport_acl_setup(esw, vport);
	else
		return esw_vport_create_offloads_acl_tables(esw, vport);
}

static void esw_vport_cleanup_acl(struct mlx5_eswitch *esw,
				  struct mlx5_vport *vport)
{
	if (esw->mode == MLX5_ESWITCH_LEGACY)
		esw_legacy_vport_acl_cleanup(esw, vport);
	else
		esw_vport_destroy_offloads_acl_tables(esw, vport);
}

static int mlx5_esw_vport_caps_get(struct mlx5_eswitch *esw, struct mlx5_vport *vport)
{
	int query_out_sz = MLX5_ST_SZ_BYTES(query_hca_cap_out);
	void *query_ctx;
	void *hca_caps;
	int err;

	if (!MLX5_CAP_GEN(esw->dev, vhca_resource_manager))
		return 0;

	query_ctx = kzalloc(query_out_sz, GFP_KERNEL);
	if (!query_ctx)
		return -ENOMEM;

	err = mlx5_vport_get_other_func_cap(esw->dev, vport->vport, query_ctx,
					    MLX5_CAP_GENERAL);
	if (err)
		goto out_free;

	hca_caps = MLX5_ADDR_OF(query_hca_cap_out, query_ctx, capability);
	vport->info.roce_enabled = MLX5_GET(cmd_hca_cap, hca_caps, roce);

	if (!MLX5_CAP_GEN_MAX(esw->dev, hca_cap_2))
		goto out_free;

	memset(query_ctx, 0, query_out_sz);
	err = mlx5_vport_get_other_func_cap(esw->dev, vport->vport, query_ctx,
					    MLX5_CAP_GENERAL_2);
	if (err)
		goto out_free;

	hca_caps = MLX5_ADDR_OF(query_hca_cap_out, query_ctx, capability);
	vport->info.mig_enabled = MLX5_GET(cmd_hca_cap_2, hca_caps, migratable);

	err = mlx5_esw_ipsec_vf_offload_get(esw->dev, vport);
out_free:
	kfree(query_ctx);
	return err;
}

static int esw_vport_setup(struct mlx5_eswitch *esw, struct mlx5_vport *vport)
{
	bool vst_mode_steering = esw_vst_mode_is_steering(esw);
	u16 vport_num = vport->vport;
	int flags;
	int err;

	err = esw_vport_setup_acl(esw, vport);
	if (err)
		return err;

	if (mlx5_esw_is_manager_vport(esw, vport_num))
		return 0;

	err = mlx5_esw_vport_caps_get(esw, vport);
	if (err)
		goto err_caps;

	mlx5_modify_vport_admin_state(esw->dev,
				      MLX5_VPORT_STATE_OP_MOD_ESW_VPORT,
				      vport_num, 1,
				      vport->info.link_state);

	/* Host PF has its own mac/guid. */
	if (vport_num) {
		mlx5_modify_nic_vport_mac_address(esw->dev, vport_num,
						  vport->info.mac);
		mlx5_modify_nic_vport_node_guid(esw->dev, vport_num,
						vport->info.node_guid);
	}

	flags = (vport->info.vlan || vport->info.qos) ?
		SET_VLAN_STRIP | SET_VLAN_INSERT : 0;
	if (esw->mode == MLX5_ESWITCH_OFFLOADS || !vst_mode_steering)
		modify_esw_vport_cvlan(esw->dev, vport_num, vport->info.vlan,
				       vport->info.qos, flags);

	return 0;

err_caps:
	esw_vport_cleanup_acl(esw, vport);
	return err;
}

/* Don't cleanup vport->info, it's needed to restore vport configuration */
static void esw_vport_cleanup(struct mlx5_eswitch *esw, struct mlx5_vport *vport)
{
	u16 vport_num = vport->vport;

	if (!mlx5_esw_is_manager_vport(esw, vport_num))
		mlx5_modify_vport_admin_state(esw->dev,
					      MLX5_VPORT_STATE_OP_MOD_ESW_VPORT,
					      vport_num, 1,
					      MLX5_VPORT_ADMIN_STATE_DOWN);

	mlx5_esw_qos_vport_disable(esw, vport);
	esw_vport_cleanup_acl(esw, vport);
}

int mlx5_esw_vport_enable(struct mlx5_eswitch *esw, struct mlx5_vport *vport,
			  enum mlx5_eswitch_vport_event enabled_events)
{
	u16 vport_num = vport->vport;
	int ret;

	mutex_lock(&esw->state_lock);
	WARN_ON(vport->enabled);

	esw_debug(esw->dev, "Enabling VPORT(%d)\n", vport_num);

	ret = esw_vport_setup(esw, vport);
	if (ret)
		goto done;

	/* Sync with current vport context */
	vport->enabled_events = enabled_events;
	vport->enabled = true;
	if (vport->vport != MLX5_VPORT_PF &&
	    (vport->info.ipsec_crypto_enabled || vport->info.ipsec_packet_enabled))
		esw->enabled_ipsec_vf_count++;

	/* Esw manager is trusted by default. Host PF (vport 0) is trusted as well
	 * in smartNIC as it's a vport group manager.
	 */
	if (mlx5_esw_is_manager_vport(esw, vport_num) ||
	    (!vport_num && mlx5_core_is_ecpf(esw->dev)))
		vport->info.trusted = true;

	if (!mlx5_esw_is_manager_vport(esw, vport_num) &&
	    MLX5_CAP_GEN(esw->dev, vhca_resource_manager)) {
		ret = mlx5_esw_vport_vhca_id_set(esw, vport_num);
		if (ret)
			goto err_vhca_mapping;
	}

	/* External controller host PF has factory programmed MAC.
	 * Read it from the device.
	 */
	if (mlx5_core_is_ecpf(esw->dev) && vport_num == MLX5_VPORT_PF)
		mlx5_query_nic_vport_mac_address(esw->dev, vport_num, true, vport->info.mac);

	esw_vport_change_handle_locked(vport);

	esw->enabled_vports++;
	esw_debug(esw->dev, "Enabled VPORT(%d)\n", vport_num);
done:
	mutex_unlock(&esw->state_lock);
	return ret;

err_vhca_mapping:
	esw_vport_cleanup(esw, vport);
	mutex_unlock(&esw->state_lock);
	return ret;
}

void mlx5_esw_vport_disable(struct mlx5_eswitch *esw, struct mlx5_vport *vport)
{
	u16 vport_num = vport->vport;

	mutex_lock(&esw->state_lock);

	if (!vport->enabled)
		goto done;

	esw_debug(esw->dev, "Disabling vport(%d)\n", vport_num);
	/* Mark this vport as disabled to discard new events */
	vport->enabled = false;

	/* Disable events from this vport */
	if (MLX5_CAP_GEN(esw->dev, log_max_l2_table))
		arm_vport_context_events_cmd(esw->dev, vport_num, 0);

	if (!mlx5_esw_is_manager_vport(esw, vport_num) &&
	    MLX5_CAP_GEN(esw->dev, vhca_resource_manager))
		mlx5_esw_vport_vhca_id_clear(esw, vport_num);

	if (vport->vport != MLX5_VPORT_PF &&
	    (vport->info.ipsec_crypto_enabled || vport->info.ipsec_packet_enabled))
		esw->enabled_ipsec_vf_count--;

	/* We don't assume VFs will cleanup after themselves.
	 * Calling vport change handler while vport is disabled will cleanup
	 * the vport resources.
	 */
	esw_vport_change_handle_locked(vport);
	vport->enabled_events = 0;
	esw_apply_vport_rx_mode(esw, vport, false, false);
	esw_vport_cleanup(esw, vport);
	esw->enabled_vports--;

done:
	mutex_unlock(&esw->state_lock);
}

static int eswitch_vport_event(struct notifier_block *nb,
			       unsigned long type, void *data)
{
	struct mlx5_eswitch *esw = mlx5_nb_cof(nb, struct mlx5_eswitch, nb);
	struct mlx5_eqe *eqe = data;
	struct mlx5_vport *vport;
	u16 vport_num;

	vport_num = be16_to_cpu(eqe->data.vport_change.vport_num);
	vport = mlx5_eswitch_get_vport(esw, vport_num);
	if (!IS_ERR(vport))
		queue_work(esw->work_queue, &vport->vport_change_handler);
	return NOTIFY_OK;
}

/**
 * mlx5_esw_query_functions - Returns raw output about functions state
 * @dev:	Pointer to device to query
 *
 * mlx5_esw_query_functions() allocates and returns functions changed
 * raw output memory pointer from device on success. Otherwise returns ERR_PTR.
 * Caller must free the memory using kvfree() when valid pointer is returned.
 */
const u32 *mlx5_esw_query_functions(struct mlx5_core_dev *dev)
{
	int outlen = MLX5_ST_SZ_BYTES(query_esw_functions_out);
	u32 in[MLX5_ST_SZ_DW(query_esw_functions_in)] = {};
	u32 *out;
	int err;

	out = kvzalloc(outlen, GFP_KERNEL);
	if (!out)
		return ERR_PTR(-ENOMEM);

	MLX5_SET(query_esw_functions_in, in, opcode,
		 MLX5_CMD_OP_QUERY_ESW_FUNCTIONS);

	err = mlx5_cmd_exec(dev, in, sizeof(in), out, outlen);
	if (!err)
		return out;

	kvfree(out);
	return ERR_PTR(err);
}

static void mlx5_eswitch_event_handler_register(struct mlx5_eswitch *esw)
{
	if (esw->mode == MLX5_ESWITCH_OFFLOADS && mlx5_eswitch_is_funcs_handler(esw->dev)) {
		MLX5_NB_INIT(&esw->esw_funcs.nb, mlx5_esw_funcs_changed_handler,
			     ESW_FUNCTIONS_CHANGED);
		mlx5_eq_notifier_register(esw->dev, &esw->esw_funcs.nb);
	}
}

static void mlx5_eswitch_event_handler_unregister(struct mlx5_eswitch *esw)
{
	if (esw->mode == MLX5_ESWITCH_OFFLOADS && mlx5_eswitch_is_funcs_handler(esw->dev))
		mlx5_eq_notifier_unregister(esw->dev, &esw->esw_funcs.nb);

	flush_workqueue(esw->work_queue);
}

static void mlx5_eswitch_clear_vf_vports_info(struct mlx5_eswitch *esw)
{
	struct mlx5_vport *vport;
	unsigned long i;

	mlx5_esw_for_each_vf_vport(esw, i, vport, esw->esw_funcs.num_vfs) {
		memset(&vport->qos, 0, sizeof(vport->qos));
		memset(&vport->info, 0, sizeof(vport->info));
		vport->info.link_state = MLX5_VPORT_ADMIN_STATE_AUTO;
	}
}

static void mlx5_eswitch_clear_ec_vf_vports_info(struct mlx5_eswitch *esw)
{
	struct mlx5_vport *vport;
	unsigned long i;

	mlx5_esw_for_each_ec_vf_vport(esw, i, vport, esw->esw_funcs.num_ec_vfs) {
		memset(&vport->qos, 0, sizeof(vport->qos));
		memset(&vport->info, 0, sizeof(vport->info));
		vport->info.link_state = MLX5_VPORT_ADMIN_STATE_AUTO;
	}
}

static int mlx5_eswitch_load_vport(struct mlx5_eswitch *esw, struct mlx5_vport *vport,
				   enum mlx5_eswitch_vport_event enabled_events)
{
	int err;

	err = mlx5_esw_vport_enable(esw, vport, enabled_events);
	if (err)
		return err;

	err = mlx5_esw_offloads_load_rep(esw, vport);
	if (err)
		goto err_rep;

	return err;

err_rep:
	mlx5_esw_vport_disable(esw, vport);
<<<<<<< HEAD
	return err;
}

static void mlx5_eswitch_unload_vport(struct mlx5_eswitch *esw, struct mlx5_vport *vport)
{
	mlx5_esw_offloads_unload_rep(esw, vport);
	mlx5_esw_vport_disable(esw, vport);
}

static int mlx5_eswitch_load_pf_vf_vport(struct mlx5_eswitch *esw, u16 vport_num,
					 enum mlx5_eswitch_vport_event enabled_events)
{
	struct mlx5_vport *vport;
	int err;

	vport = mlx5_eswitch_get_vport(esw, vport_num);
	if (IS_ERR(vport))
		return PTR_ERR(vport);

	err = mlx5_esw_offloads_init_pf_vf_rep(esw, vport);
	if (err)
		return err;

	err = mlx5_eswitch_load_vport(esw, vport, enabled_events);
	if (err)
		goto err_load;
	return 0;

err_load:
	mlx5_esw_offloads_cleanup_pf_vf_rep(esw, vport);
	return err;
}

static void mlx5_eswitch_unload_pf_vf_vport(struct mlx5_eswitch *esw, u16 vport_num)
{
	struct mlx5_vport *vport;

	vport = mlx5_eswitch_get_vport(esw, vport_num);
	if (IS_ERR(vport))
		return;

	mlx5_eswitch_unload_vport(esw, vport);
	mlx5_esw_offloads_cleanup_pf_vf_rep(esw, vport);
}

int mlx5_eswitch_load_sf_vport(struct mlx5_eswitch *esw, u16 vport_num,
			       enum mlx5_eswitch_vport_event enabled_events,
			       struct mlx5_devlink_port *dl_port, u32 controller, u32 sfnum)
{
	struct mlx5_vport *vport;
	int err;

	vport = mlx5_eswitch_get_vport(esw, vport_num);
	if (IS_ERR(vport))
		return PTR_ERR(vport);

	err = mlx5_esw_offloads_init_sf_rep(esw, vport, dl_port, controller, sfnum);
	if (err)
		return err;

	err = mlx5_eswitch_load_vport(esw, vport, enabled_events);
	if (err)
		goto err_load;

	return 0;

err_load:
	mlx5_esw_offloads_cleanup_sf_rep(esw, vport);
	return err;
}

void mlx5_eswitch_unload_sf_vport(struct mlx5_eswitch *esw, u16 vport_num)
{
=======
	return err;
}

static void mlx5_eswitch_unload_vport(struct mlx5_eswitch *esw, struct mlx5_vport *vport)
{
	mlx5_esw_offloads_unload_rep(esw, vport);
	mlx5_esw_vport_disable(esw, vport);
}

static int mlx5_eswitch_load_pf_vf_vport(struct mlx5_eswitch *esw, u16 vport_num,
					 enum mlx5_eswitch_vport_event enabled_events)
{
	struct mlx5_vport *vport;
	int err;

	vport = mlx5_eswitch_get_vport(esw, vport_num);
	if (IS_ERR(vport))
		return PTR_ERR(vport);

	err = mlx5_esw_offloads_init_pf_vf_rep(esw, vport);
	if (err)
		return err;

	err = mlx5_eswitch_load_vport(esw, vport, enabled_events);
	if (err)
		goto err_load;
	return 0;

err_load:
	mlx5_esw_offloads_cleanup_pf_vf_rep(esw, vport);
	return err;
}

static void mlx5_eswitch_unload_pf_vf_vport(struct mlx5_eswitch *esw, u16 vport_num)
{
	struct mlx5_vport *vport;

	vport = mlx5_eswitch_get_vport(esw, vport_num);
	if (IS_ERR(vport))
		return;

	mlx5_eswitch_unload_vport(esw, vport);
	mlx5_esw_offloads_cleanup_pf_vf_rep(esw, vport);
}

int mlx5_eswitch_load_sf_vport(struct mlx5_eswitch *esw, u16 vport_num,
			       enum mlx5_eswitch_vport_event enabled_events,
			       struct mlx5_devlink_port *dl_port, u32 controller, u32 sfnum)
{
	struct mlx5_vport *vport;
	int err;

	vport = mlx5_eswitch_get_vport(esw, vport_num);
	if (IS_ERR(vport))
		return PTR_ERR(vport);

	err = mlx5_esw_offloads_init_sf_rep(esw, vport, dl_port, controller, sfnum);
	if (err)
		return err;

	err = mlx5_eswitch_load_vport(esw, vport, enabled_events);
	if (err)
		goto err_load;

	return 0;

err_load:
	mlx5_esw_offloads_cleanup_sf_rep(esw, vport);
	return err;
}

void mlx5_eswitch_unload_sf_vport(struct mlx5_eswitch *esw, u16 vport_num)
{
>>>>>>> 0c383648
	struct mlx5_vport *vport;

	vport = mlx5_eswitch_get_vport(esw, vport_num);
	if (IS_ERR(vport))
		return;

	mlx5_eswitch_unload_vport(esw, vport);
	mlx5_esw_offloads_cleanup_sf_rep(esw, vport);
}

void mlx5_eswitch_unload_vf_vports(struct mlx5_eswitch *esw, u16 num_vfs)
{
	struct mlx5_vport *vport;
	unsigned long i;

	mlx5_esw_for_each_vf_vport(esw, i, vport, num_vfs) {
		if (!vport->enabled)
			continue;
		mlx5_eswitch_unload_pf_vf_vport(esw, vport->vport);
	}
}

static void mlx5_eswitch_unload_ec_vf_vports(struct mlx5_eswitch *esw,
					     u16 num_ec_vfs)
{
	struct mlx5_vport *vport;
	unsigned long i;

	mlx5_esw_for_each_ec_vf_vport(esw, i, vport, num_ec_vfs) {
		if (!vport->enabled)
			continue;
		mlx5_eswitch_unload_pf_vf_vport(esw, vport->vport);
	}
}

int mlx5_eswitch_load_vf_vports(struct mlx5_eswitch *esw, u16 num_vfs,
				enum mlx5_eswitch_vport_event enabled_events)
{
	struct mlx5_vport *vport;
	unsigned long i;
	int err;

	mlx5_esw_for_each_vf_vport(esw, i, vport, num_vfs) {
		err = mlx5_eswitch_load_pf_vf_vport(esw, vport->vport, enabled_events);
		if (err)
			goto vf_err;
	}

	return 0;

vf_err:
	mlx5_eswitch_unload_vf_vports(esw, num_vfs);
	return err;
}

static int mlx5_eswitch_load_ec_vf_vports(struct mlx5_eswitch *esw, u16 num_ec_vfs,
					  enum mlx5_eswitch_vport_event enabled_events)
{
	struct mlx5_vport *vport;
	unsigned long i;
	int err;

	mlx5_esw_for_each_ec_vf_vport(esw, i, vport, num_ec_vfs) {
		err = mlx5_eswitch_load_pf_vf_vport(esw, vport->vport, enabled_events);
		if (err)
			goto vf_err;
	}

	return 0;

vf_err:
	mlx5_eswitch_unload_ec_vf_vports(esw, num_ec_vfs);
	return err;
}

static int host_pf_enable_hca(struct mlx5_core_dev *dev)
{
	if (!mlx5_core_is_ecpf(dev))
		return 0;

	/* Once vport and representor are ready, take out the external host PF
	 * out of initializing state. Enabling HCA clears the iser->initializing
	 * bit and host PF driver loading can progress.
	 */
	return mlx5_cmd_host_pf_enable_hca(dev);
}

static void host_pf_disable_hca(struct mlx5_core_dev *dev)
{
	if (!mlx5_core_is_ecpf(dev))
		return;

	mlx5_cmd_host_pf_disable_hca(dev);
}

/* mlx5_eswitch_enable_pf_vf_vports() enables vports of PF, ECPF and VFs
 * whichever are present on the eswitch.
 */
int
mlx5_eswitch_enable_pf_vf_vports(struct mlx5_eswitch *esw,
				 enum mlx5_eswitch_vport_event enabled_events)
{
	bool pf_needed;
	int ret;

	pf_needed = mlx5_core_is_ecpf_esw_manager(esw->dev) ||
		    esw->mode == MLX5_ESWITCH_LEGACY;

	/* Enable PF vport */
	if (pf_needed) {
		ret = mlx5_eswitch_load_pf_vf_vport(esw, MLX5_VPORT_PF,
						    enabled_events);
		if (ret)
			return ret;
	}

	/* Enable external host PF HCA */
	ret = host_pf_enable_hca(esw->dev);
	if (ret)
		goto pf_hca_err;

	/* Enable ECPF vport */
	if (mlx5_ecpf_vport_exists(esw->dev)) {
		ret = mlx5_eswitch_load_pf_vf_vport(esw, MLX5_VPORT_ECPF, enabled_events);
		if (ret)
			goto ecpf_err;
		if (mlx5_core_ec_sriov_enabled(esw->dev)) {
			ret = mlx5_eswitch_load_ec_vf_vports(esw, esw->esw_funcs.num_ec_vfs,
							     enabled_events);
			if (ret)
				goto ec_vf_err;
		}
	}

	/* Enable VF vports */
	ret = mlx5_eswitch_load_vf_vports(esw, esw->esw_funcs.num_vfs,
					  enabled_events);
	if (ret)
		goto vf_err;
	return 0;

vf_err:
	if (mlx5_core_ec_sriov_enabled(esw->dev))
		mlx5_eswitch_unload_ec_vf_vports(esw, esw->esw_funcs.num_ec_vfs);
ec_vf_err:
	if (mlx5_ecpf_vport_exists(esw->dev))
		mlx5_eswitch_unload_pf_vf_vport(esw, MLX5_VPORT_ECPF);
ecpf_err:
	host_pf_disable_hca(esw->dev);
pf_hca_err:
	if (pf_needed)
		mlx5_eswitch_unload_pf_vf_vport(esw, MLX5_VPORT_PF);
	return ret;
}

/* mlx5_eswitch_disable_pf_vf_vports() disables vports of PF, ECPF and VFs
 * whichever are previously enabled on the eswitch.
 */
void mlx5_eswitch_disable_pf_vf_vports(struct mlx5_eswitch *esw)
{
	mlx5_eswitch_unload_vf_vports(esw, esw->esw_funcs.num_vfs);

	if (mlx5_ecpf_vport_exists(esw->dev)) {
		if (mlx5_core_ec_sriov_enabled(esw->dev))
			mlx5_eswitch_unload_ec_vf_vports(esw, esw->esw_funcs.num_vfs);
		mlx5_eswitch_unload_pf_vf_vport(esw, MLX5_VPORT_ECPF);
	}

	host_pf_disable_hca(esw->dev);

	if (mlx5_core_is_ecpf_esw_manager(esw->dev) ||
	    esw->mode == MLX5_ESWITCH_LEGACY)
		mlx5_eswitch_unload_pf_vf_vport(esw, MLX5_VPORT_PF);
}

static void mlx5_eswitch_get_devlink_param(struct mlx5_eswitch *esw)
{
	struct devlink *devlink = priv_to_devlink(esw->dev);
	union devlink_param_value val;
	int err;

	err = devl_param_driverinit_value_get(devlink,
					      MLX5_DEVLINK_PARAM_ID_ESW_LARGE_GROUP_NUM,
					      &val);
	if (!err) {
		esw->params.large_group_num = val.vu32;
	} else {
		esw_warn(esw->dev,
			 "Devlink can't get param fdb_large_groups, uses default (%d).\n",
			 ESW_OFFLOADS_DEFAULT_NUM_GROUPS);
		esw->params.large_group_num = ESW_OFFLOADS_DEFAULT_NUM_GROUPS;
	}
}

static void
mlx5_eswitch_update_num_of_vfs(struct mlx5_eswitch *esw, int num_vfs)
{
	const u32 *out;

	if (num_vfs < 0)
		return;

	if (!mlx5_core_is_ecpf_esw_manager(esw->dev)) {
		esw->esw_funcs.num_vfs = num_vfs;
		return;
	}

	out = mlx5_esw_query_functions(esw->dev);
	if (IS_ERR(out))
		return;

	esw->esw_funcs.num_vfs = MLX5_GET(query_esw_functions_out, out,
					  host_params_context.host_num_of_vfs);
	if (mlx5_core_ec_sriov_enabled(esw->dev))
		esw->esw_funcs.num_ec_vfs = num_vfs;

	kvfree(out);
}

static void mlx5_esw_mode_change_notify(struct mlx5_eswitch *esw, u16 mode)
{
	struct mlx5_esw_event_info info = {};

	info.new_mode = mode;

	blocking_notifier_call_chain(&esw->n_head, 0, &info);
}

static int mlx5_esw_acls_ns_init(struct mlx5_eswitch *esw)
{
	struct mlx5_core_dev *dev = esw->dev;
	int total_vports;
	int err;

	if (esw->flags & MLX5_ESWITCH_VPORT_ACL_NS_CREATED)
		return 0;

	total_vports = mlx5_eswitch_get_total_vports(dev);

	if (MLX5_CAP_ESW_EGRESS_ACL(dev, ft_support)) {
		err = mlx5_fs_egress_acls_init(dev, total_vports);
		if (err)
			return err;
	} else {
		esw_warn(dev, "egress ACL is not supported by FW\n");
	}

	if (MLX5_CAP_ESW_INGRESS_ACL(dev, ft_support)) {
		err = mlx5_fs_ingress_acls_init(dev, total_vports);
		if (err)
			goto err;
	} else {
		esw_warn(dev, "ingress ACL is not supported by FW\n");
	}
	esw->flags |= MLX5_ESWITCH_VPORT_ACL_NS_CREATED;
	return 0;

err:
	if (MLX5_CAP_ESW_EGRESS_ACL(dev, ft_support))
		mlx5_fs_egress_acls_cleanup(dev);
	return err;
}

static void mlx5_esw_acls_ns_cleanup(struct mlx5_eswitch *esw)
{
	struct mlx5_core_dev *dev = esw->dev;

	esw->flags &= ~MLX5_ESWITCH_VPORT_ACL_NS_CREATED;
	if (MLX5_CAP_ESW_INGRESS_ACL(dev, ft_support))
		mlx5_fs_ingress_acls_cleanup(dev);
	if (MLX5_CAP_ESW_EGRESS_ACL(dev, ft_support))
		mlx5_fs_egress_acls_cleanup(dev);
}

/**
 * mlx5_eswitch_enable_locked - Enable eswitch
 * @esw:	Pointer to eswitch
 * @num_vfs:	Enable eswitch for given number of VFs. This is optional.
 *		Valid value are 0, > 0 and MLX5_ESWITCH_IGNORE_NUM_VFS.
 *		Caller should pass num_vfs > 0 when enabling eswitch for
 *		vf vports. Caller should pass num_vfs = 0, when eswitch
 *		is enabled without sriov VFs or when caller
 *		is unaware of the sriov state of the host PF on ECPF based
 *		eswitch. Caller should pass < 0 when num_vfs should be
 *		completely ignored. This is typically the case when eswitch
 *		is enabled without sriov regardless of PF/ECPF system.
 * mlx5_eswitch_enable_locked() Enables eswitch in either legacy or offloads
 * mode. If num_vfs >=0 is provided, it setup VF related eswitch vports.
 * It returns 0 on success or error code on failure.
 */
int mlx5_eswitch_enable_locked(struct mlx5_eswitch *esw, int num_vfs)
{
	int err;

	devl_assert_locked(priv_to_devlink(esw->dev));

	if (!MLX5_CAP_ESW_FLOWTABLE_FDB(esw->dev, ft_support)) {
		esw_warn(esw->dev, "FDB is not supported, aborting ...\n");
		return -EOPNOTSUPP;
	}

	mlx5_eswitch_get_devlink_param(esw);

	err = mlx5_esw_acls_ns_init(esw);
	if (err)
		return err;

	mlx5_eswitch_update_num_of_vfs(esw, num_vfs);

	MLX5_NB_INIT(&esw->nb, eswitch_vport_event, NIC_VPORT_CHANGE);
	mlx5_eq_notifier_register(esw->dev, &esw->nb);

	if (esw->mode == MLX5_ESWITCH_LEGACY) {
		err = esw_legacy_enable(esw);
	} else {
		mlx5_rescan_drivers(esw->dev);
		err = esw_offloads_enable(esw);
	}

	if (err)
		goto abort;

	esw->fdb_table.flags |= MLX5_ESW_FDB_CREATED;

	mlx5_eswitch_event_handler_register(esw);

	esw_info(esw->dev, "Enable: mode(%s), nvfs(%d), necvfs(%d), active vports(%d)\n",
		 esw->mode == MLX5_ESWITCH_LEGACY ? "LEGACY" : "OFFLOADS",
		 esw->esw_funcs.num_vfs, esw->esw_funcs.num_ec_vfs, esw->enabled_vports);

	mlx5_esw_mode_change_notify(esw, esw->mode);

	return 0;

abort:
	mlx5_esw_acls_ns_cleanup(esw);
	return err;
}

/**
 * mlx5_eswitch_enable - Enable eswitch
 * @esw:	Pointer to eswitch
 * @num_vfs:	Enable eswitch switch for given number of VFs.
 *		Caller must pass num_vfs > 0 when enabling eswitch for
 *		vf vports.
 * mlx5_eswitch_enable() returns 0 on success or error code on failure.
 */
int mlx5_eswitch_enable(struct mlx5_eswitch *esw, int num_vfs)
{
	bool toggle_lag;
	int ret = 0;

	if (!mlx5_esw_allowed(esw))
		return 0;

	devl_assert_locked(priv_to_devlink(esw->dev));

	toggle_lag = !mlx5_esw_is_fdb_created(esw);

	if (toggle_lag)
		mlx5_lag_disable_change(esw->dev);

	if (!mlx5_esw_is_fdb_created(esw)) {
		ret = mlx5_eswitch_enable_locked(esw, num_vfs);
	} else {
		enum mlx5_eswitch_vport_event vport_events;

		vport_events = (esw->mode == MLX5_ESWITCH_LEGACY) ?
					MLX5_LEGACY_SRIOV_VPORT_EVENTS : MLX5_VPORT_UC_ADDR_CHANGE;
		/* If this is the ECPF the number of host VFs is managed via the
		 * eswitch function change event handler, and any num_vfs provided
		 * here are intended to be EC VFs.
		 */
		if (!mlx5_core_is_ecpf(esw->dev)) {
			ret = mlx5_eswitch_load_vf_vports(esw, num_vfs, vport_events);
			if (!ret)
				esw->esw_funcs.num_vfs = num_vfs;
		} else if (mlx5_core_ec_sriov_enabled(esw->dev)) {
			ret = mlx5_eswitch_load_ec_vf_vports(esw, num_vfs, vport_events);
			if (!ret)
				esw->esw_funcs.num_ec_vfs = num_vfs;
		}
	}

	if (toggle_lag)
		mlx5_lag_enable_change(esw->dev);

	return ret;
}

/* When disabling sriov, free driver level resources. */
void mlx5_eswitch_disable_sriov(struct mlx5_eswitch *esw, bool clear_vf)
{
	if (!mlx5_esw_allowed(esw))
		return;

	devl_assert_locked(priv_to_devlink(esw->dev));
	/* If driver is unloaded, this function is called twice by remove_one()
	 * and mlx5_unload(). Prevent the second call.
	 */
	if (!esw->esw_funcs.num_vfs && !esw->esw_funcs.num_ec_vfs && !clear_vf)
		return;

	esw_info(esw->dev, "Unload vfs: mode(%s), nvfs(%d), necvfs(%d), active vports(%d)\n",
		 esw->mode == MLX5_ESWITCH_LEGACY ? "LEGACY" : "OFFLOADS",
		 esw->esw_funcs.num_vfs, esw->esw_funcs.num_ec_vfs, esw->enabled_vports);

	if (!mlx5_core_is_ecpf(esw->dev)) {
		mlx5_eswitch_unload_vf_vports(esw, esw->esw_funcs.num_vfs);
		if (clear_vf)
			mlx5_eswitch_clear_vf_vports_info(esw);
	} else if (mlx5_core_ec_sriov_enabled(esw->dev)) {
		mlx5_eswitch_unload_ec_vf_vports(esw, esw->esw_funcs.num_ec_vfs);
		if (clear_vf)
			mlx5_eswitch_clear_ec_vf_vports_info(esw);
	}

	if (esw->mode == MLX5_ESWITCH_OFFLOADS) {
		struct devlink *devlink = priv_to_devlink(esw->dev);

		devl_rate_nodes_destroy(devlink);
	}
	/* Destroy legacy fdb when disabling sriov in legacy mode. */
	if (esw->mode == MLX5_ESWITCH_LEGACY)
		mlx5_eswitch_disable_locked(esw);

	if (!mlx5_core_is_ecpf(esw->dev))
		esw->esw_funcs.num_vfs = 0;
	else
		esw->esw_funcs.num_ec_vfs = 0;
}

/* Free resources for corresponding eswitch mode. It is called by devlink
 * when changing eswitch mode or modprobe when unloading driver.
 */
void mlx5_eswitch_disable_locked(struct mlx5_eswitch *esw)
{
	struct devlink *devlink = priv_to_devlink(esw->dev);

	/* Notify eswitch users that it is exiting from current mode.
	 * So that it can do necessary cleanup before the eswitch is disabled.
	 */
	mlx5_esw_mode_change_notify(esw, MLX5_ESWITCH_LEGACY);

	mlx5_eq_notifier_unregister(esw->dev, &esw->nb);
	mlx5_eswitch_event_handler_unregister(esw);

	esw_info(esw->dev, "Disable: mode(%s), nvfs(%d), necvfs(%d), active vports(%d)\n",
		 esw->mode == MLX5_ESWITCH_LEGACY ? "LEGACY" : "OFFLOADS",
		 esw->esw_funcs.num_vfs, esw->esw_funcs.num_ec_vfs, esw->enabled_vports);

	if (esw->fdb_table.flags & MLX5_ESW_FDB_CREATED) {
		esw->fdb_table.flags &= ~MLX5_ESW_FDB_CREATED;
		if (esw->mode == MLX5_ESWITCH_OFFLOADS)
			esw_offloads_disable(esw);
		else if (esw->mode == MLX5_ESWITCH_LEGACY)
			esw_legacy_disable(esw);
		mlx5_esw_acls_ns_cleanup(esw);
	}

	if (esw->mode == MLX5_ESWITCH_OFFLOADS)
		devl_rate_nodes_destroy(devlink);
}

void mlx5_eswitch_disable(struct mlx5_eswitch *esw)
{
	if (!mlx5_esw_allowed(esw))
		return;

	devl_assert_locked(priv_to_devlink(esw->dev));
	mlx5_lag_disable_change(esw->dev);
	mlx5_eswitch_disable_locked(esw);
	esw->mode = MLX5_ESWITCH_LEGACY;
	mlx5_lag_enable_change(esw->dev);
}

static int mlx5_query_hca_cap_host_pf(struct mlx5_core_dev *dev, void *out)
{
	u16 opmod = (MLX5_CAP_GENERAL << 1) | (HCA_CAP_OPMOD_GET_MAX & 0x01);
	u8 in[MLX5_ST_SZ_BYTES(query_hca_cap_in)] = {};

	MLX5_SET(query_hca_cap_in, in, opcode, MLX5_CMD_OP_QUERY_HCA_CAP);
	MLX5_SET(query_hca_cap_in, in, op_mod, opmod);
	MLX5_SET(query_hca_cap_in, in, function_id, MLX5_VPORT_PF);
	MLX5_SET(query_hca_cap_in, in, other_function, true);
	return mlx5_cmd_exec_inout(dev, query_hca_cap, in, out);
}

int mlx5_esw_sf_max_hpf_functions(struct mlx5_core_dev *dev, u16 *max_sfs, u16 *sf_base_id)

{
	int query_out_sz = MLX5_ST_SZ_BYTES(query_hca_cap_out);
	void *query_ctx;
	void *hca_caps;
	int err;

	if (!mlx5_core_is_ecpf(dev)) {
		*max_sfs = 0;
		return 0;
	}

	query_ctx = kzalloc(query_out_sz, GFP_KERNEL);
	if (!query_ctx)
		return -ENOMEM;

	err = mlx5_query_hca_cap_host_pf(dev, query_ctx);
	if (err)
		goto out_free;

	hca_caps = MLX5_ADDR_OF(query_hca_cap_out, query_ctx, capability);
	*max_sfs = MLX5_GET(cmd_hca_cap, hca_caps, max_num_sf);
	*sf_base_id = MLX5_GET(cmd_hca_cap, hca_caps, sf_base_id);

out_free:
	kfree(query_ctx);
	return err;
}

static int mlx5_esw_vport_alloc(struct mlx5_eswitch *esw,
				int index, u16 vport_num)
{
	struct mlx5_vport *vport;
	int err;

	vport = kzalloc(sizeof(*vport), GFP_KERNEL);
	if (!vport)
		return -ENOMEM;

	vport->dev = esw->dev;
	vport->vport = vport_num;
	vport->index = index;
	vport->info.link_state = MLX5_VPORT_ADMIN_STATE_AUTO;
	INIT_WORK(&vport->vport_change_handler, esw_vport_change_handler);
	err = xa_insert(&esw->vports, vport_num, vport, GFP_KERNEL);
	if (err)
		goto insert_err;

	esw->total_vports++;
	return 0;

insert_err:
	kfree(vport);
	return err;
}

static void mlx5_esw_vport_free(struct mlx5_eswitch *esw, struct mlx5_vport *vport)
{
	xa_erase(&esw->vports, vport->vport);
	kfree(vport);
}

static void mlx5_esw_vports_cleanup(struct mlx5_eswitch *esw)
{
	struct mlx5_vport *vport;
	unsigned long i;

	mlx5_esw_for_each_vport(esw, i, vport)
		mlx5_esw_vport_free(esw, vport);
	xa_destroy(&esw->vports);
}

static int mlx5_esw_vports_init(struct mlx5_eswitch *esw)
{
	struct mlx5_core_dev *dev = esw->dev;
	u16 max_host_pf_sfs;
	u16 base_sf_num;
	int idx = 0;
	int err;
	int i;

	xa_init(&esw->vports);

	err = mlx5_esw_vport_alloc(esw, idx, MLX5_VPORT_PF);
	if (err)
		goto err;
	if (esw->first_host_vport == MLX5_VPORT_PF)
		xa_set_mark(&esw->vports, idx, MLX5_ESW_VPT_HOST_FN);
	idx++;

	for (i = 0; i < mlx5_core_max_vfs(dev); i++) {
		err = mlx5_esw_vport_alloc(esw, idx, idx);
		if (err)
			goto err;
		xa_set_mark(&esw->vports, idx, MLX5_ESW_VPT_VF);
		xa_set_mark(&esw->vports, idx, MLX5_ESW_VPT_HOST_FN);
		idx++;
	}
	base_sf_num = mlx5_sf_start_function_id(dev);
	for (i = 0; i < mlx5_sf_max_functions(dev); i++) {
		err = mlx5_esw_vport_alloc(esw, idx, base_sf_num + i);
		if (err)
			goto err;
		xa_set_mark(&esw->vports, base_sf_num + i, MLX5_ESW_VPT_SF);
		idx++;
	}

	err = mlx5_esw_sf_max_hpf_functions(dev, &max_host_pf_sfs, &base_sf_num);
	if (err)
		goto err;
	for (i = 0; i < max_host_pf_sfs; i++) {
		err = mlx5_esw_vport_alloc(esw, idx, base_sf_num + i);
		if (err)
			goto err;
		xa_set_mark(&esw->vports, base_sf_num + i, MLX5_ESW_VPT_SF);
		idx++;
	}

	if (mlx5_core_ec_sriov_enabled(esw->dev)) {
		int ec_vf_base_num = mlx5_core_ec_vf_vport_base(dev);

		for (i = 0; i < mlx5_core_max_ec_vfs(esw->dev); i++) {
			err = mlx5_esw_vport_alloc(esw, idx, ec_vf_base_num + i);
			if (err)
				goto err;
			idx++;
		}
	}

	if (mlx5_ecpf_vport_exists(dev) ||
	    mlx5_core_is_ecpf_esw_manager(dev)) {
		err = mlx5_esw_vport_alloc(esw, idx, MLX5_VPORT_ECPF);
		if (err)
			goto err;
		idx++;
	}
	err = mlx5_esw_vport_alloc(esw, idx, MLX5_VPORT_UPLINK);
	if (err)
		goto err;
	return 0;

err:
	mlx5_esw_vports_cleanup(esw);
	return err;
}

static int mlx5_devlink_esw_multiport_set(struct devlink *devlink, u32 id,
					  struct devlink_param_gset_ctx *ctx,
					  struct netlink_ext_ack *extack)
{
	struct mlx5_core_dev *dev = devlink_priv(devlink);

	if (!MLX5_ESWITCH_MANAGER(dev))
		return -EOPNOTSUPP;

	if (ctx->val.vbool)
		return mlx5_lag_mpesw_enable(dev);

	mlx5_lag_mpesw_disable(dev);
	return 0;
}

static int mlx5_devlink_esw_multiport_get(struct devlink *devlink, u32 id,
					  struct devlink_param_gset_ctx *ctx)
{
	struct mlx5_core_dev *dev = devlink_priv(devlink);

	ctx->val.vbool = mlx5_lag_is_mpesw(dev);
	return 0;
}

static const struct devlink_param mlx5_eswitch_params[] = {
	DEVLINK_PARAM_DRIVER(MLX5_DEVLINK_PARAM_ID_ESW_MULTIPORT,
			     "esw_multiport", DEVLINK_PARAM_TYPE_BOOL,
			     BIT(DEVLINK_PARAM_CMODE_RUNTIME),
			     mlx5_devlink_esw_multiport_get,
			     mlx5_devlink_esw_multiport_set, NULL),
};

int mlx5_eswitch_init(struct mlx5_core_dev *dev)
{
	struct mlx5_eswitch *esw;
	int err;

	if (!MLX5_VPORT_MANAGER(dev) && !MLX5_ESWITCH_MANAGER(dev))
		return 0;

	esw = kzalloc(sizeof(*esw), GFP_KERNEL);
	if (!esw)
		return -ENOMEM;

	err = devl_params_register(priv_to_devlink(dev), mlx5_eswitch_params,
				   ARRAY_SIZE(mlx5_eswitch_params));
	if (err)
		goto free_esw;

	esw->dev = dev;
	esw->manager_vport = mlx5_eswitch_manager_vport(dev);
	esw->first_host_vport = mlx5_eswitch_first_host_vport_num(dev);

	esw->debugfs_root = debugfs_create_dir("esw", mlx5_debugfs_get_dev_root(dev));
	esw->work_queue = create_singlethread_workqueue("mlx5_esw_wq");
	if (!esw->work_queue) {
		err = -ENOMEM;
		goto abort;
	}

	err = mlx5_esw_vports_init(esw);
	if (err)
		goto abort;

	dev->priv.eswitch = esw;
	err = esw_offloads_init(esw);
	if (err)
		goto reps_err;

	mutex_init(&esw->offloads.encap_tbl_lock);
	hash_init(esw->offloads.encap_tbl);
	mutex_init(&esw->offloads.decap_tbl_lock);
	hash_init(esw->offloads.decap_tbl);
	mlx5e_mod_hdr_tbl_init(&esw->offloads.mod_hdr);
	atomic64_set(&esw->offloads.num_flows, 0);
	ida_init(&esw->offloads.vport_metadata_ida);
	xa_init_flags(&esw->offloads.vhca_map, XA_FLAGS_ALLOC);
	mutex_init(&esw->state_lock);
	init_rwsem(&esw->mode_lock);
	refcount_set(&esw->qos.refcnt, 0);

	esw->enabled_vports = 0;
	esw->mode = MLX5_ESWITCH_LEGACY;
	esw->offloads.inline_mode = MLX5_INLINE_MODE_NONE;
	if (MLX5_CAP_ESW_FLOWTABLE_FDB(dev, reformat) &&
	    MLX5_CAP_ESW_FLOWTABLE_FDB(dev, decap))
		esw->offloads.encap = DEVLINK_ESWITCH_ENCAP_MODE_BASIC;
	else
		esw->offloads.encap = DEVLINK_ESWITCH_ENCAP_MODE_NONE;
	BLOCKING_INIT_NOTIFIER_HEAD(&esw->n_head);

	esw_info(dev,
		 "Total vports %d, per vport: max uc(%d) max mc(%d)\n",
		 esw->total_vports,
		 MLX5_MAX_UC_PER_VPORT(dev),
		 MLX5_MAX_MC_PER_VPORT(dev));
	return 0;

reps_err:
	mlx5_esw_vports_cleanup(esw);
	dev->priv.eswitch = NULL;
abort:
	if (esw->work_queue)
		destroy_workqueue(esw->work_queue);
	debugfs_remove_recursive(esw->debugfs_root);
	devl_params_unregister(priv_to_devlink(dev), mlx5_eswitch_params,
			       ARRAY_SIZE(mlx5_eswitch_params));
free_esw:
	kfree(esw);
	return err;
}

void mlx5_eswitch_cleanup(struct mlx5_eswitch *esw)
{
	if (!esw)
		return;

	esw_info(esw->dev, "cleanup\n");

	destroy_workqueue(esw->work_queue);
	WARN_ON(refcount_read(&esw->qos.refcnt));
	mutex_destroy(&esw->state_lock);
	WARN_ON(!xa_empty(&esw->offloads.vhca_map));
	xa_destroy(&esw->offloads.vhca_map);
	ida_destroy(&esw->offloads.vport_metadata_ida);
	mlx5e_mod_hdr_tbl_destroy(&esw->offloads.mod_hdr);
	mutex_destroy(&esw->offloads.encap_tbl_lock);
	mutex_destroy(&esw->offloads.decap_tbl_lock);
	esw_offloads_cleanup(esw);
	esw->dev->priv.eswitch = NULL;
	mlx5_esw_vports_cleanup(esw);
	debugfs_remove_recursive(esw->debugfs_root);
	devl_params_unregister(priv_to_devlink(esw->dev), mlx5_eswitch_params,
			       ARRAY_SIZE(mlx5_eswitch_params));
	kfree(esw);
}

/* Vport Administration */
static int
mlx5_esw_set_vport_mac_locked(struct mlx5_eswitch *esw,
			      struct mlx5_vport *evport, const u8 *mac)
{
	u16 vport_num = evport->vport;
	u64 node_guid;
	int err = 0;

	if (is_multicast_ether_addr(mac))
		return -EINVAL;

	if (evport->info.spoofchk && !is_valid_ether_addr(mac))
		mlx5_core_warn(esw->dev,
			       "Set invalid MAC while spoofchk is on, vport(%d)\n",
			       vport_num);

	err = mlx5_modify_nic_vport_mac_address(esw->dev, vport_num, mac);
	if (err) {
		mlx5_core_warn(esw->dev,
			       "Failed to mlx5_modify_nic_vport_mac vport(%d) err=(%d)\n",
			       vport_num, err);
		return err;
	}

	node_guid_gen_from_mac(&node_guid, mac);
	err = mlx5_modify_nic_vport_node_guid(esw->dev, vport_num, node_guid);
	if (err)
		mlx5_core_warn(esw->dev,
			       "Failed to set vport %d node guid, err = %d. RDMA_CM will not function properly for this VF.\n",
			       vport_num, err);

	ether_addr_copy(evport->info.mac, mac);
	evport->info.node_guid = node_guid;
	if (evport->enabled && esw->mode == MLX5_ESWITCH_LEGACY)
		err = esw_acl_ingress_lgcy_setup(esw, evport);

	return err;
}

int mlx5_eswitch_set_vport_mac(struct mlx5_eswitch *esw,
			       u16 vport, const u8 *mac)
{
	struct mlx5_vport *evport = mlx5_eswitch_get_vport(esw, vport);
	int err = 0;

	if (IS_ERR(evport))
		return PTR_ERR(evport);

	mutex_lock(&esw->state_lock);
	err = mlx5_esw_set_vport_mac_locked(esw, evport, mac);
	mutex_unlock(&esw->state_lock);
	return err;
}

static bool mlx5_esw_check_port_type(struct mlx5_eswitch *esw, u16 vport_num, xa_mark_t mark)
{
	return xa_get_mark(&esw->vports, vport_num, mark);
}

bool mlx5_eswitch_is_vf_vport(struct mlx5_eswitch *esw, u16 vport_num)
{
	return mlx5_esw_check_port_type(esw, vport_num, MLX5_ESW_VPT_VF);
}

bool mlx5_eswitch_is_pf_vf_vport(struct mlx5_eswitch *esw, u16 vport_num)
{
	return vport_num == MLX5_VPORT_PF ||
		mlx5_eswitch_is_vf_vport(esw, vport_num);
}

bool mlx5_esw_is_sf_vport(struct mlx5_eswitch *esw, u16 vport_num)
{
	return mlx5_esw_check_port_type(esw, vport_num, MLX5_ESW_VPT_SF);
}

int mlx5_eswitch_set_vport_state(struct mlx5_eswitch *esw,
				 u16 vport, int link_state)
{
	struct mlx5_vport *evport = mlx5_eswitch_get_vport(esw, vport);
	int opmod = MLX5_VPORT_STATE_OP_MOD_ESW_VPORT;
	int other_vport = 1;
	int err = 0;

	if (!mlx5_esw_allowed(esw))
		return -EPERM;
	if (IS_ERR(evport))
		return PTR_ERR(evport);

	if (vport == MLX5_VPORT_UPLINK) {
		opmod = MLX5_VPORT_STATE_OP_MOD_UPLINK;
		other_vport = 0;
		vport = 0;
	}
	mutex_lock(&esw->state_lock);
	if (esw->mode != MLX5_ESWITCH_LEGACY) {
		err = -EOPNOTSUPP;
		goto unlock;
	}

	err = mlx5_modify_vport_admin_state(esw->dev, opmod, vport, other_vport, link_state);
	if (err) {
		mlx5_core_warn(esw->dev, "Failed to set vport %d link state, opmod = %d, err = %d",
			       vport, opmod, err);
		goto unlock;
	}

	evport->info.link_state = link_state;

unlock:
	mutex_unlock(&esw->state_lock);
	return err;
}

int mlx5_eswitch_get_vport_config(struct mlx5_eswitch *esw,
				  u16 vport, struct ifla_vf_info *ivi)
{
	struct mlx5_vport *evport = mlx5_eswitch_get_vport(esw, vport);

	if (IS_ERR(evport))
		return PTR_ERR(evport);

	memset(ivi, 0, sizeof(*ivi));
	ivi->vf = vport - 1;

	mutex_lock(&esw->state_lock);
	ether_addr_copy(ivi->mac, evport->info.mac);
	ivi->linkstate = evport->info.link_state;
	ivi->vlan = evport->info.vlan;
	ivi->qos = evport->info.qos;
	ivi->spoofchk = evport->info.spoofchk;
	ivi->trusted = evport->info.trusted;
	if (evport->qos.enabled) {
		ivi->min_tx_rate = evport->qos.min_rate;
		ivi->max_tx_rate = evport->qos.max_rate;
	}
	mutex_unlock(&esw->state_lock);

	return 0;
}

int __mlx5_eswitch_set_vport_vlan(struct mlx5_eswitch *esw,
				  u16 vport, u16 vlan, u8 qos, u8 set_flags)
{
	struct mlx5_vport *evport = mlx5_eswitch_get_vport(esw, vport);
	bool vst_mode_steering = esw_vst_mode_is_steering(esw);
	int err = 0;

	if (IS_ERR(evport))
		return PTR_ERR(evport);
	if (vlan > 4095 || qos > 7)
		return -EINVAL;

	if (esw->mode == MLX5_ESWITCH_OFFLOADS || !vst_mode_steering) {
		err = modify_esw_vport_cvlan(esw->dev, vport, vlan, qos, set_flags);
		if (err)
			return err;
	}

	evport->info.vlan = vlan;
	evport->info.qos = qos;
	if (evport->enabled && esw->mode == MLX5_ESWITCH_LEGACY) {
		err = esw_acl_ingress_lgcy_setup(esw, evport);
		if (err)
			return err;
		err = esw_acl_egress_lgcy_setup(esw, evport);
	}

	return err;
}

int mlx5_eswitch_get_vport_stats(struct mlx5_eswitch *esw,
				 u16 vport_num,
				 struct ifla_vf_stats *vf_stats)
{
	struct mlx5_vport *vport = mlx5_eswitch_get_vport(esw, vport_num);
	int outlen = MLX5_ST_SZ_BYTES(query_vport_counter_out);
	u32 in[MLX5_ST_SZ_DW(query_vport_counter_in)] = {};
	struct mlx5_vport_drop_stats stats = {};
	int err = 0;
	u32 *out;

	if (IS_ERR(vport))
		return PTR_ERR(vport);

	out = kvzalloc(outlen, GFP_KERNEL);
	if (!out)
		return -ENOMEM;

	MLX5_SET(query_vport_counter_in, in, opcode,
		 MLX5_CMD_OP_QUERY_VPORT_COUNTER);
	MLX5_SET(query_vport_counter_in, in, op_mod, 0);
	MLX5_SET(query_vport_counter_in, in, vport_number, vport->vport);
	MLX5_SET(query_vport_counter_in, in, other_vport, 1);

	err = mlx5_cmd_exec_inout(esw->dev, query_vport_counter, in, out);
	if (err)
		goto free_out;

	#define MLX5_GET_CTR(p, x) \
		MLX5_GET64(query_vport_counter_out, p, x)

	memset(vf_stats, 0, sizeof(*vf_stats));
	vf_stats->rx_packets =
		MLX5_GET_CTR(out, received_eth_unicast.packets) +
		MLX5_GET_CTR(out, received_ib_unicast.packets) +
		MLX5_GET_CTR(out, received_eth_multicast.packets) +
		MLX5_GET_CTR(out, received_ib_multicast.packets) +
		MLX5_GET_CTR(out, received_eth_broadcast.packets);

	vf_stats->rx_bytes =
		MLX5_GET_CTR(out, received_eth_unicast.octets) +
		MLX5_GET_CTR(out, received_ib_unicast.octets) +
		MLX5_GET_CTR(out, received_eth_multicast.octets) +
		MLX5_GET_CTR(out, received_ib_multicast.octets) +
		MLX5_GET_CTR(out, received_eth_broadcast.octets);

	vf_stats->tx_packets =
		MLX5_GET_CTR(out, transmitted_eth_unicast.packets) +
		MLX5_GET_CTR(out, transmitted_ib_unicast.packets) +
		MLX5_GET_CTR(out, transmitted_eth_multicast.packets) +
		MLX5_GET_CTR(out, transmitted_ib_multicast.packets) +
		MLX5_GET_CTR(out, transmitted_eth_broadcast.packets);

	vf_stats->tx_bytes =
		MLX5_GET_CTR(out, transmitted_eth_unicast.octets) +
		MLX5_GET_CTR(out, transmitted_ib_unicast.octets) +
		MLX5_GET_CTR(out, transmitted_eth_multicast.octets) +
		MLX5_GET_CTR(out, transmitted_ib_multicast.octets) +
		MLX5_GET_CTR(out, transmitted_eth_broadcast.octets);

	vf_stats->multicast =
		MLX5_GET_CTR(out, received_eth_multicast.packets) +
		MLX5_GET_CTR(out, received_ib_multicast.packets);

	vf_stats->broadcast =
		MLX5_GET_CTR(out, received_eth_broadcast.packets);

	err = mlx5_esw_query_vport_drop_stats(esw->dev, vport, &stats);
	if (err)
		goto free_out;
	vf_stats->rx_dropped = stats.rx_dropped;
	vf_stats->tx_dropped = stats.tx_dropped;

free_out:
	kvfree(out);
	return err;
}

u8 mlx5_eswitch_mode(const struct mlx5_core_dev *dev)
{
	struct mlx5_eswitch *esw = dev->priv.eswitch;

	return mlx5_esw_allowed(esw) ? esw->mode : MLX5_ESWITCH_LEGACY;
}
EXPORT_SYMBOL_GPL(mlx5_eswitch_mode);

enum devlink_eswitch_encap_mode
mlx5_eswitch_get_encap_mode(const struct mlx5_core_dev *dev)
{
	struct mlx5_eswitch *esw;

	esw = dev->priv.eswitch;
	return (mlx5_eswitch_mode(dev) == MLX5_ESWITCH_OFFLOADS)  ? esw->offloads.encap :
		DEVLINK_ESWITCH_ENCAP_MODE_NONE;
}
EXPORT_SYMBOL(mlx5_eswitch_get_encap_mode);

bool mlx5_esw_multipath_prereq(struct mlx5_core_dev *dev0,
			       struct mlx5_core_dev *dev1)
{
	return (dev0->priv.eswitch->mode == MLX5_ESWITCH_OFFLOADS &&
		dev1->priv.eswitch->mode == MLX5_ESWITCH_OFFLOADS);
}

int mlx5_esw_event_notifier_register(struct mlx5_eswitch *esw, struct notifier_block *nb)
{
	return blocking_notifier_chain_register(&esw->n_head, nb);
}

void mlx5_esw_event_notifier_unregister(struct mlx5_eswitch *esw, struct notifier_block *nb)
{
	blocking_notifier_chain_unregister(&esw->n_head, nb);
}

/**
 * mlx5_esw_hold() - Try to take a read lock on esw mode lock.
 * @mdev: mlx5 core device.
 *
 * Should be called by esw resources callers.
 *
 * Return: true on success or false.
 */
bool mlx5_esw_hold(struct mlx5_core_dev *mdev)
{
	struct mlx5_eswitch *esw = mdev->priv.eswitch;

	/* e.g. VF doesn't have eswitch so nothing to do */
	if (!mlx5_esw_allowed(esw))
		return true;

	if (down_read_trylock(&esw->mode_lock) != 0) {
		if (esw->eswitch_operation_in_progress) {
			up_read(&esw->mode_lock);
			return false;
		}
		return true;
	}

	return false;
}

/**
 * mlx5_esw_release() - Release a read lock on esw mode lock.
 * @mdev: mlx5 core device.
 */
void mlx5_esw_release(struct mlx5_core_dev *mdev)
{
	struct mlx5_eswitch *esw = mdev->priv.eswitch;

	if (mlx5_esw_allowed(esw))
		up_read(&esw->mode_lock);
}

/**
 * mlx5_esw_get() - Increase esw user count.
 * @mdev: mlx5 core device.
 */
void mlx5_esw_get(struct mlx5_core_dev *mdev)
{
	struct mlx5_eswitch *esw = mdev->priv.eswitch;

	if (mlx5_esw_allowed(esw))
		atomic64_inc(&esw->user_count);
}

/**
 * mlx5_esw_put() - Decrease esw user count.
 * @mdev: mlx5 core device.
 */
void mlx5_esw_put(struct mlx5_core_dev *mdev)
{
	struct mlx5_eswitch *esw = mdev->priv.eswitch;

	if (mlx5_esw_allowed(esw))
		atomic64_dec_if_positive(&esw->user_count);
}

/**
 * mlx5_esw_try_lock() - Take a write lock on esw mode lock.
 * @esw: eswitch device.
 *
 * Should be called by esw mode change routine.
 *
 * Return:
 * * 0       - esw mode if successfully locked and refcount is 0.
 * * -EBUSY  - refcount is not 0.
 * * -EINVAL - In the middle of switching mode or lock is already held.
 */
int mlx5_esw_try_lock(struct mlx5_eswitch *esw)
{
	if (down_write_trylock(&esw->mode_lock) == 0)
		return -EINVAL;

	if (esw->eswitch_operation_in_progress ||
	    atomic64_read(&esw->user_count) > 0) {
		up_write(&esw->mode_lock);
		return -EBUSY;
	}

	return esw->mode;
}

int mlx5_esw_lock(struct mlx5_eswitch *esw)
{
	down_write(&esw->mode_lock);

	if (esw->eswitch_operation_in_progress) {
		up_write(&esw->mode_lock);
		return -EBUSY;
	}

	return 0;
}

/**
 * mlx5_esw_unlock() - Release write lock on esw mode lock
 * @esw: eswitch device.
 */
void mlx5_esw_unlock(struct mlx5_eswitch *esw)
{
	up_write(&esw->mode_lock);
}

/**
 * mlx5_eswitch_get_total_vports - Get total vports of the eswitch
 *
 * @dev: Pointer to core device
 *
 * mlx5_eswitch_get_total_vports returns total number of eswitch vports.
 */
u16 mlx5_eswitch_get_total_vports(const struct mlx5_core_dev *dev)
{
	struct mlx5_eswitch *esw;

	esw = dev->priv.eswitch;
	return mlx5_esw_allowed(esw) ? esw->total_vports : 0;
}
EXPORT_SYMBOL_GPL(mlx5_eswitch_get_total_vports);

/**
 * mlx5_eswitch_get_core_dev - Get the mdev device
 * @esw : eswitch device.
 *
 * Return the mellanox core device which manages the eswitch.
 */
struct mlx5_core_dev *mlx5_eswitch_get_core_dev(struct mlx5_eswitch *esw)
{
	return mlx5_esw_allowed(esw) ? esw->dev : NULL;
}
EXPORT_SYMBOL(mlx5_eswitch_get_core_dev);

bool mlx5_eswitch_block_ipsec(struct mlx5_core_dev *dev)
{
	struct mlx5_eswitch *esw = dev->priv.eswitch;

	if (!mlx5_esw_allowed(esw))
		return true;

	mutex_lock(&esw->state_lock);
	if (esw->enabled_ipsec_vf_count) {
		mutex_unlock(&esw->state_lock);
		return false;
	}

	dev->num_ipsec_offloads++;
	mutex_unlock(&esw->state_lock);
	return true;
}

void mlx5_eswitch_unblock_ipsec(struct mlx5_core_dev *dev)
{
	struct mlx5_eswitch *esw = dev->priv.eswitch;

	if (!mlx5_esw_allowed(esw))
		/* Failure means no eswitch => core dev is not a PF */
		return;

	mutex_lock(&esw->state_lock);
	dev->num_ipsec_offloads--;
	mutex_unlock(&esw->state_lock);
}<|MERGE_RESOLUTION|>--- conflicted
+++ resolved
@@ -1096,7 +1096,6 @@
 
 err_rep:
 	mlx5_esw_vport_disable(esw, vport);
-<<<<<<< HEAD
 	return err;
 }
 
@@ -1170,81 +1169,6 @@
 
 void mlx5_eswitch_unload_sf_vport(struct mlx5_eswitch *esw, u16 vport_num)
 {
-=======
-	return err;
-}
-
-static void mlx5_eswitch_unload_vport(struct mlx5_eswitch *esw, struct mlx5_vport *vport)
-{
-	mlx5_esw_offloads_unload_rep(esw, vport);
-	mlx5_esw_vport_disable(esw, vport);
-}
-
-static int mlx5_eswitch_load_pf_vf_vport(struct mlx5_eswitch *esw, u16 vport_num,
-					 enum mlx5_eswitch_vport_event enabled_events)
-{
-	struct mlx5_vport *vport;
-	int err;
-
-	vport = mlx5_eswitch_get_vport(esw, vport_num);
-	if (IS_ERR(vport))
-		return PTR_ERR(vport);
-
-	err = mlx5_esw_offloads_init_pf_vf_rep(esw, vport);
-	if (err)
-		return err;
-
-	err = mlx5_eswitch_load_vport(esw, vport, enabled_events);
-	if (err)
-		goto err_load;
-	return 0;
-
-err_load:
-	mlx5_esw_offloads_cleanup_pf_vf_rep(esw, vport);
-	return err;
-}
-
-static void mlx5_eswitch_unload_pf_vf_vport(struct mlx5_eswitch *esw, u16 vport_num)
-{
-	struct mlx5_vport *vport;
-
-	vport = mlx5_eswitch_get_vport(esw, vport_num);
-	if (IS_ERR(vport))
-		return;
-
-	mlx5_eswitch_unload_vport(esw, vport);
-	mlx5_esw_offloads_cleanup_pf_vf_rep(esw, vport);
-}
-
-int mlx5_eswitch_load_sf_vport(struct mlx5_eswitch *esw, u16 vport_num,
-			       enum mlx5_eswitch_vport_event enabled_events,
-			       struct mlx5_devlink_port *dl_port, u32 controller, u32 sfnum)
-{
-	struct mlx5_vport *vport;
-	int err;
-
-	vport = mlx5_eswitch_get_vport(esw, vport_num);
-	if (IS_ERR(vport))
-		return PTR_ERR(vport);
-
-	err = mlx5_esw_offloads_init_sf_rep(esw, vport, dl_port, controller, sfnum);
-	if (err)
-		return err;
-
-	err = mlx5_eswitch_load_vport(esw, vport, enabled_events);
-	if (err)
-		goto err_load;
-
-	return 0;
-
-err_load:
-	mlx5_esw_offloads_cleanup_sf_rep(esw, vport);
-	return err;
-}
-
-void mlx5_eswitch_unload_sf_vport(struct mlx5_eswitch *esw, u16 vport_num)
-{
->>>>>>> 0c383648
 	struct mlx5_vport *vport;
 
 	vport = mlx5_eswitch_get_vport(esw, vport_num);
