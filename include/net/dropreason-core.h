/* SPDX-License-Identifier: GPL-2.0-or-later */

#ifndef _LINUX_DROPREASON_CORE_H
#define _LINUX_DROPREASON_CORE_H

#define DEFINE_DROP_REASON(FN, FNe)	\
	FN(NOT_SPECIFIED)		\
	FN(NO_SOCKET)			\
	FN(PKT_TOO_SMALL)		\
	FN(TCP_CSUM)			\
	FN(SOCKET_FILTER)		\
	FN(UDP_CSUM)			\
	FN(NETFILTER_DROP)		\
	FN(OTHERHOST)			\
	FN(IP_CSUM)			\
	FN(IP_INHDR)			\
	FN(IP_RPFILTER)			\
	FN(UNICAST_IN_L2_MULTICAST)	\
	FN(XFRM_POLICY)			\
	FN(IP_NOPROTO)			\
	FN(SOCKET_RCVBUFF)		\
	FN(PROTO_MEM)			\
	FN(TCP_AUTH_HDR)		\
	FN(TCP_MD5NOTFOUND)		\
	FN(TCP_MD5UNEXPECTED)		\
	FN(TCP_MD5FAILURE)		\
	FN(TCP_AONOTFOUND)		\
	FN(TCP_AOUNEXPECTED)		\
	FN(TCP_AOKEYNOTFOUND)		\
	FN(TCP_AOFAILURE)		\
	FN(SOCKET_BACKLOG)		\
	FN(TCP_FLAGS)			\
	FN(TCP_ABORT_ON_DATA)		\
	FN(TCP_ZEROWINDOW)		\
	FN(TCP_OLD_DATA)		\
	FN(TCP_OVERWINDOW)		\
	FN(TCP_OFOMERGE)		\
	FN(TCP_RFC7323_PAWS)		\
	FN(TCP_OLD_SEQUENCE)		\
	FN(TCP_INVALID_SEQUENCE)	\
	FN(TCP_INVALID_ACK_SEQUENCE)	\
	FN(TCP_RESET)			\
	FN(TCP_INVALID_SYN)		\
	FN(TCP_CLOSE)			\
	FN(TCP_FASTOPEN)		\
	FN(TCP_OLD_ACK)			\
	FN(TCP_TOO_OLD_ACK)		\
	FN(TCP_ACK_UNSENT_DATA)		\
	FN(TCP_OFO_QUEUE_PRUNE)		\
	FN(TCP_OFO_DROP)		\
	FN(IP_OUTNOROUTES)		\
	FN(BPF_CGROUP_EGRESS)		\
	FN(IPV6DISABLED)		\
	FN(NEIGH_CREATEFAIL)		\
	FN(NEIGH_FAILED)		\
	FN(NEIGH_QUEUEFULL)		\
	FN(NEIGH_DEAD)			\
	FN(TC_EGRESS)			\
	FN(SECURITY_HOOK)		\
	FN(QDISC_DROP)			\
	FN(CPU_BACKLOG)			\
	FN(XDP)				\
	FN(TC_INGRESS)			\
	FN(UNHANDLED_PROTO)		\
	FN(SKB_CSUM)			\
	FN(SKB_GSO_SEG)			\
	FN(SKB_UCOPY_FAULT)		\
	FN(DEV_HDR)			\
	FN(DEV_READY)			\
	FN(FULL_RING)			\
	FN(NOMEM)			\
	FN(HDR_TRUNC)			\
	FN(TAP_FILTER)			\
	FN(TAP_TXFILTER)		\
	FN(ICMP_CSUM)			\
	FN(INVALID_PROTO)		\
	FN(IP_INADDRERRORS)		\
	FN(IP_INNOROUTES)		\
	FN(IP_LOCAL_SOURCE)		\
	FN(IP_INVALID_SOURCE)		\
	FN(IP_LOCALNET)			\
	FN(IP_INVALID_DEST)		\
	FN(PKT_TOO_BIG)			\
	FN(DUP_FRAG)			\
	FN(FRAG_REASM_TIMEOUT)		\
	FN(FRAG_TOO_FAR)		\
	FN(TCP_MINTTL)			\
	FN(IPV6_BAD_EXTHDR)		\
	FN(IPV6_NDISC_FRAG)		\
	FN(IPV6_NDISC_HOP_LIMIT)	\
	FN(IPV6_NDISC_BAD_CODE)		\
	FN(IPV6_NDISC_BAD_OPTIONS)	\
	FN(IPV6_NDISC_NS_OTHERHOST)	\
	FN(QUEUE_PURGE)			\
	FN(TC_COOKIE_ERROR)		\
	FN(PACKET_SOCK_ERROR)		\
	FN(TC_CHAIN_NOTFOUND)		\
	FN(TC_RECLASSIFY_LOOP)		\
	FN(VXLAN_INVALID_HDR)		\
	FN(VXLAN_VNI_NOT_FOUND)		\
	FN(MAC_INVALID_SOURCE)		\
	FN(VXLAN_ENTRY_EXISTS)		\
	FN(VXLAN_NO_REMOTE)		\
	FN(IP_TUNNEL_ECN)		\
	FN(TUNNEL_TXINFO)		\
	FN(LOCAL_MAC)			\
<<<<<<< HEAD
=======
	FN(ARP_PVLAN_DISABLE)		\
>>>>>>> fcc79e17
	FNe(MAX)

/**
 * enum skb_drop_reason - the reasons of skb drops
 *
 * The reason of skb drop, which is used in kfree_skb_reason().
 */
enum skb_drop_reason {
	/**
	 * @SKB_NOT_DROPPED_YET: skb is not dropped yet (used for no-drop case)
	 */
	SKB_NOT_DROPPED_YET = 0,
	/** @SKB_CONSUMED: packet has been consumed */
	SKB_CONSUMED,
	/** @SKB_DROP_REASON_NOT_SPECIFIED: drop reason is not specified */
	SKB_DROP_REASON_NOT_SPECIFIED,
	/**
	 * @SKB_DROP_REASON_NO_SOCKET: no valid socket that can be used.
	 * Reason could be one of three cases:
	 * 1) no established/listening socket found during lookup process
	 * 2) no valid request socket during 3WHS process
	 * 3) no valid child socket during 3WHS process
	 */
	SKB_DROP_REASON_NO_SOCKET,
	/** @SKB_DROP_REASON_PKT_TOO_SMALL: packet size is too small */
	SKB_DROP_REASON_PKT_TOO_SMALL,
	/** @SKB_DROP_REASON_TCP_CSUM: TCP checksum error */
	SKB_DROP_REASON_TCP_CSUM,
	/** @SKB_DROP_REASON_SOCKET_FILTER: dropped by socket filter */
	SKB_DROP_REASON_SOCKET_FILTER,
	/** @SKB_DROP_REASON_UDP_CSUM: UDP checksum error */
	SKB_DROP_REASON_UDP_CSUM,
	/** @SKB_DROP_REASON_NETFILTER_DROP: dropped by netfilter */
	SKB_DROP_REASON_NETFILTER_DROP,
	/**
	 * @SKB_DROP_REASON_OTHERHOST: packet don't belong to current host
	 * (interface is in promisc mode)
	 */
	SKB_DROP_REASON_OTHERHOST,
	/** @SKB_DROP_REASON_IP_CSUM: IP checksum error */
	SKB_DROP_REASON_IP_CSUM,
	/**
	 * @SKB_DROP_REASON_IP_INHDR: there is something wrong with IP header (see
	 * IPSTATS_MIB_INHDRERRORS)
	 */
	SKB_DROP_REASON_IP_INHDR,
	/**
	 * @SKB_DROP_REASON_IP_RPFILTER: IP rpfilter validate failed. see the
	 * document for rp_filter in ip-sysctl.rst for more information
	 */
	SKB_DROP_REASON_IP_RPFILTER,
	/**
	 * @SKB_DROP_REASON_UNICAST_IN_L2_MULTICAST: destination address of L2 is
	 * multicast, but L3 is unicast.
	 */
	SKB_DROP_REASON_UNICAST_IN_L2_MULTICAST,
	/** @SKB_DROP_REASON_XFRM_POLICY: xfrm policy check failed */
	SKB_DROP_REASON_XFRM_POLICY,
	/** @SKB_DROP_REASON_IP_NOPROTO: no support for IP protocol */
	SKB_DROP_REASON_IP_NOPROTO,
	/** @SKB_DROP_REASON_SOCKET_RCVBUFF: socket receive buff is full */
	SKB_DROP_REASON_SOCKET_RCVBUFF,
	/**
	 * @SKB_DROP_REASON_PROTO_MEM: proto memory limitation, such as
	 * udp packet drop out of udp_memory_allocated.
	 */
	SKB_DROP_REASON_PROTO_MEM,
	/**
	 * @SKB_DROP_REASON_TCP_AUTH_HDR: TCP-MD5 or TCP-AO hashes are met
	 * twice or set incorrectly.
	 */
	SKB_DROP_REASON_TCP_AUTH_HDR,
	/**
	 * @SKB_DROP_REASON_TCP_MD5NOTFOUND: no MD5 hash and one expected,
	 * corresponding to LINUX_MIB_TCPMD5NOTFOUND
	 */
	SKB_DROP_REASON_TCP_MD5NOTFOUND,
	/**
	 * @SKB_DROP_REASON_TCP_MD5UNEXPECTED: MD5 hash and we're not expecting
	 * one, corresponding to LINUX_MIB_TCPMD5UNEXPECTED
	 */
	SKB_DROP_REASON_TCP_MD5UNEXPECTED,
	/**
	 * @SKB_DROP_REASON_TCP_MD5FAILURE: MD5 hash and its wrong, corresponding
	 * to LINUX_MIB_TCPMD5FAILURE
	 */
	SKB_DROP_REASON_TCP_MD5FAILURE,
	/**
	 * @SKB_DROP_REASON_TCP_AONOTFOUND: no TCP-AO hash and one was expected,
	 * corresponding to LINUX_MIB_TCPAOREQUIRED
	 */
	SKB_DROP_REASON_TCP_AONOTFOUND,
	/**
	 * @SKB_DROP_REASON_TCP_AOUNEXPECTED: TCP-AO hash is present and it
	 * was not expected, corresponding to LINUX_MIB_TCPAOKEYNOTFOUND
	 */
	SKB_DROP_REASON_TCP_AOUNEXPECTED,
	/**
	 * @SKB_DROP_REASON_TCP_AOKEYNOTFOUND: TCP-AO key is unknown,
	 * corresponding to LINUX_MIB_TCPAOKEYNOTFOUND
	 */
	SKB_DROP_REASON_TCP_AOKEYNOTFOUND,
	/**
	 * @SKB_DROP_REASON_TCP_AOFAILURE: TCP-AO hash is wrong,
	 * corresponding to LINUX_MIB_TCPAOBAD
	 */
	SKB_DROP_REASON_TCP_AOFAILURE,
	/**
	 * @SKB_DROP_REASON_SOCKET_BACKLOG: failed to add skb to socket backlog (
	 * see LINUX_MIB_TCPBACKLOGDROP)
	 */
	SKB_DROP_REASON_SOCKET_BACKLOG,
	/** @SKB_DROP_REASON_TCP_FLAGS: TCP flags invalid */
	SKB_DROP_REASON_TCP_FLAGS,
	/**
	 * @SKB_DROP_REASON_TCP_ABORT_ON_DATA: abort on data, corresponding to
	 * LINUX_MIB_TCPABORTONDATA
	 */
	SKB_DROP_REASON_TCP_ABORT_ON_DATA,
	/**
	 * @SKB_DROP_REASON_TCP_ZEROWINDOW: TCP receive window size is zero,
	 * see LINUX_MIB_TCPZEROWINDOWDROP
	 */
	SKB_DROP_REASON_TCP_ZEROWINDOW,
	/**
	 * @SKB_DROP_REASON_TCP_OLD_DATA: the TCP data received is already
	 * received before (spurious retrans may happened), see
	 * LINUX_MIB_DELAYEDACKLOST
	 */
	SKB_DROP_REASON_TCP_OLD_DATA,
	/**
	 * @SKB_DROP_REASON_TCP_OVERWINDOW: the TCP data is out of window,
	 * the seq of the first byte exceed the right edges of receive
	 * window
	 */
	SKB_DROP_REASON_TCP_OVERWINDOW,
	/**
	 * @SKB_DROP_REASON_TCP_OFOMERGE: the data of skb is already in the ofo
	 * queue, corresponding to LINUX_MIB_TCPOFOMERGE
	 */
	SKB_DROP_REASON_TCP_OFOMERGE,
	/**
	 * @SKB_DROP_REASON_TCP_RFC7323_PAWS: PAWS check, corresponding to
	 * LINUX_MIB_PAWSESTABREJECTED, LINUX_MIB_PAWSACTIVEREJECTED
	 */
	SKB_DROP_REASON_TCP_RFC7323_PAWS,
	/** @SKB_DROP_REASON_TCP_OLD_SEQUENCE: Old SEQ field (duplicate packet) */
	SKB_DROP_REASON_TCP_OLD_SEQUENCE,
	/** @SKB_DROP_REASON_TCP_INVALID_SEQUENCE: Not acceptable SEQ field */
	SKB_DROP_REASON_TCP_INVALID_SEQUENCE,
	/**
	 * @SKB_DROP_REASON_TCP_INVALID_ACK_SEQUENCE: Not acceptable ACK SEQ
	 * field because ack sequence is not in the window between snd_una
	 * and snd_nxt
	 */
	SKB_DROP_REASON_TCP_INVALID_ACK_SEQUENCE,
	/** @SKB_DROP_REASON_TCP_RESET: Invalid RST packet */
	SKB_DROP_REASON_TCP_RESET,
	/**
	 * @SKB_DROP_REASON_TCP_INVALID_SYN: Incoming packet has unexpected
	 * SYN flag
	 */
	SKB_DROP_REASON_TCP_INVALID_SYN,
	/** @SKB_DROP_REASON_TCP_CLOSE: TCP socket in CLOSE state */
	SKB_DROP_REASON_TCP_CLOSE,
	/** @SKB_DROP_REASON_TCP_FASTOPEN: dropped by FASTOPEN request socket */
	SKB_DROP_REASON_TCP_FASTOPEN,
	/** @SKB_DROP_REASON_TCP_OLD_ACK: TCP ACK is old, but in window */
	SKB_DROP_REASON_TCP_OLD_ACK,
	/** @SKB_DROP_REASON_TCP_TOO_OLD_ACK: TCP ACK is too old */
	SKB_DROP_REASON_TCP_TOO_OLD_ACK,
	/**
	 * @SKB_DROP_REASON_TCP_ACK_UNSENT_DATA: TCP ACK for data we haven't
	 * sent yet
	 */
	SKB_DROP_REASON_TCP_ACK_UNSENT_DATA,
	/** @SKB_DROP_REASON_TCP_OFO_QUEUE_PRUNE: pruned from TCP OFO queue */
	SKB_DROP_REASON_TCP_OFO_QUEUE_PRUNE,
	/** @SKB_DROP_REASON_TCP_OFO_DROP: data already in receive queue */
	SKB_DROP_REASON_TCP_OFO_DROP,
	/** @SKB_DROP_REASON_IP_OUTNOROUTES: route lookup failed */
	SKB_DROP_REASON_IP_OUTNOROUTES,
	/**
	 * @SKB_DROP_REASON_BPF_CGROUP_EGRESS: dropped by BPF_PROG_TYPE_CGROUP_SKB
	 * eBPF program
	 */
	SKB_DROP_REASON_BPF_CGROUP_EGRESS,
	/** @SKB_DROP_REASON_IPV6DISABLED: IPv6 is disabled on the device */
	SKB_DROP_REASON_IPV6DISABLED,
	/** @SKB_DROP_REASON_NEIGH_CREATEFAIL: failed to create neigh entry */
	SKB_DROP_REASON_NEIGH_CREATEFAIL,
	/** @SKB_DROP_REASON_NEIGH_FAILED: neigh entry in failed state */
	SKB_DROP_REASON_NEIGH_FAILED,
	/** @SKB_DROP_REASON_NEIGH_QUEUEFULL: arp_queue for neigh entry is full */
	SKB_DROP_REASON_NEIGH_QUEUEFULL,
	/** @SKB_DROP_REASON_NEIGH_DEAD: neigh entry is dead */
	SKB_DROP_REASON_NEIGH_DEAD,
	/** @SKB_DROP_REASON_TC_EGRESS: dropped in TC egress HOOK */
	SKB_DROP_REASON_TC_EGRESS,
	/** @SKB_DROP_REASON_SECURITY_HOOK: dropped due to security HOOK */
	SKB_DROP_REASON_SECURITY_HOOK,
	/**
	 * @SKB_DROP_REASON_QDISC_DROP: dropped by qdisc when packet outputting (
	 * failed to enqueue to current qdisc)
	 */
	SKB_DROP_REASON_QDISC_DROP,
	/**
	 * @SKB_DROP_REASON_CPU_BACKLOG: failed to enqueue the skb to the per CPU
	 * backlog queue. This can be caused by backlog queue full (see
	 * netdev_max_backlog in net.rst) or RPS flow limit
	 */
	SKB_DROP_REASON_CPU_BACKLOG,
	/** @SKB_DROP_REASON_XDP: dropped by XDP in input path */
	SKB_DROP_REASON_XDP,
	/** @SKB_DROP_REASON_TC_INGRESS: dropped in TC ingress HOOK */
	SKB_DROP_REASON_TC_INGRESS,
	/** @SKB_DROP_REASON_UNHANDLED_PROTO: protocol not implemented or not supported */
	SKB_DROP_REASON_UNHANDLED_PROTO,
	/** @SKB_DROP_REASON_SKB_CSUM: sk_buff checksum computation error */
	SKB_DROP_REASON_SKB_CSUM,
	/** @SKB_DROP_REASON_SKB_GSO_SEG: gso segmentation error */
	SKB_DROP_REASON_SKB_GSO_SEG,
	/**
	 * @SKB_DROP_REASON_SKB_UCOPY_FAULT: failed to copy data from user space,
	 * e.g., via zerocopy_sg_from_iter() or skb_orphan_frags_rx()
	 */
	SKB_DROP_REASON_SKB_UCOPY_FAULT,
	/** @SKB_DROP_REASON_DEV_HDR: device driver specific header/metadata is invalid */
	SKB_DROP_REASON_DEV_HDR,
	/**
	 * @SKB_DROP_REASON_DEV_READY: the device is not ready to xmit/recv due to
	 * any of its data structure that is not up/ready/initialized,
	 * e.g., the IFF_UP is not set, or driver specific tun->tfiles[txq]
	 * is not initialized
	 */
	SKB_DROP_REASON_DEV_READY,
	/** @SKB_DROP_REASON_FULL_RING: ring buffer is full */
	SKB_DROP_REASON_FULL_RING,
	/** @SKB_DROP_REASON_NOMEM: error due to OOM */
	SKB_DROP_REASON_NOMEM,
	/**
	 * @SKB_DROP_REASON_HDR_TRUNC: failed to trunc/extract the header from
	 * networking data, e.g., failed to pull the protocol header from
	 * frags via pskb_may_pull()
	 */
	SKB_DROP_REASON_HDR_TRUNC,
	/**
	 * @SKB_DROP_REASON_TAP_FILTER: dropped by (ebpf) filter directly attached
	 * to tun/tap, e.g., via TUNSETFILTEREBPF
	 */
	SKB_DROP_REASON_TAP_FILTER,
	/**
	 * @SKB_DROP_REASON_TAP_TXFILTER: dropped by tx filter implemented at
	 * tun/tap, e.g., check_filter()
	 */
	SKB_DROP_REASON_TAP_TXFILTER,
	/** @SKB_DROP_REASON_ICMP_CSUM: ICMP checksum error */
	SKB_DROP_REASON_ICMP_CSUM,
	/**
	 * @SKB_DROP_REASON_INVALID_PROTO: the packet doesn't follow RFC 2211,
	 * such as a broadcasts ICMP_TIMESTAMP
	 */
	SKB_DROP_REASON_INVALID_PROTO,
	/**
	 * @SKB_DROP_REASON_IP_INADDRERRORS: host unreachable, corresponding to
	 * IPSTATS_MIB_INADDRERRORS
	 */
	SKB_DROP_REASON_IP_INADDRERRORS,
	/**
	 * @SKB_DROP_REASON_IP_INNOROUTES: network unreachable, corresponding to
	 * IPSTATS_MIB_INADDRERRORS
	 */
	SKB_DROP_REASON_IP_INNOROUTES,
	/** @SKB_DROP_REASON_IP_LOCAL_SOURCE: the source ip is local */
	SKB_DROP_REASON_IP_LOCAL_SOURCE,
	/**
	 * @SKB_DROP_REASON_IP_INVALID_SOURCE: the source ip is invalid:
	 * 1) source ip is multicast or limited broadcast
	 * 2) source ip is zero and not IGMP
	 */
	SKB_DROP_REASON_IP_INVALID_SOURCE,
	/** @SKB_DROP_REASON_IP_LOCALNET: source or dest ip is local net */
	SKB_DROP_REASON_IP_LOCALNET,
	/**
	 * @SKB_DROP_REASON_IP_INVALID_DEST: the dest ip is invalid:
	 * 1) dest ip is 0
	 */
	SKB_DROP_REASON_IP_INVALID_DEST,
	/**
	 * @SKB_DROP_REASON_PKT_TOO_BIG: packet size is too big (maybe exceed the
	 * MTU)
	 */
	SKB_DROP_REASON_PKT_TOO_BIG,
	/** @SKB_DROP_REASON_DUP_FRAG: duplicate fragment */
	SKB_DROP_REASON_DUP_FRAG,
	/** @SKB_DROP_REASON_FRAG_REASM_TIMEOUT: fragment reassembly timeout */
	SKB_DROP_REASON_FRAG_REASM_TIMEOUT,
	/**
	 * @SKB_DROP_REASON_FRAG_TOO_FAR: ipv4 fragment too far.
	 * (/proc/sys/net/ipv4/ipfrag_max_dist)
	 */
	SKB_DROP_REASON_FRAG_TOO_FAR,
	/**
	 * @SKB_DROP_REASON_TCP_MINTTL: ipv4 ttl or ipv6 hoplimit below
	 * the threshold (IP_MINTTL or IPV6_MINHOPCOUNT).
	 */
	SKB_DROP_REASON_TCP_MINTTL,
	/** @SKB_DROP_REASON_IPV6_BAD_EXTHDR: Bad IPv6 extension header. */
	SKB_DROP_REASON_IPV6_BAD_EXTHDR,
	/** @SKB_DROP_REASON_IPV6_NDISC_FRAG: invalid frag (suppress_frag_ndisc). */
	SKB_DROP_REASON_IPV6_NDISC_FRAG,
	/** @SKB_DROP_REASON_IPV6_NDISC_HOP_LIMIT: invalid hop limit. */
	SKB_DROP_REASON_IPV6_NDISC_HOP_LIMIT,
	/** @SKB_DROP_REASON_IPV6_NDISC_BAD_CODE: invalid NDISC icmp6 code. */
	SKB_DROP_REASON_IPV6_NDISC_BAD_CODE,
	/** @SKB_DROP_REASON_IPV6_NDISC_BAD_OPTIONS: invalid NDISC options. */
	SKB_DROP_REASON_IPV6_NDISC_BAD_OPTIONS,
	/**
	 * @SKB_DROP_REASON_IPV6_NDISC_NS_OTHERHOST: NEIGHBOUR SOLICITATION
	 * for another host.
	 */
	SKB_DROP_REASON_IPV6_NDISC_NS_OTHERHOST,
	/** @SKB_DROP_REASON_QUEUE_PURGE: bulk free. */
	SKB_DROP_REASON_QUEUE_PURGE,
	/**
	 * @SKB_DROP_REASON_TC_COOKIE_ERROR: An error occurred whilst
	 * processing a tc ext cookie.
	 */
	SKB_DROP_REASON_TC_COOKIE_ERROR,
	/**
	 * @SKB_DROP_REASON_PACKET_SOCK_ERROR: generic packet socket errors
	 * after its filter matches an incoming packet.
	 */
	SKB_DROP_REASON_PACKET_SOCK_ERROR,
	/** @SKB_DROP_REASON_TC_CHAIN_NOTFOUND: tc chain lookup failed. */
	SKB_DROP_REASON_TC_CHAIN_NOTFOUND,
	/**
	 * @SKB_DROP_REASON_TC_RECLASSIFY_LOOP: tc exceeded max reclassify loop
	 * iterations.
	 */
	SKB_DROP_REASON_TC_RECLASSIFY_LOOP,
	/**
	 * @SKB_DROP_REASON_VXLAN_INVALID_HDR: VXLAN header is invalid. E.g.:
	 * 1) reserved fields are not zero
	 * 2) "I" flag is not set
	 */
	SKB_DROP_REASON_VXLAN_INVALID_HDR,
	/** @SKB_DROP_REASON_VXLAN_VNI_NOT_FOUND: no VXLAN device found for VNI */
	SKB_DROP_REASON_VXLAN_VNI_NOT_FOUND,
	/** @SKB_DROP_REASON_MAC_INVALID_SOURCE: source mac is invalid */
	SKB_DROP_REASON_MAC_INVALID_SOURCE,
	/**
	 * @SKB_DROP_REASON_VXLAN_ENTRY_EXISTS: trying to migrate a static
	 * entry or an entry pointing to a nexthop.
	 */
	SKB_DROP_REASON_VXLAN_ENTRY_EXISTS,
	/** @SKB_DROP_REASON_VXLAN_NO_REMOTE: no remote found for xmit */
	SKB_DROP_REASON_VXLAN_NO_REMOTE,
	/**
	 * @SKB_DROP_REASON_IP_TUNNEL_ECN: skb is dropped according to
	 * RFC 6040 4.2, see __INET_ECN_decapsulate() for detail.
	 */
	SKB_DROP_REASON_IP_TUNNEL_ECN,
	/**
	 * @SKB_DROP_REASON_TUNNEL_TXINFO: packet without necessary metadata
	 * reached a device which is in "external" mode.
	 */
	SKB_DROP_REASON_TUNNEL_TXINFO,
	/**
	 * @SKB_DROP_REASON_LOCAL_MAC: the source MAC address is equal to
	 * the MAC address of the local netdev.
	 */
	SKB_DROP_REASON_LOCAL_MAC,
	/**
<<<<<<< HEAD
=======
	 * @SKB_DROP_REASON_ARP_PVLAN_DISABLE: packet which is not IP is
	 * forwarded to the in_dev, and the proxy_arp_pvlan is not
	 * enabled.
	 */
	SKB_DROP_REASON_ARP_PVLAN_DISABLE,
	/**
>>>>>>> fcc79e17
	 * @SKB_DROP_REASON_MAX: the maximum of core drop reasons, which
	 * shouldn't be used as a real 'reason' - only for tracing code gen
	 */
	SKB_DROP_REASON_MAX,

	/**
	 * @SKB_DROP_REASON_SUBSYS_MASK: subsystem mask in drop reasons,
	 * see &enum skb_drop_reason_subsys
	 */
	SKB_DROP_REASON_SUBSYS_MASK = 0xffff0000,
};

#define SKB_DROP_REASON_SUBSYS_SHIFT	16

#define SKB_DR_INIT(name, reason)				\
	enum skb_drop_reason name = SKB_DROP_REASON_##reason
#define SKB_DR(name)						\
	SKB_DR_INIT(name, NOT_SPECIFIED)
#define SKB_DR_SET(name, reason)				\
	(name = SKB_DROP_REASON_##reason)
#define SKB_DR_OR(name, reason)					\
	do {							\
		if (name == SKB_DROP_REASON_NOT_SPECIFIED ||	\
		    name == SKB_NOT_DROPPED_YET)		\
			SKB_DR_SET(name, reason);		\
	} while (0)

#endif<|MERGE_RESOLUTION|>--- conflicted
+++ resolved
@@ -104,10 +104,7 @@
 	FN(IP_TUNNEL_ECN)		\
 	FN(TUNNEL_TXINFO)		\
 	FN(LOCAL_MAC)			\
-<<<<<<< HEAD
-=======
 	FN(ARP_PVLAN_DISABLE)		\
->>>>>>> fcc79e17
 	FNe(MAX)
 
 /**
@@ -482,15 +479,12 @@
 	 */
 	SKB_DROP_REASON_LOCAL_MAC,
 	/**
-<<<<<<< HEAD
-=======
 	 * @SKB_DROP_REASON_ARP_PVLAN_DISABLE: packet which is not IP is
 	 * forwarded to the in_dev, and the proxy_arp_pvlan is not
 	 * enabled.
 	 */
 	SKB_DROP_REASON_ARP_PVLAN_DISABLE,
 	/**
->>>>>>> fcc79e17
 	 * @SKB_DROP_REASON_MAX: the maximum of core drop reasons, which
 	 * shouldn't be used as a real 'reason' - only for tracing code gen
 	 */
