--- conflicted
+++ resolved
@@ -6223,11 +6223,7 @@
 	}
 
 	if (has_idle_core)
-<<<<<<< HEAD
-		set_idle_cores(this, false);
-=======
 		set_idle_cores(target, false);
->>>>>>> 8e0eb2fb
 
 	if (sched_feat(SIS_PROP) && !has_idle_core) {
 		time = cpu_clock(this) - time;
