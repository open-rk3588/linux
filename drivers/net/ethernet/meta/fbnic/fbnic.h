--- conflicted
+++ resolved
@@ -19,10 +19,7 @@
 struct fbnic_dev {
 	struct device *dev;
 	struct net_device *netdev;
-<<<<<<< HEAD
-=======
 	struct dentry *dbg_fbd;
->>>>>>> fcc79e17
 	struct device *hwmon;
 
 	u32 __iomem *uc_addr0;
