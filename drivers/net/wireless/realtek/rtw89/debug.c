--- conflicted
+++ resolved
@@ -3679,17 +3679,12 @@
 
 	rssi = ewma_rssi_read(&rtwdev->phystat.bcn_rssi);
 
-<<<<<<< HEAD
-	seq_printf(m, "TP TX: %u [%u] Mbps (lv: %d), RX: %u [%u] Mbps (lv: %d)\n",
-		   stats->tx_throughput, stats->tx_throughput_raw, stats->tx_tfc_lv,
-=======
 	seq_printf(m, "TP TX: %u [%u] Mbps (lv: %d",
 		   stats->tx_throughput, stats->tx_throughput_raw, stats->tx_tfc_lv);
 	if (hal->thermal_prot_lv)
 		seq_printf(m, ", duty: %d%%",
 			   100 - hal->thermal_prot_lv * RTW89_THERMAL_PROT_STEP);
 	seq_printf(m, "), RX: %u [%u] Mbps (lv: %d)\n",
->>>>>>> fcc79e17
 		   stats->rx_throughput, stats->rx_throughput_raw, stats->rx_tfc_lv);
 	seq_printf(m, "Beacon: %u (%d dBm), TF: %u\n", pkt_stat->beacon_nr,
 		   RTW89_RSSI_RAW_TO_DBM(rssi), stats->rx_tf_periodic);
