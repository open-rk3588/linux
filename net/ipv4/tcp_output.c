// SPDX-License-Identifier: GPL-2.0-only
/*
 * INET		An implementation of the TCP/IP protocol suite for the LINUX
 *		operating system.  INET is implemented using the  BSD Socket
 *		interface as the means of communication with the user level.
 *
 *		Implementation of the Transmission Control Protocol(TCP).
 *
 * Authors:	Ross Biro
 *		Fred N. van Kempen, <waltje@uWalt.NL.Mugnet.ORG>
 *		Mark Evans, <evansmp@uhura.aston.ac.uk>
 *		Corey Minyard <wf-rch!minyard@relay.EU.net>
 *		Florian La Roche, <flla@stud.uni-sb.de>
 *		Charles Hedrick, <hedrick@klinzhai.rutgers.edu>
 *		Linus Torvalds, <torvalds@cs.helsinki.fi>
 *		Alan Cox, <gw4pts@gw4pts.ampr.org>
 *		Matthew Dillon, <dillon@apollo.west.oic.com>
 *		Arnt Gulbrandsen, <agulbra@nvg.unit.no>
 *		Jorge Cwik, <jorge@laser.satlink.net>
 */

/*
 * Changes:	Pedro Roque	:	Retransmit queue handled by TCP.
 *				:	Fragmentation on mtu decrease
 *				:	Segment collapse on retransmit
 *				:	AF independence
 *
 *		Linus Torvalds	:	send_delayed_ack
 *		David S. Miller	:	Charge memory using the right skb
 *					during syn/ack processing.
 *		David S. Miller :	Output engine completely rewritten.
 *		Andrea Arcangeli:	SYNACK carry ts_recent in tsecr.
 *		Cacophonix Gaul :	draft-minshall-nagle-01
 *		J Hadi Salim	:	ECN support
 *
 */

#define pr_fmt(fmt) "TCP: " fmt

#include <net/tcp.h>
#include <net/mptcp.h>
#include <net/proto_memory.h>

#include <linux/compiler.h>
#include <linux/gfp.h>
#include <linux/module.h>
#include <linux/static_key.h>
#include <linux/skbuff_ref.h>

#include <trace/events/tcp.h>

/* Refresh clocks of a TCP socket,
 * ensuring monotically increasing values.
 */
void tcp_mstamp_refresh(struct tcp_sock *tp)
{
	u64 val = tcp_clock_ns();

	tp->tcp_clock_cache = val;
	tp->tcp_mstamp = div_u64(val, NSEC_PER_USEC);
}

static bool tcp_write_xmit(struct sock *sk, unsigned int mss_now, int nonagle,
			   int push_one, gfp_t gfp);

/* Account for new data that has been sent to the network. */
static void tcp_event_new_data_sent(struct sock *sk, struct sk_buff *skb)
{
	struct inet_connection_sock *icsk = inet_csk(sk);
	struct tcp_sock *tp = tcp_sk(sk);
	unsigned int prior_packets = tp->packets_out;

	WRITE_ONCE(tp->snd_nxt, TCP_SKB_CB(skb)->end_seq);

	__skb_unlink(skb, &sk->sk_write_queue);
	tcp_rbtree_insert(&sk->tcp_rtx_queue, skb);

	if (tp->highest_sack == NULL)
		tp->highest_sack = skb;

	tp->packets_out += tcp_skb_pcount(skb);
	if (!prior_packets || icsk->icsk_pending == ICSK_TIME_LOSS_PROBE)
		tcp_rearm_rto(sk);

	NET_ADD_STATS(sock_net(sk), LINUX_MIB_TCPORIGDATASENT,
		      tcp_skb_pcount(skb));
	tcp_check_space(sk);
}

/* SND.NXT, if window was not shrunk or the amount of shrunk was less than one
 * window scaling factor due to loss of precision.
 * If window has been shrunk, what should we make? It is not clear at all.
 * Using SND.UNA we will fail to open window, SND.NXT is out of window. :-(
 * Anything in between SND.UNA...SND.UNA+SND.WND also can be already
 * invalid. OK, let's make this for now:
 */
static inline __u32 tcp_acceptable_seq(const struct sock *sk)
{
	const struct tcp_sock *tp = tcp_sk(sk);

	if (!before(tcp_wnd_end(tp), tp->snd_nxt) ||
	    (tp->rx_opt.wscale_ok &&
	     ((tp->snd_nxt - tcp_wnd_end(tp)) < (1 << tp->rx_opt.rcv_wscale))))
		return tp->snd_nxt;
	else
		return tcp_wnd_end(tp);
}

/* Calculate mss to advertise in SYN segment.
 * RFC1122, RFC1063, draft-ietf-tcpimpl-pmtud-01 state that:
 *
 * 1. It is independent of path mtu.
 * 2. Ideally, it is maximal possible segment size i.e. 65535-40.
 * 3. For IPv4 it is reasonable to calculate it from maximal MTU of
 *    attached devices, because some buggy hosts are confused by
 *    large MSS.
 * 4. We do not make 3, we advertise MSS, calculated from first
 *    hop device mtu, but allow to raise it to ip_rt_min_advmss.
 *    This may be overridden via information stored in routing table.
 * 5. Value 65535 for MSS is valid in IPv6 and means "as large as possible,
 *    probably even Jumbo".
 */
static __u16 tcp_advertise_mss(struct sock *sk)
{
	struct tcp_sock *tp = tcp_sk(sk);
	const struct dst_entry *dst = __sk_dst_get(sk);
	int mss = tp->advmss;

	if (dst) {
		unsigned int metric = dst_metric_advmss(dst);

		if (metric < mss) {
			mss = metric;
			tp->advmss = mss;
		}
	}

	return (__u16)mss;
}

/* RFC2861. Reset CWND after idle period longer RTO to "restart window".
 * This is the first part of cwnd validation mechanism.
 */
void tcp_cwnd_restart(struct sock *sk, s32 delta)
{
	struct tcp_sock *tp = tcp_sk(sk);
	u32 restart_cwnd = tcp_init_cwnd(tp, __sk_dst_get(sk));
	u32 cwnd = tcp_snd_cwnd(tp);

	tcp_ca_event(sk, CA_EVENT_CWND_RESTART);

	tp->snd_ssthresh = tcp_current_ssthresh(sk);
	restart_cwnd = min(restart_cwnd, cwnd);

	while ((delta -= inet_csk(sk)->icsk_rto) > 0 && cwnd > restart_cwnd)
		cwnd >>= 1;
	tcp_snd_cwnd_set(tp, max(cwnd, restart_cwnd));
	tp->snd_cwnd_stamp = tcp_jiffies32;
	tp->snd_cwnd_used = 0;
}

/* Congestion state accounting after a packet has been sent. */
static void tcp_event_data_sent(struct tcp_sock *tp,
				struct sock *sk)
{
	struct inet_connection_sock *icsk = inet_csk(sk);
	const u32 now = tcp_jiffies32;

	if (tcp_packets_in_flight(tp) == 0)
		tcp_ca_event(sk, CA_EVENT_TX_START);

	tp->lsndtime = now;

	/* If it is a reply for ato after last received
	 * packet, increase pingpong count.
	 */
	if ((u32)(now - icsk->icsk_ack.lrcvtime) < icsk->icsk_ack.ato)
		inet_csk_inc_pingpong_cnt(sk);
}

/* Account for an ACK we sent. */
static inline void tcp_event_ack_sent(struct sock *sk, u32 rcv_nxt)
{
	struct tcp_sock *tp = tcp_sk(sk);

	if (unlikely(tp->compressed_ack)) {
		NET_ADD_STATS(sock_net(sk), LINUX_MIB_TCPACKCOMPRESSED,
			      tp->compressed_ack);
		tp->compressed_ack = 0;
		if (hrtimer_try_to_cancel(&tp->compressed_ack_timer) == 1)
			__sock_put(sk);
	}

	if (unlikely(rcv_nxt != tp->rcv_nxt))
		return;  /* Special ACK sent by DCTCP to reflect ECN */
	tcp_dec_quickack_mode(sk);
	inet_csk_clear_xmit_timer(sk, ICSK_TIME_DACK);
}

/* Determine a window scaling and initial window to offer.
 * Based on the assumption that the given amount of space
 * will be offered. Store the results in the tp structure.
 * NOTE: for smooth operation initial space offering should
 * be a multiple of mss if possible. We assume here that mss >= 1.
 * This MUST be enforced by all callers.
 */
void tcp_select_initial_window(const struct sock *sk, int __space, __u32 mss,
			       __u32 *rcv_wnd, __u32 *__window_clamp,
			       int wscale_ok, __u8 *rcv_wscale,
			       __u32 init_rcv_wnd)
{
	unsigned int space = (__space < 0 ? 0 : __space);
	u32 window_clamp = READ_ONCE(*__window_clamp);

	/* If no clamp set the clamp to the max possible scaled window */
	if (window_clamp == 0)
		window_clamp = (U16_MAX << TCP_MAX_WSCALE);
	space = min(window_clamp, space);

	/* Quantize space offering to a multiple of mss if possible. */
	if (space > mss)
		space = rounddown(space, mss);

	/* NOTE: offering an initial window larger than 32767
	 * will break some buggy TCP stacks. If the admin tells us
	 * it is likely we could be speaking with such a buggy stack
	 * we will truncate our initial window offering to 32K-1
	 * unless the remote has sent us a window scaling option,
	 * which we interpret as a sign the remote TCP is not
	 * misinterpreting the window field as a signed quantity.
	 */
	if (READ_ONCE(sock_net(sk)->ipv4.sysctl_tcp_workaround_signed_windows))
		(*rcv_wnd) = min(space, MAX_TCP_WINDOW);
	else
		(*rcv_wnd) = space;

	if (init_rcv_wnd)
		*rcv_wnd = min(*rcv_wnd, init_rcv_wnd * mss);

	*rcv_wscale = 0;
	if (wscale_ok) {
		/* Set window scaling on max possible window */
		space = max_t(u32, space, READ_ONCE(sock_net(sk)->ipv4.sysctl_tcp_rmem[2]));
		space = max_t(u32, space, READ_ONCE(sysctl_rmem_max));
		space = min_t(u32, space, window_clamp);
		*rcv_wscale = clamp_t(int, ilog2(space) - 15,
				      0, TCP_MAX_WSCALE);
	}
	/* Set the clamp no higher than max representable value */
	WRITE_ONCE(*__window_clamp,
		   min_t(__u32, U16_MAX << (*rcv_wscale), window_clamp));
}
EXPORT_SYMBOL(tcp_select_initial_window);

/* Chose a new window to advertise, update state in tcp_sock for the
 * socket, and return result with RFC1323 scaling applied.  The return
 * value can be stuffed directly into th->window for an outgoing
 * frame.
 */
static u16 tcp_select_window(struct sock *sk)
{
	struct tcp_sock *tp = tcp_sk(sk);
	struct net *net = sock_net(sk);
	u32 old_win = tp->rcv_wnd;
	u32 cur_win, new_win;

	/* Make the window 0 if we failed to queue the data because we
	 * are out of memory. The window is temporary, so we don't store
	 * it on the socket.
	 */
	if (unlikely(inet_csk(sk)->icsk_ack.pending & ICSK_ACK_NOMEM))
		return 0;

	cur_win = tcp_receive_window(tp);
	new_win = __tcp_select_window(sk);
	if (new_win < cur_win) {
		/* Danger Will Robinson!
		 * Don't update rcv_wup/rcv_wnd here or else
		 * we will not be able to advertise a zero
		 * window in time.  --DaveM
		 *
		 * Relax Will Robinson.
		 */
		if (!READ_ONCE(net->ipv4.sysctl_tcp_shrink_window) || !tp->rx_opt.rcv_wscale) {
			/* Never shrink the offered window */
			if (new_win == 0)
				NET_INC_STATS(net, LINUX_MIB_TCPWANTZEROWINDOWADV);
			new_win = ALIGN(cur_win, 1 << tp->rx_opt.rcv_wscale);
		}
	}

	tp->rcv_wnd = new_win;
	tp->rcv_wup = tp->rcv_nxt;

	/* Make sure we do not exceed the maximum possible
	 * scaled window.
	 */
	if (!tp->rx_opt.rcv_wscale &&
	    READ_ONCE(net->ipv4.sysctl_tcp_workaround_signed_windows))
		new_win = min(new_win, MAX_TCP_WINDOW);
	else
		new_win = min(new_win, (65535U << tp->rx_opt.rcv_wscale));

	/* RFC1323 scaling applied */
	new_win >>= tp->rx_opt.rcv_wscale;

	/* If we advertise zero window, disable fast path. */
	if (new_win == 0) {
		tp->pred_flags = 0;
		if (old_win)
			NET_INC_STATS(net, LINUX_MIB_TCPTOZEROWINDOWADV);
	} else if (old_win == 0) {
		NET_INC_STATS(net, LINUX_MIB_TCPFROMZEROWINDOWADV);
	}

	return new_win;
}

/* Packet ECN state for a SYN-ACK */
static void tcp_ecn_send_synack(struct sock *sk, struct sk_buff *skb)
{
	const struct tcp_sock *tp = tcp_sk(sk);

	TCP_SKB_CB(skb)->tcp_flags &= ~TCPHDR_CWR;
	if (!(tp->ecn_flags & TCP_ECN_OK))
		TCP_SKB_CB(skb)->tcp_flags &= ~TCPHDR_ECE;
	else if (tcp_ca_needs_ecn(sk) ||
		 tcp_bpf_ca_needs_ecn(sk))
		INET_ECN_xmit(sk);
}

/* Packet ECN state for a SYN.  */
static void tcp_ecn_send_syn(struct sock *sk, struct sk_buff *skb)
{
	struct tcp_sock *tp = tcp_sk(sk);
	bool bpf_needs_ecn = tcp_bpf_ca_needs_ecn(sk);
	bool use_ecn = READ_ONCE(sock_net(sk)->ipv4.sysctl_tcp_ecn) == 1 ||
		tcp_ca_needs_ecn(sk) || bpf_needs_ecn;

	if (!use_ecn) {
		const struct dst_entry *dst = __sk_dst_get(sk);

		if (dst && dst_feature(dst, RTAX_FEATURE_ECN))
			use_ecn = true;
	}

	tp->ecn_flags = 0;

	if (use_ecn) {
		TCP_SKB_CB(skb)->tcp_flags |= TCPHDR_ECE | TCPHDR_CWR;
		tp->ecn_flags = TCP_ECN_OK;
		if (tcp_ca_needs_ecn(sk) || bpf_needs_ecn)
			INET_ECN_xmit(sk);
	}
}

static void tcp_ecn_clear_syn(struct sock *sk, struct sk_buff *skb)
{
	if (READ_ONCE(sock_net(sk)->ipv4.sysctl_tcp_ecn_fallback))
		/* tp->ecn_flags are cleared at a later point in time when
		 * SYN ACK is ultimatively being received.
		 */
		TCP_SKB_CB(skb)->tcp_flags &= ~(TCPHDR_ECE | TCPHDR_CWR);
}

static void
tcp_ecn_make_synack(const struct request_sock *req, struct tcphdr *th)
{
	if (inet_rsk(req)->ecn_ok)
		th->ece = 1;
}

/* Set up ECN state for a packet on a ESTABLISHED socket that is about to
 * be sent.
 */
static void tcp_ecn_send(struct sock *sk, struct sk_buff *skb,
			 struct tcphdr *th, int tcp_header_len)
{
	struct tcp_sock *tp = tcp_sk(sk);

	if (tp->ecn_flags & TCP_ECN_OK) {
		/* Not-retransmitted data segment: set ECT and inject CWR. */
		if (skb->len != tcp_header_len &&
		    !before(TCP_SKB_CB(skb)->seq, tp->snd_nxt)) {
			INET_ECN_xmit(sk);
			if (tp->ecn_flags & TCP_ECN_QUEUE_CWR) {
				tp->ecn_flags &= ~TCP_ECN_QUEUE_CWR;
				th->cwr = 1;
				skb_shinfo(skb)->gso_type |= SKB_GSO_TCP_ECN;
			}
		} else if (!tcp_ca_needs_ecn(sk)) {
			/* ACK or retransmitted segment: clear ECT|CE */
			INET_ECN_dontxmit(sk);
		}
		if (tp->ecn_flags & TCP_ECN_DEMAND_CWR)
			th->ece = 1;
	}
}

/* Constructs common control bits of non-data skb. If SYN/FIN is present,
 * auto increment end seqno.
 */
static void tcp_init_nondata_skb(struct sk_buff *skb, u32 seq, u8 flags)
{
	skb->ip_summed = CHECKSUM_PARTIAL;

	TCP_SKB_CB(skb)->tcp_flags = flags;

	tcp_skb_pcount_set(skb, 1);

	TCP_SKB_CB(skb)->seq = seq;
	if (flags & (TCPHDR_SYN | TCPHDR_FIN))
		seq++;
	TCP_SKB_CB(skb)->end_seq = seq;
}

static inline bool tcp_urg_mode(const struct tcp_sock *tp)
{
	return tp->snd_una != tp->snd_up;
}

#define OPTION_SACK_ADVERTISE	BIT(0)
#define OPTION_TS		BIT(1)
#define OPTION_MD5		BIT(2)
#define OPTION_WSCALE		BIT(3)
#define OPTION_FAST_OPEN_COOKIE	BIT(8)
#define OPTION_SMC		BIT(9)
#define OPTION_MPTCP		BIT(10)
#define OPTION_AO		BIT(11)

static void smc_options_write(__be32 *ptr, u16 *options)
{
#if IS_ENABLED(CONFIG_SMC)
	if (static_branch_unlikely(&tcp_have_smc)) {
		if (unlikely(OPTION_SMC & *options)) {
			*ptr++ = htonl((TCPOPT_NOP  << 24) |
				       (TCPOPT_NOP  << 16) |
				       (TCPOPT_EXP <<  8) |
				       (TCPOLEN_EXP_SMC_BASE));
			*ptr++ = htonl(TCPOPT_SMC_MAGIC);
		}
	}
#endif
}

struct tcp_out_options {
	u16 options;		/* bit field of OPTION_* */
	u16 mss;		/* 0 to disable */
	u8 ws;			/* window scale, 0 to disable */
	u8 num_sack_blocks;	/* number of SACK blocks to include */
	u8 hash_size;		/* bytes in hash_location */
	u8 bpf_opt_len;		/* length of BPF hdr option */
	__u8 *hash_location;	/* temporary pointer, overloaded */
	__u32 tsval, tsecr;	/* need to include OPTION_TS */
	struct tcp_fastopen_cookie *fastopen_cookie;	/* Fast open cookie */
	struct mptcp_out_options mptcp;
};

static void mptcp_options_write(struct tcphdr *th, __be32 *ptr,
				struct tcp_sock *tp,
				struct tcp_out_options *opts)
{
#if IS_ENABLED(CONFIG_MPTCP)
	if (unlikely(OPTION_MPTCP & opts->options))
		mptcp_write_options(th, ptr, tp, &opts->mptcp);
#endif
}

#ifdef CONFIG_CGROUP_BPF
static int bpf_skops_write_hdr_opt_arg0(struct sk_buff *skb,
					enum tcp_synack_type synack_type)
{
	if (unlikely(!skb))
		return BPF_WRITE_HDR_TCP_CURRENT_MSS;

	if (unlikely(synack_type == TCP_SYNACK_COOKIE))
		return BPF_WRITE_HDR_TCP_SYNACK_COOKIE;

	return 0;
}

/* req, syn_skb and synack_type are used when writing synack */
static void bpf_skops_hdr_opt_len(struct sock *sk, struct sk_buff *skb,
				  struct request_sock *req,
				  struct sk_buff *syn_skb,
				  enum tcp_synack_type synack_type,
				  struct tcp_out_options *opts,
				  unsigned int *remaining)
{
	struct bpf_sock_ops_kern sock_ops;
	int err;

	if (likely(!BPF_SOCK_OPS_TEST_FLAG(tcp_sk(sk),
					   BPF_SOCK_OPS_WRITE_HDR_OPT_CB_FLAG)) ||
	    !*remaining)
		return;

	/* *remaining has already been aligned to 4 bytes, so *remaining >= 4 */

	/* init sock_ops */
	memset(&sock_ops, 0, offsetof(struct bpf_sock_ops_kern, temp));

	sock_ops.op = BPF_SOCK_OPS_HDR_OPT_LEN_CB;

	if (req) {
		/* The listen "sk" cannot be passed here because
		 * it is not locked.  It would not make too much
		 * sense to do bpf_setsockopt(listen_sk) based
		 * on individual connection request also.
		 *
		 * Thus, "req" is passed here and the cgroup-bpf-progs
		 * of the listen "sk" will be run.
		 *
		 * "req" is also used here for fastopen even the "sk" here is
		 * a fullsock "child" sk.  It is to keep the behavior
		 * consistent between fastopen and non-fastopen on
		 * the bpf programming side.
		 */
		sock_ops.sk = (struct sock *)req;
		sock_ops.syn_skb = syn_skb;
	} else {
		sock_owned_by_me(sk);

		sock_ops.is_fullsock = 1;
		sock_ops.sk = sk;
	}

	sock_ops.args[0] = bpf_skops_write_hdr_opt_arg0(skb, synack_type);
	sock_ops.remaining_opt_len = *remaining;
	/* tcp_current_mss() does not pass a skb */
	if (skb)
		bpf_skops_init_skb(&sock_ops, skb, 0);

	err = BPF_CGROUP_RUN_PROG_SOCK_OPS_SK(&sock_ops, sk);

	if (err || sock_ops.remaining_opt_len == *remaining)
		return;

	opts->bpf_opt_len = *remaining - sock_ops.remaining_opt_len;
	/* round up to 4 bytes */
	opts->bpf_opt_len = (opts->bpf_opt_len + 3) & ~3;

	*remaining -= opts->bpf_opt_len;
}

static void bpf_skops_write_hdr_opt(struct sock *sk, struct sk_buff *skb,
				    struct request_sock *req,
				    struct sk_buff *syn_skb,
				    enum tcp_synack_type synack_type,
				    struct tcp_out_options *opts)
{
	u8 first_opt_off, nr_written, max_opt_len = opts->bpf_opt_len;
	struct bpf_sock_ops_kern sock_ops;
	int err;

	if (likely(!max_opt_len))
		return;

	memset(&sock_ops, 0, offsetof(struct bpf_sock_ops_kern, temp));

	sock_ops.op = BPF_SOCK_OPS_WRITE_HDR_OPT_CB;

	if (req) {
		sock_ops.sk = (struct sock *)req;
		sock_ops.syn_skb = syn_skb;
	} else {
		sock_owned_by_me(sk);

		sock_ops.is_fullsock = 1;
		sock_ops.sk = sk;
	}

	sock_ops.args[0] = bpf_skops_write_hdr_opt_arg0(skb, synack_type);
	sock_ops.remaining_opt_len = max_opt_len;
	first_opt_off = tcp_hdrlen(skb) - max_opt_len;
	bpf_skops_init_skb(&sock_ops, skb, first_opt_off);

	err = BPF_CGROUP_RUN_PROG_SOCK_OPS_SK(&sock_ops, sk);

	if (err)
		nr_written = 0;
	else
		nr_written = max_opt_len - sock_ops.remaining_opt_len;

	if (nr_written < max_opt_len)
		memset(skb->data + first_opt_off + nr_written, TCPOPT_NOP,
		       max_opt_len - nr_written);
}
#else
static void bpf_skops_hdr_opt_len(struct sock *sk, struct sk_buff *skb,
				  struct request_sock *req,
				  struct sk_buff *syn_skb,
				  enum tcp_synack_type synack_type,
				  struct tcp_out_options *opts,
				  unsigned int *remaining)
{
}

static void bpf_skops_write_hdr_opt(struct sock *sk, struct sk_buff *skb,
				    struct request_sock *req,
				    struct sk_buff *syn_skb,
				    enum tcp_synack_type synack_type,
				    struct tcp_out_options *opts)
{
}
#endif

static __be32 *process_tcp_ao_options(struct tcp_sock *tp,
				      const struct tcp_request_sock *tcprsk,
				      struct tcp_out_options *opts,
				      struct tcp_key *key, __be32 *ptr)
{
#ifdef CONFIG_TCP_AO
	u8 maclen = tcp_ao_maclen(key->ao_key);

	if (tcprsk) {
		u8 aolen = maclen + sizeof(struct tcp_ao_hdr);

		*ptr++ = htonl((TCPOPT_AO << 24) | (aolen << 16) |
			       (tcprsk->ao_keyid << 8) |
			       (tcprsk->ao_rcv_next));
	} else {
		struct tcp_ao_key *rnext_key;
		struct tcp_ao_info *ao_info;

		ao_info = rcu_dereference_check(tp->ao_info,
			lockdep_sock_is_held(&tp->inet_conn.icsk_inet.sk));
		rnext_key = READ_ONCE(ao_info->rnext_key);
		if (WARN_ON_ONCE(!rnext_key))
			return ptr;
		*ptr++ = htonl((TCPOPT_AO << 24) |
			       (tcp_ao_len(key->ao_key) << 16) |
			       (key->ao_key->sndid << 8) |
			       (rnext_key->rcvid));
	}
	opts->hash_location = (__u8 *)ptr;
	ptr += maclen / sizeof(*ptr);
	if (unlikely(maclen % sizeof(*ptr))) {
		memset(ptr, TCPOPT_NOP, sizeof(*ptr));
		ptr++;
	}
#endif
	return ptr;
}

/* Write previously computed TCP options to the packet.
 *
 * Beware: Something in the Internet is very sensitive to the ordering of
 * TCP options, we learned this through the hard way, so be careful here.
 * Luckily we can at least blame others for their non-compliance but from
 * inter-operability perspective it seems that we're somewhat stuck with
 * the ordering which we have been using if we want to keep working with
 * those broken things (not that it currently hurts anybody as there isn't
 * particular reason why the ordering would need to be changed).
 *
 * At least SACK_PERM as the first option is known to lead to a disaster
 * (but it may well be that other scenarios fail similarly).
 */
static void tcp_options_write(struct tcphdr *th, struct tcp_sock *tp,
			      const struct tcp_request_sock *tcprsk,
			      struct tcp_out_options *opts,
			      struct tcp_key *key)
{
	__be32 *ptr = (__be32 *)(th + 1);
	u16 options = opts->options;	/* mungable copy */

	if (tcp_key_is_md5(key)) {
		*ptr++ = htonl((TCPOPT_NOP << 24) | (TCPOPT_NOP << 16) |
			       (TCPOPT_MD5SIG << 8) | TCPOLEN_MD5SIG);
		/* overload cookie hash location */
		opts->hash_location = (__u8 *)ptr;
		ptr += 4;
	} else if (tcp_key_is_ao(key)) {
		ptr = process_tcp_ao_options(tp, tcprsk, opts, key, ptr);
	}
	if (unlikely(opts->mss)) {
		*ptr++ = htonl((TCPOPT_MSS << 24) |
			       (TCPOLEN_MSS << 16) |
			       opts->mss);
	}

	if (likely(OPTION_TS & options)) {
		if (unlikely(OPTION_SACK_ADVERTISE & options)) {
			*ptr++ = htonl((TCPOPT_SACK_PERM << 24) |
				       (TCPOLEN_SACK_PERM << 16) |
				       (TCPOPT_TIMESTAMP << 8) |
				       TCPOLEN_TIMESTAMP);
			options &= ~OPTION_SACK_ADVERTISE;
		} else {
			*ptr++ = htonl((TCPOPT_NOP << 24) |
				       (TCPOPT_NOP << 16) |
				       (TCPOPT_TIMESTAMP << 8) |
				       TCPOLEN_TIMESTAMP);
		}
		*ptr++ = htonl(opts->tsval);
		*ptr++ = htonl(opts->tsecr);
	}

	if (unlikely(OPTION_SACK_ADVERTISE & options)) {
		*ptr++ = htonl((TCPOPT_NOP << 24) |
			       (TCPOPT_NOP << 16) |
			       (TCPOPT_SACK_PERM << 8) |
			       TCPOLEN_SACK_PERM);
	}

	if (unlikely(OPTION_WSCALE & options)) {
		*ptr++ = htonl((TCPOPT_NOP << 24) |
			       (TCPOPT_WINDOW << 16) |
			       (TCPOLEN_WINDOW << 8) |
			       opts->ws);
	}

	if (unlikely(opts->num_sack_blocks)) {
		struct tcp_sack_block *sp = tp->rx_opt.dsack ?
			tp->duplicate_sack : tp->selective_acks;
		int this_sack;

		*ptr++ = htonl((TCPOPT_NOP  << 24) |
			       (TCPOPT_NOP  << 16) |
			       (TCPOPT_SACK <<  8) |
			       (TCPOLEN_SACK_BASE + (opts->num_sack_blocks *
						     TCPOLEN_SACK_PERBLOCK)));

		for (this_sack = 0; this_sack < opts->num_sack_blocks;
		     ++this_sack) {
			*ptr++ = htonl(sp[this_sack].start_seq);
			*ptr++ = htonl(sp[this_sack].end_seq);
		}

		tp->rx_opt.dsack = 0;
	}

	if (unlikely(OPTION_FAST_OPEN_COOKIE & options)) {
		struct tcp_fastopen_cookie *foc = opts->fastopen_cookie;
		u8 *p = (u8 *)ptr;
		u32 len; /* Fast Open option length */

		if (foc->exp) {
			len = TCPOLEN_EXP_FASTOPEN_BASE + foc->len;
			*ptr = htonl((TCPOPT_EXP << 24) | (len << 16) |
				     TCPOPT_FASTOPEN_MAGIC);
			p += TCPOLEN_EXP_FASTOPEN_BASE;
		} else {
			len = TCPOLEN_FASTOPEN_BASE + foc->len;
			*p++ = TCPOPT_FASTOPEN;
			*p++ = len;
		}

		memcpy(p, foc->val, foc->len);
		if ((len & 3) == 2) {
			p[foc->len] = TCPOPT_NOP;
			p[foc->len + 1] = TCPOPT_NOP;
		}
		ptr += (len + 3) >> 2;
	}

	smc_options_write(ptr, &options);

	mptcp_options_write(th, ptr, tp, opts);
}

static void smc_set_option(const struct tcp_sock *tp,
			   struct tcp_out_options *opts,
			   unsigned int *remaining)
{
#if IS_ENABLED(CONFIG_SMC)
	if (static_branch_unlikely(&tcp_have_smc)) {
		if (tp->syn_smc) {
			if (*remaining >= TCPOLEN_EXP_SMC_BASE_ALIGNED) {
				opts->options |= OPTION_SMC;
				*remaining -= TCPOLEN_EXP_SMC_BASE_ALIGNED;
			}
		}
	}
#endif
}

static void smc_set_option_cond(const struct tcp_sock *tp,
				const struct inet_request_sock *ireq,
				struct tcp_out_options *opts,
				unsigned int *remaining)
{
#if IS_ENABLED(CONFIG_SMC)
	if (static_branch_unlikely(&tcp_have_smc)) {
		if (tp->syn_smc && ireq->smc_ok) {
			if (*remaining >= TCPOLEN_EXP_SMC_BASE_ALIGNED) {
				opts->options |= OPTION_SMC;
				*remaining -= TCPOLEN_EXP_SMC_BASE_ALIGNED;
			}
		}
	}
#endif
}

static void mptcp_set_option_cond(const struct request_sock *req,
				  struct tcp_out_options *opts,
				  unsigned int *remaining)
{
	if (rsk_is_mptcp(req)) {
		unsigned int size;

		if (mptcp_synack_options(req, &size, &opts->mptcp)) {
			if (*remaining >= size) {
				opts->options |= OPTION_MPTCP;
				*remaining -= size;
			}
		}
	}
}

/* Compute TCP options for SYN packets. This is not the final
 * network wire format yet.
 */
static unsigned int tcp_syn_options(struct sock *sk, struct sk_buff *skb,
				struct tcp_out_options *opts,
				struct tcp_key *key)
{
	struct tcp_sock *tp = tcp_sk(sk);
	unsigned int remaining = MAX_TCP_OPTION_SPACE;
	struct tcp_fastopen_request *fastopen = tp->fastopen_req;
	bool timestamps;

	/* Better than switch (key.type) as it has static branches */
	if (tcp_key_is_md5(key)) {
		timestamps = false;
		opts->options |= OPTION_MD5;
		remaining -= TCPOLEN_MD5SIG_ALIGNED;
	} else {
		timestamps = READ_ONCE(sock_net(sk)->ipv4.sysctl_tcp_timestamps);
		if (tcp_key_is_ao(key)) {
			opts->options |= OPTION_AO;
			remaining -= tcp_ao_len_aligned(key->ao_key);
		}
	}

	/* We always get an MSS option.  The option bytes which will be seen in
	 * normal data packets should timestamps be used, must be in the MSS
	 * advertised.  But we subtract them from tp->mss_cache so that
	 * calculations in tcp_sendmsg are simpler etc.  So account for this
	 * fact here if necessary.  If we don't do this correctly, as a
	 * receiver we won't recognize data packets as being full sized when we
	 * should, and thus we won't abide by the delayed ACK rules correctly.
	 * SACKs don't matter, we never delay an ACK when we have any of those
	 * going out.  */
	opts->mss = tcp_advertise_mss(sk);
	remaining -= TCPOLEN_MSS_ALIGNED;

	if (likely(timestamps)) {
		opts->options |= OPTION_TS;
		opts->tsval = tcp_skb_timestamp_ts(tp->tcp_usec_ts, skb) + tp->tsoffset;
		opts->tsecr = tp->rx_opt.ts_recent;
		remaining -= TCPOLEN_TSTAMP_ALIGNED;
	}
	if (likely(READ_ONCE(sock_net(sk)->ipv4.sysctl_tcp_window_scaling))) {
		opts->ws = tp->rx_opt.rcv_wscale;
		opts->options |= OPTION_WSCALE;
		remaining -= TCPOLEN_WSCALE_ALIGNED;
	}
	if (likely(READ_ONCE(sock_net(sk)->ipv4.sysctl_tcp_sack))) {
		opts->options |= OPTION_SACK_ADVERTISE;
		if (unlikely(!(OPTION_TS & opts->options)))
			remaining -= TCPOLEN_SACKPERM_ALIGNED;
	}

	if (fastopen && fastopen->cookie.len >= 0) {
		u32 need = fastopen->cookie.len;

		need += fastopen->cookie.exp ? TCPOLEN_EXP_FASTOPEN_BASE :
					       TCPOLEN_FASTOPEN_BASE;
		need = (need + 3) & ~3U;  /* Align to 32 bits */
		if (remaining >= need) {
			opts->options |= OPTION_FAST_OPEN_COOKIE;
			opts->fastopen_cookie = &fastopen->cookie;
			remaining -= need;
			tp->syn_fastopen = 1;
			tp->syn_fastopen_exp = fastopen->cookie.exp ? 1 : 0;
		}
	}

	smc_set_option(tp, opts, &remaining);

	if (sk_is_mptcp(sk)) {
		unsigned int size;

		if (mptcp_syn_options(sk, skb, &size, &opts->mptcp)) {
			opts->options |= OPTION_MPTCP;
			remaining -= size;
		}
	}

	bpf_skops_hdr_opt_len(sk, skb, NULL, NULL, 0, opts, &remaining);

	return MAX_TCP_OPTION_SPACE - remaining;
}

/* Set up TCP options for SYN-ACKs. */
static unsigned int tcp_synack_options(const struct sock *sk,
				       struct request_sock *req,
				       unsigned int mss, struct sk_buff *skb,
				       struct tcp_out_options *opts,
				       const struct tcp_key *key,
				       struct tcp_fastopen_cookie *foc,
				       enum tcp_synack_type synack_type,
				       struct sk_buff *syn_skb)
{
	struct inet_request_sock *ireq = inet_rsk(req);
	unsigned int remaining = MAX_TCP_OPTION_SPACE;

	if (tcp_key_is_md5(key)) {
		opts->options |= OPTION_MD5;
		remaining -= TCPOLEN_MD5SIG_ALIGNED;

		/* We can't fit any SACK blocks in a packet with MD5 + TS
		 * options. There was discussion about disabling SACK
		 * rather than TS in order to fit in better with old,
		 * buggy kernels, but that was deemed to be unnecessary.
		 */
		if (synack_type != TCP_SYNACK_COOKIE)
			ireq->tstamp_ok &= !ireq->sack_ok;
	} else if (tcp_key_is_ao(key)) {
		opts->options |= OPTION_AO;
		remaining -= tcp_ao_len_aligned(key->ao_key);
		ireq->tstamp_ok &= !ireq->sack_ok;
	}

	/* We always send an MSS option. */
	opts->mss = mss;
	remaining -= TCPOLEN_MSS_ALIGNED;

	if (likely(ireq->wscale_ok)) {
		opts->ws = ireq->rcv_wscale;
		opts->options |= OPTION_WSCALE;
		remaining -= TCPOLEN_WSCALE_ALIGNED;
	}
	if (likely(ireq->tstamp_ok)) {
		opts->options |= OPTION_TS;
		opts->tsval = tcp_skb_timestamp_ts(tcp_rsk(req)->req_usec_ts, skb) +
			      tcp_rsk(req)->ts_off;
		opts->tsecr = READ_ONCE(req->ts_recent);
		remaining -= TCPOLEN_TSTAMP_ALIGNED;
	}
	if (likely(ireq->sack_ok)) {
		opts->options |= OPTION_SACK_ADVERTISE;
		if (unlikely(!ireq->tstamp_ok))
			remaining -= TCPOLEN_SACKPERM_ALIGNED;
	}
	if (foc != NULL && foc->len >= 0) {
		u32 need = foc->len;

		need += foc->exp ? TCPOLEN_EXP_FASTOPEN_BASE :
				   TCPOLEN_FASTOPEN_BASE;
		need = (need + 3) & ~3U;  /* Align to 32 bits */
		if (remaining >= need) {
			opts->options |= OPTION_FAST_OPEN_COOKIE;
			opts->fastopen_cookie = foc;
			remaining -= need;
		}
	}

	mptcp_set_option_cond(req, opts, &remaining);

	smc_set_option_cond(tcp_sk(sk), ireq, opts, &remaining);

	bpf_skops_hdr_opt_len((struct sock *)sk, skb, req, syn_skb,
			      synack_type, opts, &remaining);

	return MAX_TCP_OPTION_SPACE - remaining;
}

/* Compute TCP options for ESTABLISHED sockets. This is not the
 * final wire format yet.
 */
static unsigned int tcp_established_options(struct sock *sk, struct sk_buff *skb,
					struct tcp_out_options *opts,
					struct tcp_key *key)
{
	struct tcp_sock *tp = tcp_sk(sk);
	unsigned int size = 0;
	unsigned int eff_sacks;

	opts->options = 0;

	/* Better than switch (key.type) as it has static branches */
	if (tcp_key_is_md5(key)) {
		opts->options |= OPTION_MD5;
		size += TCPOLEN_MD5SIG_ALIGNED;
	} else if (tcp_key_is_ao(key)) {
		opts->options |= OPTION_AO;
		size += tcp_ao_len_aligned(key->ao_key);
	}

	if (likely(tp->rx_opt.tstamp_ok)) {
		opts->options |= OPTION_TS;
		opts->tsval = skb ? tcp_skb_timestamp_ts(tp->tcp_usec_ts, skb) +
				tp->tsoffset : 0;
		opts->tsecr = tp->rx_opt.ts_recent;
		size += TCPOLEN_TSTAMP_ALIGNED;
	}

	/* MPTCP options have precedence over SACK for the limited TCP
	 * option space because a MPTCP connection would be forced to
	 * fall back to regular TCP if a required multipath option is
	 * missing. SACK still gets a chance to use whatever space is
	 * left.
	 */
	if (sk_is_mptcp(sk)) {
		unsigned int remaining = MAX_TCP_OPTION_SPACE - size;
		unsigned int opt_size = 0;

		if (mptcp_established_options(sk, skb, &opt_size, remaining,
					      &opts->mptcp)) {
			opts->options |= OPTION_MPTCP;
			size += opt_size;
		}
	}

	eff_sacks = tp->rx_opt.num_sacks + tp->rx_opt.dsack;
	if (unlikely(eff_sacks)) {
		const unsigned int remaining = MAX_TCP_OPTION_SPACE - size;
		if (unlikely(remaining < TCPOLEN_SACK_BASE_ALIGNED +
					 TCPOLEN_SACK_PERBLOCK))
			return size;

		opts->num_sack_blocks =
			min_t(unsigned int, eff_sacks,
			      (remaining - TCPOLEN_SACK_BASE_ALIGNED) /
			      TCPOLEN_SACK_PERBLOCK);

		size += TCPOLEN_SACK_BASE_ALIGNED +
			opts->num_sack_blocks * TCPOLEN_SACK_PERBLOCK;
	}

	if (unlikely(BPF_SOCK_OPS_TEST_FLAG(tp,
					    BPF_SOCK_OPS_WRITE_HDR_OPT_CB_FLAG))) {
		unsigned int remaining = MAX_TCP_OPTION_SPACE - size;

		bpf_skops_hdr_opt_len(sk, skb, NULL, NULL, 0, opts, &remaining);

		size = MAX_TCP_OPTION_SPACE - remaining;
	}

	return size;
}


/* TCP SMALL QUEUES (TSQ)
 *
 * TSQ goal is to keep small amount of skbs per tcp flow in tx queues (qdisc+dev)
 * to reduce RTT and bufferbloat.
 * We do this using a special skb destructor (tcp_wfree).
 *
 * Its important tcp_wfree() can be replaced by sock_wfree() in the event skb
 * needs to be reallocated in a driver.
 * The invariant being skb->truesize subtracted from sk->sk_wmem_alloc
 *
 * Since transmit from skb destructor is forbidden, we use a tasklet
 * to process all sockets that eventually need to send more skbs.
 * We use one tasklet per cpu, with its own queue of sockets.
 */
struct tsq_tasklet {
	struct tasklet_struct	tasklet;
	struct list_head	head; /* queue of tcp sockets */
};
static DEFINE_PER_CPU(struct tsq_tasklet, tsq_tasklet);

static void tcp_tsq_write(struct sock *sk)
{
	if ((1 << sk->sk_state) &
	    (TCPF_ESTABLISHED | TCPF_FIN_WAIT1 | TCPF_CLOSING |
	     TCPF_CLOSE_WAIT  | TCPF_LAST_ACK)) {
		struct tcp_sock *tp = tcp_sk(sk);

		if (tp->lost_out > tp->retrans_out &&
		    tcp_snd_cwnd(tp) > tcp_packets_in_flight(tp)) {
			tcp_mstamp_refresh(tp);
			tcp_xmit_retransmit_queue(sk);
		}

		tcp_write_xmit(sk, tcp_current_mss(sk), tp->nonagle,
			       0, GFP_ATOMIC);
	}
}

static void tcp_tsq_handler(struct sock *sk)
{
	bh_lock_sock(sk);
	if (!sock_owned_by_user(sk))
		tcp_tsq_write(sk);
	else if (!test_and_set_bit(TCP_TSQ_DEFERRED, &sk->sk_tsq_flags))
		sock_hold(sk);
	bh_unlock_sock(sk);
}
/*
 * One tasklet per cpu tries to send more skbs.
 * We run in tasklet context but need to disable irqs when
 * transferring tsq->head because tcp_wfree() might
 * interrupt us (non NAPI drivers)
 */
static void tcp_tasklet_func(struct tasklet_struct *t)
{
	struct tsq_tasklet *tsq = from_tasklet(tsq,  t, tasklet);
	LIST_HEAD(list);
	unsigned long flags;
	struct list_head *q, *n;
	struct tcp_sock *tp;
	struct sock *sk;

	local_irq_save(flags);
	list_splice_init(&tsq->head, &list);
	local_irq_restore(flags);

	list_for_each_safe(q, n, &list) {
		tp = list_entry(q, struct tcp_sock, tsq_node);
		list_del(&tp->tsq_node);

		sk = (struct sock *)tp;
		smp_mb__before_atomic();
		clear_bit(TSQ_QUEUED, &sk->sk_tsq_flags);

		tcp_tsq_handler(sk);
		sk_free(sk);
	}
}

#define TCP_DEFERRED_ALL (TCPF_TSQ_DEFERRED |		\
			  TCPF_WRITE_TIMER_DEFERRED |	\
			  TCPF_DELACK_TIMER_DEFERRED |	\
			  TCPF_MTU_REDUCED_DEFERRED |	\
			  TCPF_ACK_DEFERRED)
/**
 * tcp_release_cb - tcp release_sock() callback
 * @sk: socket
 *
 * called from release_sock() to perform protocol dependent
 * actions before socket release.
 */
void tcp_release_cb(struct sock *sk)
{
	unsigned long flags = smp_load_acquire(&sk->sk_tsq_flags);
	unsigned long nflags;

	/* perform an atomic operation only if at least one flag is set */
	do {
		if (!(flags & TCP_DEFERRED_ALL))
			return;
		nflags = flags & ~TCP_DEFERRED_ALL;
	} while (!try_cmpxchg(&sk->sk_tsq_flags, &flags, nflags));

	if (flags & TCPF_TSQ_DEFERRED) {
		tcp_tsq_write(sk);
		__sock_put(sk);
	}

	if (flags & TCPF_WRITE_TIMER_DEFERRED) {
		tcp_write_timer_handler(sk);
		__sock_put(sk);
	}
	if (flags & TCPF_DELACK_TIMER_DEFERRED) {
		tcp_delack_timer_handler(sk);
		__sock_put(sk);
	}
	if (flags & TCPF_MTU_REDUCED_DEFERRED) {
		inet_csk(sk)->icsk_af_ops->mtu_reduced(sk);
		__sock_put(sk);
	}
	if ((flags & TCPF_ACK_DEFERRED) && inet_csk_ack_scheduled(sk))
		tcp_send_ack(sk);
}
EXPORT_SYMBOL(tcp_release_cb);

void __init tcp_tasklet_init(void)
{
	int i;

	for_each_possible_cpu(i) {
		struct tsq_tasklet *tsq = &per_cpu(tsq_tasklet, i);

		INIT_LIST_HEAD(&tsq->head);
		tasklet_setup(&tsq->tasklet, tcp_tasklet_func);
	}
}

/*
 * Write buffer destructor automatically called from kfree_skb.
 * We can't xmit new skbs from this context, as we might already
 * hold qdisc lock.
 */
void tcp_wfree(struct sk_buff *skb)
{
	struct sock *sk = skb->sk;
	struct tcp_sock *tp = tcp_sk(sk);
	unsigned long flags, nval, oval;
	struct tsq_tasklet *tsq;
	bool empty;

	/* Keep one reference on sk_wmem_alloc.
	 * Will be released by sk_free() from here or tcp_tasklet_func()
	 */
	WARN_ON(refcount_sub_and_test(skb->truesize - 1, &sk->sk_wmem_alloc));

	/* If this softirq is serviced by ksoftirqd, we are likely under stress.
	 * Wait until our queues (qdisc + devices) are drained.
	 * This gives :
	 * - less callbacks to tcp_write_xmit(), reducing stress (batches)
	 * - chance for incoming ACK (processed by another cpu maybe)
	 *   to migrate this flow (skb->ooo_okay will be eventually set)
	 */
	if (refcount_read(&sk->sk_wmem_alloc) >= SKB_TRUESIZE(1) && this_cpu_ksoftirqd() == current)
		goto out;

	oval = smp_load_acquire(&sk->sk_tsq_flags);
	do {
		if (!(oval & TSQF_THROTTLED) || (oval & TSQF_QUEUED))
			goto out;

		nval = (oval & ~TSQF_THROTTLED) | TSQF_QUEUED;
	} while (!try_cmpxchg(&sk->sk_tsq_flags, &oval, nval));

	/* queue this socket to tasklet queue */
	local_irq_save(flags);
	tsq = this_cpu_ptr(&tsq_tasklet);
	empty = list_empty(&tsq->head);
	list_add(&tp->tsq_node, &tsq->head);
	if (empty)
		tasklet_schedule(&tsq->tasklet);
	local_irq_restore(flags);
	return;
out:
	sk_free(sk);
}

/* Note: Called under soft irq.
 * We can call TCP stack right away, unless socket is owned by user.
 */
enum hrtimer_restart tcp_pace_kick(struct hrtimer *timer)
{
	struct tcp_sock *tp = container_of(timer, struct tcp_sock, pacing_timer);
	struct sock *sk = (struct sock *)tp;

	tcp_tsq_handler(sk);
	sock_put(sk);

	return HRTIMER_NORESTART;
}

static void tcp_update_skb_after_send(struct sock *sk, struct sk_buff *skb,
				      u64 prior_wstamp)
{
	struct tcp_sock *tp = tcp_sk(sk);

	if (sk->sk_pacing_status != SK_PACING_NONE) {
		unsigned long rate = READ_ONCE(sk->sk_pacing_rate);

		/* Original sch_fq does not pace first 10 MSS
		 * Note that tp->data_segs_out overflows after 2^32 packets,
		 * this is a minor annoyance.
		 */
		if (rate != ~0UL && rate && tp->data_segs_out >= 10) {
			u64 len_ns = div64_ul((u64)skb->len * NSEC_PER_SEC, rate);
			u64 credit = tp->tcp_wstamp_ns - prior_wstamp;

			/* take into account OS jitter */
			len_ns -= min_t(u64, len_ns / 2, credit);
			tp->tcp_wstamp_ns += len_ns;
		}
	}
	list_move_tail(&skb->tcp_tsorted_anchor, &tp->tsorted_sent_queue);
}

INDIRECT_CALLABLE_DECLARE(int ip_queue_xmit(struct sock *sk, struct sk_buff *skb, struct flowi *fl));
INDIRECT_CALLABLE_DECLARE(int inet6_csk_xmit(struct sock *sk, struct sk_buff *skb, struct flowi *fl));
INDIRECT_CALLABLE_DECLARE(void tcp_v4_send_check(struct sock *sk, struct sk_buff *skb));

/* This routine actually transmits TCP packets queued in by
 * tcp_do_sendmsg().  This is used by both the initial
 * transmission and possible later retransmissions.
 * All SKB's seen here are completely headerless.  It is our
 * job to build the TCP header, and pass the packet down to
 * IP so it can do the same plus pass the packet off to the
 * device.
 *
 * We are working here with either a clone of the original
 * SKB, or a fresh unique copy made by the retransmit engine.
 */
static int __tcp_transmit_skb(struct sock *sk, struct sk_buff *skb,
			      int clone_it, gfp_t gfp_mask, u32 rcv_nxt)
{
	const struct inet_connection_sock *icsk = inet_csk(sk);
	struct inet_sock *inet;
	struct tcp_sock *tp;
	struct tcp_skb_cb *tcb;
	struct tcp_out_options opts;
	unsigned int tcp_options_size, tcp_header_size;
	struct sk_buff *oskb = NULL;
	struct tcp_key key;
	struct tcphdr *th;
	u64 prior_wstamp;
	int err;

	BUG_ON(!skb || !tcp_skb_pcount(skb));
	tp = tcp_sk(sk);
	prior_wstamp = tp->tcp_wstamp_ns;
	tp->tcp_wstamp_ns = max(tp->tcp_wstamp_ns, tp->tcp_clock_cache);
	skb_set_delivery_time(skb, tp->tcp_wstamp_ns, SKB_CLOCK_MONOTONIC);
	if (clone_it) {
		oskb = skb;

		tcp_skb_tsorted_save(oskb) {
			if (unlikely(skb_cloned(oskb)))
				skb = pskb_copy(oskb, gfp_mask);
			else
				skb = skb_clone(oskb, gfp_mask);
		} tcp_skb_tsorted_restore(oskb);

		if (unlikely(!skb))
			return -ENOBUFS;
		/* retransmit skbs might have a non zero value in skb->dev
		 * because skb->dev is aliased with skb->rbnode.rb_left
		 */
		skb->dev = NULL;
	}

	inet = inet_sk(sk);
	tcb = TCP_SKB_CB(skb);
	memset(&opts, 0, sizeof(opts));

	tcp_get_current_key(sk, &key);
	if (unlikely(tcb->tcp_flags & TCPHDR_SYN)) {
		tcp_options_size = tcp_syn_options(sk, skb, &opts, &key);
	} else {
		tcp_options_size = tcp_established_options(sk, skb, &opts, &key);
		/* Force a PSH flag on all (GSO) packets to expedite GRO flush
		 * at receiver : This slightly improve GRO performance.
		 * Note that we do not force the PSH flag for non GSO packets,
		 * because they might be sent under high congestion events,
		 * and in this case it is better to delay the delivery of 1-MSS
		 * packets and thus the corresponding ACK packet that would
		 * release the following packet.
		 */
		if (tcp_skb_pcount(skb) > 1)
			tcb->tcp_flags |= TCPHDR_PSH;
	}
	tcp_header_size = tcp_options_size + sizeof(struct tcphdr);

	/* We set skb->ooo_okay to one if this packet can select
	 * a different TX queue than prior packets of this flow,
	 * to avoid self inflicted reorders.
	 * The 'other' queue decision is based on current cpu number
	 * if XPS is enabled, or sk->sk_txhash otherwise.
	 * We can switch to another (and better) queue if:
	 * 1) No packet with payload is in qdisc/device queues.
	 *    Delays in TX completion can defeat the test
	 *    even if packets were already sent.
	 * 2) Or rtx queue is empty.
	 *    This mitigates above case if ACK packets for
	 *    all prior packets were already processed.
	 */
	skb->ooo_okay = sk_wmem_alloc_get(sk) < SKB_TRUESIZE(1) ||
			tcp_rtx_queue_empty(sk);

	/* If we had to use memory reserve to allocate this skb,
	 * this might cause drops if packet is looped back :
	 * Other socket might not have SOCK_MEMALLOC.
	 * Packets not looped back do not care about pfmemalloc.
	 */
	skb->pfmemalloc = 0;

	skb_push(skb, tcp_header_size);
	skb_reset_transport_header(skb);

	skb_orphan(skb);
	skb->sk = sk;
	skb->destructor = skb_is_tcp_pure_ack(skb) ? __sock_wfree : tcp_wfree;
	refcount_add(skb->truesize, &sk->sk_wmem_alloc);

	skb_set_dst_pending_confirm(skb, READ_ONCE(sk->sk_dst_pending_confirm));

	/* Build TCP header and checksum it. */
	th = (struct tcphdr *)skb->data;
	th->source		= inet->inet_sport;
	th->dest		= inet->inet_dport;
	th->seq			= htonl(tcb->seq);
	th->ack_seq		= htonl(rcv_nxt);
	*(((__be16 *)th) + 6)	= htons(((tcp_header_size >> 2) << 12) |
					tcb->tcp_flags);

	th->check		= 0;
	th->urg_ptr		= 0;

	/* The urg_mode check is necessary during a below snd_una win probe */
	if (unlikely(tcp_urg_mode(tp) && before(tcb->seq, tp->snd_up))) {
		if (before(tp->snd_up, tcb->seq + 0x10000)) {
			th->urg_ptr = htons(tp->snd_up - tcb->seq);
			th->urg = 1;
		} else if (after(tcb->seq + 0xFFFF, tp->snd_nxt)) {
			th->urg_ptr = htons(0xFFFF);
			th->urg = 1;
		}
	}

	skb_shinfo(skb)->gso_type = sk->sk_gso_type;
	if (likely(!(tcb->tcp_flags & TCPHDR_SYN))) {
		th->window      = htons(tcp_select_window(sk));
		tcp_ecn_send(sk, skb, th, tcp_header_size);
	} else {
		/* RFC1323: The window in SYN & SYN/ACK segments
		 * is never scaled.
		 */
		th->window	= htons(min(tp->rcv_wnd, 65535U));
	}

	tcp_options_write(th, tp, NULL, &opts, &key);

	if (tcp_key_is_md5(&key)) {
#ifdef CONFIG_TCP_MD5SIG
		/* Calculate the MD5 hash, as we have all we need now */
		sk_gso_disable(sk);
		tp->af_specific->calc_md5_hash(opts.hash_location,
					       key.md5_key, sk, skb);
#endif
	} else if (tcp_key_is_ao(&key)) {
		int err;

		err = tcp_ao_transmit_skb(sk, skb, key.ao_key, th,
					  opts.hash_location);
		if (err) {
			kfree_skb_reason(skb, SKB_DROP_REASON_NOT_SPECIFIED);
			return -ENOMEM;
		}
	}

	/* BPF prog is the last one writing header option */
	bpf_skops_write_hdr_opt(sk, skb, NULL, NULL, 0, &opts);

	INDIRECT_CALL_INET(icsk->icsk_af_ops->send_check,
			   tcp_v6_send_check, tcp_v4_send_check,
			   sk, skb);

	if (likely(tcb->tcp_flags & TCPHDR_ACK))
		tcp_event_ack_sent(sk, rcv_nxt);

	if (skb->len != tcp_header_size) {
		tcp_event_data_sent(tp, sk);
		tp->data_segs_out += tcp_skb_pcount(skb);
		tp->bytes_sent += skb->len - tcp_header_size;
	}

	if (after(tcb->end_seq, tp->snd_nxt) || tcb->seq == tcb->end_seq)
		TCP_ADD_STATS(sock_net(sk), TCP_MIB_OUTSEGS,
			      tcp_skb_pcount(skb));

	tp->segs_out += tcp_skb_pcount(skb);
	skb_set_hash_from_sk(skb, sk);
	/* OK, its time to fill skb_shinfo(skb)->gso_{segs|size} */
	skb_shinfo(skb)->gso_segs = tcp_skb_pcount(skb);
	skb_shinfo(skb)->gso_size = tcp_skb_mss(skb);

	/* Leave earliest departure time in skb->tstamp (skb->skb_mstamp_ns) */

	/* Cleanup our debris for IP stacks */
	memset(skb->cb, 0, max(sizeof(struct inet_skb_parm),
			       sizeof(struct inet6_skb_parm)));

	tcp_add_tx_delay(skb, tp);

	err = INDIRECT_CALL_INET(icsk->icsk_af_ops->queue_xmit,
				 inet6_csk_xmit, ip_queue_xmit,
				 sk, skb, &inet->cork.fl);

	if (unlikely(err > 0)) {
		tcp_enter_cwr(sk);
		err = net_xmit_eval(err);
	}
	if (!err && oskb) {
		tcp_update_skb_after_send(sk, oskb, prior_wstamp);
		tcp_rate_skb_sent(sk, oskb);
	}
	return err;
}

static int tcp_transmit_skb(struct sock *sk, struct sk_buff *skb, int clone_it,
			    gfp_t gfp_mask)
{
	return __tcp_transmit_skb(sk, skb, clone_it, gfp_mask,
				  tcp_sk(sk)->rcv_nxt);
}

/* This routine just queues the buffer for sending.
 *
 * NOTE: probe0 timer is not checked, do not forget tcp_push_pending_frames,
 * otherwise socket can stall.
 */
static void tcp_queue_skb(struct sock *sk, struct sk_buff *skb)
{
	struct tcp_sock *tp = tcp_sk(sk);

	/* Advance write_seq and place onto the write_queue. */
	WRITE_ONCE(tp->write_seq, TCP_SKB_CB(skb)->end_seq);
	__skb_header_release(skb);
	tcp_add_write_queue_tail(sk, skb);
	sk_wmem_queued_add(sk, skb->truesize);
	sk_mem_charge(sk, skb->truesize);
}

/* Initialize TSO segments for a packet. */
static int tcp_set_skb_tso_segs(struct sk_buff *skb, unsigned int mss_now)
{
	int tso_segs;

	if (skb->len <= mss_now) {
		/* Avoid the costly divide in the normal
		 * non-TSO case.
		 */
		TCP_SKB_CB(skb)->tcp_gso_size = 0;
		tcp_skb_pcount_set(skb, 1);
		return 1;
	}
	TCP_SKB_CB(skb)->tcp_gso_size = mss_now;
	tso_segs = DIV_ROUND_UP(skb->len, mss_now);
	tcp_skb_pcount_set(skb, tso_segs);
	return tso_segs;
}

/* Pcount in the middle of the write queue got changed, we need to do various
 * tweaks to fix counters
 */
static void tcp_adjust_pcount(struct sock *sk, const struct sk_buff *skb, int decr)
{
	struct tcp_sock *tp = tcp_sk(sk);

	tp->packets_out -= decr;

	if (TCP_SKB_CB(skb)->sacked & TCPCB_SACKED_ACKED)
		tp->sacked_out -= decr;
	if (TCP_SKB_CB(skb)->sacked & TCPCB_SACKED_RETRANS)
		tp->retrans_out -= decr;
	if (TCP_SKB_CB(skb)->sacked & TCPCB_LOST)
		tp->lost_out -= decr;

	/* Reno case is special. Sigh... */
	if (tcp_is_reno(tp) && decr > 0)
		tp->sacked_out -= min_t(u32, tp->sacked_out, decr);

	if (tp->lost_skb_hint &&
	    before(TCP_SKB_CB(skb)->seq, TCP_SKB_CB(tp->lost_skb_hint)->seq) &&
	    (TCP_SKB_CB(skb)->sacked & TCPCB_SACKED_ACKED))
		tp->lost_cnt_hint -= decr;

	tcp_verify_left_out(tp);
}

static bool tcp_has_tx_tstamp(const struct sk_buff *skb)
{
	return TCP_SKB_CB(skb)->txstamp_ack ||
		(skb_shinfo(skb)->tx_flags & SKBTX_ANY_TSTAMP);
}

static void tcp_fragment_tstamp(struct sk_buff *skb, struct sk_buff *skb2)
{
	struct skb_shared_info *shinfo = skb_shinfo(skb);

	if (unlikely(tcp_has_tx_tstamp(skb)) &&
	    !before(shinfo->tskey, TCP_SKB_CB(skb2)->seq)) {
		struct skb_shared_info *shinfo2 = skb_shinfo(skb2);
		u8 tsflags = shinfo->tx_flags & SKBTX_ANY_TSTAMP;

		shinfo->tx_flags &= ~tsflags;
		shinfo2->tx_flags |= tsflags;
		swap(shinfo->tskey, shinfo2->tskey);
		TCP_SKB_CB(skb2)->txstamp_ack = TCP_SKB_CB(skb)->txstamp_ack;
		TCP_SKB_CB(skb)->txstamp_ack = 0;
	}
}

static void tcp_skb_fragment_eor(struct sk_buff *skb, struct sk_buff *skb2)
{
	TCP_SKB_CB(skb2)->eor = TCP_SKB_CB(skb)->eor;
	TCP_SKB_CB(skb)->eor = 0;
}

/* Insert buff after skb on the write or rtx queue of sk.  */
static void tcp_insert_write_queue_after(struct sk_buff *skb,
					 struct sk_buff *buff,
					 struct sock *sk,
					 enum tcp_queue tcp_queue)
{
	if (tcp_queue == TCP_FRAG_IN_WRITE_QUEUE)
		__skb_queue_after(&sk->sk_write_queue, skb, buff);
	else
		tcp_rbtree_insert(&sk->tcp_rtx_queue, buff);
}

/* Function to create two new TCP segments.  Shrinks the given segment
 * to the specified size and appends a new segment with the rest of the
 * packet to the list.  This won't be called frequently, I hope.
 * Remember, these are still headerless SKBs at this point.
 */
int tcp_fragment(struct sock *sk, enum tcp_queue tcp_queue,
		 struct sk_buff *skb, u32 len,
		 unsigned int mss_now, gfp_t gfp)
{
	struct tcp_sock *tp = tcp_sk(sk);
	struct sk_buff *buff;
	int old_factor;
	long limit;
	int nlen;
	u8 flags;

	if (WARN_ON(len > skb->len))
		return -EINVAL;

	DEBUG_NET_WARN_ON_ONCE(skb_headlen(skb));

	/* tcp_sendmsg() can overshoot sk_wmem_queued by one full size skb.
	 * We need some allowance to not penalize applications setting small
	 * SO_SNDBUF values.
	 * Also allow first and last skb in retransmit queue to be split.
	 */
	limit = sk->sk_sndbuf + 2 * SKB_TRUESIZE(GSO_LEGACY_MAX_SIZE);
	if (unlikely((sk->sk_wmem_queued >> 1) > limit &&
		     tcp_queue != TCP_FRAG_IN_WRITE_QUEUE &&
		     skb != tcp_rtx_queue_head(sk) &&
		     skb != tcp_rtx_queue_tail(sk))) {
		NET_INC_STATS(sock_net(sk), LINUX_MIB_TCPWQUEUETOOBIG);
		return -ENOMEM;
	}

	if (skb_unclone_keeptruesize(skb, gfp))
		return -ENOMEM;

	/* Get a new skb... force flag on. */
	buff = tcp_stream_alloc_skb(sk, gfp, true);
	if (!buff)
		return -ENOMEM; /* We'll just try again later. */
	skb_copy_decrypted(buff, skb);
	mptcp_skb_ext_copy(buff, skb);

	sk_wmem_queued_add(sk, buff->truesize);
	sk_mem_charge(sk, buff->truesize);
	nlen = skb->len - len;
	buff->truesize += nlen;
	skb->truesize -= nlen;

	/* Correct the sequence numbers. */
	TCP_SKB_CB(buff)->seq = TCP_SKB_CB(skb)->seq + len;
	TCP_SKB_CB(buff)->end_seq = TCP_SKB_CB(skb)->end_seq;
	TCP_SKB_CB(skb)->end_seq = TCP_SKB_CB(buff)->seq;

	/* PSH and FIN should only be set in the second packet. */
	flags = TCP_SKB_CB(skb)->tcp_flags;
	TCP_SKB_CB(skb)->tcp_flags = flags & ~(TCPHDR_FIN | TCPHDR_PSH);
	TCP_SKB_CB(buff)->tcp_flags = flags;
	TCP_SKB_CB(buff)->sacked = TCP_SKB_CB(skb)->sacked;
	tcp_skb_fragment_eor(skb, buff);

	skb_split(skb, buff, len);

	skb_set_delivery_time(buff, skb->tstamp, SKB_CLOCK_MONOTONIC);
	tcp_fragment_tstamp(skb, buff);

	old_factor = tcp_skb_pcount(skb);

	/* Fix up tso_factor for both original and new SKB.  */
	tcp_set_skb_tso_segs(skb, mss_now);
	tcp_set_skb_tso_segs(buff, mss_now);

	/* Update delivered info for the new segment */
	TCP_SKB_CB(buff)->tx = TCP_SKB_CB(skb)->tx;

	/* If this packet has been sent out already, we must
	 * adjust the various packet counters.
	 */
	if (!before(tp->snd_nxt, TCP_SKB_CB(buff)->end_seq)) {
		int diff = old_factor - tcp_skb_pcount(skb) -
			tcp_skb_pcount(buff);

		if (diff)
			tcp_adjust_pcount(sk, skb, diff);
	}

	/* Link BUFF into the send queue. */
	__skb_header_release(buff);
	tcp_insert_write_queue_after(skb, buff, sk, tcp_queue);
	if (tcp_queue == TCP_FRAG_IN_RTX_QUEUE)
		list_add(&buff->tcp_tsorted_anchor, &skb->tcp_tsorted_anchor);

	return 0;
}

/* This is similar to __pskb_pull_tail(). The difference is that pulled
 * data is not copied, but immediately discarded.
 */
static int __pskb_trim_head(struct sk_buff *skb, int len)
{
	struct skb_shared_info *shinfo;
	int i, k, eat;

	DEBUG_NET_WARN_ON_ONCE(skb_headlen(skb));
	eat = len;
	k = 0;
	shinfo = skb_shinfo(skb);
	for (i = 0; i < shinfo->nr_frags; i++) {
		int size = skb_frag_size(&shinfo->frags[i]);

		if (size <= eat) {
			skb_frag_unref(skb, i);
			eat -= size;
		} else {
			shinfo->frags[k] = shinfo->frags[i];
			if (eat) {
				skb_frag_off_add(&shinfo->frags[k], eat);
				skb_frag_size_sub(&shinfo->frags[k], eat);
				eat = 0;
			}
			k++;
		}
	}
	shinfo->nr_frags = k;

	skb->data_len -= len;
	skb->len = skb->data_len;
	return len;
}

/* Remove acked data from a packet in the transmit queue. */
int tcp_trim_head(struct sock *sk, struct sk_buff *skb, u32 len)
{
	u32 delta_truesize;

	if (skb_unclone_keeptruesize(skb, GFP_ATOMIC))
		return -ENOMEM;

	delta_truesize = __pskb_trim_head(skb, len);

	TCP_SKB_CB(skb)->seq += len;

	skb->truesize	   -= delta_truesize;
	sk_wmem_queued_add(sk, -delta_truesize);
	if (!skb_zcopy_pure(skb))
		sk_mem_uncharge(sk, delta_truesize);

	/* Any change of skb->len requires recalculation of tso factor. */
	if (tcp_skb_pcount(skb) > 1)
		tcp_set_skb_tso_segs(skb, tcp_skb_mss(skb));

	return 0;
}

/* Calculate MSS not accounting any TCP options.  */
static inline int __tcp_mtu_to_mss(struct sock *sk, int pmtu)
{
	const struct tcp_sock *tp = tcp_sk(sk);
	const struct inet_connection_sock *icsk = inet_csk(sk);
	int mss_now;

	/* Calculate base mss without TCP options:
	   It is MMS_S - sizeof(tcphdr) of rfc1122
	 */
	mss_now = pmtu - icsk->icsk_af_ops->net_header_len - sizeof(struct tcphdr);

	/* Clamp it (mss_clamp does not include tcp options) */
	if (mss_now > tp->rx_opt.mss_clamp)
		mss_now = tp->rx_opt.mss_clamp;

	/* Now subtract optional transport overhead */
	mss_now -= icsk->icsk_ext_hdr_len;

	/* Then reserve room for full set of TCP options and 8 bytes of data */
	mss_now = max(mss_now,
		      READ_ONCE(sock_net(sk)->ipv4.sysctl_tcp_min_snd_mss));
	return mss_now;
}

/* Calculate MSS. Not accounting for SACKs here.  */
int tcp_mtu_to_mss(struct sock *sk, int pmtu)
{
	/* Subtract TCP options size, not including SACKs */
	return __tcp_mtu_to_mss(sk, pmtu) -
	       (tcp_sk(sk)->tcp_header_len - sizeof(struct tcphdr));
}
EXPORT_SYMBOL(tcp_mtu_to_mss);

/* Inverse of above */
int tcp_mss_to_mtu(struct sock *sk, int mss)
{
	const struct tcp_sock *tp = tcp_sk(sk);
	const struct inet_connection_sock *icsk = inet_csk(sk);

	return mss +
	      tp->tcp_header_len +
	      icsk->icsk_ext_hdr_len +
	      icsk->icsk_af_ops->net_header_len;
}
EXPORT_SYMBOL(tcp_mss_to_mtu);

/* MTU probing init per socket */
void tcp_mtup_init(struct sock *sk)
{
	struct tcp_sock *tp = tcp_sk(sk);
	struct inet_connection_sock *icsk = inet_csk(sk);
	struct net *net = sock_net(sk);

	icsk->icsk_mtup.enabled = READ_ONCE(net->ipv4.sysctl_tcp_mtu_probing) > 1;
	icsk->icsk_mtup.search_high = tp->rx_opt.mss_clamp + sizeof(struct tcphdr) +
			       icsk->icsk_af_ops->net_header_len;
	icsk->icsk_mtup.search_low = tcp_mss_to_mtu(sk, READ_ONCE(net->ipv4.sysctl_tcp_base_mss));
	icsk->icsk_mtup.probe_size = 0;
	if (icsk->icsk_mtup.enabled)
		icsk->icsk_mtup.probe_timestamp = tcp_jiffies32;
}
EXPORT_SYMBOL(tcp_mtup_init);

/* This function synchronize snd mss to current pmtu/exthdr set.

   tp->rx_opt.user_mss is mss set by user by TCP_MAXSEG. It does NOT counts
   for TCP options, but includes only bare TCP header.

   tp->rx_opt.mss_clamp is mss negotiated at connection setup.
   It is minimum of user_mss and mss received with SYN.
   It also does not include TCP options.

   inet_csk(sk)->icsk_pmtu_cookie is last pmtu, seen by this function.

   tp->mss_cache is current effective sending mss, including
   all tcp options except for SACKs. It is evaluated,
   taking into account current pmtu, but never exceeds
   tp->rx_opt.mss_clamp.

   NOTE1. rfc1122 clearly states that advertised MSS
   DOES NOT include either tcp or ip options.

   NOTE2. inet_csk(sk)->icsk_pmtu_cookie and tp->mss_cache
   are READ ONLY outside this function.		--ANK (980731)
 */
unsigned int tcp_sync_mss(struct sock *sk, u32 pmtu)
{
	struct tcp_sock *tp = tcp_sk(sk);
	struct inet_connection_sock *icsk = inet_csk(sk);
	int mss_now;

	if (icsk->icsk_mtup.search_high > pmtu)
		icsk->icsk_mtup.search_high = pmtu;

	mss_now = tcp_mtu_to_mss(sk, pmtu);
	mss_now = tcp_bound_to_half_wnd(tp, mss_now);

	/* And store cached results */
	icsk->icsk_pmtu_cookie = pmtu;
	if (icsk->icsk_mtup.enabled)
		mss_now = min(mss_now, tcp_mtu_to_mss(sk, icsk->icsk_mtup.search_low));
	tp->mss_cache = mss_now;

	return mss_now;
}
EXPORT_SYMBOL(tcp_sync_mss);

/* Compute the current effective MSS, taking SACKs and IP options,
 * and even PMTU discovery events into account.
 */
unsigned int tcp_current_mss(struct sock *sk)
{
	const struct tcp_sock *tp = tcp_sk(sk);
	const struct dst_entry *dst = __sk_dst_get(sk);
	u32 mss_now;
	unsigned int header_len;
	struct tcp_out_options opts;
	struct tcp_key key;

	mss_now = tp->mss_cache;

	if (dst) {
		u32 mtu = dst_mtu(dst);
		if (mtu != inet_csk(sk)->icsk_pmtu_cookie)
			mss_now = tcp_sync_mss(sk, mtu);
	}
	tcp_get_current_key(sk, &key);
	header_len = tcp_established_options(sk, NULL, &opts, &key) +
		     sizeof(struct tcphdr);
	/* The mss_cache is sized based on tp->tcp_header_len, which assumes
	 * some common options. If this is an odd packet (because we have SACK
	 * blocks etc) then our calculated header_len will be different, and
	 * we have to adjust mss_now correspondingly */
	if (header_len != tp->tcp_header_len) {
		int delta = (int) header_len - tp->tcp_header_len;
		mss_now -= delta;
	}

	return mss_now;
}

/* RFC2861, slow part. Adjust cwnd, after it was not full during one rto.
 * As additional protections, we do not touch cwnd in retransmission phases,
 * and if application hit its sndbuf limit recently.
 */
static void tcp_cwnd_application_limited(struct sock *sk)
{
	struct tcp_sock *tp = tcp_sk(sk);

	if (inet_csk(sk)->icsk_ca_state == TCP_CA_Open &&
	    sk->sk_socket && !test_bit(SOCK_NOSPACE, &sk->sk_socket->flags)) {
		/* Limited by application or receiver window. */
		u32 init_win = tcp_init_cwnd(tp, __sk_dst_get(sk));
		u32 win_used = max(tp->snd_cwnd_used, init_win);
		if (win_used < tcp_snd_cwnd(tp)) {
			tp->snd_ssthresh = tcp_current_ssthresh(sk);
			tcp_snd_cwnd_set(tp, (tcp_snd_cwnd(tp) + win_used) >> 1);
		}
		tp->snd_cwnd_used = 0;
	}
	tp->snd_cwnd_stamp = tcp_jiffies32;
}

static void tcp_cwnd_validate(struct sock *sk, bool is_cwnd_limited)
{
	const struct tcp_congestion_ops *ca_ops = inet_csk(sk)->icsk_ca_ops;
	struct tcp_sock *tp = tcp_sk(sk);

	/* Track the strongest available signal of the degree to which the cwnd
	 * is fully utilized. If cwnd-limited then remember that fact for the
	 * current window. If not cwnd-limited then track the maximum number of
	 * outstanding packets in the current window. (If cwnd-limited then we
	 * chose to not update tp->max_packets_out to avoid an extra else
	 * clause with no functional impact.)
	 */
	if (!before(tp->snd_una, tp->cwnd_usage_seq) ||
	    is_cwnd_limited ||
	    (!tp->is_cwnd_limited &&
	     tp->packets_out > tp->max_packets_out)) {
		tp->is_cwnd_limited = is_cwnd_limited;
		tp->max_packets_out = tp->packets_out;
		tp->cwnd_usage_seq = tp->snd_nxt;
	}

	if (tcp_is_cwnd_limited(sk)) {
		/* Network is feed fully. */
		tp->snd_cwnd_used = 0;
		tp->snd_cwnd_stamp = tcp_jiffies32;
	} else {
		/* Network starves. */
		if (tp->packets_out > tp->snd_cwnd_used)
			tp->snd_cwnd_used = tp->packets_out;

		if (READ_ONCE(sock_net(sk)->ipv4.sysctl_tcp_slow_start_after_idle) &&
		    (s32)(tcp_jiffies32 - tp->snd_cwnd_stamp) >= inet_csk(sk)->icsk_rto &&
		    !ca_ops->cong_control)
			tcp_cwnd_application_limited(sk);

		/* The following conditions together indicate the starvation
		 * is caused by insufficient sender buffer:
		 * 1) just sent some data (see tcp_write_xmit)
		 * 2) not cwnd limited (this else condition)
		 * 3) no more data to send (tcp_write_queue_empty())
		 * 4) application is hitting buffer limit (SOCK_NOSPACE)
		 */
		if (tcp_write_queue_empty(sk) && sk->sk_socket &&
		    test_bit(SOCK_NOSPACE, &sk->sk_socket->flags) &&
		    (1 << sk->sk_state) & (TCPF_ESTABLISHED | TCPF_CLOSE_WAIT))
			tcp_chrono_start(sk, TCP_CHRONO_SNDBUF_LIMITED);
	}
}

/* Minshall's variant of the Nagle send check. */
static bool tcp_minshall_check(const struct tcp_sock *tp)
{
	return after(tp->snd_sml, tp->snd_una) &&
		!after(tp->snd_sml, tp->snd_nxt);
}

/* Update snd_sml if this skb is under mss
 * Note that a TSO packet might end with a sub-mss segment
 * The test is really :
 * if ((skb->len % mss) != 0)
 *        tp->snd_sml = TCP_SKB_CB(skb)->end_seq;
 * But we can avoid doing the divide again given we already have
 *  skb_pcount = skb->len / mss_now
 */
static void tcp_minshall_update(struct tcp_sock *tp, unsigned int mss_now,
				const struct sk_buff *skb)
{
	if (skb->len < tcp_skb_pcount(skb) * mss_now)
		tp->snd_sml = TCP_SKB_CB(skb)->end_seq;
}

/* Return false, if packet can be sent now without violation Nagle's rules:
 * 1. It is full sized. (provided by caller in %partial bool)
 * 2. Or it contains FIN. (already checked by caller)
 * 3. Or TCP_CORK is not set, and TCP_NODELAY is set.
 * 4. Or TCP_CORK is not set, and all sent packets are ACKed.
 *    With Minshall's modification: all sent small packets are ACKed.
 */
static bool tcp_nagle_check(bool partial, const struct tcp_sock *tp,
			    int nonagle)
{
	return partial &&
		((nonagle & TCP_NAGLE_CORK) ||
		 (!nonagle && tp->packets_out && tcp_minshall_check(tp)));
}

/* Return how many segs we'd like on a TSO packet,
 * depending on current pacing rate, and how close the peer is.
 *
 * Rationale is:
 * - For close peers, we rather send bigger packets to reduce
 *   cpu costs, because occasional losses will be repaired fast.
 * - For long distance/rtt flows, we would like to get ACK clocking
 *   with 1 ACK per ms.
 *
 * Use min_rtt to help adapt TSO burst size, with smaller min_rtt resulting
 * in bigger TSO bursts. We we cut the RTT-based allowance in half
 * for every 2^9 usec (aka 512 us) of RTT, so that the RTT-based allowance
 * is below 1500 bytes after 6 * ~500 usec = 3ms.
 */
static u32 tcp_tso_autosize(const struct sock *sk, unsigned int mss_now,
			    int min_tso_segs)
{
	unsigned long bytes;
	u32 r;

	bytes = READ_ONCE(sk->sk_pacing_rate) >> READ_ONCE(sk->sk_pacing_shift);

	r = tcp_min_rtt(tcp_sk(sk)) >> READ_ONCE(sock_net(sk)->ipv4.sysctl_tcp_tso_rtt_log);
	if (r < BITS_PER_TYPE(sk->sk_gso_max_size))
		bytes += sk->sk_gso_max_size >> r;

	bytes = min_t(unsigned long, bytes, sk->sk_gso_max_size);

	return max_t(u32, bytes / mss_now, min_tso_segs);
}

/* Return the number of segments we want in the skb we are transmitting.
 * See if congestion control module wants to decide; otherwise, autosize.
 */
static u32 tcp_tso_segs(struct sock *sk, unsigned int mss_now)
{
	const struct tcp_congestion_ops *ca_ops = inet_csk(sk)->icsk_ca_ops;
	u32 min_tso, tso_segs;

	min_tso = ca_ops->min_tso_segs ?
			ca_ops->min_tso_segs(sk) :
			READ_ONCE(sock_net(sk)->ipv4.sysctl_tcp_min_tso_segs);

	tso_segs = tcp_tso_autosize(sk, mss_now, min_tso);
	return min_t(u32, tso_segs, sk->sk_gso_max_segs);
}

/* Returns the portion of skb which can be sent right away */
static unsigned int tcp_mss_split_point(const struct sock *sk,
					const struct sk_buff *skb,
					unsigned int mss_now,
					unsigned int max_segs,
					int nonagle)
{
	const struct tcp_sock *tp = tcp_sk(sk);
	u32 partial, needed, window, max_len;

	window = tcp_wnd_end(tp) - TCP_SKB_CB(skb)->seq;
	max_len = mss_now * max_segs;

	if (likely(max_len <= window && skb != tcp_write_queue_tail(sk)))
		return max_len;

	needed = min(skb->len, window);

	if (max_len <= needed)
		return max_len;

	partial = needed % mss_now;
	/* If last segment is not a full MSS, check if Nagle rules allow us
	 * to include this last segment in this skb.
	 * Otherwise, we'll split the skb at last MSS boundary
	 */
	if (tcp_nagle_check(partial != 0, tp, nonagle))
		return needed - partial;

	return needed;
}

/* Can at least one segment of SKB be sent right now, according to the
 * congestion window rules?  If so, return how many segments are allowed.
 */
static u32 tcp_cwnd_test(const struct tcp_sock *tp)
{
	u32 in_flight, cwnd, halfcwnd;

	in_flight = tcp_packets_in_flight(tp);
	cwnd = tcp_snd_cwnd(tp);
	if (in_flight >= cwnd)
		return 0;

	/* For better scheduling, ensure we have at least
	 * 2 GSO packets in flight.
	 */
	halfcwnd = max(cwnd >> 1, 1U);
	return min(halfcwnd, cwnd - in_flight);
}

/* Initialize TSO state of a skb.
 * This must be invoked the first time we consider transmitting
 * SKB onto the wire.
 */
static int tcp_init_tso_segs(struct sk_buff *skb, unsigned int mss_now)
{
	int tso_segs = tcp_skb_pcount(skb);

	if (!tso_segs || (tso_segs > 1 && tcp_skb_mss(skb) != mss_now))
		return tcp_set_skb_tso_segs(skb, mss_now);

	return tso_segs;
}


/* Return true if the Nagle test allows this packet to be
 * sent now.
 */
static inline bool tcp_nagle_test(const struct tcp_sock *tp, const struct sk_buff *skb,
				  unsigned int cur_mss, int nonagle)
{
	/* Nagle rule does not apply to frames, which sit in the middle of the
	 * write_queue (they have no chances to get new data).
	 *
	 * This is implemented in the callers, where they modify the 'nonagle'
	 * argument based upon the location of SKB in the send queue.
	 */
	if (nonagle & TCP_NAGLE_PUSH)
		return true;

	/* Don't use the nagle rule for urgent data (or for the final FIN). */
	if (tcp_urg_mode(tp) || (TCP_SKB_CB(skb)->tcp_flags & TCPHDR_FIN))
		return true;

	if (!tcp_nagle_check(skb->len < cur_mss, tp, nonagle))
		return true;

	return false;
}

/* Does at least the first segment of SKB fit into the send window? */
static bool tcp_snd_wnd_test(const struct tcp_sock *tp,
			     const struct sk_buff *skb,
			     unsigned int cur_mss)
{
	u32 end_seq = TCP_SKB_CB(skb)->end_seq;

	if (skb->len > cur_mss)
		end_seq = TCP_SKB_CB(skb)->seq + cur_mss;

	return !after(end_seq, tcp_wnd_end(tp));
}

/* Trim TSO SKB to LEN bytes, put the remaining data into a new packet
 * which is put after SKB on the list.  It is very much like
 * tcp_fragment() except that it may make several kinds of assumptions
 * in order to speed up the splitting operation.  In particular, we
 * know that all the data is in scatter-gather pages, and that the
 * packet has never been sent out before (and thus is not cloned).
 */
static int tso_fragment(struct sock *sk, struct sk_buff *skb, unsigned int len,
			unsigned int mss_now, gfp_t gfp)
{
	int nlen = skb->len - len;
	struct sk_buff *buff;
	u8 flags;

	/* All of a TSO frame must be composed of paged data.  */
	DEBUG_NET_WARN_ON_ONCE(skb->len != skb->data_len);

	buff = tcp_stream_alloc_skb(sk, gfp, true);
	if (unlikely(!buff))
		return -ENOMEM;
	skb_copy_decrypted(buff, skb);
	mptcp_skb_ext_copy(buff, skb);

	sk_wmem_queued_add(sk, buff->truesize);
	sk_mem_charge(sk, buff->truesize);
	buff->truesize += nlen;
	skb->truesize -= nlen;

	/* Correct the sequence numbers. */
	TCP_SKB_CB(buff)->seq = TCP_SKB_CB(skb)->seq + len;
	TCP_SKB_CB(buff)->end_seq = TCP_SKB_CB(skb)->end_seq;
	TCP_SKB_CB(skb)->end_seq = TCP_SKB_CB(buff)->seq;

	/* PSH and FIN should only be set in the second packet. */
	flags = TCP_SKB_CB(skb)->tcp_flags;
	TCP_SKB_CB(skb)->tcp_flags = flags & ~(TCPHDR_FIN | TCPHDR_PSH);
	TCP_SKB_CB(buff)->tcp_flags = flags;

	tcp_skb_fragment_eor(skb, buff);

	skb_split(skb, buff, len);
	tcp_fragment_tstamp(skb, buff);

	/* Fix up tso_factor for both original and new SKB.  */
	tcp_set_skb_tso_segs(skb, mss_now);
	tcp_set_skb_tso_segs(buff, mss_now);

	/* Link BUFF into the send queue. */
	__skb_header_release(buff);
	tcp_insert_write_queue_after(skb, buff, sk, TCP_FRAG_IN_WRITE_QUEUE);

	return 0;
}

/* Try to defer sending, if possible, in order to minimize the amount
 * of TSO splitting we do.  View it as a kind of TSO Nagle test.
 *
 * This algorithm is from John Heffner.
 */
static bool tcp_tso_should_defer(struct sock *sk, struct sk_buff *skb,
				 bool *is_cwnd_limited,
				 bool *is_rwnd_limited,
				 u32 max_segs)
{
	const struct inet_connection_sock *icsk = inet_csk(sk);
	u32 send_win, cong_win, limit, in_flight;
	struct tcp_sock *tp = tcp_sk(sk);
	struct sk_buff *head;
	int win_divisor;
	s64 delta;

	if (icsk->icsk_ca_state >= TCP_CA_Recovery)
		goto send_now;

	/* Avoid bursty behavior by allowing defer
	 * only if the last write was recent (1 ms).
	 * Note that tp->tcp_wstamp_ns can be in the future if we have
	 * packets waiting in a qdisc or device for EDT delivery.
	 */
	delta = tp->tcp_clock_cache - tp->tcp_wstamp_ns - NSEC_PER_MSEC;
	if (delta > 0)
		goto send_now;

	in_flight = tcp_packets_in_flight(tp);

	BUG_ON(tcp_skb_pcount(skb) <= 1);
	BUG_ON(tcp_snd_cwnd(tp) <= in_flight);

	send_win = tcp_wnd_end(tp) - TCP_SKB_CB(skb)->seq;

	/* From in_flight test above, we know that cwnd > in_flight.  */
	cong_win = (tcp_snd_cwnd(tp) - in_flight) * tp->mss_cache;

	limit = min(send_win, cong_win);

	/* If a full-sized TSO skb can be sent, do it. */
	if (limit >= max_segs * tp->mss_cache)
		goto send_now;

	/* Middle in queue won't get any more data, full sendable already? */
	if ((skb != tcp_write_queue_tail(sk)) && (limit >= skb->len))
		goto send_now;

	win_divisor = READ_ONCE(sock_net(sk)->ipv4.sysctl_tcp_tso_win_divisor);
	if (win_divisor) {
		u32 chunk = min(tp->snd_wnd, tcp_snd_cwnd(tp) * tp->mss_cache);

		/* If at least some fraction of a window is available,
		 * just use it.
		 */
		chunk /= win_divisor;
		if (limit >= chunk)
			goto send_now;
	} else {
		/* Different approach, try not to defer past a single
		 * ACK.  Receiver should ACK every other full sized
		 * frame, so if we have space for more than 3 frames
		 * then send now.
		 */
		if (limit > tcp_max_tso_deferred_mss(tp) * tp->mss_cache)
			goto send_now;
	}

	/* TODO : use tsorted_sent_queue ? */
	head = tcp_rtx_queue_head(sk);
	if (!head)
		goto send_now;
	delta = tp->tcp_clock_cache - head->tstamp;
	/* If next ACK is likely to come too late (half srtt), do not defer */
	if ((s64)(delta - (u64)NSEC_PER_USEC * (tp->srtt_us >> 4)) < 0)
		goto send_now;

	/* Ok, it looks like it is advisable to defer.
	 * Three cases are tracked :
	 * 1) We are cwnd-limited
	 * 2) We are rwnd-limited
	 * 3) We are application limited.
	 */
	if (cong_win < send_win) {
		if (cong_win <= skb->len) {
			*is_cwnd_limited = true;
			return true;
		}
	} else {
		if (send_win <= skb->len) {
			*is_rwnd_limited = true;
			return true;
		}
	}

	/* If this packet won't get more data, do not wait. */
	if ((TCP_SKB_CB(skb)->tcp_flags & TCPHDR_FIN) ||
	    TCP_SKB_CB(skb)->eor)
		goto send_now;

	return true;

send_now:
	return false;
}

static inline void tcp_mtu_check_reprobe(struct sock *sk)
{
	struct inet_connection_sock *icsk = inet_csk(sk);
	struct tcp_sock *tp = tcp_sk(sk);
	struct net *net = sock_net(sk);
	u32 interval;
	s32 delta;

	interval = READ_ONCE(net->ipv4.sysctl_tcp_probe_interval);
	delta = tcp_jiffies32 - icsk->icsk_mtup.probe_timestamp;
	if (unlikely(delta >= interval * HZ)) {
		int mss = tcp_current_mss(sk);

		/* Update current search range */
		icsk->icsk_mtup.probe_size = 0;
		icsk->icsk_mtup.search_high = tp->rx_opt.mss_clamp +
			sizeof(struct tcphdr) +
			icsk->icsk_af_ops->net_header_len;
		icsk->icsk_mtup.search_low = tcp_mss_to_mtu(sk, mss);

		/* Update probe time stamp */
		icsk->icsk_mtup.probe_timestamp = tcp_jiffies32;
	}
}

static bool tcp_can_coalesce_send_queue_head(struct sock *sk, int len)
{
	struct sk_buff *skb, *next;

	skb = tcp_send_head(sk);
	tcp_for_write_queue_from_safe(skb, next, sk) {
		if (len <= skb->len)
			break;

		if (tcp_has_tx_tstamp(skb) || !tcp_skb_can_collapse(skb, next))
			return false;

		len -= skb->len;
	}

	return true;
}

static int tcp_clone_payload(struct sock *sk, struct sk_buff *to,
			     int probe_size)
{
	skb_frag_t *lastfrag = NULL, *fragto = skb_shinfo(to)->frags;
	int i, todo, len = 0, nr_frags = 0;
	const struct sk_buff *skb;

	if (!sk_wmem_schedule(sk, to->truesize + probe_size))
		return -ENOMEM;

	skb_queue_walk(&sk->sk_write_queue, skb) {
		const skb_frag_t *fragfrom = skb_shinfo(skb)->frags;

		if (skb_headlen(skb))
			return -EINVAL;

		for (i = 0; i < skb_shinfo(skb)->nr_frags; i++, fragfrom++) {
			if (len >= probe_size)
				goto commit;
			todo = min_t(int, skb_frag_size(fragfrom),
				     probe_size - len);
			len += todo;
			if (lastfrag &&
			    skb_frag_page(fragfrom) == skb_frag_page(lastfrag) &&
			    skb_frag_off(fragfrom) == skb_frag_off(lastfrag) +
						      skb_frag_size(lastfrag)) {
				skb_frag_size_add(lastfrag, todo);
				continue;
			}
			if (unlikely(nr_frags == MAX_SKB_FRAGS))
				return -E2BIG;
			skb_frag_page_copy(fragto, fragfrom);
			skb_frag_off_copy(fragto, fragfrom);
			skb_frag_size_set(fragto, todo);
			nr_frags++;
			lastfrag = fragto++;
		}
	}
commit:
	WARN_ON_ONCE(len != probe_size);
	for (i = 0; i < nr_frags; i++)
		skb_frag_ref(to, i);

	skb_shinfo(to)->nr_frags = nr_frags;
	to->truesize += probe_size;
	to->len += probe_size;
	to->data_len += probe_size;
	__skb_header_release(to);
	return 0;
}

/* tcp_mtu_probe() and tcp_grow_skb() can both eat an skb (src) if
 * all its payload was moved to another one (dst).
 * Make sure to transfer tcp_flags, eor, and tstamp.
 */
static void tcp_eat_one_skb(struct sock *sk,
			    struct sk_buff *dst,
			    struct sk_buff *src)
{
	TCP_SKB_CB(dst)->tcp_flags |= TCP_SKB_CB(src)->tcp_flags;
	TCP_SKB_CB(dst)->eor = TCP_SKB_CB(src)->eor;
	tcp_skb_collapse_tstamp(dst, src);
	tcp_unlink_write_queue(src, sk);
	tcp_wmem_free_skb(sk, src);
}

/* Create a new MTU probe if we are ready.
 * MTU probe is regularly attempting to increase the path MTU by
 * deliberately sending larger packets.  This discovers routing
 * changes resulting in larger path MTUs.
 *
 * Returns 0 if we should wait to probe (no cwnd available),
 *         1 if a probe was sent,
 *         -1 otherwise
 */
static int tcp_mtu_probe(struct sock *sk)
{
	struct inet_connection_sock *icsk = inet_csk(sk);
	struct tcp_sock *tp = tcp_sk(sk);
	struct sk_buff *skb, *nskb, *next;
	struct net *net = sock_net(sk);
	int probe_size;
	int size_needed;
	int copy, len;
	int mss_now;
	int interval;

	/* Not currently probing/verifying,
	 * not in recovery,
	 * have enough cwnd, and
	 * not SACKing (the variable headers throw things off)
	 */
	if (likely(!icsk->icsk_mtup.enabled ||
		   icsk->icsk_mtup.probe_size ||
		   inet_csk(sk)->icsk_ca_state != TCP_CA_Open ||
		   tcp_snd_cwnd(tp) < 11 ||
		   tp->rx_opt.num_sacks || tp->rx_opt.dsack))
		return -1;

	/* Use binary search for probe_size between tcp_mss_base,
	 * and current mss_clamp. if (search_high - search_low)
	 * smaller than a threshold, backoff from probing.
	 */
	mss_now = tcp_current_mss(sk);
	probe_size = tcp_mtu_to_mss(sk, (icsk->icsk_mtup.search_high +
				    icsk->icsk_mtup.search_low) >> 1);
	size_needed = probe_size + (tp->reordering + 1) * tp->mss_cache;
	interval = icsk->icsk_mtup.search_high - icsk->icsk_mtup.search_low;
	/* When misfortune happens, we are reprobing actively,
	 * and then reprobe timer has expired. We stick with current
	 * probing process by not resetting search range to its orignal.
	 */
	if (probe_size > tcp_mtu_to_mss(sk, icsk->icsk_mtup.search_high) ||
	    interval < READ_ONCE(net->ipv4.sysctl_tcp_probe_threshold)) {
		/* Check whether enough time has elaplased for
		 * another round of probing.
		 */
		tcp_mtu_check_reprobe(sk);
		return -1;
	}

	/* Have enough data in the send queue to probe? */
	if (tp->write_seq - tp->snd_nxt < size_needed)
		return -1;

	if (tp->snd_wnd < size_needed)
		return -1;
	if (after(tp->snd_nxt + size_needed, tcp_wnd_end(tp)))
		return 0;

	/* Do we need to wait to drain cwnd? With none in flight, don't stall */
	if (tcp_packets_in_flight(tp) + 2 > tcp_snd_cwnd(tp)) {
		if (!tcp_packets_in_flight(tp))
			return -1;
		else
			return 0;
	}

	if (!tcp_can_coalesce_send_queue_head(sk, probe_size))
		return -1;

	/* We're allowed to probe.  Build it now. */
	nskb = tcp_stream_alloc_skb(sk, GFP_ATOMIC, false);
	if (!nskb)
		return -1;

	/* build the payload, and be prepared to abort if this fails. */
	if (tcp_clone_payload(sk, nskb, probe_size)) {
		tcp_skb_tsorted_anchor_cleanup(nskb);
		consume_skb(nskb);
		return -1;
	}
	sk_wmem_queued_add(sk, nskb->truesize);
	sk_mem_charge(sk, nskb->truesize);

	skb = tcp_send_head(sk);
	skb_copy_decrypted(nskb, skb);
	mptcp_skb_ext_copy(nskb, skb);

	TCP_SKB_CB(nskb)->seq = TCP_SKB_CB(skb)->seq;
	TCP_SKB_CB(nskb)->end_seq = TCP_SKB_CB(skb)->seq + probe_size;
	TCP_SKB_CB(nskb)->tcp_flags = TCPHDR_ACK;

	tcp_insert_write_queue_before(nskb, skb, sk);
	tcp_highest_sack_replace(sk, skb, nskb);

	len = 0;
	tcp_for_write_queue_from_safe(skb, next, sk) {
		copy = min_t(int, skb->len, probe_size - len);

		if (skb->len <= copy) {
			tcp_eat_one_skb(sk, nskb, skb);
		} else {
			TCP_SKB_CB(nskb)->tcp_flags |= TCP_SKB_CB(skb)->tcp_flags &
						   ~(TCPHDR_FIN|TCPHDR_PSH);
			__pskb_trim_head(skb, copy);
			tcp_set_skb_tso_segs(skb, mss_now);
			TCP_SKB_CB(skb)->seq += copy;
		}

		len += copy;

		if (len >= probe_size)
			break;
	}
	tcp_init_tso_segs(nskb, nskb->len);

	/* We're ready to send.  If this fails, the probe will
	 * be resegmented into mss-sized pieces by tcp_write_xmit().
	 */
	if (!tcp_transmit_skb(sk, nskb, 1, GFP_ATOMIC)) {
		/* Decrement cwnd here because we are sending
		 * effectively two packets. */
		tcp_snd_cwnd_set(tp, tcp_snd_cwnd(tp) - 1);
		tcp_event_new_data_sent(sk, nskb);

		icsk->icsk_mtup.probe_size = tcp_mss_to_mtu(sk, nskb->len);
		tp->mtu_probe.probe_seq_start = TCP_SKB_CB(nskb)->seq;
		tp->mtu_probe.probe_seq_end = TCP_SKB_CB(nskb)->end_seq;

		return 1;
	}

	return -1;
}

static bool tcp_pacing_check(struct sock *sk)
{
	struct tcp_sock *tp = tcp_sk(sk);

	if (!tcp_needs_internal_pacing(sk))
		return false;

	if (tp->tcp_wstamp_ns <= tp->tcp_clock_cache)
		return false;

	if (!hrtimer_is_queued(&tp->pacing_timer)) {
		hrtimer_start(&tp->pacing_timer,
			      ns_to_ktime(tp->tcp_wstamp_ns),
			      HRTIMER_MODE_ABS_PINNED_SOFT);
		sock_hold(sk);
	}
	return true;
}

static bool tcp_rtx_queue_empty_or_single_skb(const struct sock *sk)
{
	const struct rb_node *node = sk->tcp_rtx_queue.rb_node;

	/* No skb in the rtx queue. */
	if (!node)
		return true;

	/* Only one skb in rtx queue. */
	return !node->rb_left && !node->rb_right;
}

/* TCP Small Queues :
 * Control number of packets in qdisc/devices to two packets / or ~1 ms.
 * (These limits are doubled for retransmits)
 * This allows for :
 *  - better RTT estimation and ACK scheduling
 *  - faster recovery
 *  - high rates
 * Alas, some drivers / subsystems require a fair amount
 * of queued bytes to ensure line rate.
 * One example is wifi aggregation (802.11 AMPDU)
 */
static bool tcp_small_queue_check(struct sock *sk, const struct sk_buff *skb,
				  unsigned int factor)
{
	unsigned long limit;

	limit = max_t(unsigned long,
		      2 * skb->truesize,
		      READ_ONCE(sk->sk_pacing_rate) >> READ_ONCE(sk->sk_pacing_shift));
	if (sk->sk_pacing_status == SK_PACING_NONE)
		limit = min_t(unsigned long, limit,
			      READ_ONCE(sock_net(sk)->ipv4.sysctl_tcp_limit_output_bytes));
	limit <<= factor;

	if (static_branch_unlikely(&tcp_tx_delay_enabled) &&
	    tcp_sk(sk)->tcp_tx_delay) {
		u64 extra_bytes = (u64)READ_ONCE(sk->sk_pacing_rate) *
				  tcp_sk(sk)->tcp_tx_delay;

		/* TSQ is based on skb truesize sum (sk_wmem_alloc), so we
		 * approximate our needs assuming an ~100% skb->truesize overhead.
		 * USEC_PER_SEC is approximated by 2^20.
		 * do_div(extra_bytes, USEC_PER_SEC/2) is replaced by a right shift.
		 */
		extra_bytes >>= (20 - 1);
		limit += extra_bytes;
	}
	if (refcount_read(&sk->sk_wmem_alloc) > limit) {
		/* Always send skb if rtx queue is empty or has one skb.
		 * No need to wait for TX completion to call us back,
		 * after softirq/tasklet schedule.
		 * This helps when TX completions are delayed too much.
		 */
		if (tcp_rtx_queue_empty_or_single_skb(sk))
			return false;

		set_bit(TSQ_THROTTLED, &sk->sk_tsq_flags);
		/* It is possible TX completion already happened
		 * before we set TSQ_THROTTLED, so we must
		 * test again the condition.
		 */
		smp_mb__after_atomic();
		if (refcount_read(&sk->sk_wmem_alloc) > limit)
			return true;
	}
	return false;
}

static void tcp_chrono_set(struct tcp_sock *tp, const enum tcp_chrono new)
{
	const u32 now = tcp_jiffies32;
	enum tcp_chrono old = tp->chrono_type;

	if (old > TCP_CHRONO_UNSPEC)
		tp->chrono_stat[old - 1] += now - tp->chrono_start;
	tp->chrono_start = now;
	tp->chrono_type = new;
}

void tcp_chrono_start(struct sock *sk, const enum tcp_chrono type)
{
	struct tcp_sock *tp = tcp_sk(sk);

	/* If there are multiple conditions worthy of tracking in a
	 * chronograph then the highest priority enum takes precedence
	 * over the other conditions. So that if something "more interesting"
	 * starts happening, stop the previous chrono and start a new one.
	 */
	if (type > tp->chrono_type)
		tcp_chrono_set(tp, type);
}

void tcp_chrono_stop(struct sock *sk, const enum tcp_chrono type)
{
	struct tcp_sock *tp = tcp_sk(sk);


	/* There are multiple conditions worthy of tracking in a
	 * chronograph, so that the highest priority enum takes
	 * precedence over the other conditions (see tcp_chrono_start).
	 * If a condition stops, we only stop chrono tracking if
	 * it's the "most interesting" or current chrono we are
	 * tracking and starts busy chrono if we have pending data.
	 */
	if (tcp_rtx_and_write_queues_empty(sk))
		tcp_chrono_set(tp, TCP_CHRONO_UNSPEC);
	else if (type == tp->chrono_type)
		tcp_chrono_set(tp, TCP_CHRONO_BUSY);
}

/* First skb in the write queue is smaller than ideal packet size.
 * Check if we can move payload from the second skb in the queue.
 */
static void tcp_grow_skb(struct sock *sk, struct sk_buff *skb, int amount)
{
	struct sk_buff *next_skb = skb->next;
	unsigned int nlen;

	if (tcp_skb_is_last(sk, skb))
		return;

	if (!tcp_skb_can_collapse(skb, next_skb))
		return;

	nlen = min_t(u32, amount, next_skb->len);
	if (!nlen || !skb_shift(skb, next_skb, nlen))
		return;

	TCP_SKB_CB(skb)->end_seq += nlen;
	TCP_SKB_CB(next_skb)->seq += nlen;

	if (!next_skb->len) {
		/* In case FIN is set, we need to update end_seq */
		TCP_SKB_CB(skb)->end_seq = TCP_SKB_CB(next_skb)->end_seq;

		tcp_eat_one_skb(sk, skb, next_skb);
	}
}

/* This routine writes packets to the network.  It advances the
 * send_head.  This happens as incoming acks open up the remote
 * window for us.
 *
 * LARGESEND note: !tcp_urg_mode is overkill, only frames between
 * snd_up-64k-mss .. snd_up cannot be large. However, taking into
 * account rare use of URG, this is not a big flaw.
 *
 * Send at most one packet when push_one > 0. Temporarily ignore
 * cwnd limit to force at most one packet out when push_one == 2.

 * Returns true, if no segments are in flight and we have queued segments,
 * but cannot send anything now because of SWS or another problem.
 */
static bool tcp_write_xmit(struct sock *sk, unsigned int mss_now, int nonagle,
			   int push_one, gfp_t gfp)
{
	struct tcp_sock *tp = tcp_sk(sk);
	struct sk_buff *skb;
	unsigned int tso_segs, sent_pkts;
	u32 cwnd_quota, max_segs;
	int result;
	bool is_cwnd_limited = false, is_rwnd_limited = false;

	sent_pkts = 0;

	tcp_mstamp_refresh(tp);
	if (!push_one) {
		/* Do MTU probing. */
		result = tcp_mtu_probe(sk);
		if (!result) {
			return false;
		} else if (result > 0) {
			sent_pkts = 1;
		}
	}

	max_segs = tcp_tso_segs(sk, mss_now);
	while ((skb = tcp_send_head(sk))) {
		unsigned int limit;
		int missing_bytes;

		if (unlikely(tp->repair) && tp->repair_queue == TCP_SEND_QUEUE) {
			/* "skb_mstamp_ns" is used as a start point for the retransmit timer */
			tp->tcp_wstamp_ns = tp->tcp_clock_cache;
			skb_set_delivery_time(skb, tp->tcp_wstamp_ns, SKB_CLOCK_MONOTONIC);
			list_move_tail(&skb->tcp_tsorted_anchor, &tp->tsorted_sent_queue);
			tcp_init_tso_segs(skb, mss_now);
			goto repair; /* Skip network transmission */
		}

		if (tcp_pacing_check(sk))
			break;

		cwnd_quota = tcp_cwnd_test(tp);
		if (!cwnd_quota) {
			if (push_one == 2)
				/* Force out a loss probe pkt. */
				cwnd_quota = 1;
			else
				break;
		}
		cwnd_quota = min(cwnd_quota, max_segs);
		missing_bytes = cwnd_quota * mss_now - skb->len;
		if (missing_bytes > 0)
			tcp_grow_skb(sk, skb, missing_bytes);

		tso_segs = tcp_set_skb_tso_segs(skb, mss_now);

		if (unlikely(!tcp_snd_wnd_test(tp, skb, mss_now))) {
			is_rwnd_limited = true;
			break;
		}

		if (tso_segs == 1) {
			if (unlikely(!tcp_nagle_test(tp, skb, mss_now,
						     (tcp_skb_is_last(sk, skb) ?
						      nonagle : TCP_NAGLE_PUSH))))
				break;
		} else {
			if (!push_one &&
			    tcp_tso_should_defer(sk, skb, &is_cwnd_limited,
						 &is_rwnd_limited, max_segs))
				break;
		}

		limit = mss_now;
		if (tso_segs > 1 && !tcp_urg_mode(tp))
			limit = tcp_mss_split_point(sk, skb, mss_now,
						    cwnd_quota,
						    nonagle);

		if (skb->len > limit &&
		    unlikely(tso_fragment(sk, skb, limit, mss_now, gfp)))
			break;

		if (tcp_small_queue_check(sk, skb, 0))
			break;

		/* Argh, we hit an empty skb(), presumably a thread
		 * is sleeping in sendmsg()/sk_stream_wait_memory().
		 * We do not want to send a pure-ack packet and have
		 * a strange looking rtx queue with empty packet(s).
		 */
		if (TCP_SKB_CB(skb)->end_seq == TCP_SKB_CB(skb)->seq)
			break;

		if (unlikely(tcp_transmit_skb(sk, skb, 1, gfp)))
			break;

repair:
		/* Advance the send_head.  This one is sent out.
		 * This call will increment packets_out.
		 */
		tcp_event_new_data_sent(sk, skb);

		tcp_minshall_update(tp, mss_now, skb);
		sent_pkts += tcp_skb_pcount(skb);

		if (push_one)
			break;
	}

	if (is_rwnd_limited)
		tcp_chrono_start(sk, TCP_CHRONO_RWND_LIMITED);
	else
		tcp_chrono_stop(sk, TCP_CHRONO_RWND_LIMITED);

	is_cwnd_limited |= (tcp_packets_in_flight(tp) >= tcp_snd_cwnd(tp));
	if (likely(sent_pkts || is_cwnd_limited))
		tcp_cwnd_validate(sk, is_cwnd_limited);

	if (likely(sent_pkts)) {
		if (tcp_in_cwnd_reduction(sk))
			tp->prr_out += sent_pkts;

		/* Send one loss probe per tail loss episode. */
		if (push_one != 2)
			tcp_schedule_loss_probe(sk, false);
		return false;
	}
	return !tp->packets_out && !tcp_write_queue_empty(sk);
}

bool tcp_schedule_loss_probe(struct sock *sk, bool advancing_rto)
{
	struct inet_connection_sock *icsk = inet_csk(sk);
	struct tcp_sock *tp = tcp_sk(sk);
	u32 timeout, timeout_us, rto_delta_us;
	int early_retrans;

	/* Don't do any loss probe on a Fast Open connection before 3WHS
	 * finishes.
	 */
	if (rcu_access_pointer(tp->fastopen_rsk))
		return false;

	early_retrans = READ_ONCE(sock_net(sk)->ipv4.sysctl_tcp_early_retrans);
	/* Schedule a loss probe in 2*RTT for SACK capable connections
	 * not in loss recovery, that are either limited by cwnd or application.
	 */
	if ((early_retrans != 3 && early_retrans != 4) ||
	    !tp->packets_out || !tcp_is_sack(tp) ||
	    (icsk->icsk_ca_state != TCP_CA_Open &&
	     icsk->icsk_ca_state != TCP_CA_CWR))
		return false;

	/* Probe timeout is 2*rtt. Add minimum RTO to account
	 * for delayed ack when there's one outstanding packet. If no RTT
	 * sample is available then probe after TCP_TIMEOUT_INIT.
	 */
	if (tp->srtt_us) {
		timeout_us = tp->srtt_us >> 2;
		if (tp->packets_out == 1)
			timeout_us += tcp_rto_min_us(sk);
		else
			timeout_us += TCP_TIMEOUT_MIN_US;
		timeout = usecs_to_jiffies(timeout_us);
	} else {
		timeout = TCP_TIMEOUT_INIT;
	}

	/* If the RTO formula yields an earlier time, then use that time. */
	rto_delta_us = advancing_rto ?
			jiffies_to_usecs(inet_csk(sk)->icsk_rto) :
			tcp_rto_delta_us(sk);  /* How far in future is RTO? */
	if (rto_delta_us > 0)
		timeout = min_t(u32, timeout, usecs_to_jiffies(rto_delta_us));

	tcp_reset_xmit_timer(sk, ICSK_TIME_LOSS_PROBE, timeout, TCP_RTO_MAX);
	return true;
}

/* Thanks to skb fast clones, we can detect if a prior transmit of
 * a packet is still in a qdisc or driver queue.
 * In this case, there is very little point doing a retransmit !
 */
static bool skb_still_in_host_queue(struct sock *sk,
				    const struct sk_buff *skb)
{
	if (unlikely(skb_fclone_busy(sk, skb))) {
		set_bit(TSQ_THROTTLED, &sk->sk_tsq_flags);
		smp_mb__after_atomic();
		if (skb_fclone_busy(sk, skb)) {
			NET_INC_STATS(sock_net(sk),
				      LINUX_MIB_TCPSPURIOUS_RTX_HOSTQUEUES);
			return true;
		}
	}
	return false;
}

/* When probe timeout (PTO) fires, try send a new segment if possible, else
 * retransmit the last segment.
 */
void tcp_send_loss_probe(struct sock *sk)
{
	struct tcp_sock *tp = tcp_sk(sk);
	struct sk_buff *skb;
	int pcount;
	int mss = tcp_current_mss(sk);

	/* At most one outstanding TLP */
	if (tp->tlp_high_seq)
		goto rearm_timer;

	tp->tlp_retrans = 0;
	skb = tcp_send_head(sk);
	if (skb && tcp_snd_wnd_test(tp, skb, mss)) {
		pcount = tp->packets_out;
		tcp_write_xmit(sk, mss, TCP_NAGLE_OFF, 2, GFP_ATOMIC);
		if (tp->packets_out > pcount)
			goto probe_sent;
		goto rearm_timer;
	}
	skb = skb_rb_last(&sk->tcp_rtx_queue);
	if (unlikely(!skb)) {
<<<<<<< HEAD
		WARN_ONCE(tp->packets_out,
			  "invalid inflight: %u state %u cwnd %u mss %d\n",
			  tp->packets_out, sk->sk_state, tcp_snd_cwnd(tp), mss);
=======
		tcp_warn_once(sk, tp->packets_out, "invalid inflight: ");
>>>>>>> ecf99864
		smp_store_release(&inet_csk(sk)->icsk_pending, 0);
		return;
	}

	if (skb_still_in_host_queue(sk, skb))
		goto rearm_timer;

	pcount = tcp_skb_pcount(skb);
	if (WARN_ON(!pcount))
		goto rearm_timer;

	if ((pcount > 1) && (skb->len > (pcount - 1) * mss)) {
		if (unlikely(tcp_fragment(sk, TCP_FRAG_IN_RTX_QUEUE, skb,
					  (pcount - 1) * mss, mss,
					  GFP_ATOMIC)))
			goto rearm_timer;
		skb = skb_rb_next(skb);
	}

	if (WARN_ON(!skb || !tcp_skb_pcount(skb)))
		goto rearm_timer;

	if (__tcp_retransmit_skb(sk, skb, 1))
		goto rearm_timer;

	tp->tlp_retrans = 1;

probe_sent:
	/* Record snd_nxt for loss detection. */
	tp->tlp_high_seq = tp->snd_nxt;

	NET_INC_STATS(sock_net(sk), LINUX_MIB_TCPLOSSPROBES);
	/* Reset s.t. tcp_rearm_rto will restart timer from now */
	smp_store_release(&inet_csk(sk)->icsk_pending, 0);
rearm_timer:
	tcp_rearm_rto(sk);
}

/* Push out any pending frames which were held back due to
 * TCP_CORK or attempt at coalescing tiny packets.
 * The socket must be locked by the caller.
 */
void __tcp_push_pending_frames(struct sock *sk, unsigned int cur_mss,
			       int nonagle)
{
	/* If we are closed, the bytes will have to remain here.
	 * In time closedown will finish, we empty the write queue and
	 * all will be happy.
	 */
	if (unlikely(sk->sk_state == TCP_CLOSE))
		return;

	if (tcp_write_xmit(sk, cur_mss, nonagle, 0,
			   sk_gfp_mask(sk, GFP_ATOMIC)))
		tcp_check_probe_timer(sk);
}

/* Send _single_ skb sitting at the send head. This function requires
 * true push pending frames to setup probe timer etc.
 */
void tcp_push_one(struct sock *sk, unsigned int mss_now)
{
	struct sk_buff *skb = tcp_send_head(sk);

	BUG_ON(!skb || skb->len < mss_now);

	tcp_write_xmit(sk, mss_now, TCP_NAGLE_PUSH, 1, sk->sk_allocation);
}

/* This function returns the amount that we can raise the
 * usable window based on the following constraints
 *
 * 1. The window can never be shrunk once it is offered (RFC 793)
 * 2. We limit memory per socket
 *
 * RFC 1122:
 * "the suggested [SWS] avoidance algorithm for the receiver is to keep
 *  RECV.NEXT + RCV.WIN fixed until:
 *  RCV.BUFF - RCV.USER - RCV.WINDOW >= min(1/2 RCV.BUFF, MSS)"
 *
 * i.e. don't raise the right edge of the window until you can raise
 * it at least MSS bytes.
 *
 * Unfortunately, the recommended algorithm breaks header prediction,
 * since header prediction assumes th->window stays fixed.
 *
 * Strictly speaking, keeping th->window fixed violates the receiver
 * side SWS prevention criteria. The problem is that under this rule
 * a stream of single byte packets will cause the right side of the
 * window to always advance by a single byte.
 *
 * Of course, if the sender implements sender side SWS prevention
 * then this will not be a problem.
 *
 * BSD seems to make the following compromise:
 *
 *	If the free space is less than the 1/4 of the maximum
 *	space available and the free space is less than 1/2 mss,
 *	then set the window to 0.
 *	[ Actually, bsd uses MSS and 1/4 of maximal _window_ ]
 *	Otherwise, just prevent the window from shrinking
 *	and from being larger than the largest representable value.
 *
 * This prevents incremental opening of the window in the regime
 * where TCP is limited by the speed of the reader side taking
 * data out of the TCP receive queue. It does nothing about
 * those cases where the window is constrained on the sender side
 * because the pipeline is full.
 *
 * BSD also seems to "accidentally" limit itself to windows that are a
 * multiple of MSS, at least until the free space gets quite small.
 * This would appear to be a side effect of the mbuf implementation.
 * Combining these two algorithms results in the observed behavior
 * of having a fixed window size at almost all times.
 *
 * Below we obtain similar behavior by forcing the offered window to
 * a multiple of the mss when it is feasible to do so.
 *
 * Note, we don't "adjust" for TIMESTAMP or SACK option bytes.
 * Regular options like TIMESTAMP are taken into account.
 */
u32 __tcp_select_window(struct sock *sk)
{
	struct inet_connection_sock *icsk = inet_csk(sk);
	struct tcp_sock *tp = tcp_sk(sk);
	struct net *net = sock_net(sk);
	/* MSS for the peer's data.  Previous versions used mss_clamp
	 * here.  I don't know if the value based on our guesses
	 * of peer's MSS is better for the performance.  It's more correct
	 * but may be worse for the performance because of rcv_mss
	 * fluctuations.  --SAW  1998/11/1
	 */
	int mss = icsk->icsk_ack.rcv_mss;
	int free_space = tcp_space(sk);
	int allowed_space = tcp_full_space(sk);
	int full_space, window;

	if (sk_is_mptcp(sk))
		mptcp_space(sk, &free_space, &allowed_space);

	full_space = min_t(int, tp->window_clamp, allowed_space);

	if (unlikely(mss > full_space)) {
		mss = full_space;
		if (mss <= 0)
			return 0;
	}

	/* Only allow window shrink if the sysctl is enabled and we have
	 * a non-zero scaling factor in effect.
	 */
	if (READ_ONCE(net->ipv4.sysctl_tcp_shrink_window) && tp->rx_opt.rcv_wscale)
		goto shrink_window_allowed;

	/* do not allow window to shrink */

	if (free_space < (full_space >> 1)) {
		icsk->icsk_ack.quick = 0;

		if (tcp_under_memory_pressure(sk))
			tcp_adjust_rcv_ssthresh(sk);

		/* free_space might become our new window, make sure we don't
		 * increase it due to wscale.
		 */
		free_space = round_down(free_space, 1 << tp->rx_opt.rcv_wscale);

		/* if free space is less than mss estimate, or is below 1/16th
		 * of the maximum allowed, try to move to zero-window, else
		 * tcp_clamp_window() will grow rcv buf up to tcp_rmem[2], and
		 * new incoming data is dropped due to memory limits.
		 * With large window, mss test triggers way too late in order
		 * to announce zero window in time before rmem limit kicks in.
		 */
		if (free_space < (allowed_space >> 4) || free_space < mss)
			return 0;
	}

	if (free_space > tp->rcv_ssthresh)
		free_space = tp->rcv_ssthresh;

	/* Don't do rounding if we are using window scaling, since the
	 * scaled window will not line up with the MSS boundary anyway.
	 */
	if (tp->rx_opt.rcv_wscale) {
		window = free_space;

		/* Advertise enough space so that it won't get scaled away.
		 * Import case: prevent zero window announcement if
		 * 1<<rcv_wscale > mss.
		 */
		window = ALIGN(window, (1 << tp->rx_opt.rcv_wscale));
	} else {
		window = tp->rcv_wnd;
		/* Get the largest window that is a nice multiple of mss.
		 * Window clamp already applied above.
		 * If our current window offering is within 1 mss of the
		 * free space we just keep it. This prevents the divide
		 * and multiply from happening most of the time.
		 * We also don't do any window rounding when the free space
		 * is too small.
		 */
		if (window <= free_space - mss || window > free_space)
			window = rounddown(free_space, mss);
		else if (mss == full_space &&
			 free_space > window + (full_space >> 1))
			window = free_space;
	}

	return window;

shrink_window_allowed:
	/* new window should always be an exact multiple of scaling factor */
	free_space = round_down(free_space, 1 << tp->rx_opt.rcv_wscale);

	if (free_space < (full_space >> 1)) {
		icsk->icsk_ack.quick = 0;

		if (tcp_under_memory_pressure(sk))
			tcp_adjust_rcv_ssthresh(sk);

		/* if free space is too low, return a zero window */
		if (free_space < (allowed_space >> 4) || free_space < mss ||
			free_space < (1 << tp->rx_opt.rcv_wscale))
			return 0;
	}

	if (free_space > tp->rcv_ssthresh) {
		free_space = tp->rcv_ssthresh;
		/* new window should always be an exact multiple of scaling factor
		 *
		 * For this case, we ALIGN "up" (increase free_space) because
		 * we know free_space is not zero here, it has been reduced from
		 * the memory-based limit, and rcv_ssthresh is not a hard limit
		 * (unlike sk_rcvbuf).
		 */
		free_space = ALIGN(free_space, (1 << tp->rx_opt.rcv_wscale));
	}

	return free_space;
}

void tcp_skb_collapse_tstamp(struct sk_buff *skb,
			     const struct sk_buff *next_skb)
{
	if (unlikely(tcp_has_tx_tstamp(next_skb))) {
		const struct skb_shared_info *next_shinfo =
			skb_shinfo(next_skb);
		struct skb_shared_info *shinfo = skb_shinfo(skb);

		shinfo->tx_flags |= next_shinfo->tx_flags & SKBTX_ANY_TSTAMP;
		shinfo->tskey = next_shinfo->tskey;
		TCP_SKB_CB(skb)->txstamp_ack |=
			TCP_SKB_CB(next_skb)->txstamp_ack;
	}
}

/* Collapses two adjacent SKB's during retransmission. */
static bool tcp_collapse_retrans(struct sock *sk, struct sk_buff *skb)
{
	struct tcp_sock *tp = tcp_sk(sk);
	struct sk_buff *next_skb = skb_rb_next(skb);
	int next_skb_size;

	next_skb_size = next_skb->len;

	BUG_ON(tcp_skb_pcount(skb) != 1 || tcp_skb_pcount(next_skb) != 1);

	if (next_skb_size && !tcp_skb_shift(skb, next_skb, 1, next_skb_size))
		return false;

	tcp_highest_sack_replace(sk, next_skb, skb);

	/* Update sequence range on original skb. */
	TCP_SKB_CB(skb)->end_seq = TCP_SKB_CB(next_skb)->end_seq;

	/* Merge over control information. This moves PSH/FIN etc. over */
	TCP_SKB_CB(skb)->tcp_flags |= TCP_SKB_CB(next_skb)->tcp_flags;

	/* All done, get rid of second SKB and account for it so
	 * packet counting does not break.
	 */
	TCP_SKB_CB(skb)->sacked |= TCP_SKB_CB(next_skb)->sacked & TCPCB_EVER_RETRANS;
	TCP_SKB_CB(skb)->eor = TCP_SKB_CB(next_skb)->eor;

	/* changed transmit queue under us so clear hints */
	tcp_clear_retrans_hints_partial(tp);
	if (next_skb == tp->retransmit_skb_hint)
		tp->retransmit_skb_hint = skb;

	tcp_adjust_pcount(sk, next_skb, tcp_skb_pcount(next_skb));

	tcp_skb_collapse_tstamp(skb, next_skb);

	tcp_rtx_queue_unlink_and_free(next_skb, sk);
	return true;
}

/* Check if coalescing SKBs is legal. */
static bool tcp_can_collapse(const struct sock *sk, const struct sk_buff *skb)
{
	if (tcp_skb_pcount(skb) > 1)
		return false;
	if (skb_cloned(skb))
		return false;
	if (!skb_frags_readable(skb))
		return false;
	/* Some heuristics for collapsing over SACK'd could be invented */
	if (TCP_SKB_CB(skb)->sacked & TCPCB_SACKED_ACKED)
		return false;

	return true;
}

/* Collapse packets in the retransmit queue to make to create
 * less packets on the wire. This is only done on retransmission.
 */
static void tcp_retrans_try_collapse(struct sock *sk, struct sk_buff *to,
				     int space)
{
	struct tcp_sock *tp = tcp_sk(sk);
	struct sk_buff *skb = to, *tmp;
	bool first = true;

	if (!READ_ONCE(sock_net(sk)->ipv4.sysctl_tcp_retrans_collapse))
		return;
	if (TCP_SKB_CB(skb)->tcp_flags & TCPHDR_SYN)
		return;

	skb_rbtree_walk_from_safe(skb, tmp) {
		if (!tcp_can_collapse(sk, skb))
			break;

		if (!tcp_skb_can_collapse(to, skb))
			break;

		space -= skb->len;

		if (first) {
			first = false;
			continue;
		}

		if (space < 0)
			break;

		if (after(TCP_SKB_CB(skb)->end_seq, tcp_wnd_end(tp)))
			break;

		if (!tcp_collapse_retrans(sk, to))
			break;
	}
}

/* This retransmits one SKB.  Policy decisions and retransmit queue
 * state updates are done by the caller.  Returns non-zero if an
 * error occurred which prevented the send.
 */
int __tcp_retransmit_skb(struct sock *sk, struct sk_buff *skb, int segs)
{
	struct inet_connection_sock *icsk = inet_csk(sk);
	struct tcp_sock *tp = tcp_sk(sk);
	unsigned int cur_mss;
	int diff, len, err;
	int avail_wnd;

	/* Inconclusive MTU probe */
	if (icsk->icsk_mtup.probe_size)
		icsk->icsk_mtup.probe_size = 0;

	if (skb_still_in_host_queue(sk, skb))
		return -EBUSY;

start:
	if (before(TCP_SKB_CB(skb)->seq, tp->snd_una)) {
		if (unlikely(TCP_SKB_CB(skb)->tcp_flags & TCPHDR_SYN)) {
			TCP_SKB_CB(skb)->tcp_flags &= ~TCPHDR_SYN;
			TCP_SKB_CB(skb)->seq++;
			goto start;
		}
		if (unlikely(before(TCP_SKB_CB(skb)->end_seq, tp->snd_una))) {
			WARN_ON_ONCE(1);
			return -EINVAL;
		}
		if (tcp_trim_head(sk, skb, tp->snd_una - TCP_SKB_CB(skb)->seq))
			return -ENOMEM;
	}

	if (inet_csk(sk)->icsk_af_ops->rebuild_header(sk))
		return -EHOSTUNREACH; /* Routing failure or similar. */

	cur_mss = tcp_current_mss(sk);
	avail_wnd = tcp_wnd_end(tp) - TCP_SKB_CB(skb)->seq;

	/* If receiver has shrunk his window, and skb is out of
	 * new window, do not retransmit it. The exception is the
	 * case, when window is shrunk to zero. In this case
	 * our retransmit of one segment serves as a zero window probe.
	 */
	if (avail_wnd <= 0) {
		if (TCP_SKB_CB(skb)->seq != tp->snd_una)
			return -EAGAIN;
		avail_wnd = cur_mss;
	}

	len = cur_mss * segs;
	if (len > avail_wnd) {
		len = rounddown(avail_wnd, cur_mss);
		if (!len)
			len = avail_wnd;
	}
	if (skb->len > len) {
		if (tcp_fragment(sk, TCP_FRAG_IN_RTX_QUEUE, skb, len,
				 cur_mss, GFP_ATOMIC))
			return -ENOMEM; /* We'll try again later. */
	} else {
		if (skb_unclone_keeptruesize(skb, GFP_ATOMIC))
			return -ENOMEM;

		diff = tcp_skb_pcount(skb);
		tcp_set_skb_tso_segs(skb, cur_mss);
		diff -= tcp_skb_pcount(skb);
		if (diff)
			tcp_adjust_pcount(sk, skb, diff);
		avail_wnd = min_t(int, avail_wnd, cur_mss);
		if (skb->len < avail_wnd)
			tcp_retrans_try_collapse(sk, skb, avail_wnd);
	}

	/* RFC3168, section 6.1.1.1. ECN fallback */
	if ((TCP_SKB_CB(skb)->tcp_flags & TCPHDR_SYN_ECN) == TCPHDR_SYN_ECN)
		tcp_ecn_clear_syn(sk, skb);

	/* Update global and local TCP statistics. */
	segs = tcp_skb_pcount(skb);
	TCP_ADD_STATS(sock_net(sk), TCP_MIB_RETRANSSEGS, segs);
	if (TCP_SKB_CB(skb)->tcp_flags & TCPHDR_SYN)
		__NET_INC_STATS(sock_net(sk), LINUX_MIB_TCPSYNRETRANS);
	tp->total_retrans += segs;
	tp->bytes_retrans += skb->len;

	/* make sure skb->data is aligned on arches that require it
	 * and check if ack-trimming & collapsing extended the headroom
	 * beyond what csum_start can cover.
	 */
	if (unlikely((NET_IP_ALIGN && ((unsigned long)skb->data & 3)) ||
		     skb_headroom(skb) >= 0xFFFF)) {
		struct sk_buff *nskb;

		tcp_skb_tsorted_save(skb) {
			nskb = __pskb_copy(skb, MAX_TCP_HEADER, GFP_ATOMIC);
			if (nskb) {
				nskb->dev = NULL;
				err = tcp_transmit_skb(sk, nskb, 0, GFP_ATOMIC);
			} else {
				err = -ENOBUFS;
			}
		} tcp_skb_tsorted_restore(skb);

		if (!err) {
			tcp_update_skb_after_send(sk, skb, tp->tcp_wstamp_ns);
			tcp_rate_skb_sent(sk, skb);
		}
	} else {
		err = tcp_transmit_skb(sk, skb, 1, GFP_ATOMIC);
	}

	if (BPF_SOCK_OPS_TEST_FLAG(tp, BPF_SOCK_OPS_RETRANS_CB_FLAG))
		tcp_call_bpf_3arg(sk, BPF_SOCK_OPS_RETRANS_CB,
				  TCP_SKB_CB(skb)->seq, segs, err);

	if (likely(!err)) {
		trace_tcp_retransmit_skb(sk, skb);
	} else if (err != -EBUSY) {
		NET_ADD_STATS(sock_net(sk), LINUX_MIB_TCPRETRANSFAIL, segs);
	}

	/* To avoid taking spuriously low RTT samples based on a timestamp
	 * for a transmit that never happened, always mark EVER_RETRANS
	 */
	TCP_SKB_CB(skb)->sacked |= TCPCB_EVER_RETRANS;

	return err;
}

int tcp_retransmit_skb(struct sock *sk, struct sk_buff *skb, int segs)
{
	struct tcp_sock *tp = tcp_sk(sk);
	int err = __tcp_retransmit_skb(sk, skb, segs);

	if (err == 0) {
#if FASTRETRANS_DEBUG > 0
		if (TCP_SKB_CB(skb)->sacked & TCPCB_SACKED_RETRANS) {
			net_dbg_ratelimited("retrans_out leaked\n");
		}
#endif
		TCP_SKB_CB(skb)->sacked |= TCPCB_RETRANS;
		tp->retrans_out += tcp_skb_pcount(skb);
	}

	/* Save stamp of the first (attempted) retransmit. */
	if (!tp->retrans_stamp)
		tp->retrans_stamp = tcp_skb_timestamp_ts(tp->tcp_usec_ts, skb);

	if (tp->undo_retrans < 0)
		tp->undo_retrans = 0;
	tp->undo_retrans += tcp_skb_pcount(skb);
	return err;
}

/* This gets called after a retransmit timeout, and the initially
 * retransmitted data is acknowledged.  It tries to continue
 * resending the rest of the retransmit queue, until either
 * we've sent it all or the congestion window limit is reached.
 */
void tcp_xmit_retransmit_queue(struct sock *sk)
{
	const struct inet_connection_sock *icsk = inet_csk(sk);
	struct sk_buff *skb, *rtx_head, *hole = NULL;
	struct tcp_sock *tp = tcp_sk(sk);
	bool rearm_timer = false;
	u32 max_segs;
	int mib_idx;

	if (!tp->packets_out)
		return;

	rtx_head = tcp_rtx_queue_head(sk);
	skb = tp->retransmit_skb_hint ?: rtx_head;
	max_segs = tcp_tso_segs(sk, tcp_current_mss(sk));
	skb_rbtree_walk_from(skb) {
		__u8 sacked;
		int segs;

		if (tcp_pacing_check(sk))
			break;

		/* we could do better than to assign each time */
		if (!hole)
			tp->retransmit_skb_hint = skb;

		segs = tcp_snd_cwnd(tp) - tcp_packets_in_flight(tp);
		if (segs <= 0)
			break;
		sacked = TCP_SKB_CB(skb)->sacked;
		/* In case tcp_shift_skb_data() have aggregated large skbs,
		 * we need to make sure not sending too bigs TSO packets
		 */
		segs = min_t(int, segs, max_segs);

		if (tp->retrans_out >= tp->lost_out) {
			break;
		} else if (!(sacked & TCPCB_LOST)) {
			if (!hole && !(sacked & (TCPCB_SACKED_RETRANS|TCPCB_SACKED_ACKED)))
				hole = skb;
			continue;

		} else {
			if (icsk->icsk_ca_state != TCP_CA_Loss)
				mib_idx = LINUX_MIB_TCPFASTRETRANS;
			else
				mib_idx = LINUX_MIB_TCPSLOWSTARTRETRANS;
		}

		if (sacked & (TCPCB_SACKED_ACKED|TCPCB_SACKED_RETRANS))
			continue;

		if (tcp_small_queue_check(sk, skb, 1))
			break;

		if (tcp_retransmit_skb(sk, skb, segs))
			break;

		NET_ADD_STATS(sock_net(sk), mib_idx, tcp_skb_pcount(skb));

		if (tcp_in_cwnd_reduction(sk))
			tp->prr_out += tcp_skb_pcount(skb);

		if (skb == rtx_head &&
		    icsk->icsk_pending != ICSK_TIME_REO_TIMEOUT)
			rearm_timer = true;

	}
	if (rearm_timer)
		tcp_reset_xmit_timer(sk, ICSK_TIME_RETRANS,
				     inet_csk(sk)->icsk_rto,
				     TCP_RTO_MAX);
}

/* We allow to exceed memory limits for FIN packets to expedite
 * connection tear down and (memory) recovery.
 * Otherwise tcp_send_fin() could be tempted to either delay FIN
 * or even be forced to close flow without any FIN.
 * In general, we want to allow one skb per socket to avoid hangs
 * with edge trigger epoll()
 */
void sk_forced_mem_schedule(struct sock *sk, int size)
{
	int delta, amt;

	delta = size - sk->sk_forward_alloc;
	if (delta <= 0)
		return;
	amt = sk_mem_pages(delta);
	sk_forward_alloc_add(sk, amt << PAGE_SHIFT);
	sk_memory_allocated_add(sk, amt);

	if (mem_cgroup_sockets_enabled && sk->sk_memcg)
		mem_cgroup_charge_skmem(sk->sk_memcg, amt,
					gfp_memcg_charge() | __GFP_NOFAIL);
}

/* Send a FIN. The caller locks the socket for us.
 * We should try to send a FIN packet really hard, but eventually give up.
 */
void tcp_send_fin(struct sock *sk)
{
	struct sk_buff *skb, *tskb, *tail = tcp_write_queue_tail(sk);
	struct tcp_sock *tp = tcp_sk(sk);

	/* Optimization, tack on the FIN if we have one skb in write queue and
	 * this skb was not yet sent, or we are under memory pressure.
	 * Note: in the latter case, FIN packet will be sent after a timeout,
	 * as TCP stack thinks it has already been transmitted.
	 */
	tskb = tail;
	if (!tskb && tcp_under_memory_pressure(sk))
		tskb = skb_rb_last(&sk->tcp_rtx_queue);

	if (tskb) {
		TCP_SKB_CB(tskb)->tcp_flags |= TCPHDR_FIN;
		TCP_SKB_CB(tskb)->end_seq++;
		tp->write_seq++;
		if (!tail) {
			/* This means tskb was already sent.
			 * Pretend we included the FIN on previous transmit.
			 * We need to set tp->snd_nxt to the value it would have
			 * if FIN had been sent. This is because retransmit path
			 * does not change tp->snd_nxt.
			 */
			WRITE_ONCE(tp->snd_nxt, tp->snd_nxt + 1);
			return;
		}
	} else {
		skb = alloc_skb_fclone(MAX_TCP_HEADER,
				       sk_gfp_mask(sk, GFP_ATOMIC |
						       __GFP_NOWARN));
		if (unlikely(!skb))
			return;

		INIT_LIST_HEAD(&skb->tcp_tsorted_anchor);
		skb_reserve(skb, MAX_TCP_HEADER);
		sk_forced_mem_schedule(sk, skb->truesize);
		/* FIN eats a sequence byte, write_seq advanced by tcp_queue_skb(). */
		tcp_init_nondata_skb(skb, tp->write_seq,
				     TCPHDR_ACK | TCPHDR_FIN);
		tcp_queue_skb(sk, skb);
	}
	__tcp_push_pending_frames(sk, tcp_current_mss(sk), TCP_NAGLE_OFF);
}

/* We get here when a process closes a file descriptor (either due to
 * an explicit close() or as a byproduct of exit()'ing) and there
 * was unread data in the receive queue.  This behavior is recommended
 * by RFC 2525, section 2.17.  -DaveM
 */
void tcp_send_active_reset(struct sock *sk, gfp_t priority,
			   enum sk_rst_reason reason)
{
	struct sk_buff *skb;

	TCP_INC_STATS(sock_net(sk), TCP_MIB_OUTRSTS);

	/* NOTE: No TCP options attached and we never retransmit this. */
	skb = alloc_skb(MAX_TCP_HEADER, priority);
	if (!skb) {
		NET_INC_STATS(sock_net(sk), LINUX_MIB_TCPABORTFAILED);
		return;
	}

	/* Reserve space for headers and prepare control bits. */
	skb_reserve(skb, MAX_TCP_HEADER);
	tcp_init_nondata_skb(skb, tcp_acceptable_seq(sk),
			     TCPHDR_ACK | TCPHDR_RST);
	tcp_mstamp_refresh(tcp_sk(sk));
	/* Send it off. */
	if (tcp_transmit_skb(sk, skb, 0, priority))
		NET_INC_STATS(sock_net(sk), LINUX_MIB_TCPABORTFAILED);

	/* skb of trace_tcp_send_reset() keeps the skb that caused RST,
	 * skb here is different to the troublesome skb, so use NULL
	 */
	trace_tcp_send_reset(sk, NULL, reason);
}

/* Send a crossed SYN-ACK during socket establishment.
 * WARNING: This routine must only be called when we have already sent
 * a SYN packet that crossed the incoming SYN that caused this routine
 * to get called. If this assumption fails then the initial rcv_wnd
 * and rcv_wscale values will not be correct.
 */
int tcp_send_synack(struct sock *sk)
{
	struct sk_buff *skb;

	skb = tcp_rtx_queue_head(sk);
	if (!skb || !(TCP_SKB_CB(skb)->tcp_flags & TCPHDR_SYN)) {
		pr_err("%s: wrong queue state\n", __func__);
		return -EFAULT;
	}
	if (!(TCP_SKB_CB(skb)->tcp_flags & TCPHDR_ACK)) {
		if (skb_cloned(skb)) {
			struct sk_buff *nskb;

			tcp_skb_tsorted_save(skb) {
				nskb = skb_copy(skb, GFP_ATOMIC);
			} tcp_skb_tsorted_restore(skb);
			if (!nskb)
				return -ENOMEM;
			INIT_LIST_HEAD(&nskb->tcp_tsorted_anchor);
			tcp_highest_sack_replace(sk, skb, nskb);
			tcp_rtx_queue_unlink_and_free(skb, sk);
			__skb_header_release(nskb);
			tcp_rbtree_insert(&sk->tcp_rtx_queue, nskb);
			sk_wmem_queued_add(sk, nskb->truesize);
			sk_mem_charge(sk, nskb->truesize);
			skb = nskb;
		}

		TCP_SKB_CB(skb)->tcp_flags |= TCPHDR_ACK;
		tcp_ecn_send_synack(sk, skb);
	}
	return tcp_transmit_skb(sk, skb, 1, GFP_ATOMIC);
}

/**
 * tcp_make_synack - Allocate one skb and build a SYNACK packet.
 * @sk: listener socket
 * @dst: dst entry attached to the SYNACK. It is consumed and caller
 *       should not use it again.
 * @req: request_sock pointer
 * @foc: cookie for tcp fast open
 * @synack_type: Type of synack to prepare
 * @syn_skb: SYN packet just received.  It could be NULL for rtx case.
 */
struct sk_buff *tcp_make_synack(const struct sock *sk, struct dst_entry *dst,
				struct request_sock *req,
				struct tcp_fastopen_cookie *foc,
				enum tcp_synack_type synack_type,
				struct sk_buff *syn_skb)
{
	struct inet_request_sock *ireq = inet_rsk(req);
	const struct tcp_sock *tp = tcp_sk(sk);
	struct tcp_out_options opts;
	struct tcp_key key = {};
	struct sk_buff *skb;
	int tcp_header_size;
	struct tcphdr *th;
	int mss;
	u64 now;

	skb = alloc_skb(MAX_TCP_HEADER, GFP_ATOMIC);
	if (unlikely(!skb)) {
		dst_release(dst);
		return NULL;
	}
	/* Reserve space for headers. */
	skb_reserve(skb, MAX_TCP_HEADER);

	switch (synack_type) {
	case TCP_SYNACK_NORMAL:
		skb_set_owner_edemux(skb, req_to_sk(req));
		break;
	case TCP_SYNACK_COOKIE:
		/* Under synflood, we do not attach skb to a socket,
		 * to avoid false sharing.
		 */
		break;
	case TCP_SYNACK_FASTOPEN:
		/* sk is a const pointer, because we want to express multiple
		 * cpu might call us concurrently.
		 * sk->sk_wmem_alloc in an atomic, we can promote to rw.
		 */
		skb_set_owner_w(skb, (struct sock *)sk);
		break;
	}
	skb_dst_set(skb, dst);

	mss = tcp_mss_clamp(tp, dst_metric_advmss(dst));

	memset(&opts, 0, sizeof(opts));
	now = tcp_clock_ns();
#ifdef CONFIG_SYN_COOKIES
	if (unlikely(synack_type == TCP_SYNACK_COOKIE && ireq->tstamp_ok))
		skb_set_delivery_time(skb, cookie_init_timestamp(req, now),
				      SKB_CLOCK_MONOTONIC);
	else
#endif
	{
		skb_set_delivery_time(skb, now, SKB_CLOCK_MONOTONIC);
		if (!tcp_rsk(req)->snt_synack) /* Timestamp first SYNACK */
			tcp_rsk(req)->snt_synack = tcp_skb_timestamp_us(skb);
	}

#if defined(CONFIG_TCP_MD5SIG) || defined(CONFIG_TCP_AO)
	rcu_read_lock();
#endif
	if (tcp_rsk_used_ao(req)) {
#ifdef CONFIG_TCP_AO
		struct tcp_ao_key *ao_key = NULL;
		u8 keyid = tcp_rsk(req)->ao_keyid;
		u8 rnext = tcp_rsk(req)->ao_rcv_next;

		ao_key = tcp_sk(sk)->af_specific->ao_lookup(sk, req_to_sk(req),
							    keyid, -1);
		/* If there is no matching key - avoid sending anything,
		 * especially usigned segments. It could try harder and lookup
		 * for another peer-matching key, but the peer has requested
		 * ao_keyid (RFC5925 RNextKeyID), so let's keep it simple here.
		 */
		if (unlikely(!ao_key)) {
			trace_tcp_ao_synack_no_key(sk, keyid, rnext);
			rcu_read_unlock();
			kfree_skb(skb);
			net_warn_ratelimited("TCP-AO: the keyid %u from SYN packet is not present - not sending SYNACK\n",
					     keyid);
			return NULL;
		}
		key.ao_key = ao_key;
		key.type = TCP_KEY_AO;
#endif
	} else {
#ifdef CONFIG_TCP_MD5SIG
		key.md5_key = tcp_rsk(req)->af_specific->req_md5_lookup(sk,
					req_to_sk(req));
		if (key.md5_key)
			key.type = TCP_KEY_MD5;
#endif
	}
	skb_set_hash(skb, READ_ONCE(tcp_rsk(req)->txhash), PKT_HASH_TYPE_L4);
	/* bpf program will be interested in the tcp_flags */
	TCP_SKB_CB(skb)->tcp_flags = TCPHDR_SYN | TCPHDR_ACK;
	tcp_header_size = tcp_synack_options(sk, req, mss, skb, &opts,
					     &key, foc, synack_type, syn_skb)
					+ sizeof(*th);

	skb_push(skb, tcp_header_size);
	skb_reset_transport_header(skb);

	th = (struct tcphdr *)skb->data;
	memset(th, 0, sizeof(struct tcphdr));
	th->syn = 1;
	th->ack = 1;
	tcp_ecn_make_synack(req, th);
	th->source = htons(ireq->ir_num);
	th->dest = ireq->ir_rmt_port;
	skb->mark = ireq->ir_mark;
	skb->ip_summed = CHECKSUM_PARTIAL;
	th->seq = htonl(tcp_rsk(req)->snt_isn);
	/* XXX data is queued and acked as is. No buffer/window check */
	th->ack_seq = htonl(tcp_rsk(req)->rcv_nxt);

	/* RFC1323: The window in SYN & SYN/ACK segments is never scaled. */
	th->window = htons(min(req->rsk_rcv_wnd, 65535U));
	tcp_options_write(th, NULL, tcp_rsk(req), &opts, &key);
	th->doff = (tcp_header_size >> 2);
	TCP_INC_STATS(sock_net(sk), TCP_MIB_OUTSEGS);

	/* Okay, we have all we need - do the md5 hash if needed */
	if (tcp_key_is_md5(&key)) {
#ifdef CONFIG_TCP_MD5SIG
		tcp_rsk(req)->af_specific->calc_md5_hash(opts.hash_location,
					key.md5_key, req_to_sk(req), skb);
#endif
	} else if (tcp_key_is_ao(&key)) {
#ifdef CONFIG_TCP_AO
		tcp_rsk(req)->af_specific->ao_synack_hash(opts.hash_location,
					key.ao_key, req, skb,
					opts.hash_location - (u8 *)th, 0);
#endif
	}
#if defined(CONFIG_TCP_MD5SIG) || defined(CONFIG_TCP_AO)
	rcu_read_unlock();
#endif

	bpf_skops_write_hdr_opt((struct sock *)sk, skb, req, syn_skb,
				synack_type, &opts);

	skb_set_delivery_time(skb, now, SKB_CLOCK_MONOTONIC);
	tcp_add_tx_delay(skb, tp);

	return skb;
}
EXPORT_SYMBOL(tcp_make_synack);

static void tcp_ca_dst_init(struct sock *sk, const struct dst_entry *dst)
{
	struct inet_connection_sock *icsk = inet_csk(sk);
	const struct tcp_congestion_ops *ca;
	u32 ca_key = dst_metric(dst, RTAX_CC_ALGO);

	if (ca_key == TCP_CA_UNSPEC)
		return;

	rcu_read_lock();
	ca = tcp_ca_find_key(ca_key);
	if (likely(ca && bpf_try_module_get(ca, ca->owner))) {
		bpf_module_put(icsk->icsk_ca_ops, icsk->icsk_ca_ops->owner);
		icsk->icsk_ca_dst_locked = tcp_ca_dst_locked(dst);
		icsk->icsk_ca_ops = ca;
	}
	rcu_read_unlock();
}

/* Do all connect socket setups that can be done AF independent. */
static void tcp_connect_init(struct sock *sk)
{
	const struct dst_entry *dst = __sk_dst_get(sk);
	struct tcp_sock *tp = tcp_sk(sk);
	__u8 rcv_wscale;
	u32 rcv_wnd;

	/* We'll fix this up when we get a response from the other end.
	 * See tcp_input.c:tcp_rcv_state_process case TCP_SYN_SENT.
	 */
	tp->tcp_header_len = sizeof(struct tcphdr);
	if (READ_ONCE(sock_net(sk)->ipv4.sysctl_tcp_timestamps))
		tp->tcp_header_len += TCPOLEN_TSTAMP_ALIGNED;

	tcp_ao_connect_init(sk);

	/* If user gave his TCP_MAXSEG, record it to clamp */
	if (tp->rx_opt.user_mss)
		tp->rx_opt.mss_clamp = tp->rx_opt.user_mss;
	tp->max_window = 0;
	tcp_mtup_init(sk);
	tcp_sync_mss(sk, dst_mtu(dst));

	tcp_ca_dst_init(sk, dst);

	if (!tp->window_clamp)
		WRITE_ONCE(tp->window_clamp, dst_metric(dst, RTAX_WINDOW));
	tp->advmss = tcp_mss_clamp(tp, dst_metric_advmss(dst));

	tcp_initialize_rcv_mss(sk);

	/* limit the window selection if the user enforce a smaller rx buffer */
	if (sk->sk_userlocks & SOCK_RCVBUF_LOCK &&
	    (tp->window_clamp > tcp_full_space(sk) || tp->window_clamp == 0))
		WRITE_ONCE(tp->window_clamp, tcp_full_space(sk));

	rcv_wnd = tcp_rwnd_init_bpf(sk);
	if (rcv_wnd == 0)
		rcv_wnd = dst_metric(dst, RTAX_INITRWND);

	tcp_select_initial_window(sk, tcp_full_space(sk),
				  tp->advmss - (tp->rx_opt.ts_recent_stamp ? tp->tcp_header_len - sizeof(struct tcphdr) : 0),
				  &tp->rcv_wnd,
				  &tp->window_clamp,
				  READ_ONCE(sock_net(sk)->ipv4.sysctl_tcp_window_scaling),
				  &rcv_wscale,
				  rcv_wnd);

	tp->rx_opt.rcv_wscale = rcv_wscale;
	tp->rcv_ssthresh = tp->rcv_wnd;

	WRITE_ONCE(sk->sk_err, 0);
	sock_reset_flag(sk, SOCK_DONE);
	tp->snd_wnd = 0;
	tcp_init_wl(tp, 0);
	tcp_write_queue_purge(sk);
	tp->snd_una = tp->write_seq;
	tp->snd_sml = tp->write_seq;
	tp->snd_up = tp->write_seq;
	WRITE_ONCE(tp->snd_nxt, tp->write_seq);

	if (likely(!tp->repair))
		tp->rcv_nxt = 0;
	else
		tp->rcv_tstamp = tcp_jiffies32;
	tp->rcv_wup = tp->rcv_nxt;
	WRITE_ONCE(tp->copied_seq, tp->rcv_nxt);

	inet_csk(sk)->icsk_rto = tcp_timeout_init(sk);
	inet_csk(sk)->icsk_retransmits = 0;
	tcp_clear_retrans(tp);
}

static void tcp_connect_queue_skb(struct sock *sk, struct sk_buff *skb)
{
	struct tcp_sock *tp = tcp_sk(sk);
	struct tcp_skb_cb *tcb = TCP_SKB_CB(skb);

	tcb->end_seq += skb->len;
	__skb_header_release(skb);
	sk_wmem_queued_add(sk, skb->truesize);
	sk_mem_charge(sk, skb->truesize);
	WRITE_ONCE(tp->write_seq, tcb->end_seq);
	tp->packets_out += tcp_skb_pcount(skb);
}

/* Build and send a SYN with data and (cached) Fast Open cookie. However,
 * queue a data-only packet after the regular SYN, such that regular SYNs
 * are retransmitted on timeouts. Also if the remote SYN-ACK acknowledges
 * only the SYN sequence, the data are retransmitted in the first ACK.
 * If cookie is not cached or other error occurs, falls back to send a
 * regular SYN with Fast Open cookie request option.
 */
static int tcp_send_syn_data(struct sock *sk, struct sk_buff *syn)
{
	struct inet_connection_sock *icsk = inet_csk(sk);
	struct tcp_sock *tp = tcp_sk(sk);
	struct tcp_fastopen_request *fo = tp->fastopen_req;
	struct page_frag *pfrag = sk_page_frag(sk);
	struct sk_buff *syn_data;
	int space, err = 0;

	tp->rx_opt.mss_clamp = tp->advmss;  /* If MSS is not cached */
	if (!tcp_fastopen_cookie_check(sk, &tp->rx_opt.mss_clamp, &fo->cookie))
		goto fallback;

	/* MSS for SYN-data is based on cached MSS and bounded by PMTU and
	 * user-MSS. Reserve maximum option space for middleboxes that add
	 * private TCP options. The cost is reduced data space in SYN :(
	 */
	tp->rx_opt.mss_clamp = tcp_mss_clamp(tp, tp->rx_opt.mss_clamp);
	/* Sync mss_cache after updating the mss_clamp */
	tcp_sync_mss(sk, icsk->icsk_pmtu_cookie);

	space = __tcp_mtu_to_mss(sk, icsk->icsk_pmtu_cookie) -
		MAX_TCP_OPTION_SPACE;

	space = min_t(size_t, space, fo->size);

	if (space &&
	    !skb_page_frag_refill(min_t(size_t, space, PAGE_SIZE),
				  pfrag, sk->sk_allocation))
		goto fallback;
	syn_data = tcp_stream_alloc_skb(sk, sk->sk_allocation, false);
	if (!syn_data)
		goto fallback;
	memcpy(syn_data->cb, syn->cb, sizeof(syn->cb));
	if (space) {
		space = min_t(size_t, space, pfrag->size - pfrag->offset);
		space = tcp_wmem_schedule(sk, space);
	}
	if (space) {
		space = copy_page_from_iter(pfrag->page, pfrag->offset,
					    space, &fo->data->msg_iter);
		if (unlikely(!space)) {
			tcp_skb_tsorted_anchor_cleanup(syn_data);
			kfree_skb(syn_data);
			goto fallback;
		}
		skb_fill_page_desc(syn_data, 0, pfrag->page,
				   pfrag->offset, space);
		page_ref_inc(pfrag->page);
		pfrag->offset += space;
		skb_len_add(syn_data, space);
		skb_zcopy_set(syn_data, fo->uarg, NULL);
	}
	/* No more data pending in inet_wait_for_connect() */
	if (space == fo->size)
		fo->data = NULL;
	fo->copied = space;

	tcp_connect_queue_skb(sk, syn_data);
	if (syn_data->len)
		tcp_chrono_start(sk, TCP_CHRONO_BUSY);

	err = tcp_transmit_skb(sk, syn_data, 1, sk->sk_allocation);

	skb_set_delivery_time(syn, syn_data->skb_mstamp_ns, SKB_CLOCK_MONOTONIC);

	/* Now full SYN+DATA was cloned and sent (or not),
	 * remove the SYN from the original skb (syn_data)
	 * we keep in write queue in case of a retransmit, as we
	 * also have the SYN packet (with no data) in the same queue.
	 */
	TCP_SKB_CB(syn_data)->seq++;
	TCP_SKB_CB(syn_data)->tcp_flags = TCPHDR_ACK | TCPHDR_PSH;
	if (!err) {
		tp->syn_data = (fo->copied > 0);
		tcp_rbtree_insert(&sk->tcp_rtx_queue, syn_data);
		NET_INC_STATS(sock_net(sk), LINUX_MIB_TCPORIGDATASENT);
		goto done;
	}

	/* data was not sent, put it in write_queue */
	__skb_queue_tail(&sk->sk_write_queue, syn_data);
	tp->packets_out -= tcp_skb_pcount(syn_data);

fallback:
	/* Send a regular SYN with Fast Open cookie request option */
	if (fo->cookie.len > 0)
		fo->cookie.len = 0;
	err = tcp_transmit_skb(sk, syn, 1, sk->sk_allocation);
	if (err)
		tp->syn_fastopen = 0;
done:
	fo->cookie.len = -1;  /* Exclude Fast Open option for SYN retries */
	return err;
}

/* Build a SYN and send it off. */
int tcp_connect(struct sock *sk)
{
	struct tcp_sock *tp = tcp_sk(sk);
	struct sk_buff *buff;
	int err;

	tcp_call_bpf(sk, BPF_SOCK_OPS_TCP_CONNECT_CB, 0, NULL);

#if defined(CONFIG_TCP_MD5SIG) && defined(CONFIG_TCP_AO)
	/* Has to be checked late, after setting daddr/saddr/ops.
	 * Return error if the peer has both a md5 and a tcp-ao key
	 * configured as this is ambiguous.
	 */
	if (unlikely(rcu_dereference_protected(tp->md5sig_info,
					       lockdep_sock_is_held(sk)))) {
		bool needs_ao = !!tp->af_specific->ao_lookup(sk, sk, -1, -1);
		bool needs_md5 = !!tp->af_specific->md5_lookup(sk, sk);
		struct tcp_ao_info *ao_info;

		ao_info = rcu_dereference_check(tp->ao_info,
						lockdep_sock_is_held(sk));
		if (ao_info) {
			/* This is an extra check: tcp_ao_required() in
			 * tcp_v{4,6}_parse_md5_keys() should prevent adding
			 * md5 keys on ao_required socket.
			 */
			needs_ao |= ao_info->ao_required;
			WARN_ON_ONCE(ao_info->ao_required && needs_md5);
		}
		if (needs_md5 && needs_ao)
			return -EKEYREJECTED;

		/* If we have a matching md5 key and no matching tcp-ao key
		 * then free up ao_info if allocated.
		 */
		if (needs_md5) {
			tcp_ao_destroy_sock(sk, false);
		} else if (needs_ao) {
			tcp_clear_md5_list(sk);
			kfree(rcu_replace_pointer(tp->md5sig_info, NULL,
						  lockdep_sock_is_held(sk)));
		}
	}
#endif
#ifdef CONFIG_TCP_AO
	if (unlikely(rcu_dereference_protected(tp->ao_info,
					       lockdep_sock_is_held(sk)))) {
		/* Don't allow connecting if ao is configured but no
		 * matching key is found.
		 */
		if (!tp->af_specific->ao_lookup(sk, sk, -1, -1))
			return -EKEYREJECTED;
	}
#endif

	if (inet_csk(sk)->icsk_af_ops->rebuild_header(sk))
		return -EHOSTUNREACH; /* Routing failure or similar. */

	tcp_connect_init(sk);

	if (unlikely(tp->repair)) {
		tcp_finish_connect(sk, NULL);
		return 0;
	}

	buff = tcp_stream_alloc_skb(sk, sk->sk_allocation, true);
	if (unlikely(!buff))
		return -ENOBUFS;

	/* SYN eats a sequence byte, write_seq updated by
	 * tcp_connect_queue_skb().
	 */
	tcp_init_nondata_skb(buff, tp->write_seq, TCPHDR_SYN);
	tcp_mstamp_refresh(tp);
	tp->retrans_stamp = tcp_time_stamp_ts(tp);
	tcp_connect_queue_skb(sk, buff);
	tcp_ecn_send_syn(sk, buff);
	tcp_rbtree_insert(&sk->tcp_rtx_queue, buff);

	/* Send off SYN; include data in Fast Open. */
	err = tp->fastopen_req ? tcp_send_syn_data(sk, buff) :
	      tcp_transmit_skb(sk, buff, 1, sk->sk_allocation);
	if (err == -ECONNREFUSED)
		return err;

	/* We change tp->snd_nxt after the tcp_transmit_skb() call
	 * in order to make this packet get counted in tcpOutSegs.
	 */
	WRITE_ONCE(tp->snd_nxt, tp->write_seq);
	tp->pushed_seq = tp->write_seq;
	buff = tcp_send_head(sk);
	if (unlikely(buff)) {
		WRITE_ONCE(tp->snd_nxt, TCP_SKB_CB(buff)->seq);
		tp->pushed_seq	= TCP_SKB_CB(buff)->seq;
	}
	TCP_INC_STATS(sock_net(sk), TCP_MIB_ACTIVEOPENS);

	/* Timer for repeating the SYN until an answer. */
	inet_csk_reset_xmit_timer(sk, ICSK_TIME_RETRANS,
				  inet_csk(sk)->icsk_rto, TCP_RTO_MAX);
	return 0;
}
EXPORT_SYMBOL(tcp_connect);

u32 tcp_delack_max(const struct sock *sk)
{
	u32 delack_from_rto_min = max(tcp_rto_min(sk), 2) - 1;

	return min(inet_csk(sk)->icsk_delack_max, delack_from_rto_min);
}

/* Send out a delayed ack, the caller does the policy checking
 * to see if we should even be here.  See tcp_input.c:tcp_ack_snd_check()
 * for details.
 */
void tcp_send_delayed_ack(struct sock *sk)
{
	struct inet_connection_sock *icsk = inet_csk(sk);
	int ato = icsk->icsk_ack.ato;
	unsigned long timeout;

	if (ato > TCP_DELACK_MIN) {
		const struct tcp_sock *tp = tcp_sk(sk);
		int max_ato = HZ / 2;

		if (inet_csk_in_pingpong_mode(sk) ||
		    (icsk->icsk_ack.pending & ICSK_ACK_PUSHED))
			max_ato = TCP_DELACK_MAX;

		/* Slow path, intersegment interval is "high". */

		/* If some rtt estimate is known, use it to bound delayed ack.
		 * Do not use inet_csk(sk)->icsk_rto here, use results of rtt measurements
		 * directly.
		 */
		if (tp->srtt_us) {
			int rtt = max_t(int, usecs_to_jiffies(tp->srtt_us >> 3),
					TCP_DELACK_MIN);

			if (rtt < max_ato)
				max_ato = rtt;
		}

		ato = min(ato, max_ato);
	}

	ato = min_t(u32, ato, tcp_delack_max(sk));

	/* Stay within the limit we were given */
	timeout = jiffies + ato;

	/* Use new timeout only if there wasn't a older one earlier. */
	if (icsk->icsk_ack.pending & ICSK_ACK_TIMER) {
		/* If delack timer is about to expire, send ACK now. */
		if (time_before_eq(icsk->icsk_ack.timeout, jiffies + (ato >> 2))) {
			tcp_send_ack(sk);
			return;
		}

		if (!time_before(timeout, icsk->icsk_ack.timeout))
			timeout = icsk->icsk_ack.timeout;
	}
	smp_store_release(&icsk->icsk_ack.pending,
			  icsk->icsk_ack.pending | ICSK_ACK_SCHED | ICSK_ACK_TIMER);
	icsk->icsk_ack.timeout = timeout;
	sk_reset_timer(sk, &icsk->icsk_delack_timer, timeout);
}

/* This routine sends an ack and also updates the window. */
void __tcp_send_ack(struct sock *sk, u32 rcv_nxt)
{
	struct sk_buff *buff;

	/* If we have been reset, we may not send again. */
	if (sk->sk_state == TCP_CLOSE)
		return;

	/* We are not putting this on the write queue, so
	 * tcp_transmit_skb() will set the ownership to this
	 * sock.
	 */
	buff = alloc_skb(MAX_TCP_HEADER,
			 sk_gfp_mask(sk, GFP_ATOMIC | __GFP_NOWARN));
	if (unlikely(!buff)) {
		struct inet_connection_sock *icsk = inet_csk(sk);
		unsigned long delay;

		delay = TCP_DELACK_MAX << icsk->icsk_ack.retry;
		if (delay < TCP_RTO_MAX)
			icsk->icsk_ack.retry++;
		inet_csk_schedule_ack(sk);
		icsk->icsk_ack.ato = TCP_ATO_MIN;
		inet_csk_reset_xmit_timer(sk, ICSK_TIME_DACK, delay, TCP_RTO_MAX);
		return;
	}

	/* Reserve space for headers and prepare control bits. */
	skb_reserve(buff, MAX_TCP_HEADER);
	tcp_init_nondata_skb(buff, tcp_acceptable_seq(sk), TCPHDR_ACK);

	/* We do not want pure acks influencing TCP Small Queues or fq/pacing
	 * too much.
	 * SKB_TRUESIZE(max(1 .. 66, MAX_TCP_HEADER)) is unfortunately ~784
	 */
	skb_set_tcp_pure_ack(buff);

	/* Send it off, this clears delayed acks for us. */
	__tcp_transmit_skb(sk, buff, 0, (__force gfp_t)0, rcv_nxt);
}
EXPORT_SYMBOL_GPL(__tcp_send_ack);

void tcp_send_ack(struct sock *sk)
{
	__tcp_send_ack(sk, tcp_sk(sk)->rcv_nxt);
}

/* This routine sends a packet with an out of date sequence
 * number. It assumes the other end will try to ack it.
 *
 * Question: what should we make while urgent mode?
 * 4.4BSD forces sending single byte of data. We cannot send
 * out of window data, because we have SND.NXT==SND.MAX...
 *
 * Current solution: to send TWO zero-length segments in urgent mode:
 * one is with SEG.SEQ=SND.UNA to deliver urgent pointer, another is
 * out-of-date with SND.UNA-1 to probe window.
 */
static int tcp_xmit_probe_skb(struct sock *sk, int urgent, int mib)
{
	struct tcp_sock *tp = tcp_sk(sk);
	struct sk_buff *skb;

	/* We don't queue it, tcp_transmit_skb() sets ownership. */
	skb = alloc_skb(MAX_TCP_HEADER,
			sk_gfp_mask(sk, GFP_ATOMIC | __GFP_NOWARN));
	if (!skb)
		return -1;

	/* Reserve space for headers and set control bits. */
	skb_reserve(skb, MAX_TCP_HEADER);
	/* Use a previous sequence.  This should cause the other
	 * end to send an ack.  Don't queue or clone SKB, just
	 * send it.
	 */
	tcp_init_nondata_skb(skb, tp->snd_una - !urgent, TCPHDR_ACK);
	NET_INC_STATS(sock_net(sk), mib);
	return tcp_transmit_skb(sk, skb, 0, (__force gfp_t)0);
}

/* Called from setsockopt( ... TCP_REPAIR ) */
void tcp_send_window_probe(struct sock *sk)
{
	if (sk->sk_state == TCP_ESTABLISHED) {
		tcp_sk(sk)->snd_wl1 = tcp_sk(sk)->rcv_nxt - 1;
		tcp_mstamp_refresh(tcp_sk(sk));
		tcp_xmit_probe_skb(sk, 0, LINUX_MIB_TCPWINPROBE);
	}
}

/* Initiate keepalive or window probe from timer. */
int tcp_write_wakeup(struct sock *sk, int mib)
{
	struct tcp_sock *tp = tcp_sk(sk);
	struct sk_buff *skb;

	if (sk->sk_state == TCP_CLOSE)
		return -1;

	skb = tcp_send_head(sk);
	if (skb && before(TCP_SKB_CB(skb)->seq, tcp_wnd_end(tp))) {
		int err;
		unsigned int mss = tcp_current_mss(sk);
		unsigned int seg_size = tcp_wnd_end(tp) - TCP_SKB_CB(skb)->seq;

		if (before(tp->pushed_seq, TCP_SKB_CB(skb)->end_seq))
			tp->pushed_seq = TCP_SKB_CB(skb)->end_seq;

		/* We are probing the opening of a window
		 * but the window size is != 0
		 * must have been a result SWS avoidance ( sender )
		 */
		if (seg_size < TCP_SKB_CB(skb)->end_seq - TCP_SKB_CB(skb)->seq ||
		    skb->len > mss) {
			seg_size = min(seg_size, mss);
			TCP_SKB_CB(skb)->tcp_flags |= TCPHDR_PSH;
			if (tcp_fragment(sk, TCP_FRAG_IN_WRITE_QUEUE,
					 skb, seg_size, mss, GFP_ATOMIC))
				return -1;
		} else if (!tcp_skb_pcount(skb))
			tcp_set_skb_tso_segs(skb, mss);

		TCP_SKB_CB(skb)->tcp_flags |= TCPHDR_PSH;
		err = tcp_transmit_skb(sk, skb, 1, GFP_ATOMIC);
		if (!err)
			tcp_event_new_data_sent(sk, skb);
		return err;
	} else {
		if (between(tp->snd_up, tp->snd_una + 1, tp->snd_una + 0xFFFF))
			tcp_xmit_probe_skb(sk, 1, mib);
		return tcp_xmit_probe_skb(sk, 0, mib);
	}
}

/* A window probe timeout has occurred.  If window is not closed send
 * a partial packet else a zero probe.
 */
void tcp_send_probe0(struct sock *sk)
{
	struct inet_connection_sock *icsk = inet_csk(sk);
	struct tcp_sock *tp = tcp_sk(sk);
	struct net *net = sock_net(sk);
	unsigned long timeout;
	int err;

	err = tcp_write_wakeup(sk, LINUX_MIB_TCPWINPROBE);

	if (tp->packets_out || tcp_write_queue_empty(sk)) {
		/* Cancel probe timer, if it is not required. */
		icsk->icsk_probes_out = 0;
		icsk->icsk_backoff = 0;
		icsk->icsk_probes_tstamp = 0;
		return;
	}

	icsk->icsk_probes_out++;
	if (err <= 0) {
		if (icsk->icsk_backoff < READ_ONCE(net->ipv4.sysctl_tcp_retries2))
			icsk->icsk_backoff++;
		timeout = tcp_probe0_when(sk, TCP_RTO_MAX);
	} else {
		/* If packet was not sent due to local congestion,
		 * Let senders fight for local resources conservatively.
		 */
		timeout = TCP_RESOURCE_PROBE_INTERVAL;
	}

	timeout = tcp_clamp_probe0_to_user_timeout(sk, timeout);
	tcp_reset_xmit_timer(sk, ICSK_TIME_PROBE0, timeout, TCP_RTO_MAX);
}

int tcp_rtx_synack(const struct sock *sk, struct request_sock *req)
{
	const struct tcp_request_sock_ops *af_ops = tcp_rsk(req)->af_specific;
	struct flowi fl;
	int res;

	/* Paired with WRITE_ONCE() in sock_setsockopt() */
	if (READ_ONCE(sk->sk_txrehash) == SOCK_TXREHASH_ENABLED)
		WRITE_ONCE(tcp_rsk(req)->txhash, net_tx_rndhash());
	res = af_ops->send_synack(sk, NULL, &fl, req, NULL, TCP_SYNACK_NORMAL,
				  NULL);
	if (!res) {
		TCP_INC_STATS(sock_net(sk), TCP_MIB_RETRANSSEGS);
		NET_INC_STATS(sock_net(sk), LINUX_MIB_TCPSYNRETRANS);
		if (unlikely(tcp_passive_fastopen(sk))) {
			/* sk has const attribute because listeners are lockless.
			 * However in this case, we are dealing with a passive fastopen
			 * socket thus we can change total_retrans value.
			 */
			tcp_sk_rw(sk)->total_retrans++;
		}
		trace_tcp_retransmit_synack(sk, req);
	}
	return res;
}
EXPORT_SYMBOL(tcp_rtx_synack);<|MERGE_RESOLUTION|>--- conflicted
+++ resolved
@@ -2954,13 +2954,7 @@
 	}
 	skb = skb_rb_last(&sk->tcp_rtx_queue);
 	if (unlikely(!skb)) {
-<<<<<<< HEAD
-		WARN_ONCE(tp->packets_out,
-			  "invalid inflight: %u state %u cwnd %u mss %d\n",
-			  tp->packets_out, sk->sk_state, tcp_snd_cwnd(tp), mss);
-=======
 		tcp_warn_once(sk, tp->packets_out, "invalid inflight: ");
->>>>>>> ecf99864
 		smp_store_release(&inet_csk(sk)->icsk_pending, 0);
 		return;
 	}
