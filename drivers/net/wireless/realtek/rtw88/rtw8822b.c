// SPDX-License-Identifier: GPL-2.0 OR BSD-3-Clause
/* Copyright(c) 2018-2019  Realtek Corporation
 */

#include <linux/module.h>
#include "main.h"
#include "coex.h"
#include "fw.h"
#include "tx.h"
#include "rx.h"
#include "phy.h"
#include "rtw8822b.h"
#include "rtw8822b_table.h"
#include "mac.h"
#include "reg.h"
#include "debug.h"
#include "bf.h"
#include "regd.h"

static void rtw8822b_config_trx_mode(struct rtw_dev *rtwdev, u8 tx_path,
				     u8 rx_path, bool is_tx2_path);

static void rtw8822be_efuse_parsing(struct rtw_efuse *efuse,
				    struct rtw8822b_efuse *map)
{
	ether_addr_copy(efuse->addr, map->e.mac_addr);
}

static void rtw8822bu_efuse_parsing(struct rtw_efuse *efuse,
				    struct rtw8822b_efuse *map)
{
	ether_addr_copy(efuse->addr, map->u.mac_addr);
}

static void rtw8822bs_efuse_parsing(struct rtw_efuse *efuse,
				    struct rtw8822b_efuse *map)
{
	ether_addr_copy(efuse->addr, map->s.mac_addr);
}

static int rtw8822b_read_efuse(struct rtw_dev *rtwdev, u8 *log_map)
{
	struct rtw_efuse *efuse = &rtwdev->efuse;
	struct rtw8822b_efuse *map;
	int i;

	map = (struct rtw8822b_efuse *)log_map;

	efuse->usb_mode_switch = u8_get_bits(map->usb_mode, BIT(7));
	efuse->rfe_option = map->rfe_option;
	efuse->rf_board_option = map->rf_board_option;
	efuse->crystal_cap = map->xtal_k;
	efuse->pa_type_2g = map->pa_type;
	efuse->pa_type_5g = map->pa_type;
	efuse->lna_type_2g = map->lna_type_2g[0];
	efuse->lna_type_5g = map->lna_type_5g[0];
	efuse->channel_plan = map->channel_plan;
	efuse->country_code[0] = map->country_code[0];
	efuse->country_code[1] = map->country_code[1];
	efuse->bt_setting = map->rf_bt_setting;
	efuse->regd = map->rf_board_option & 0x7;
	efuse->thermal_meter[RF_PATH_A] = map->thermal_meter;
	efuse->thermal_meter_k = map->thermal_meter;

	for (i = 0; i < 4; i++)
		efuse->txpwr_idx_table[i] = map->txpwr_idx_table[i];

	switch (rtw_hci_type(rtwdev)) {
	case RTW_HCI_TYPE_PCIE:
		rtw8822be_efuse_parsing(efuse, map);
		break;
	case RTW_HCI_TYPE_USB:
		rtw8822bu_efuse_parsing(efuse, map);
		break;
	case RTW_HCI_TYPE_SDIO:
		rtw8822bs_efuse_parsing(efuse, map);
		break;
	default:
		/* unsupported now */
		return -ENOTSUPP;
	}

	return 0;
}

static void rtw8822b_phy_rfe_init(struct rtw_dev *rtwdev)
{
	/* chip top mux */
	rtw_write32_mask(rtwdev, 0x64, BIT(29) | BIT(28), 0x3);
	rtw_write32_mask(rtwdev, 0x4c, BIT(26) | BIT(25), 0x0);
	rtw_write32_mask(rtwdev, 0x40, BIT(2), 0x1);

	/* from s0 or s1 */
	rtw_write32_mask(rtwdev, 0x1990, 0x3f, 0x30);
	rtw_write32_mask(rtwdev, 0x1990, (BIT(11) | BIT(10)), 0x3);

	/* input or output */
	rtw_write32_mask(rtwdev, 0x974, 0x3f, 0x3f);
	rtw_write32_mask(rtwdev, 0x974, (BIT(11) | BIT(10)), 0x3);
}

#define RTW_TXSCALE_SIZE 37
static const u32 rtw8822b_txscale_tbl[RTW_TXSCALE_SIZE] = {
	0x081, 0x088, 0x090, 0x099, 0x0a2, 0x0ac, 0x0b6, 0x0c0, 0x0cc, 0x0d8,
	0x0e5, 0x0f2, 0x101, 0x110, 0x120, 0x131, 0x143, 0x156, 0x16a, 0x180,
	0x197, 0x1af, 0x1c8, 0x1e3, 0x200, 0x21e, 0x23e, 0x261, 0x285, 0x2ab,
	0x2d3, 0x2fe, 0x32b, 0x35c, 0x38e, 0x3c4, 0x3fe
};

static u8 rtw8822b_get_swing_index(struct rtw_dev *rtwdev)
{
	u8 i = 0;
	u32 swing, table_value;

	swing = rtw_read32_mask(rtwdev, 0xc1c, 0xffe00000);
	for (i = 0; i < RTW_TXSCALE_SIZE; i++) {
		table_value = rtw8822b_txscale_tbl[i];
		if (swing == table_value)
			break;
	}

	return i;
}

static void rtw8822b_pwrtrack_init(struct rtw_dev *rtwdev)
{
	struct rtw_dm_info *dm_info = &rtwdev->dm_info;
	u8 swing_idx = rtw8822b_get_swing_index(rtwdev);
	u8 path;

	if (swing_idx >= RTW_TXSCALE_SIZE)
		dm_info->default_ofdm_index = 24;
	else
		dm_info->default_ofdm_index = swing_idx;

	for (path = RF_PATH_A; path < rtwdev->hal.rf_path_num; path++) {
		ewma_thermal_init(&dm_info->avg_thermal[path]);
		dm_info->delta_power_index[path] = 0;
	}
	dm_info->pwr_trk_triggered = false;
	dm_info->pwr_trk_init_trigger = true;
	dm_info->thermal_meter_k = rtwdev->efuse.thermal_meter_k;
}

static void rtw8822b_phy_bf_init(struct rtw_dev *rtwdev)
{
	rtw_bf_phy_init(rtwdev);
	/* Grouping bitmap parameters */
	rtw_write32(rtwdev, 0x1C94, 0xAFFFAFFF);
}

static void rtw8822b_phy_set_param(struct rtw_dev *rtwdev)
{
	struct rtw_hal *hal = &rtwdev->hal;
	u8 crystal_cap;
	bool is_tx2_path;

	/* power on BB/RF domain */
	rtw_write8_set(rtwdev, REG_SYS_FUNC_EN,
		       BIT_FEN_BB_RSTB | BIT_FEN_BB_GLB_RST);
	rtw_write8_set(rtwdev, REG_RF_CTRL,
		       BIT_RF_EN | BIT_RF_RSTB | BIT_RF_SDM_RSTB);
	rtw_write32_set(rtwdev, REG_WLRF1, BIT_WLRF1_BBRF_EN);

	/* pre init before header files config */
	rtw_write32_clr(rtwdev, REG_RXPSEL, BIT_RX_PSEL_RST);

	rtw_phy_load_tables(rtwdev);

	crystal_cap = rtwdev->efuse.crystal_cap & 0x3F;
	rtw_write32_mask(rtwdev, 0x24, 0x7e000000, crystal_cap);
	rtw_write32_mask(rtwdev, 0x28, 0x7e, crystal_cap);

	/* post init after header files config */
	rtw_write32_set(rtwdev, REG_RXPSEL, BIT_RX_PSEL_RST);

	is_tx2_path = false;
	rtw8822b_config_trx_mode(rtwdev, hal->antenna_tx, hal->antenna_rx,
				 is_tx2_path);
	rtw_phy_init(rtwdev);

	rtw8822b_phy_rfe_init(rtwdev);
	rtw8822b_pwrtrack_init(rtwdev);

	rtw8822b_phy_bf_init(rtwdev);
}

#define WLAN_SLOT_TIME		0x09
#define WLAN_PIFS_TIME		0x19
#define WLAN_SIFS_CCK_CONT_TX	0xA
#define WLAN_SIFS_OFDM_CONT_TX	0xE
#define WLAN_SIFS_CCK_TRX	0x10
#define WLAN_SIFS_OFDM_TRX	0x10
#define WLAN_VO_TXOP_LIMIT	0x186 /* unit : 32us */
#define WLAN_VI_TXOP_LIMIT	0x3BC /* unit : 32us */
#define WLAN_RDG_NAV		0x05
#define WLAN_TXOP_NAV		0x1B
#define WLAN_CCK_RX_TSF		0x30
#define WLAN_OFDM_RX_TSF	0x30
#define WLAN_TBTT_PROHIBIT	0x04 /* unit : 32us */
#define WLAN_TBTT_HOLD_TIME	0x064 /* unit : 32us */
#define WLAN_DRV_EARLY_INT	0x04
#define WLAN_BCN_DMA_TIME	0x02

#define WLAN_RX_FILTER0		0x0FFFFFFF
#define WLAN_RX_FILTER2		0xFFFF
#define WLAN_RCR_CFG		0xE400220E
#define WLAN_RXPKT_MAX_SZ	12288
#define WLAN_RXPKT_MAX_SZ_512	(WLAN_RXPKT_MAX_SZ >> 9)

#define WLAN_AMPDU_MAX_TIME		0x70
#define WLAN_RTS_LEN_TH			0xFF
#define WLAN_RTS_TX_TIME_TH		0x08
#define WLAN_MAX_AGG_PKT_LIMIT		0x20
#define WLAN_RTS_MAX_AGG_PKT_LIMIT	0x20
#define FAST_EDCA_VO_TH		0x06
#define FAST_EDCA_VI_TH		0x06
#define FAST_EDCA_BE_TH		0x06
#define FAST_EDCA_BK_TH		0x06
#define WLAN_BAR_RETRY_LIMIT		0x01
#define WLAN_RA_TRY_RATE_AGG_LIMIT	0x08

#define WLAN_TX_FUNC_CFG1		0x30
#define WLAN_TX_FUNC_CFG2		0x30
#define WLAN_MAC_OPT_NORM_FUNC1		0x98
#define WLAN_MAC_OPT_LB_FUNC1		0x80
#define WLAN_MAC_OPT_FUNC2		0xb0810041

#define WLAN_SIFS_CFG	(WLAN_SIFS_CCK_CONT_TX | \
			(WLAN_SIFS_OFDM_CONT_TX << BIT_SHIFT_SIFS_OFDM_CTX) | \
			(WLAN_SIFS_CCK_TRX << BIT_SHIFT_SIFS_CCK_TRX) | \
			(WLAN_SIFS_OFDM_TRX << BIT_SHIFT_SIFS_OFDM_TRX))

#define WLAN_TBTT_TIME	(WLAN_TBTT_PROHIBIT |\
			(WLAN_TBTT_HOLD_TIME << BIT_SHIFT_TBTT_HOLD_TIME_AP))

#define WLAN_NAV_CFG		(WLAN_RDG_NAV | (WLAN_TXOP_NAV << 16))
#define WLAN_RX_TSF_CFG		(WLAN_CCK_RX_TSF | (WLAN_OFDM_RX_TSF) << 8)

static int rtw8822b_mac_init(struct rtw_dev *rtwdev)
{
	u32 value32;

	/* protocol configuration */
	rtw_write8_clr(rtwdev, REG_SW_AMPDU_BURST_MODE_CTRL, BIT_PRE_TX_CMD);
	rtw_write8(rtwdev, REG_AMPDU_MAX_TIME_V1, WLAN_AMPDU_MAX_TIME);
	rtw_write8_set(rtwdev, REG_TX_HANG_CTRL, BIT_EN_EOF_V1);
	value32 = WLAN_RTS_LEN_TH | (WLAN_RTS_TX_TIME_TH << 8) |
		  (WLAN_MAX_AGG_PKT_LIMIT << 16) |
		  (WLAN_RTS_MAX_AGG_PKT_LIMIT << 24);
	rtw_write32(rtwdev, REG_PROT_MODE_CTRL, value32);
	rtw_write16(rtwdev, REG_BAR_MODE_CTRL + 2,
		    WLAN_BAR_RETRY_LIMIT | WLAN_RA_TRY_RATE_AGG_LIMIT << 8);
	rtw_write8(rtwdev, REG_FAST_EDCA_VOVI_SETTING, FAST_EDCA_VO_TH);
	rtw_write8(rtwdev, REG_FAST_EDCA_VOVI_SETTING + 2, FAST_EDCA_VI_TH);
	rtw_write8(rtwdev, REG_FAST_EDCA_BEBK_SETTING, FAST_EDCA_BE_TH);
	rtw_write8(rtwdev, REG_FAST_EDCA_BEBK_SETTING + 2, FAST_EDCA_BK_TH);
	/* EDCA configuration */
	rtw_write8_clr(rtwdev, REG_TIMER0_SRC_SEL, BIT_TSFT_SEL_TIMER0);
	rtw_write16(rtwdev, REG_TXPAUSE, 0x0000);
	rtw_write8(rtwdev, REG_SLOT, WLAN_SLOT_TIME);
	rtw_write8(rtwdev, REG_PIFS, WLAN_PIFS_TIME);
	rtw_write32(rtwdev, REG_SIFS, WLAN_SIFS_CFG);
	rtw_write16(rtwdev, REG_EDCA_VO_PARAM + 2, WLAN_VO_TXOP_LIMIT);
	rtw_write16(rtwdev, REG_EDCA_VI_PARAM + 2, WLAN_VI_TXOP_LIMIT);
	rtw_write32(rtwdev, REG_RD_NAV_NXT, WLAN_NAV_CFG);
	rtw_write16(rtwdev, REG_RXTSF_OFFSET_CCK, WLAN_RX_TSF_CFG);
	/* Set beacon cotnrol - enable TSF and other related functions */
	rtw_write8_set(rtwdev, REG_BCN_CTRL, BIT_EN_BCN_FUNCTION);
	/* Set send beacon related registers */
	rtw_write32(rtwdev, REG_TBTT_PROHIBIT, WLAN_TBTT_TIME);
	rtw_write8(rtwdev, REG_DRVERLYINT, WLAN_DRV_EARLY_INT);
	rtw_write8(rtwdev, REG_BCNDMATIM, WLAN_BCN_DMA_TIME);
	rtw_write8_clr(rtwdev, REG_TX_PTCL_CTRL + 1, BIT_SIFS_BK_EN >> 8);
	/* WMAC configuration */
	rtw_write32(rtwdev, REG_RXFLTMAP0, WLAN_RX_FILTER0);
	rtw_write16(rtwdev, REG_RXFLTMAP2, WLAN_RX_FILTER2);
	rtw_write32(rtwdev, REG_RCR, WLAN_RCR_CFG);
	rtw_write8(rtwdev, REG_RX_PKT_LIMIT, WLAN_RXPKT_MAX_SZ_512);
	rtw_write8(rtwdev, REG_TCR + 2, WLAN_TX_FUNC_CFG2);
	rtw_write8(rtwdev, REG_TCR + 1, WLAN_TX_FUNC_CFG1);
	rtw_write32(rtwdev, REG_WMAC_OPTION_FUNCTION + 8, WLAN_MAC_OPT_FUNC2);
	rtw_write8(rtwdev, REG_WMAC_OPTION_FUNCTION + 4, WLAN_MAC_OPT_NORM_FUNC1);
	rtw_write8_set(rtwdev, REG_SND_PTCL_CTRL,
		       BIT_DIS_CHK_VHTSIGB_CRC);

	return 0;
}

static void rtw8822b_set_channel_rfe_efem(struct rtw_dev *rtwdev, u8 channel)
{
	struct rtw_hal *hal = &rtwdev->hal;

	if (IS_CH_2G_BAND(channel)) {
		rtw_write32s_mask(rtwdev, REG_RFESEL0, 0xffffff, 0x705770);
		rtw_write32s_mask(rtwdev, REG_RFESEL8, MASKBYTE1, 0x57);
		rtw_write32s_mask(rtwdev, REG_RFECTL, BIT(4), 0);
	} else {
		rtw_write32s_mask(rtwdev, REG_RFESEL0, 0xffffff, 0x177517);
		rtw_write32s_mask(rtwdev, REG_RFESEL8, MASKBYTE1, 0x75);
		rtw_write32s_mask(rtwdev, REG_RFECTL, BIT(5), 0);
	}

	rtw_write32s_mask(rtwdev, REG_RFEINV, BIT(11) | BIT(10) | 0x3f, 0x0);

	if (hal->antenna_rx == BB_PATH_AB ||
	    hal->antenna_tx == BB_PATH_AB) {
		/* 2TX or 2RX */
		rtw_write32s_mask(rtwdev, REG_TRSW, MASKLWORD, 0xa501);
	} else if (hal->antenna_rx == hal->antenna_tx) {
		/* TXA+RXA or TXB+RXB */
		rtw_write32s_mask(rtwdev, REG_TRSW, MASKLWORD, 0xa500);
	} else {
		/* TXB+RXA or TXA+RXB */
		rtw_write32s_mask(rtwdev, REG_TRSW, MASKLWORD, 0xa005);
	}
}

static void rtw8822b_set_channel_rfe_ifem(struct rtw_dev *rtwdev, u8 channel)
{
	struct rtw_hal *hal = &rtwdev->hal;

	if (IS_CH_2G_BAND(channel)) {
		/* signal source */
		rtw_write32s_mask(rtwdev, REG_RFESEL0, 0xffffff, 0x745774);
		rtw_write32s_mask(rtwdev, REG_RFESEL8, MASKBYTE1, 0x57);
	} else {
		/* signal source */
		rtw_write32s_mask(rtwdev, REG_RFESEL0, 0xffffff, 0x477547);
		rtw_write32s_mask(rtwdev, REG_RFESEL8, MASKBYTE1, 0x75);
	}

	rtw_write32s_mask(rtwdev, REG_RFEINV, BIT(11) | BIT(10) | 0x3f, 0x0);

	if (IS_CH_2G_BAND(channel)) {
		if (hal->antenna_rx == BB_PATH_AB ||
		    hal->antenna_tx == BB_PATH_AB) {
			/* 2TX or 2RX */
			rtw_write32s_mask(rtwdev, REG_TRSW, MASKLWORD, 0xa501);
		} else if (hal->antenna_rx == hal->antenna_tx) {
			/* TXA+RXA or TXB+RXB */
			rtw_write32s_mask(rtwdev, REG_TRSW, MASKLWORD, 0xa500);
		} else {
			/* TXB+RXA or TXA+RXB */
			rtw_write32s_mask(rtwdev, REG_TRSW, MASKLWORD, 0xa005);
		}
	} else {
		rtw_write32s_mask(rtwdev, REG_TRSW, MASKLWORD, 0xa5a5);
	}
}

enum {
	CCUT_IDX_1R_2G,
	CCUT_IDX_2R_2G,
	CCUT_IDX_1R_5G,
	CCUT_IDX_2R_5G,
	CCUT_IDX_NR,
};

struct cca_ccut {
	u32 reg82c[CCUT_IDX_NR];
	u32 reg830[CCUT_IDX_NR];
	u32 reg838[CCUT_IDX_NR];
};

static const struct cca_ccut cca_ifem_ccut = {
	{0x75C97010, 0x75C97010, 0x75C97010, 0x75C97010}, /*Reg82C*/
	{0x79a0eaaa, 0x79A0EAAC, 0x79a0eaaa, 0x79a0eaaa}, /*Reg830*/
	{0x87765541, 0x87746341, 0x87765541, 0x87746341}, /*Reg838*/
};

static const struct cca_ccut cca_efem_ccut = {
	{0x75B86010, 0x75B76010, 0x75B86010, 0x75B76010}, /*Reg82C*/
	{0x79A0EAA8, 0x79A0EAAC, 0x79A0EAA8, 0x79a0eaaa}, /*Reg830*/
	{0x87766451, 0x87766431, 0x87766451, 0x87766431}, /*Reg838*/
};

static const struct cca_ccut cca_ifem_ccut_ext = {
	{0x75da8010, 0x75da8010, 0x75da8010, 0x75da8010}, /*Reg82C*/
	{0x79a0eaaa, 0x97A0EAAC, 0x79a0eaaa, 0x79a0eaaa}, /*Reg830*/
	{0x87765541, 0x86666341, 0x87765561, 0x86666361}, /*Reg838*/
};

static void rtw8822b_get_cca_val(const struct cca_ccut *cca_ccut, u8 col,
				 u32 *reg82c, u32 *reg830, u32 *reg838)
{
	*reg82c = cca_ccut->reg82c[col];
	*reg830 = cca_ccut->reg830[col];
	*reg838 = cca_ccut->reg838[col];
}

struct rtw8822b_rfe_info {
	const struct cca_ccut *cca_ccut_2g;
	const struct cca_ccut *cca_ccut_5g;
	enum rtw_rfe_fem fem;
	bool ifem_ext;
	void (*rtw_set_channel_rfe)(struct rtw_dev *rtwdev, u8 channel);
};

#define I2GE5G_CCUT(set_ch) {						\
	.cca_ccut_2g = &cca_ifem_ccut,					\
	.cca_ccut_5g = &cca_efem_ccut,					\
	.fem = RTW_RFE_IFEM2G_EFEM5G,					\
	.ifem_ext = false,						\
	.rtw_set_channel_rfe = &rtw8822b_set_channel_rfe_ ## set_ch,	\
	}
#define IFEM_EXT_CCUT(set_ch) {						\
	.cca_ccut_2g = &cca_ifem_ccut_ext,				\
	.cca_ccut_5g = &cca_ifem_ccut_ext,				\
	.fem = RTW_RFE_IFEM,						\
	.ifem_ext = true,						\
	.rtw_set_channel_rfe = &rtw8822b_set_channel_rfe_ ## set_ch,	\
	}

static const struct rtw8822b_rfe_info rtw8822b_rfe_info[] = {
	[2] = I2GE5G_CCUT(efem),
	[3] = IFEM_EXT_CCUT(ifem),
	[5] = IFEM_EXT_CCUT(ifem),
};

static void rtw8822b_set_channel_cca(struct rtw_dev *rtwdev, u8 channel, u8 bw,
				     const struct rtw8822b_rfe_info *rfe_info)
{
	struct rtw_hal *hal = &rtwdev->hal;
	struct rtw_efuse *efuse = &rtwdev->efuse;
	const struct cca_ccut *cca_ccut;
	u8 col;
	u32 reg82c, reg830, reg838;
	bool is_efem_cca = false, is_ifem_cca = false, is_rfe_type = false;

	if (IS_CH_2G_BAND(channel)) {
		cca_ccut = rfe_info->cca_ccut_2g;

		if (hal->antenna_rx == BB_PATH_A ||
		    hal->antenna_rx == BB_PATH_B)
			col = CCUT_IDX_1R_2G;
		else
			col = CCUT_IDX_2R_2G;
	} else {
		cca_ccut = rfe_info->cca_ccut_5g;

		if (hal->antenna_rx == BB_PATH_A ||
		    hal->antenna_rx == BB_PATH_B)
			col = CCUT_IDX_1R_5G;
		else
			col = CCUT_IDX_2R_5G;
	}

	rtw8822b_get_cca_val(cca_ccut, col, &reg82c, &reg830, &reg838);

	switch (rfe_info->fem) {
	case RTW_RFE_IFEM:
	default:
		is_ifem_cca = true;
		if (rfe_info->ifem_ext)
			is_rfe_type = true;
		break;
	case RTW_RFE_EFEM:
		is_efem_cca = true;
		break;
	case RTW_RFE_IFEM2G_EFEM5G:
		if (IS_CH_2G_BAND(channel))
			is_ifem_cca = true;
		else
			is_efem_cca = true;
		break;
	}

	if (is_ifem_cca) {
		if ((hal->cut_version == RTW_CHIP_VER_CUT_B &&
		     (col == CCUT_IDX_2R_2G || col == CCUT_IDX_2R_5G) &&
		     bw == RTW_CHANNEL_WIDTH_40) ||
		    (!is_rfe_type && col == CCUT_IDX_2R_5G &&
		     bw == RTW_CHANNEL_WIDTH_40) ||
		    (efuse->rfe_option == 5 && col == CCUT_IDX_2R_5G))
			reg830 = 0x79a0ea28;
	}

	rtw_write32_mask(rtwdev, REG_CCASEL, MASKDWORD, reg82c);
	rtw_write32_mask(rtwdev, REG_PDMFTH, MASKDWORD, reg830);
	rtw_write32_mask(rtwdev, REG_CCA2ND, MASKDWORD, reg838);

	if (is_efem_cca && !(hal->cut_version == RTW_CHIP_VER_CUT_B))
		rtw_write32_mask(rtwdev, REG_L1WT, MASKDWORD, 0x9194b2b9);

	if (bw == RTW_CHANNEL_WIDTH_20 && IS_CH_5G_BAND_MID(channel))
		rtw_write32_mask(rtwdev, REG_CCA2ND, 0xf0, 0x4);
}

static const u8 low_band[15] = {0x7, 0x6, 0x6, 0x5, 0x0, 0x0, 0x7, 0xff, 0x6,
				0x5, 0x0, 0x0, 0x7, 0x6, 0x6};
static const u8 middle_band[23] = {0x6, 0x5, 0x0, 0x0, 0x7, 0x6, 0x6, 0xff, 0x0,
				   0x0, 0x7, 0x6, 0x6, 0x5, 0x0, 0xff, 0x7, 0x6,
				   0x6, 0x5, 0x0, 0x0, 0x7};
static const u8 high_band[15] = {0x5, 0x5, 0x0, 0x7, 0x7, 0x6, 0x5, 0xff, 0x0,
				 0x7, 0x7, 0x6, 0x5, 0x5, 0x0};

static void rtw8822b_set_channel_rf(struct rtw_dev *rtwdev, u8 channel, u8 bw)
{
#define RF18_BAND_MASK		(BIT(16) | BIT(9) | BIT(8))
#define RF18_BAND_2G		(0)
#define RF18_BAND_5G		(BIT(16) | BIT(8))
#define RF18_CHANNEL_MASK	(MASKBYTE0)
#define RF18_RFSI_MASK		(BIT(18) | BIT(17))
#define RF18_RFSI_GE_CH80	(BIT(17))
#define RF18_RFSI_GT_CH144	(BIT(18))
#define RF18_BW_MASK		(BIT(11) | BIT(10))
#define RF18_BW_20M		(BIT(11) | BIT(10))
#define RF18_BW_40M		(BIT(11))
#define RF18_BW_80M		(BIT(10))
#define RFBE_MASK		(BIT(17) | BIT(16) | BIT(15))

	struct rtw_hal *hal = &rtwdev->hal;
	u32 rf_reg18, rf_reg_be;

	rf_reg18 = rtw_read_rf(rtwdev, RF_PATH_A, 0x18, RFREG_MASK);

	rf_reg18 &= ~(RF18_BAND_MASK | RF18_CHANNEL_MASK | RF18_RFSI_MASK |
		      RF18_BW_MASK);

	rf_reg18 |= (IS_CH_2G_BAND(channel) ? RF18_BAND_2G : RF18_BAND_5G);
	rf_reg18 |= (channel & RF18_CHANNEL_MASK);
	if (channel > 144)
		rf_reg18 |= RF18_RFSI_GT_CH144;
	else if (channel >= 80)
		rf_reg18 |= RF18_RFSI_GE_CH80;

	switch (bw) {
	case RTW_CHANNEL_WIDTH_5:
	case RTW_CHANNEL_WIDTH_10:
	case RTW_CHANNEL_WIDTH_20:
	default:
		rf_reg18 |= RF18_BW_20M;
		break;
	case RTW_CHANNEL_WIDTH_40:
		rf_reg18 |= RF18_BW_40M;
		break;
	case RTW_CHANNEL_WIDTH_80:
		rf_reg18 |= RF18_BW_80M;
		break;
	}

	if (IS_CH_2G_BAND(channel))
		rf_reg_be = 0x0;
	else if (IS_CH_5G_BAND_1(channel) || IS_CH_5G_BAND_2(channel))
		rf_reg_be = low_band[(channel - 36) >> 1];
	else if (IS_CH_5G_BAND_3(channel))
		rf_reg_be = middle_band[(channel - 100) >> 1];
	else if (IS_CH_5G_BAND_4(channel))
		rf_reg_be = high_band[(channel - 149) >> 1];
	else
		goto err;

	rtw_write_rf(rtwdev, RF_PATH_A, RF_MALSEL, RFBE_MASK, rf_reg_be);

	/* need to set 0xdf[18]=1 before writing RF18 when channel 144 */
	if (channel == 144)
		rtw_write_rf(rtwdev, RF_PATH_A, RF_LUTDBG, BIT(18), 0x1);
	else
		rtw_write_rf(rtwdev, RF_PATH_A, RF_LUTDBG, BIT(18), 0x0);

	rtw_write_rf(rtwdev, RF_PATH_A, 0x18, RFREG_MASK, rf_reg18);
	if (hal->rf_type > RF_1T1R)
		rtw_write_rf(rtwdev, RF_PATH_B, 0x18, RFREG_MASK, rf_reg18);

	rtw_write_rf(rtwdev, RF_PATH_A, RF_XTALX2, BIT(19), 0);
	rtw_write_rf(rtwdev, RF_PATH_A, RF_XTALX2, BIT(19), 1);

	return;

err:
	WARN_ON(1);
}

static void rtw8822b_toggle_igi(struct rtw_dev *rtwdev)
{
	struct rtw_hal *hal = &rtwdev->hal;
	u32 igi;

	igi = rtw_read32_mask(rtwdev, REG_RXIGI_A, 0x7f);
	rtw_write32_mask(rtwdev, REG_RXIGI_A, 0x7f, igi - 2);
	rtw_write32_mask(rtwdev, REG_RXIGI_A, 0x7f, igi);
	rtw_write32_mask(rtwdev, REG_RXIGI_B, 0x7f, igi - 2);
	rtw_write32_mask(rtwdev, REG_RXIGI_B, 0x7f, igi);

	rtw_write32_mask(rtwdev, REG_RXPSEL, MASKBYTE0, 0x0);
	rtw_write32_mask(rtwdev, REG_RXPSEL, MASKBYTE0,
			 hal->antenna_rx | (hal->antenna_rx << 4));
}

static void rtw8822b_set_channel_rxdfir(struct rtw_dev *rtwdev, u8 bw)
{
	if (bw == RTW_CHANNEL_WIDTH_40) {
		/* RX DFIR for BW40 */
		rtw_write32_mask(rtwdev, REG_ACBB0, BIT(29) | BIT(28), 0x1);
		rtw_write32_mask(rtwdev, REG_ACBBRXFIR, BIT(29) | BIT(28), 0x0);
		rtw_write32s_mask(rtwdev, REG_TXDFIR, BIT(31), 0x0);
	} else if (bw == RTW_CHANNEL_WIDTH_80) {
		/* RX DFIR for BW80 */
		rtw_write32_mask(rtwdev, REG_ACBB0, BIT(29) | BIT(28), 0x2);
		rtw_write32_mask(rtwdev, REG_ACBBRXFIR, BIT(29) | BIT(28), 0x1);
		rtw_write32s_mask(rtwdev, REG_TXDFIR, BIT(31), 0x0);
	} else {
		/* RX DFIR for BW20, BW10 and BW5*/
		rtw_write32_mask(rtwdev, REG_ACBB0, BIT(29) | BIT(28), 0x2);
		rtw_write32_mask(rtwdev, REG_ACBBRXFIR, BIT(29) | BIT(28), 0x2);
		rtw_write32s_mask(rtwdev, REG_TXDFIR, BIT(31), 0x1);
	}
}

static void rtw8822b_set_channel_bb(struct rtw_dev *rtwdev, u8 channel, u8 bw,
				    u8 primary_ch_idx)
{
	struct rtw_efuse *efuse = &rtwdev->efuse;
	u8 rfe_option = efuse->rfe_option;
	u32 val32;

	if (IS_CH_2G_BAND(channel)) {
		rtw_write32_mask(rtwdev, REG_RXPSEL, BIT(28), 0x1);
		rtw_write32_mask(rtwdev, REG_CCK_CHECK, BIT(7), 0x0);
		rtw_write32_mask(rtwdev, REG_ENTXCCK, BIT(18), 0x0);
		rtw_write32_mask(rtwdev, REG_RXCCAMSK, 0x0000FC00, 15);

		rtw_write32_mask(rtwdev, REG_ACGG2TBL, 0x1f, 0x0);
		rtw_write32_mask(rtwdev, REG_CLKTRK, 0x1ffe0000, 0x96a);
		if (channel == 14) {
			rtw_write32_mask(rtwdev, REG_TXSF2, MASKDWORD, 0x00006577);
			rtw_write32_mask(rtwdev, REG_TXSF6, MASKLWORD, 0x0000);
		} else {
			rtw_write32_mask(rtwdev, REG_TXSF2, MASKDWORD, 0x384f6577);
			rtw_write32_mask(rtwdev, REG_TXSF6, MASKLWORD, 0x1525);
		}

		rtw_write32_mask(rtwdev, REG_RFEINV, 0x300, 0x2);
	} else if (IS_CH_5G_BAND(channel)) {
		rtw_write32_mask(rtwdev, REG_ENTXCCK, BIT(18), 0x1);
		rtw_write32_mask(rtwdev, REG_CCK_CHECK, BIT(7), 0x1);
		rtw_write32_mask(rtwdev, REG_RXPSEL, BIT(28), 0x0);
		rtw_write32_mask(rtwdev, REG_RXCCAMSK, 0x0000FC00, 34);

		if (IS_CH_5G_BAND_1(channel) || IS_CH_5G_BAND_2(channel))
			rtw_write32_mask(rtwdev, REG_ACGG2TBL, 0x1f, 0x1);
		else if (IS_CH_5G_BAND_3(channel))
			rtw_write32_mask(rtwdev, REG_ACGG2TBL, 0x1f, 0x2);
		else if (IS_CH_5G_BAND_4(channel))
			rtw_write32_mask(rtwdev, REG_ACGG2TBL, 0x1f, 0x3);

		if (IS_CH_5G_BAND_1(channel))
			rtw_write32_mask(rtwdev, REG_CLKTRK, 0x1ffe0000, 0x494);
		else if (IS_CH_5G_BAND_2(channel))
			rtw_write32_mask(rtwdev, REG_CLKTRK, 0x1ffe0000, 0x453);
		else if (channel >= 100 && channel <= 116)
			rtw_write32_mask(rtwdev, REG_CLKTRK, 0x1ffe0000, 0x452);
		else if (channel >= 118 && channel <= 177)
			rtw_write32_mask(rtwdev, REG_CLKTRK, 0x1ffe0000, 0x412);

		rtw_write32_mask(rtwdev, 0xcbc, 0x300, 0x1);
	}

	switch (bw) {
	case RTW_CHANNEL_WIDTH_20:
	default:
		val32 = rtw_read32_mask(rtwdev, REG_ADCCLK, MASKDWORD);
		val32 &= 0xFFCFFC00;
		val32 |= (RTW_CHANNEL_WIDTH_20);
		rtw_write32_mask(rtwdev, REG_ADCCLK, MASKDWORD, val32);

		rtw_write32_mask(rtwdev, REG_ADC160, BIT(30), 0x1);
		break;
	case RTW_CHANNEL_WIDTH_40:
		if (primary_ch_idx == RTW_SC_20_UPPER)
			rtw_write32_set(rtwdev, REG_RXSB, BIT(4));
		else
			rtw_write32_clr(rtwdev, REG_RXSB, BIT(4));

		val32 = rtw_read32_mask(rtwdev, REG_ADCCLK, MASKDWORD);
		val32 &= 0xFF3FF300;
		val32 |= (((primary_ch_idx & 0xf) << 2) | RTW_CHANNEL_WIDTH_40);
		rtw_write32_mask(rtwdev, REG_ADCCLK, MASKDWORD, val32);

		rtw_write32_mask(rtwdev, REG_ADC160, BIT(30), 0x1);
		break;
	case RTW_CHANNEL_WIDTH_80:
		val32 = rtw_read32_mask(rtwdev, REG_ADCCLK, MASKDWORD);
		val32 &= 0xFCEFCF00;
		val32 |= (((primary_ch_idx & 0xf) << 2) | RTW_CHANNEL_WIDTH_80);
		rtw_write32_mask(rtwdev, REG_ADCCLK, MASKDWORD, val32);

		rtw_write32_mask(rtwdev, REG_ADC160, BIT(30), 0x1);

		if (rfe_option == 2 || rfe_option == 3) {
			rtw_write32_mask(rtwdev, REG_L1PKWT, 0x0000f000, 0x6);
			rtw_write32_mask(rtwdev, REG_ADC40, BIT(10), 0x1);
		}
		break;
	case RTW_CHANNEL_WIDTH_5:
		val32 = rtw_read32_mask(rtwdev, REG_ADCCLK, MASKDWORD);
		val32 &= 0xEFEEFE00;
		val32 |= ((BIT(6) | RTW_CHANNEL_WIDTH_20));
		rtw_write32_mask(rtwdev, REG_ADCCLK, MASKDWORD, val32);

		rtw_write32_mask(rtwdev, REG_ADC160, BIT(30), 0x0);
		rtw_write32_mask(rtwdev, REG_ADC40, BIT(31), 0x1);
		break;
	case RTW_CHANNEL_WIDTH_10:
		val32 = rtw_read32_mask(rtwdev, REG_ADCCLK, MASKDWORD);
		val32 &= 0xEFFEFF00;
		val32 |= ((BIT(7) | RTW_CHANNEL_WIDTH_20));
		rtw_write32_mask(rtwdev, REG_ADCCLK, MASKDWORD, val32);

		rtw_write32_mask(rtwdev, REG_ADC160, BIT(30), 0x0);
		rtw_write32_mask(rtwdev, REG_ADC40, BIT(31), 0x1);
		break;
	}
}

static void rtw8822b_set_channel(struct rtw_dev *rtwdev, u8 channel, u8 bw,
				 u8 primary_chan_idx)
{
	struct rtw_efuse *efuse = &rtwdev->efuse;
	const struct rtw8822b_rfe_info *rfe_info;

	if (WARN(efuse->rfe_option >= ARRAY_SIZE(rtw8822b_rfe_info),
		 "rfe_option %d is out of boundary\n", efuse->rfe_option))
		return;

	rfe_info = &rtw8822b_rfe_info[efuse->rfe_option];

	rtw8822b_set_channel_bb(rtwdev, channel, bw, primary_chan_idx);
	rtw_set_channel_mac(rtwdev, channel, bw, primary_chan_idx);
	rtw8822b_set_channel_rf(rtwdev, channel, bw);
	rtw8822b_set_channel_rxdfir(rtwdev, bw);
	rtw8822b_toggle_igi(rtwdev);
	rtw8822b_set_channel_cca(rtwdev, channel, bw, rfe_info);
	(*rfe_info->rtw_set_channel_rfe)(rtwdev, channel);
}

static void rtw8822b_config_trx_mode(struct rtw_dev *rtwdev, u8 tx_path,
				     u8 rx_path, bool is_tx2_path)
{
	struct rtw_efuse *efuse = &rtwdev->efuse;
	const struct rtw8822b_rfe_info *rfe_info;
	u8 ch = rtwdev->hal.current_channel;
	u8 tx_path_sel, rx_path_sel;
	int counter;

	if (WARN(efuse->rfe_option >= ARRAY_SIZE(rtw8822b_rfe_info),
		 "rfe_option %d is out of boundary\n", efuse->rfe_option))
		return;

	rfe_info = &rtw8822b_rfe_info[efuse->rfe_option];

	if ((tx_path | rx_path) & BB_PATH_A)
		rtw_write32_mask(rtwdev, REG_AGCTR_A, MASKLWORD, 0x3231);
	else
		rtw_write32_mask(rtwdev, REG_AGCTR_A, MASKLWORD, 0x1111);

	if ((tx_path | rx_path) & BB_PATH_B)
		rtw_write32_mask(rtwdev, REG_AGCTR_B, MASKLWORD, 0x3231);
	else
		rtw_write32_mask(rtwdev, REG_AGCTR_B, MASKLWORD, 0x1111);

	rtw_write32_mask(rtwdev, REG_CDDTXP, (BIT(19) | BIT(18)), 0x3);
	rtw_write32_mask(rtwdev, REG_TXPSEL, (BIT(29) | BIT(28)), 0x1);
	rtw_write32_mask(rtwdev, REG_TXPSEL, BIT(30), 0x1);

	if (tx_path & BB_PATH_A) {
		rtw_write32_mask(rtwdev, REG_CDDTXP, 0xfff00000, 0x001);
		rtw_write32_mask(rtwdev, REG_ADCINI, 0xf0000000, 0x8);
	} else if (tx_path & BB_PATH_B) {
		rtw_write32_mask(rtwdev, REG_CDDTXP, 0xfff00000, 0x002);
		rtw_write32_mask(rtwdev, REG_ADCINI, 0xf0000000, 0x4);
	}

	if (tx_path == BB_PATH_A || tx_path == BB_PATH_B)
		rtw_write32_mask(rtwdev, REG_TXPSEL1, 0xfff0, 0x01);
	else
		rtw_write32_mask(rtwdev, REG_TXPSEL1, 0xfff0, 0x43);

	tx_path_sel = (tx_path << 4) | tx_path;
	rtw_write32_mask(rtwdev, REG_TXPSEL, MASKBYTE0, tx_path_sel);

	if (tx_path != BB_PATH_A && tx_path != BB_PATH_B) {
		if (is_tx2_path || rtwdev->mp_mode) {
			rtw_write32_mask(rtwdev, REG_CDDTXP, 0xfff00000, 0x043);
			rtw_write32_mask(rtwdev, REG_ADCINI, 0xf0000000, 0xc);
		}
	}

	rtw_write32_mask(rtwdev, REG_RXDESC, BIT(22), 0x0);
	rtw_write32_mask(rtwdev, REG_RXDESC, BIT(18), 0x0);

	if (rx_path & BB_PATH_A)
		rtw_write32_mask(rtwdev, REG_ADCINI, 0x0f000000, 0x0);
	else if (rx_path & BB_PATH_B)
		rtw_write32_mask(rtwdev, REG_ADCINI, 0x0f000000, 0x5);

	rx_path_sel = (rx_path << 4) | rx_path;
	rtw_write32_mask(rtwdev, REG_RXPSEL, MASKBYTE0, rx_path_sel);

	if (rx_path == BB_PATH_A || rx_path == BB_PATH_B) {
		rtw_write32_mask(rtwdev, REG_ANTWT, BIT(16), 0x0);
		rtw_write32_mask(rtwdev, REG_HTSTFWT, BIT(28), 0x0);
		rtw_write32_mask(rtwdev, REG_MRC, BIT(23), 0x0);
	} else {
		rtw_write32_mask(rtwdev, REG_ANTWT, BIT(16), 0x1);
		rtw_write32_mask(rtwdev, REG_HTSTFWT, BIT(28), 0x1);
		rtw_write32_mask(rtwdev, REG_MRC, BIT(23), 0x1);
	}

	for (counter = 100; counter > 0; counter--) {
		u32 rf_reg33;

		rtw_write_rf(rtwdev, RF_PATH_A, RF_LUTWE, RFREG_MASK, 0x80000);
		rtw_write_rf(rtwdev, RF_PATH_A, RF_LUTWA, RFREG_MASK, 0x00001);

		udelay(2);
		rf_reg33 = rtw_read_rf(rtwdev, RF_PATH_A, 0x33, RFREG_MASK);

		if (rf_reg33 == 0x00001)
			break;
	}

	if (WARN(counter <= 0, "write RF mode table fail\n"))
		return;

	rtw_write_rf(rtwdev, RF_PATH_A, RF_LUTWE, RFREG_MASK, 0x80000);
	rtw_write_rf(rtwdev, RF_PATH_A, RF_LUTWA, RFREG_MASK, 0x00001);
	rtw_write_rf(rtwdev, RF_PATH_A, RF_LUTWD1, RFREG_MASK, 0x00034);
	rtw_write_rf(rtwdev, RF_PATH_A, RF_LUTWD0, RFREG_MASK, 0x4080c);
	rtw_write_rf(rtwdev, RF_PATH_A, RF_LUTWE, RFREG_MASK, 0x00000);
	rtw_write_rf(rtwdev, RF_PATH_A, RF_LUTWE, RFREG_MASK, 0x00000);

	rtw8822b_toggle_igi(rtwdev);
	rtw8822b_set_channel_cca(rtwdev, 1, RTW_CHANNEL_WIDTH_20, rfe_info);
	(*rfe_info->rtw_set_channel_rfe)(rtwdev, ch);
}

static void query_phy_status_page0(struct rtw_dev *rtwdev, u8 *phy_status,
				   struct rtw_rx_pkt_stat *pkt_stat)
{
	struct rtw_dm_info *dm_info = &rtwdev->dm_info;
	s8 min_rx_power = -120;
	u8 pwdb = GET_PHY_STAT_P0_PWDB(phy_status);

	/* 8822B uses only 1 antenna to RX CCK rates */
	pkt_stat->rx_power[RF_PATH_A] = pwdb - 110;
	pkt_stat->rssi = rtw_phy_rf_power_2_rssi(pkt_stat->rx_power, 1);
	pkt_stat->bw = RTW_CHANNEL_WIDTH_20;
	pkt_stat->signal_power = max(pkt_stat->rx_power[RF_PATH_A],
				     min_rx_power);
	dm_info->rssi[RF_PATH_A] = pkt_stat->rssi;
}

static void query_phy_status_page1(struct rtw_dev *rtwdev, u8 *phy_status,
				   struct rtw_rx_pkt_stat *pkt_stat)
{
	struct rtw_dm_info *dm_info = &rtwdev->dm_info;
	u8 rxsc, bw;
	s8 min_rx_power = -120;
	s8 rx_evm;
	u8 evm_dbm = 0;
	u8 rssi;
	int path;

	if (pkt_stat->rate > DESC_RATE11M && pkt_stat->rate < DESC_RATEMCS0)
		rxsc = GET_PHY_STAT_P1_L_RXSC(phy_status);
	else
		rxsc = GET_PHY_STAT_P1_HT_RXSC(phy_status);

	if (rxsc >= 1 && rxsc <= 8)
		bw = RTW_CHANNEL_WIDTH_20;
	else if (rxsc >= 9 && rxsc <= 12)
		bw = RTW_CHANNEL_WIDTH_40;
	else if (rxsc >= 13)
		bw = RTW_CHANNEL_WIDTH_80;
	else
		bw = GET_PHY_STAT_P1_RF_MODE(phy_status);

	pkt_stat->rx_power[RF_PATH_A] = GET_PHY_STAT_P1_PWDB_A(phy_status) - 110;
	pkt_stat->rx_power[RF_PATH_B] = GET_PHY_STAT_P1_PWDB_B(phy_status) - 110;
	pkt_stat->rssi = rtw_phy_rf_power_2_rssi(pkt_stat->rx_power, 2);
	pkt_stat->bw = bw;
	pkt_stat->signal_power = max3(pkt_stat->rx_power[RF_PATH_A],
				      pkt_stat->rx_power[RF_PATH_B],
				      min_rx_power);

	dm_info->curr_rx_rate = pkt_stat->rate;

	pkt_stat->rx_evm[RF_PATH_A] = GET_PHY_STAT_P1_RXEVM_A(phy_status);
	pkt_stat->rx_evm[RF_PATH_B] = GET_PHY_STAT_P1_RXEVM_B(phy_status);

	pkt_stat->rx_snr[RF_PATH_A] = GET_PHY_STAT_P1_RXSNR_A(phy_status);
	pkt_stat->rx_snr[RF_PATH_B] = GET_PHY_STAT_P1_RXSNR_B(phy_status);

	pkt_stat->cfo_tail[RF_PATH_A] = GET_PHY_STAT_P1_CFO_TAIL_A(phy_status);
	pkt_stat->cfo_tail[RF_PATH_B] = GET_PHY_STAT_P1_CFO_TAIL_B(phy_status);

	for (path = 0; path <= rtwdev->hal.rf_path_num; path++) {
		rssi = rtw_phy_rf_power_2_rssi(&pkt_stat->rx_power[path], 1);
		dm_info->rssi[path] = rssi;
		dm_info->rx_snr[path] = pkt_stat->rx_snr[path] >> 1;
		dm_info->cfo_tail[path] = (pkt_stat->cfo_tail[path] * 5) >> 1;

		rx_evm = pkt_stat->rx_evm[path];

		if (rx_evm < 0) {
			if (rx_evm == S8_MIN)
				evm_dbm = 0;
			else
				evm_dbm = ((u8)-rx_evm >> 1);
		}
		dm_info->rx_evm_dbm[path] = evm_dbm;
	}
}

static void query_phy_status(struct rtw_dev *rtwdev, u8 *phy_status,
			     struct rtw_rx_pkt_stat *pkt_stat)
{
	u8 page;

	page = *phy_status & 0xf;

	switch (page) {
	case 0:
		query_phy_status_page0(rtwdev, phy_status, pkt_stat);
		break;
	case 1:
		query_phy_status_page1(rtwdev, phy_status, pkt_stat);
		break;
	default:
		rtw_warn(rtwdev, "unused phy status page (%d)\n", page);
		return;
	}
}

static void
rtw8822b_set_tx_power_index_by_rate(struct rtw_dev *rtwdev, u8 path, u8 rs)
{
	struct rtw_hal *hal = &rtwdev->hal;
	static const u32 offset_txagc[2] = {0x1d00, 0x1d80};
	static u32 phy_pwr_idx;
	u8 rate, rate_idx, pwr_index, shift;
	int j;

	for (j = 0; j < rtw_rate_size[rs]; j++) {
		rate = rtw_rate_section[rs][j];
		pwr_index = hal->tx_pwr_tbl[path][rate];
		shift = rate & 0x3;
		phy_pwr_idx |= ((u32)pwr_index << (shift * 8));
		if (shift == 0x3) {
			rate_idx = rate & 0xfc;
			rtw_write32(rtwdev, offset_txagc[path] + rate_idx,
				    phy_pwr_idx);
			phy_pwr_idx = 0;
		}
	}
}

static void rtw8822b_set_tx_power_index(struct rtw_dev *rtwdev)
{
	struct rtw_hal *hal = &rtwdev->hal;
	int rs, path;

	for (path = 0; path < hal->rf_path_num; path++) {
		for (rs = 0; rs < RTW_RATE_SECTION_MAX; rs++)
			rtw8822b_set_tx_power_index_by_rate(rtwdev, path, rs);
	}
}

static bool rtw8822b_check_rf_path(u8 antenna)
{
	switch (antenna) {
	case BB_PATH_A:
	case BB_PATH_B:
	case BB_PATH_AB:
		return true;
	default:
		return false;
	}
}

static int rtw8822b_set_antenna(struct rtw_dev *rtwdev,
				u32 antenna_tx,
				u32 antenna_rx)
{
	struct rtw_hal *hal = &rtwdev->hal;

	rtw_dbg(rtwdev, RTW_DBG_PHY, "config RF path, tx=0x%x rx=0x%x\n",
		antenna_tx, antenna_rx);

	if (!rtw8822b_check_rf_path(antenna_tx)) {
		rtw_warn(rtwdev, "unsupported tx path 0x%x\n", antenna_tx);
		return -EINVAL;
	}

	if (!rtw8822b_check_rf_path(antenna_rx)) {
		rtw_warn(rtwdev, "unsupported rx path 0x%x\n", antenna_rx);
		return -EINVAL;
	}

	hal->antenna_tx = antenna_tx;
	hal->antenna_rx = antenna_rx;

	rtw8822b_config_trx_mode(rtwdev, antenna_tx, antenna_rx, false);

	return 0;
}

static void rtw8822b_cfg_ldo25(struct rtw_dev *rtwdev, bool enable)
{
	u8 ldo_pwr;

	ldo_pwr = rtw_read8(rtwdev, REG_LDO_EFUSE_CTRL + 3);
	ldo_pwr = enable ? ldo_pwr | BIT_LDO25_EN : ldo_pwr & ~BIT_LDO25_EN;
	rtw_write8(rtwdev, REG_LDO_EFUSE_CTRL + 3, ldo_pwr);
}

static void rtw8822b_false_alarm_statistics(struct rtw_dev *rtwdev)
{
	struct rtw_dm_info *dm_info = &rtwdev->dm_info;
	u32 cck_enable;
	u32 cck_fa_cnt;
	u32 ofdm_fa_cnt;
	u32 crc32_cnt;
	u32 cca32_cnt;

	cck_enable = rtw_read32(rtwdev, 0x808) & BIT(28);
	cck_fa_cnt = rtw_read16(rtwdev, 0xa5c);
	ofdm_fa_cnt = rtw_read16(rtwdev, 0xf48);

	dm_info->cck_fa_cnt = cck_fa_cnt;
	dm_info->ofdm_fa_cnt = ofdm_fa_cnt;
	dm_info->total_fa_cnt = ofdm_fa_cnt;
	dm_info->total_fa_cnt += cck_enable ? cck_fa_cnt : 0;

	crc32_cnt = rtw_read32(rtwdev, 0xf04);
	dm_info->cck_ok_cnt = crc32_cnt & 0xffff;
	dm_info->cck_err_cnt = (crc32_cnt & 0xffff0000) >> 16;
	crc32_cnt = rtw_read32(rtwdev, 0xf14);
	dm_info->ofdm_ok_cnt = crc32_cnt & 0xffff;
	dm_info->ofdm_err_cnt = (crc32_cnt & 0xffff0000) >> 16;
	crc32_cnt = rtw_read32(rtwdev, 0xf10);
	dm_info->ht_ok_cnt = crc32_cnt & 0xffff;
	dm_info->ht_err_cnt = (crc32_cnt & 0xffff0000) >> 16;
	crc32_cnt = rtw_read32(rtwdev, 0xf0c);
	dm_info->vht_ok_cnt = crc32_cnt & 0xffff;
	dm_info->vht_err_cnt = (crc32_cnt & 0xffff0000) >> 16;

	cca32_cnt = rtw_read32(rtwdev, 0xf08);
	dm_info->ofdm_cca_cnt = ((cca32_cnt & 0xffff0000) >> 16);
	dm_info->total_cca_cnt = dm_info->ofdm_cca_cnt;
	if (cck_enable) {
		cca32_cnt = rtw_read32(rtwdev, 0xfcc);
		dm_info->cck_cca_cnt = cca32_cnt & 0xffff;
		dm_info->total_cca_cnt += dm_info->cck_cca_cnt;
	}

	rtw_write32_set(rtwdev, 0x9a4, BIT(17));
	rtw_write32_clr(rtwdev, 0x9a4, BIT(17));
	rtw_write32_clr(rtwdev, 0xa2c, BIT(15));
	rtw_write32_set(rtwdev, 0xa2c, BIT(15));
	rtw_write32_set(rtwdev, 0xb58, BIT(0));
	rtw_write32_clr(rtwdev, 0xb58, BIT(0));
}

static void rtw8822b_do_iqk(struct rtw_dev *rtwdev)
{
	static int do_iqk_cnt;
	struct rtw_iqk_para para = {.clear = 0, .segment_iqk = 0};
	u32 rf_reg, iqk_fail_mask;
	int counter;
	bool reload;

	rtw_fw_do_iqk(rtwdev, &para);

	for (counter = 0; counter < 300; counter++) {
		rf_reg = rtw_read_rf(rtwdev, RF_PATH_A, RF_DTXLOK, RFREG_MASK);
		if (rf_reg == 0xabcde)
			break;
		msleep(20);
	}
	rtw_write_rf(rtwdev, RF_PATH_A, RF_DTXLOK, RFREG_MASK, 0x0);

	reload = !!rtw_read32_mask(rtwdev, REG_IQKFAILMSK, BIT(16));
	iqk_fail_mask = rtw_read32_mask(rtwdev, REG_IQKFAILMSK, GENMASK(7, 0));
	rtw_dbg(rtwdev, RTW_DBG_PHY,
		"iqk counter=%d reload=%d do_iqk_cnt=%d n_iqk_fail(mask)=0x%02x\n",
		counter, reload, ++do_iqk_cnt, iqk_fail_mask);
}

static void rtw8822b_phy_calibration(struct rtw_dev *rtwdev)
{
	rtw8822b_do_iqk(rtwdev);
}

static void rtw8822b_coex_cfg_init(struct rtw_dev *rtwdev)
{
	/* enable TBTT nterrupt */
	rtw_write8_set(rtwdev, REG_BCN_CTRL, BIT_EN_BCN_FUNCTION);

	/* BT report packet sample rate */
	/* 0x790[5:0]=0x5 */
	rtw_write8_mask(rtwdev, REG_BT_TDMA_TIME, BIT_MASK_SAMPLE_RATE, 0x5);

	/* enable BT counter statistics */
	rtw_write8(rtwdev, REG_BT_STAT_CTRL, 0x1);

	/* enable PTA (3-wire function form BT side) */
	rtw_write32_set(rtwdev, REG_GPIO_MUXCFG, BIT_BT_PTA_EN);
	rtw_write32_set(rtwdev, REG_GPIO_MUXCFG, BIT_PO_BT_PTA_PINS);

	/* enable PTA (tx/rx signal form WiFi side) */
	rtw_write8_set(rtwdev, REG_QUEUE_CTRL, BIT_PTA_WL_TX_EN);
	/* wl tx signal to PTA not case EDCCA */
	rtw_write8_clr(rtwdev, REG_QUEUE_CTRL, BIT_PTA_EDCCA_EN);
	/* GNT_BT=1 while select both */
	rtw_write16_set(rtwdev, REG_BT_COEX_V2, BIT_GNT_BT_POLARITY);
}

static void rtw8822b_coex_cfg_ant_switch(struct rtw_dev *rtwdev,
					 u8 ctrl_type, u8 pos_type)
{
	struct rtw_coex *coex = &rtwdev->coex;
	struct rtw_coex_dm *coex_dm = &coex->dm;
	struct rtw_coex_rfe *coex_rfe = &coex->rfe;
	bool polarity_inverse;
	u8 regval = 0;

	if (((ctrl_type << 8) + pos_type) == coex_dm->cur_switch_status)
		return;

	coex_dm->cur_switch_status = (ctrl_type << 8) + pos_type;

	if (coex_rfe->ant_switch_diversity &&
	    ctrl_type == COEX_SWITCH_CTRL_BY_BBSW)
		ctrl_type = COEX_SWITCH_CTRL_BY_ANTDIV;

	polarity_inverse = (coex_rfe->ant_switch_polarity == 1);

	switch (ctrl_type) {
	default:
	case COEX_SWITCH_CTRL_BY_BBSW:
		/* 0x4c[23] = 0 */
		rtw_write8_mask(rtwdev, REG_LED_CFG + 2, BIT_DPDT_SEL_EN >> 16, 0x0);
		/* 0x4c[24] = 1 */
		rtw_write8_mask(rtwdev, REG_LED_CFG + 3, BIT_DPDT_WL_SEL >> 24, 0x1);
		/* BB SW, DPDT use RFE_ctrl8 and RFE_ctrl9 as ctrl pin */
		rtw_write8_mask(rtwdev, REG_RFE_CTRL8, BIT_MASK_RFE_SEL89, 0x77);

		if (pos_type == COEX_SWITCH_TO_WLG_BT) {
			if (coex_rfe->rfe_module_type != 0x4 &&
			    coex_rfe->rfe_module_type != 0x2)
				regval = 0x3;
			else
				regval = (!polarity_inverse ? 0x2 : 0x1);
		} else if (pos_type == COEX_SWITCH_TO_WLG) {
			regval = (!polarity_inverse ? 0x2 : 0x1);
		} else {
			regval = (!polarity_inverse ? 0x1 : 0x2);
		}

		rtw_write8_mask(rtwdev, REG_RFE_INV8, BIT_MASK_RFE_INV89, regval);
		break;
	case COEX_SWITCH_CTRL_BY_PTA:
		/* 0x4c[23] = 0 */
		rtw_write8_mask(rtwdev, REG_LED_CFG + 2, BIT_DPDT_SEL_EN >> 16, 0x0);
		/* 0x4c[24] = 1 */
		rtw_write8_mask(rtwdev, REG_LED_CFG + 3, BIT_DPDT_WL_SEL >> 24, 0x1);
		/* PTA,  DPDT use RFE_ctrl8 and RFE_ctrl9 as ctrl pin */
		rtw_write8_mask(rtwdev, REG_RFE_CTRL8, BIT_MASK_RFE_SEL89, 0x66);

		regval = (!polarity_inverse ? 0x2 : 0x1);
		rtw_write8_mask(rtwdev, REG_RFE_INV8, BIT_MASK_RFE_INV89, regval);
		break;
	case COEX_SWITCH_CTRL_BY_ANTDIV:
		/* 0x4c[23] = 0 */
		rtw_write8_mask(rtwdev, REG_LED_CFG + 2, BIT_DPDT_SEL_EN >> 16, 0x0);
		/* 0x4c[24] = 1 */
		rtw_write8_mask(rtwdev, REG_LED_CFG + 3, BIT_DPDT_WL_SEL >> 24, 0x1);
		rtw_write8_mask(rtwdev, REG_RFE_CTRL8, BIT_MASK_RFE_SEL89, 0x88);
		break;
	case COEX_SWITCH_CTRL_BY_MAC:
		/* 0x4c[23] = 1 */
		rtw_write8_mask(rtwdev, REG_LED_CFG + 2, BIT_DPDT_SEL_EN >> 16, 0x1);

		regval = (!polarity_inverse ? 0x0 : 0x1);
		rtw_write8_mask(rtwdev, REG_PAD_CTRL1, BIT_SW_DPDT_SEL_DATA, regval);
		break;
	case COEX_SWITCH_CTRL_BY_FW:
		/* 0x4c[23] = 0 */
		rtw_write8_mask(rtwdev, REG_LED_CFG + 2, BIT_DPDT_SEL_EN >> 16, 0x0);
		/* 0x4c[24] = 1 */
		rtw_write8_mask(rtwdev, REG_LED_CFG + 3, BIT_DPDT_WL_SEL >> 24, 0x1);
		break;
	case COEX_SWITCH_CTRL_BY_BT:
		/* 0x4c[23] = 0 */
		rtw_write8_mask(rtwdev, REG_LED_CFG + 2, BIT_DPDT_SEL_EN >> 16, 0x0);
		/* 0x4c[24] = 0 */
		rtw_write8_mask(rtwdev, REG_LED_CFG + 3, BIT_DPDT_WL_SEL >> 24, 0x0);
		break;
	}
}

static void rtw8822b_coex_cfg_gnt_fix(struct rtw_dev *rtwdev)
{
}

static void rtw8822b_coex_cfg_gnt_debug(struct rtw_dev *rtwdev)
{
	rtw_write8_mask(rtwdev, REG_PAD_CTRL1 + 2, BIT_BTGP_SPI_EN >> 16, 0);
	rtw_write8_mask(rtwdev, REG_PAD_CTRL1 + 3, BIT_BTGP_JTAG_EN >> 24, 0);
	rtw_write8_mask(rtwdev, REG_GPIO_MUXCFG + 2, BIT_FSPI_EN >> 16, 0);
	rtw_write8_mask(rtwdev, REG_PAD_CTRL1 + 1, BIT_LED1DIS >> 8, 0);
	rtw_write8_mask(rtwdev, REG_SYS_SDIO_CTRL + 3, BIT_DBG_GNT_WL_BT >> 24, 0);
}

static void rtw8822b_coex_cfg_rfe_type(struct rtw_dev *rtwdev)
{
	struct rtw_coex *coex = &rtwdev->coex;
	struct rtw_coex_rfe *coex_rfe = &coex->rfe;
	struct rtw_efuse *efuse = &rtwdev->efuse;
	bool is_ext_fem = false;

	coex_rfe->rfe_module_type = rtwdev->efuse.rfe_option;
	coex_rfe->ant_switch_polarity = 0;
	coex_rfe->ant_switch_diversity = false;
	if (coex_rfe->rfe_module_type == 0x12 ||
	    coex_rfe->rfe_module_type == 0x15 ||
	    coex_rfe->rfe_module_type == 0x16)
		coex_rfe->ant_switch_exist = false;
	else
		coex_rfe->ant_switch_exist = true;

	if (coex_rfe->rfe_module_type == 2 ||
	    coex_rfe->rfe_module_type == 4) {
		rtw_coex_write_scbd(rtwdev, COEX_SCBD_EXTFEM, true);
		is_ext_fem = true;
	} else {
		rtw_coex_write_scbd(rtwdev, COEX_SCBD_EXTFEM, false);
	}

	coex_rfe->wlg_at_btg = false;

	if (efuse->share_ant &&
	    coex_rfe->ant_switch_exist && !is_ext_fem)
		coex_rfe->ant_switch_with_bt = true;
	else
		coex_rfe->ant_switch_with_bt = false;

	/* Ext switch buffer mux */
	rtw_write8(rtwdev, REG_RFE_CTRL_E, 0xff);
	rtw_write8_mask(rtwdev, REG_RFESEL_CTRL + 1, 0x3, 0x0);
	rtw_write8_mask(rtwdev, REG_RFE_INV16, BIT_RFE_BUF_EN, 0x0);

	/* Disable LTE Coex Function in WiFi side */
	rtw_coex_write_indirect_reg(rtwdev, LTE_COEX_CTRL, BIT_LTE_COEX_EN, 0);

	/* BTC_CTT_WL_VS_LTE */
	rtw_coex_write_indirect_reg(rtwdev, LTE_WL_TRX_CTRL, MASKLWORD, 0xffff);

	/* BTC_CTT_BT_VS_LTE */
	rtw_coex_write_indirect_reg(rtwdev, LTE_BT_TRX_CTRL, MASKLWORD, 0xffff);
}

static void rtw8822b_coex_cfg_wl_tx_power(struct rtw_dev *rtwdev, u8 wl_pwr)
{
	struct rtw_coex *coex = &rtwdev->coex;
	struct rtw_coex_dm *coex_dm = &coex->dm;
	static const u16 reg_addr[] = {0xc58, 0xe58};
	static const u8	wl_tx_power[] = {0xd8, 0xd4, 0xd0, 0xcc, 0xc8};
	u8 i, pwr;

	if (wl_pwr == coex_dm->cur_wl_pwr_lvl)
		return;

	coex_dm->cur_wl_pwr_lvl = wl_pwr;

	if (coex_dm->cur_wl_pwr_lvl >= ARRAY_SIZE(wl_tx_power))
		coex_dm->cur_wl_pwr_lvl = ARRAY_SIZE(wl_tx_power) - 1;

	pwr = wl_tx_power[coex_dm->cur_wl_pwr_lvl];

	for (i = 0; i < ARRAY_SIZE(reg_addr); i++)
		rtw_write8_mask(rtwdev, reg_addr[i], 0xff, pwr);
}

static void rtw8822b_coex_cfg_wl_rx_gain(struct rtw_dev *rtwdev, bool low_gain)
{
	struct rtw_coex *coex = &rtwdev->coex;
	struct rtw_coex_dm *coex_dm = &coex->dm;
	/* WL Rx Low gain on */
	static const u32 wl_rx_low_gain_on[] = {
		0xff000003, 0xbd120003, 0xbe100003, 0xbf080003, 0xbf060003,
		0xbf050003, 0xbc140003, 0xbb160003, 0xba180003, 0xb91a0003,
		0xb81c0003, 0xb71e0003, 0xb4200003, 0xb5220003, 0xb4240003,
		0xb3260003, 0xb2280003, 0xb12a0003, 0xb02c0003, 0xaf2e0003,
		0xae300003, 0xad320003, 0xac340003, 0xab360003, 0x8d380003,
		0x8c3a0003, 0x8b3c0003, 0x8a3e0003, 0x6e400003, 0x6d420003,
		0x6c440003, 0x6b460003, 0x6a480003, 0x694a0003, 0x684c0003,
		0x674e0003, 0x66500003, 0x65520003, 0x64540003, 0x64560003,
		0x007e0403
	};

	/* WL Rx Low gain off */
	static const u32 wl_rx_low_gain_off[] = {
		0xff000003, 0xf4120003, 0xf5100003, 0xf60e0003, 0xf70c0003,
		0xf80a0003, 0xf3140003, 0xf2160003, 0xf1180003, 0xf01a0003,
		0xef1c0003, 0xee1e0003, 0xed200003, 0xec220003, 0xeb240003,
		0xea260003, 0xe9280003, 0xe82a0003, 0xe72c0003, 0xe62e0003,
		0xe5300003, 0xc8320003, 0xc7340003, 0xc6360003, 0xc5380003,
		0xc43a0003, 0xc33c0003, 0xc23e0003, 0xc1400003, 0xc0420003,
		0xa5440003, 0xa4460003, 0xa3480003, 0xa24a0003, 0xa14c0003,
		0x834e0003, 0x82500003, 0x81520003, 0x80540003, 0x65560003,
		0x007e0403
	};
	u8 i;

	if (low_gain == coex_dm->cur_wl_rx_low_gain_en)
		return;

	coex_dm->cur_wl_rx_low_gain_en = low_gain;

	if (coex_dm->cur_wl_rx_low_gain_en) {
		rtw_dbg(rtwdev, RTW_DBG_COEX, "[BTCoex], Hi-Li Table On!\n");
		for (i = 0; i < ARRAY_SIZE(wl_rx_low_gain_on); i++)
			rtw_write32(rtwdev, REG_RX_GAIN_EN, wl_rx_low_gain_on[i]);

		/* set Rx filter corner RCK offset */
		rtw_write_rf(rtwdev, RF_PATH_A, RF_RCKD, 0x2, 0x1);
		rtw_write_rf(rtwdev, RF_PATH_A, RF_RCK, 0x3f, 0x3f);
		rtw_write_rf(rtwdev, RF_PATH_B, RF_RCKD, 0x2, 0x1);
		rtw_write_rf(rtwdev, RF_PATH_B, RF_RCK, 0x3f, 0x3f);
	} else {
		rtw_dbg(rtwdev, RTW_DBG_COEX, "[BTCoex], Hi-Li Table Off!\n");
		for (i = 0; i < ARRAY_SIZE(wl_rx_low_gain_off); i++)
			rtw_write32(rtwdev, 0x81c, wl_rx_low_gain_off[i]);

		/* set Rx filter corner RCK offset */
		rtw_write_rf(rtwdev, RF_PATH_A, RF_RCK, 0x3f, 0x4);
		rtw_write_rf(rtwdev, RF_PATH_A, RF_RCKD, 0x2, 0x0);
		rtw_write_rf(rtwdev, RF_PATH_B, RF_RCK, 0x3f, 0x4);
		rtw_write_rf(rtwdev, RF_PATH_B, RF_RCKD, 0x2, 0x0);
	}
}

static void rtw8822b_txagc_swing_offset(struct rtw_dev *rtwdev, u8 path,
					u8 tx_pwr_idx_offset,
					s8 *txagc_idx, u8 *swing_idx)
{
	struct rtw_dm_info *dm_info = &rtwdev->dm_info;
	s8 delta_pwr_idx = dm_info->delta_power_index[path];
	u8 swing_upper_bound = dm_info->default_ofdm_index + 10;
	u8 swing_lower_bound = 0;
	u8 max_tx_pwr_idx_offset = 0xf;
	s8 agc_index = 0;
	u8 swing_index = dm_info->default_ofdm_index;

	tx_pwr_idx_offset = min_t(u8, tx_pwr_idx_offset, max_tx_pwr_idx_offset);

	if (delta_pwr_idx >= 0) {
		if (delta_pwr_idx <= tx_pwr_idx_offset) {
			agc_index = delta_pwr_idx;
			swing_index = dm_info->default_ofdm_index;
		} else if (delta_pwr_idx > tx_pwr_idx_offset) {
			agc_index = tx_pwr_idx_offset;
			swing_index = dm_info->default_ofdm_index +
					delta_pwr_idx - tx_pwr_idx_offset;
			swing_index = min_t(u8, swing_index, swing_upper_bound);
		}
	} else {
		if (dm_info->default_ofdm_index > abs(delta_pwr_idx))
			swing_index =
				dm_info->default_ofdm_index + delta_pwr_idx;
		else
			swing_index = swing_lower_bound;
		swing_index = max_t(u8, swing_index, swing_lower_bound);

		agc_index = 0;
	}

	if (swing_index >= RTW_TXSCALE_SIZE) {
		rtw_warn(rtwdev, "swing index overflow\n");
		swing_index = RTW_TXSCALE_SIZE - 1;
	}
	*txagc_idx = agc_index;
	*swing_idx = swing_index;
}

static void rtw8822b_pwrtrack_set_pwr(struct rtw_dev *rtwdev, u8 path,
				      u8 pwr_idx_offset)
{
	s8 txagc_idx;
	u8 swing_idx;
	u32 reg1, reg2;

	if (path == RF_PATH_A) {
		reg1 = 0xc94;
		reg2 = 0xc1c;
	} else if (path == RF_PATH_B) {
		reg1 = 0xe94;
		reg2 = 0xe1c;
	} else {
		return;
	}

	rtw8822b_txagc_swing_offset(rtwdev, path, pwr_idx_offset,
				    &txagc_idx, &swing_idx);
	rtw_write32_mask(rtwdev, reg1, GENMASK(29, 25), txagc_idx);
	rtw_write32_mask(rtwdev, reg2, GENMASK(31, 21),
			 rtw8822b_txscale_tbl[swing_idx]);
}

static void rtw8822b_pwrtrack_set(struct rtw_dev *rtwdev, u8 path)
{
	struct rtw_dm_info *dm_info = &rtwdev->dm_info;
	u8 pwr_idx_offset, tx_pwr_idx;
	u8 channel = rtwdev->hal.current_channel;
	u8 band_width = rtwdev->hal.current_band_width;
	u8 regd = rtw_regd_get(rtwdev);
	u8 tx_rate = dm_info->tx_rate;
	u8 max_pwr_idx = rtwdev->chip->max_power_index;

	tx_pwr_idx = rtw_phy_get_tx_power_index(rtwdev, path, tx_rate,
						band_width, channel, regd);

	tx_pwr_idx = min_t(u8, tx_pwr_idx, max_pwr_idx);

	pwr_idx_offset = max_pwr_idx - tx_pwr_idx;

	rtw8822b_pwrtrack_set_pwr(rtwdev, path, pwr_idx_offset);
}

static void rtw8822b_phy_pwrtrack_path(struct rtw_dev *rtwdev,
				       struct rtw_swing_table *swing_table,
				       u8 path)
{
	struct rtw_dm_info *dm_info = &rtwdev->dm_info;
	u8 power_idx_cur, power_idx_last;
	u8 delta;

	/* 8822B only has one thermal meter at PATH A */
	delta = rtw_phy_pwrtrack_get_delta(rtwdev, RF_PATH_A);

	power_idx_last = dm_info->delta_power_index[path];
	power_idx_cur = rtw_phy_pwrtrack_get_pwridx(rtwdev, swing_table,
						    path, RF_PATH_A, delta);

	/* if delta of power indexes are the same, just skip */
	if (power_idx_cur == power_idx_last)
		return;

	dm_info->delta_power_index[path] = power_idx_cur;
	rtw8822b_pwrtrack_set(rtwdev, path);
}

static void rtw8822b_phy_pwrtrack(struct rtw_dev *rtwdev)
{
	struct rtw_dm_info *dm_info = &rtwdev->dm_info;
	struct rtw_swing_table swing_table;
	u8 thermal_value, path;

	rtw_phy_config_swing_table(rtwdev, &swing_table);

	if (rtwdev->efuse.thermal_meter[RF_PATH_A] == 0xff)
		return;

	thermal_value = rtw_read_rf(rtwdev, RF_PATH_A, RF_T_METER, 0xfc00);

	rtw_phy_pwrtrack_avg(rtwdev, thermal_value, RF_PATH_A);

	if (dm_info->pwr_trk_init_trigger)
		dm_info->pwr_trk_init_trigger = false;
	else if (!rtw_phy_pwrtrack_thermal_changed(rtwdev, thermal_value,
						   RF_PATH_A))
		goto iqk;

	for (path = 0; path < rtwdev->hal.rf_path_num; path++)
		rtw8822b_phy_pwrtrack_path(rtwdev, &swing_table, path);

iqk:
	if (rtw_phy_pwrtrack_need_iqk(rtwdev))
		rtw8822b_do_iqk(rtwdev);
}

static void rtw8822b_pwr_track(struct rtw_dev *rtwdev)
{
	struct rtw_efuse *efuse = &rtwdev->efuse;
	struct rtw_dm_info *dm_info = &rtwdev->dm_info;

	if (efuse->power_track_type != 0)
		return;

	if (!dm_info->pwr_trk_triggered) {
		rtw_write_rf(rtwdev, RF_PATH_A, RF_T_METER,
			     GENMASK(17, 16), 0x03);
		dm_info->pwr_trk_triggered = true;
		return;
	}

	rtw8822b_phy_pwrtrack(rtwdev);
	dm_info->pwr_trk_triggered = false;
}

static void rtw8822b_bf_config_bfee_su(struct rtw_dev *rtwdev,
				       struct rtw_vif *vif,
				       struct rtw_bfee *bfee, bool enable)
{
	if (enable)
		rtw_bf_enable_bfee_su(rtwdev, vif, bfee);
	else
		rtw_bf_remove_bfee_su(rtwdev, bfee);
}

static void rtw8822b_bf_config_bfee_mu(struct rtw_dev *rtwdev,
				       struct rtw_vif *vif,
				       struct rtw_bfee *bfee, bool enable)
{
	if (enable)
		rtw_bf_enable_bfee_mu(rtwdev, vif, bfee);
	else
		rtw_bf_remove_bfee_mu(rtwdev, bfee);
}

static void rtw8822b_bf_config_bfee(struct rtw_dev *rtwdev, struct rtw_vif *vif,
				    struct rtw_bfee *bfee, bool enable)
{
	if (bfee->role == RTW_BFEE_SU)
		rtw8822b_bf_config_bfee_su(rtwdev, vif, bfee, enable);
	else if (bfee->role == RTW_BFEE_MU)
		rtw8822b_bf_config_bfee_mu(rtwdev, vif, bfee, enable);
	else
		rtw_warn(rtwdev, "wrong bfee role\n");
}

static void rtw8822b_adaptivity_init(struct rtw_dev *rtwdev)
{
	rtw_phy_set_edcca_th(rtwdev, RTW8822B_EDCCA_MAX, RTW8822B_EDCCA_MAX);

	/* mac edcca state setting */
	rtw_write32_clr(rtwdev, REG_TX_PTCL_CTRL, BIT_DIS_EDCCA);
	rtw_write32_set(rtwdev, REG_RD_CTRL, BIT_EDCCA_MSK_CNTDOWN_EN);
	rtw_write32_mask(rtwdev, REG_EDCCA_SOURCE, BIT_SOURCE_OPTION,
			 RTW8822B_EDCCA_SRC_DEF);
	rtw_write32_mask(rtwdev, REG_EDCCA_POW_MA, BIT_MA_LEVEL, 0);

	/* edcca decision opt */
	rtw_write32_set(rtwdev, REG_EDCCA_DECISION, BIT_EDCCA_OPTION);
}

static void rtw8822b_adaptivity(struct rtw_dev *rtwdev)
{
	struct rtw_dm_info *dm_info = &rtwdev->dm_info;
	s8 l2h, h2l;
	u8 igi;

	igi = dm_info->igi_history[0];
	if (dm_info->edcca_mode == RTW_EDCCA_NORMAL) {
		l2h = max_t(s8, igi + EDCCA_IGI_L2H_DIFF, EDCCA_TH_L2H_LB);
		h2l = l2h - EDCCA_L2H_H2L_DIFF_NORMAL;
	} else {
		l2h = min_t(s8, igi, dm_info->l2h_th_ini);
		h2l = l2h - EDCCA_L2H_H2L_DIFF;
	}

	rtw_phy_set_edcca_th(rtwdev, l2h, h2l);
}

static void rtw8822b_fill_txdesc_checksum(struct rtw_dev *rtwdev,
					  struct rtw_tx_pkt_info *pkt_info,
					  u8 *txdesc)
{
	size_t words = 32 / 2; /* calculate the first 32 bytes (16 words) */

	fill_txdesc_checksum_common(txdesc, words);
}

static const struct rtw_pwr_seq_cmd trans_carddis_to_cardemu_8822b[] = {
	{0x0086,
	 RTW_PWR_CUT_ALL_MSK,
	 RTW_PWR_INTF_SDIO_MSK,
	 RTW_PWR_ADDR_SDIO,
	 RTW_PWR_CMD_WRITE, BIT(0), 0},
	{0x0086,
	 RTW_PWR_CUT_ALL_MSK,
	 RTW_PWR_INTF_SDIO_MSK,
	 RTW_PWR_ADDR_SDIO,
	 RTW_PWR_CMD_POLLING, BIT(1), BIT(1)},
	{0x004A,
	 RTW_PWR_CUT_ALL_MSK,
	 RTW_PWR_INTF_USB_MSK,
	 RTW_PWR_ADDR_MAC,
	 RTW_PWR_CMD_WRITE, BIT(0), 0},
	{0x0005,
	 RTW_PWR_CUT_ALL_MSK,
	 RTW_PWR_INTF_ALL_MSK,
	 RTW_PWR_ADDR_MAC,
	 RTW_PWR_CMD_WRITE, BIT(3) | BIT(4) | BIT(7), 0},
	{0x0300,
	 RTW_PWR_CUT_ALL_MSK,
	 RTW_PWR_INTF_PCI_MSK,
	 RTW_PWR_ADDR_MAC,
	 RTW_PWR_CMD_WRITE, 0xFF, 0},
	{0x0301,
	 RTW_PWR_CUT_ALL_MSK,
	 RTW_PWR_INTF_PCI_MSK,
	 RTW_PWR_ADDR_MAC,
	 RTW_PWR_CMD_WRITE, 0xFF, 0},
	{0xFFFF,
	 RTW_PWR_CUT_ALL_MSK,
	 RTW_PWR_INTF_ALL_MSK,
	 0,
	 RTW_PWR_CMD_END, 0, 0},
};

static const struct rtw_pwr_seq_cmd trans_cardemu_to_act_8822b[] = {
	{0x0012,
	 RTW_PWR_CUT_ALL_MSK,
	 RTW_PWR_INTF_ALL_MSK,
	 RTW_PWR_ADDR_MAC,
	 RTW_PWR_CMD_WRITE, BIT(1), 0},
	{0x0012,
	 RTW_PWR_CUT_ALL_MSK,
	 RTW_PWR_INTF_ALL_MSK,
	 RTW_PWR_ADDR_MAC,
	 RTW_PWR_CMD_WRITE, BIT(0), BIT(0)},
	{0x0020,
	 RTW_PWR_CUT_ALL_MSK,
	 RTW_PWR_INTF_USB_MSK | RTW_PWR_INTF_SDIO_MSK,
	 RTW_PWR_ADDR_MAC,
	 RTW_PWR_CMD_WRITE, BIT(0), BIT(0)},
	{0x0001,
	 RTW_PWR_CUT_ALL_MSK,
	 RTW_PWR_INTF_USB_MSK | RTW_PWR_INTF_SDIO_MSK,
	 RTW_PWR_ADDR_MAC,
	 RTW_PWR_CMD_DELAY, 1, RTW_PWR_DELAY_MS},
	{0x0000,
	 RTW_PWR_CUT_ALL_MSK,
	 RTW_PWR_INTF_USB_MSK | RTW_PWR_INTF_SDIO_MSK,
	 RTW_PWR_ADDR_MAC,
	 RTW_PWR_CMD_WRITE, BIT(5), 0},
	{0x0005,
	 RTW_PWR_CUT_ALL_MSK,
	 RTW_PWR_INTF_ALL_MSK,
	 RTW_PWR_ADDR_MAC,
	 RTW_PWR_CMD_WRITE, (BIT(4) | BIT(3) | BIT(2)), 0},
	{0x0075,
	 RTW_PWR_CUT_ALL_MSK,
	 RTW_PWR_INTF_PCI_MSK,
	 RTW_PWR_ADDR_MAC,
	 RTW_PWR_CMD_WRITE, BIT(0), BIT(0)},
	{0x0006,
	 RTW_PWR_CUT_ALL_MSK,
	 RTW_PWR_INTF_ALL_MSK,
	 RTW_PWR_ADDR_MAC,
	 RTW_PWR_CMD_POLLING, BIT(1), BIT(1)},
	{0x0075,
	 RTW_PWR_CUT_ALL_MSK,
	 RTW_PWR_INTF_PCI_MSK,
	 RTW_PWR_ADDR_MAC,
	 RTW_PWR_CMD_WRITE, BIT(0), 0},
	{0xFF1A,
	 RTW_PWR_CUT_ALL_MSK,
	 RTW_PWR_INTF_USB_MSK,
	 RTW_PWR_ADDR_MAC,
	 RTW_PWR_CMD_WRITE, 0xFF, 0},
	{0x0006,
	 RTW_PWR_CUT_ALL_MSK,
	 RTW_PWR_INTF_ALL_MSK,
	 RTW_PWR_ADDR_MAC,
	 RTW_PWR_CMD_WRITE, BIT(0), BIT(0)},
	{0x0005,
	 RTW_PWR_CUT_ALL_MSK,
	 RTW_PWR_INTF_ALL_MSK,
	 RTW_PWR_ADDR_MAC,
	 RTW_PWR_CMD_WRITE, BIT(7), 0},
	{0x0005,
	 RTW_PWR_CUT_ALL_MSK,
	 RTW_PWR_INTF_ALL_MSK,
	 RTW_PWR_ADDR_MAC,
	 RTW_PWR_CMD_WRITE, (BIT(4) | BIT(3)), 0},
	{0x10C3,
	 RTW_PWR_CUT_ALL_MSK,
	 RTW_PWR_INTF_USB_MSK,
	 RTW_PWR_ADDR_MAC,
	 RTW_PWR_CMD_WRITE, BIT(0), BIT(0)},
	{0x0005,
	 RTW_PWR_CUT_ALL_MSK,
	 RTW_PWR_INTF_ALL_MSK,
	 RTW_PWR_ADDR_MAC,
	 RTW_PWR_CMD_WRITE, BIT(0), BIT(0)},
	{0x0005,
	 RTW_PWR_CUT_ALL_MSK,
	 RTW_PWR_INTF_ALL_MSK,
	 RTW_PWR_ADDR_MAC,
	 RTW_PWR_CMD_POLLING, BIT(0), 0},
	{0x0020,
	 RTW_PWR_CUT_ALL_MSK,
	 RTW_PWR_INTF_ALL_MSK,
	 RTW_PWR_ADDR_MAC,
	 RTW_PWR_CMD_WRITE, BIT(3), BIT(3)},
	{0x10A8,
	 RTW_PWR_CUT_C_MSK,
	 RTW_PWR_INTF_ALL_MSK,
	 RTW_PWR_ADDR_MAC,
	 RTW_PWR_CMD_WRITE, 0xFF, 0},
	{0x10A9,
	 RTW_PWR_CUT_C_MSK,
	 RTW_PWR_INTF_ALL_MSK,
	 RTW_PWR_ADDR_MAC,
	 RTW_PWR_CMD_WRITE, 0xFF, 0xef},
	{0x10AA,
	 RTW_PWR_CUT_C_MSK,
	 RTW_PWR_INTF_ALL_MSK,
	 RTW_PWR_ADDR_MAC,
	 RTW_PWR_CMD_WRITE, 0xFF, 0x0c},
	{0x0068,
	 RTW_PWR_CUT_C_MSK,
	 RTW_PWR_INTF_SDIO_MSK,
	 RTW_PWR_ADDR_MAC,
	 RTW_PWR_CMD_WRITE, BIT(4), BIT(4)},
	{0x0029,
	 RTW_PWR_CUT_ALL_MSK,
	 RTW_PWR_INTF_ALL_MSK,
	 RTW_PWR_ADDR_MAC,
	 RTW_PWR_CMD_WRITE, 0xFF, 0xF9},
	{0x0024,
	 RTW_PWR_CUT_ALL_MSK,
	 RTW_PWR_INTF_ALL_MSK,
	 RTW_PWR_ADDR_MAC,
	 RTW_PWR_CMD_WRITE, BIT(2), 0},
	{0x0074,
	 RTW_PWR_CUT_ALL_MSK,
	 RTW_PWR_INTF_PCI_MSK,
	 RTW_PWR_ADDR_MAC,
	 RTW_PWR_CMD_WRITE, BIT(5), BIT(5)},
	{0x00AF,
	 RTW_PWR_CUT_ALL_MSK,
	 RTW_PWR_INTF_ALL_MSK,
	 RTW_PWR_ADDR_MAC,
	 RTW_PWR_CMD_WRITE, BIT(5), BIT(5)},
	{0xFFFF,
	 RTW_PWR_CUT_ALL_MSK,
	 RTW_PWR_INTF_ALL_MSK,
	 0,
	 RTW_PWR_CMD_END, 0, 0},
};

static const struct rtw_pwr_seq_cmd trans_act_to_cardemu_8822b[] = {
	{0x0003,
	 RTW_PWR_CUT_ALL_MSK,
	 RTW_PWR_INTF_SDIO_MSK,
	 RTW_PWR_ADDR_MAC,
	 RTW_PWR_CMD_WRITE, BIT(2), 0},
	{0x0093,
	 RTW_PWR_CUT_ALL_MSK,
	 RTW_PWR_INTF_ALL_MSK,
	 RTW_PWR_ADDR_MAC,
	 RTW_PWR_CMD_WRITE, BIT(3), 0},
	{0x001F,
	 RTW_PWR_CUT_ALL_MSK,
	 RTW_PWR_INTF_ALL_MSK,
	 RTW_PWR_ADDR_MAC,
	 RTW_PWR_CMD_WRITE, 0xFF, 0},
	{0x00EF,
	 RTW_PWR_CUT_ALL_MSK,
	 RTW_PWR_INTF_ALL_MSK,
	 RTW_PWR_ADDR_MAC,
	 RTW_PWR_CMD_WRITE, 0xFF, 0},
	{0xFF1A,
	 RTW_PWR_CUT_ALL_MSK,
	 RTW_PWR_INTF_USB_MSK,
	 RTW_PWR_ADDR_MAC,
	 RTW_PWR_CMD_WRITE, 0xFF, 0x30},
	{0x0049,
	 RTW_PWR_CUT_ALL_MSK,
	 RTW_PWR_INTF_ALL_MSK,
	 RTW_PWR_ADDR_MAC,
	 RTW_PWR_CMD_WRITE, BIT(1), 0},
	{0x0006,
	 RTW_PWR_CUT_ALL_MSK,
	 RTW_PWR_INTF_ALL_MSK,
	 RTW_PWR_ADDR_MAC,
	 RTW_PWR_CMD_WRITE, BIT(0), BIT(0)},
	{0x0002,
	 RTW_PWR_CUT_ALL_MSK,
	 RTW_PWR_INTF_ALL_MSK,
	 RTW_PWR_ADDR_MAC,
	 RTW_PWR_CMD_WRITE, BIT(1), 0},
	{0x10C3,
	 RTW_PWR_CUT_ALL_MSK,
	 RTW_PWR_INTF_USB_MSK,
	 RTW_PWR_ADDR_MAC,
	 RTW_PWR_CMD_WRITE, BIT(0), 0},
	{0x0005,
	 RTW_PWR_CUT_ALL_MSK,
	 RTW_PWR_INTF_ALL_MSK,
	 RTW_PWR_ADDR_MAC,
	 RTW_PWR_CMD_WRITE, BIT(1), BIT(1)},
	{0x0005,
	 RTW_PWR_CUT_ALL_MSK,
	 RTW_PWR_INTF_ALL_MSK,
	 RTW_PWR_ADDR_MAC,
	 RTW_PWR_CMD_POLLING, BIT(1), 0},
	{0x0020,
	 RTW_PWR_CUT_ALL_MSK,
	 RTW_PWR_INTF_ALL_MSK,
	 RTW_PWR_ADDR_MAC,
	 RTW_PWR_CMD_WRITE, BIT(3), 0},
	{0x0000,
	 RTW_PWR_CUT_ALL_MSK,
	 RTW_PWR_INTF_USB_MSK | RTW_PWR_INTF_SDIO_MSK,
	 RTW_PWR_ADDR_MAC,
	 RTW_PWR_CMD_WRITE, BIT(5), BIT(5)},
	{0xFFFF,
	 RTW_PWR_CUT_ALL_MSK,
	 RTW_PWR_INTF_ALL_MSK,
	 0,
	 RTW_PWR_CMD_END, 0, 0},
};

static const struct rtw_pwr_seq_cmd trans_cardemu_to_carddis_8822b[] = {
	{0x0005,
	 RTW_PWR_CUT_ALL_MSK,
	 RTW_PWR_INTF_SDIO_MSK,
	 RTW_PWR_ADDR_MAC,
	 RTW_PWR_CMD_WRITE, BIT(7), BIT(7)},
	{0x0007,
	 RTW_PWR_CUT_ALL_MSK,
	 RTW_PWR_INTF_USB_MSK | RTW_PWR_INTF_SDIO_MSK,
	 RTW_PWR_ADDR_MAC,
	 RTW_PWR_CMD_WRITE, 0xFF, 0x20},
	{0x0067,
	 RTW_PWR_CUT_ALL_MSK,
	 RTW_PWR_INTF_ALL_MSK,
	 RTW_PWR_ADDR_MAC,
	 RTW_PWR_CMD_WRITE, BIT(5), 0},
	{0x0005,
	 RTW_PWR_CUT_ALL_MSK,
	 RTW_PWR_INTF_PCI_MSK,
	 RTW_PWR_ADDR_MAC,
	 RTW_PWR_CMD_WRITE, BIT(2), BIT(2)},
	{0x004A,
	 RTW_PWR_CUT_ALL_MSK,
	 RTW_PWR_INTF_USB_MSK,
	 RTW_PWR_ADDR_MAC,
	 RTW_PWR_CMD_WRITE, BIT(0), 0},
	{0x0067,
	 RTW_PWR_CUT_ALL_MSK,
	 RTW_PWR_INTF_SDIO_MSK,
	 RTW_PWR_ADDR_MAC,
	 RTW_PWR_CMD_WRITE, BIT(5), 0},
	{0x0067,
	 RTW_PWR_CUT_ALL_MSK,
	 RTW_PWR_INTF_SDIO_MSK,
	 RTW_PWR_ADDR_MAC,
	 RTW_PWR_CMD_WRITE, BIT(4), 0},
	{0x004F,
	 RTW_PWR_CUT_ALL_MSK,
	 RTW_PWR_INTF_SDIO_MSK,
	 RTW_PWR_ADDR_MAC,
	 RTW_PWR_CMD_WRITE, BIT(0), 0},
	{0x0067,
	 RTW_PWR_CUT_ALL_MSK,
	 RTW_PWR_INTF_SDIO_MSK,
	 RTW_PWR_ADDR_MAC,
	 RTW_PWR_CMD_WRITE, BIT(1), 0},
	{0x0046,
	 RTW_PWR_CUT_ALL_MSK,
	 RTW_PWR_INTF_SDIO_MSK,
	 RTW_PWR_ADDR_MAC,
	 RTW_PWR_CMD_WRITE, BIT(6), BIT(6)},
	{0x0067,
	 RTW_PWR_CUT_ALL_MSK,
	 RTW_PWR_INTF_SDIO_MSK,
	 RTW_PWR_ADDR_MAC,
	 RTW_PWR_CMD_WRITE, BIT(2), 0},
	{0x0046,
	 RTW_PWR_CUT_ALL_MSK,
	 RTW_PWR_INTF_SDIO_MSK,
	 RTW_PWR_ADDR_MAC,
	 RTW_PWR_CMD_WRITE, BIT(7), BIT(7)},
	{0x0062,
	 RTW_PWR_CUT_ALL_MSK,
	 RTW_PWR_INTF_SDIO_MSK,
	 RTW_PWR_ADDR_MAC,
	 RTW_PWR_CMD_WRITE, BIT(4), BIT(4)},
	{0x0081,
	 RTW_PWR_CUT_ALL_MSK,
	 RTW_PWR_INTF_ALL_MSK,
	 RTW_PWR_ADDR_MAC,
	 RTW_PWR_CMD_WRITE, BIT(7) | BIT(6), 0},
	{0x0005,
	 RTW_PWR_CUT_ALL_MSK,
	 RTW_PWR_INTF_USB_MSK | RTW_PWR_INTF_SDIO_MSK,
	 RTW_PWR_ADDR_MAC,
	 RTW_PWR_CMD_WRITE, BIT(3) | BIT(4), BIT(3)},
	{0x0086,
	 RTW_PWR_CUT_ALL_MSK,
	 RTW_PWR_INTF_SDIO_MSK,
	 RTW_PWR_ADDR_SDIO,
	 RTW_PWR_CMD_WRITE, BIT(0), BIT(0)},
	{0x0086,
	 RTW_PWR_CUT_ALL_MSK,
	 RTW_PWR_INTF_SDIO_MSK,
	 RTW_PWR_ADDR_SDIO,
	 RTW_PWR_CMD_POLLING, BIT(1), 0},
	{0x0090,
	 RTW_PWR_CUT_ALL_MSK,
	 RTW_PWR_INTF_USB_MSK | RTW_PWR_INTF_PCI_MSK,
	 RTW_PWR_ADDR_MAC,
	 RTW_PWR_CMD_WRITE, BIT(1), 0},
	{0x0044,
	 RTW_PWR_CUT_ALL_MSK,
	 RTW_PWR_INTF_SDIO_MSK,
	 RTW_PWR_ADDR_SDIO,
	 RTW_PWR_CMD_WRITE, 0xFF, 0},
	{0x0040,
	 RTW_PWR_CUT_ALL_MSK,
	 RTW_PWR_INTF_SDIO_MSK,
	 RTW_PWR_ADDR_SDIO,
	 RTW_PWR_CMD_WRITE, 0xFF, 0x90},
	{0x0041,
	 RTW_PWR_CUT_ALL_MSK,
	 RTW_PWR_INTF_SDIO_MSK,
	 RTW_PWR_ADDR_SDIO,
	 RTW_PWR_CMD_WRITE, 0xFF, 0x00},
	{0x0042,
	 RTW_PWR_CUT_ALL_MSK,
	 RTW_PWR_INTF_SDIO_MSK,
	 RTW_PWR_ADDR_SDIO,
	 RTW_PWR_CMD_WRITE, 0xFF, 0x04},
	{0xFFFF,
	 RTW_PWR_CUT_ALL_MSK,
	 RTW_PWR_INTF_ALL_MSK,
	 0,
	 RTW_PWR_CMD_END, 0, 0},
};

static const struct rtw_pwr_seq_cmd * const card_enable_flow_8822b[] = {
	trans_carddis_to_cardemu_8822b,
	trans_cardemu_to_act_8822b,
	NULL
};

static const struct rtw_pwr_seq_cmd * const card_disable_flow_8822b[] = {
	trans_act_to_cardemu_8822b,
	trans_cardemu_to_carddis_8822b,
	NULL
};

static const struct rtw_intf_phy_para usb2_param_8822b[] = {
	{0xFFFF, 0x00,
	 RTW_IP_SEL_PHY,
	 RTW_INTF_PHY_CUT_ALL,
	 RTW_INTF_PHY_PLATFORM_ALL},
};

static const struct rtw_intf_phy_para usb3_param_8822b[] = {
	{0x0001, 0xA841,
	 RTW_IP_SEL_PHY,
	 RTW_INTF_PHY_CUT_D,
	 RTW_INTF_PHY_PLATFORM_ALL},
	{0xFFFF, 0x0000,
	 RTW_IP_SEL_PHY,
	 RTW_INTF_PHY_CUT_ALL,
	 RTW_INTF_PHY_PLATFORM_ALL},
};

static const struct rtw_intf_phy_para pcie_gen1_param_8822b[] = {
	{0x0001, 0xA841,
	 RTW_IP_SEL_PHY,
	 RTW_INTF_PHY_CUT_C,
	 RTW_INTF_PHY_PLATFORM_ALL},
	{0x0002, 0x60C6,
	 RTW_IP_SEL_PHY,
	 RTW_INTF_PHY_CUT_C,
	 RTW_INTF_PHY_PLATFORM_ALL},
	{0x0008, 0x3596,
	 RTW_IP_SEL_PHY,
	 RTW_INTF_PHY_CUT_C,
	 RTW_INTF_PHY_PLATFORM_ALL},
	{0x0009, 0x321C,
	 RTW_IP_SEL_PHY,
	 RTW_INTF_PHY_CUT_C,
	 RTW_INTF_PHY_PLATFORM_ALL},
	{0x000A, 0x9623,
	 RTW_IP_SEL_PHY,
	 RTW_INTF_PHY_CUT_C,
	 RTW_INTF_PHY_PLATFORM_ALL},
	{0x0020, 0x94FF,
	 RTW_IP_SEL_PHY,
	 RTW_INTF_PHY_CUT_C,
	 RTW_INTF_PHY_PLATFORM_ALL},
	{0x0021, 0xFFCF,
	 RTW_IP_SEL_PHY,
	 RTW_INTF_PHY_CUT_C,
	 RTW_INTF_PHY_PLATFORM_ALL},
	{0x0026, 0xC006,
	 RTW_IP_SEL_PHY,
	 RTW_INTF_PHY_CUT_C,
	 RTW_INTF_PHY_PLATFORM_ALL},
	{0x0029, 0xFF0E,
	 RTW_IP_SEL_PHY,
	 RTW_INTF_PHY_CUT_C,
	 RTW_INTF_PHY_PLATFORM_ALL},
	{0x002A, 0x1840,
	 RTW_IP_SEL_PHY,
	 RTW_INTF_PHY_CUT_C,
	 RTW_INTF_PHY_PLATFORM_ALL},
	{0xFFFF, 0x0000,
	 RTW_IP_SEL_PHY,
	 RTW_INTF_PHY_CUT_ALL,
	 RTW_INTF_PHY_PLATFORM_ALL},
};

static const struct rtw_intf_phy_para pcie_gen2_param_8822b[] = {
	{0x0001, 0xA841,
	 RTW_IP_SEL_PHY,
	 RTW_INTF_PHY_CUT_C,
	 RTW_INTF_PHY_PLATFORM_ALL},
	{0x0002, 0x60C6,
	 RTW_IP_SEL_PHY,
	 RTW_INTF_PHY_CUT_C,
	 RTW_INTF_PHY_PLATFORM_ALL},
	{0x0008, 0x3597,
	 RTW_IP_SEL_PHY,
	 RTW_INTF_PHY_CUT_C,
	 RTW_INTF_PHY_PLATFORM_ALL},
	{0x0009, 0x321C,
	 RTW_IP_SEL_PHY,
	 RTW_INTF_PHY_CUT_C,
	 RTW_INTF_PHY_PLATFORM_ALL},
	{0x000A, 0x9623,
	 RTW_IP_SEL_PHY,
	 RTW_INTF_PHY_CUT_C,
	 RTW_INTF_PHY_PLATFORM_ALL},
	{0x0020, 0x94FF,
	 RTW_IP_SEL_PHY,
	 RTW_INTF_PHY_CUT_C,
	 RTW_INTF_PHY_PLATFORM_ALL},
	{0x0021, 0xFFCF,
	 RTW_IP_SEL_PHY,
	 RTW_INTF_PHY_CUT_C,
	 RTW_INTF_PHY_PLATFORM_ALL},
	{0x0026, 0xC006,
	 RTW_IP_SEL_PHY,
	 RTW_INTF_PHY_CUT_C,
	 RTW_INTF_PHY_PLATFORM_ALL},
	{0x0029, 0xFF0E,
	 RTW_IP_SEL_PHY,
	 RTW_INTF_PHY_CUT_C,
	 RTW_INTF_PHY_PLATFORM_ALL},
	{0x002A, 0x3040,
	 RTW_IP_SEL_PHY,
	 RTW_INTF_PHY_CUT_C,
	 RTW_INTF_PHY_PLATFORM_ALL},
	{0xFFFF, 0x0000,
	 RTW_IP_SEL_PHY,
	 RTW_INTF_PHY_CUT_ALL,
	 RTW_INTF_PHY_PLATFORM_ALL},
};

static const struct rtw_intf_phy_para_table phy_para_table_8822b = {
	.usb2_para	= usb2_param_8822b,
	.usb3_para	= usb3_param_8822b,
	.gen1_para	= pcie_gen1_param_8822b,
	.gen2_para	= pcie_gen2_param_8822b,
	.n_usb2_para	= ARRAY_SIZE(usb2_param_8822b),
	.n_usb3_para	= ARRAY_SIZE(usb2_param_8822b),
	.n_gen1_para	= ARRAY_SIZE(pcie_gen1_param_8822b),
	.n_gen2_para	= ARRAY_SIZE(pcie_gen2_param_8822b),
};

static const struct rtw_hw_reg rtw8822b_dig[] = {
	[0] = { .addr = 0xc50, .mask = 0x7f },
	[1] = { .addr = 0xe50, .mask = 0x7f },
};

static const struct rtw_ltecoex_addr rtw8822b_ltecoex_addr = {
	.ctrl = LTECOEX_ACCESS_CTRL,
	.wdata = LTECOEX_WRITE_DATA,
	.rdata = LTECOEX_READ_DATA,
};

static const struct rtw_page_table page_table_8822b[] = {
	{64, 64, 64, 64, 1},
	{64, 64, 64, 64, 1},
	{64, 64, 0, 0, 1},
	{64, 64, 64, 0, 1},
	{64, 64, 64, 64, 1},
};

static const struct rtw_rqpn rqpn_table_8822b[] = {
	{RTW_DMA_MAPPING_NORMAL, RTW_DMA_MAPPING_NORMAL,
	 RTW_DMA_MAPPING_LOW, RTW_DMA_MAPPING_LOW,
	 RTW_DMA_MAPPING_EXTRA, RTW_DMA_MAPPING_HIGH},
	{RTW_DMA_MAPPING_NORMAL, RTW_DMA_MAPPING_NORMAL,
	 RTW_DMA_MAPPING_LOW, RTW_DMA_MAPPING_LOW,
	 RTW_DMA_MAPPING_EXTRA, RTW_DMA_MAPPING_HIGH},
	{RTW_DMA_MAPPING_NORMAL, RTW_DMA_MAPPING_NORMAL,
	 RTW_DMA_MAPPING_NORMAL, RTW_DMA_MAPPING_HIGH,
	 RTW_DMA_MAPPING_HIGH, RTW_DMA_MAPPING_HIGH},
	{RTW_DMA_MAPPING_NORMAL, RTW_DMA_MAPPING_NORMAL,
	 RTW_DMA_MAPPING_LOW, RTW_DMA_MAPPING_LOW,
	 RTW_DMA_MAPPING_HIGH, RTW_DMA_MAPPING_HIGH},
	{RTW_DMA_MAPPING_NORMAL, RTW_DMA_MAPPING_NORMAL,
	 RTW_DMA_MAPPING_LOW, RTW_DMA_MAPPING_LOW,
	 RTW_DMA_MAPPING_EXTRA, RTW_DMA_MAPPING_HIGH},
};

static const struct rtw_prioq_addrs prioq_addrs_8822b = {
	.prio[RTW_DMA_MAPPING_EXTRA] = {
		.rsvd = REG_FIFOPAGE_INFO_4, .avail = REG_FIFOPAGE_INFO_4 + 2,
	},
	.prio[RTW_DMA_MAPPING_LOW] = {
		.rsvd = REG_FIFOPAGE_INFO_2, .avail = REG_FIFOPAGE_INFO_2 + 2,
	},
	.prio[RTW_DMA_MAPPING_NORMAL] = {
		.rsvd = REG_FIFOPAGE_INFO_3, .avail = REG_FIFOPAGE_INFO_3 + 2,
	},
	.prio[RTW_DMA_MAPPING_HIGH] = {
		.rsvd = REG_FIFOPAGE_INFO_1, .avail = REG_FIFOPAGE_INFO_1 + 2,
	},
	.wsize = true,
};

static const struct rtw_chip_ops rtw8822b_ops = {
<<<<<<< HEAD
=======
	.power_on		= rtw_power_on,
	.power_off		= rtw_power_off,
>>>>>>> fcc79e17
	.phy_set_param		= rtw8822b_phy_set_param,
	.read_efuse		= rtw8822b_read_efuse,
	.query_phy_status	= query_phy_status,
	.set_channel		= rtw8822b_set_channel,
	.mac_init		= rtw8822b_mac_init,
	.read_rf		= rtw_phy_read_rf,
	.write_rf		= rtw_phy_write_rf_reg_sipi,
	.set_tx_power_index	= rtw8822b_set_tx_power_index,
	.set_antenna		= rtw8822b_set_antenna,
	.cfg_ldo25		= rtw8822b_cfg_ldo25,
	.false_alarm_statistics	= rtw8822b_false_alarm_statistics,
	.phy_calibration	= rtw8822b_phy_calibration,
	.pwr_track		= rtw8822b_pwr_track,
	.config_bfee		= rtw8822b_bf_config_bfee,
	.set_gid_table		= rtw_bf_set_gid_table,
	.cfg_csi_rate		= rtw_bf_cfg_csi_rate,
	.adaptivity_init	= rtw8822b_adaptivity_init,
	.adaptivity		= rtw8822b_adaptivity,
	.fill_txdesc_checksum	= rtw8822b_fill_txdesc_checksum,

	.coex_set_init		= rtw8822b_coex_cfg_init,
	.coex_set_ant_switch	= rtw8822b_coex_cfg_ant_switch,
	.coex_set_gnt_fix	= rtw8822b_coex_cfg_gnt_fix,
	.coex_set_gnt_debug	= rtw8822b_coex_cfg_gnt_debug,
	.coex_set_rfe_type	= rtw8822b_coex_cfg_rfe_type,
	.coex_set_wl_tx_power	= rtw8822b_coex_cfg_wl_tx_power,
	.coex_set_wl_rx_gain	= rtw8822b_coex_cfg_wl_rx_gain,
};

/* Shared-Antenna Coex Table */
static const struct coex_table_para table_sant_8822b[] = {
	{0xffffffff, 0xffffffff}, /* case-0 */
	{0x55555555, 0x55555555},
	{0x66555555, 0x66555555},
	{0xaaaaaaaa, 0xaaaaaaaa},
	{0x5a5a5a5a, 0x5a5a5a5a},
	{0xfafafafa, 0xfafafafa}, /* case-5 */
	{0x6a5a5555, 0xaaaaaaaa},
	{0x6a5a56aa, 0x6a5a56aa},
	{0x6a5a5a5a, 0x6a5a5a5a},
	{0x66555555, 0x5a5a5a5a},
	{0x66555555, 0x6a5a5a5a}, /* case-10 */
	{0x66555555, 0xfafafafa},
	{0x66555555, 0x5a5a5aaa},
	{0x66555555, 0x6aaa5aaa},
	{0x66555555, 0xaaaa5aaa},
	{0x66555555, 0xaaaaaaaa}, /* case-15 */
	{0xffff55ff, 0xfafafafa},
	{0xffff55ff, 0x6afa5afa},
	{0xaaffffaa, 0xfafafafa},
	{0xaa5555aa, 0x5a5a5a5a},
	{0xaa5555aa, 0x6a5a5a5a}, /* case-20 */
	{0xaa5555aa, 0xaaaaaaaa},
	{0xffffffff, 0x5a5a5a5a},
	{0xffffffff, 0x5a5a5a5a},
	{0xffffffff, 0x55555555},
	{0xffffffff, 0x6a5a5aaa}, /* case-25 */
	{0x55555555, 0x5a5a5a5a},
	{0x55555555, 0xaaaaaaaa},
	{0x55555555, 0x6a5a6a5a},
	{0x66556655, 0x66556655},
	{0x66556aaa, 0x6a5a6aaa}, /* case-30 */
	{0xffffffff, 0x5aaa5aaa},
	{0x56555555, 0x5a5a5aaa},
};

/* Non-Shared-Antenna Coex Table */
static const struct coex_table_para table_nsant_8822b[] = {
	{0xffffffff, 0xffffffff}, /* case-100 */
	{0x55555555, 0x55555555},
	{0x66555555, 0x66555555},
	{0xaaaaaaaa, 0xaaaaaaaa},
	{0x5a5a5a5a, 0x5a5a5a5a},
	{0xfafafafa, 0xfafafafa}, /* case-105 */
	{0x5afa5afa, 0x5afa5afa},
	{0x55555555, 0xfafafafa},
	{0x66555555, 0xfafafafa},
	{0x66555555, 0x5a5a5a5a},
	{0x66555555, 0x6a5a5a5a}, /* case-110 */
	{0x66555555, 0xaaaaaaaa},
	{0xffff55ff, 0xfafafafa},
	{0xffff55ff, 0x5afa5afa},
	{0xffff55ff, 0xaaaaaaaa},
	{0xffff55ff, 0xffff55ff}, /* case-115 */
	{0xaaffffaa, 0x5afa5afa},
	{0xaaffffaa, 0xaaaaaaaa},
	{0xffffffff, 0xfafafafa},
	{0xffffffff, 0x5afa5afa},
	{0xffffffff, 0xaaaaaaaa}, /* case-120 */
	{0x55ff55ff, 0x5afa5afa},
	{0x55ff55ff, 0xaaaaaaaa},
	{0x55ff55ff, 0x55ff55ff}
};

/* Shared-Antenna TDMA */
static const struct coex_tdma_para tdma_sant_8822b[] = {
	{ {0x00, 0x00, 0x00, 0x00, 0x00} }, /* case-0 */
	{ {0x61, 0x45, 0x03, 0x11, 0x11} },
	{ {0x61, 0x3a, 0x03, 0x11, 0x11} },
	{ {0x61, 0x30, 0x03, 0x11, 0x11} },
	{ {0x61, 0x20, 0x03, 0x11, 0x11} },
	{ {0x61, 0x10, 0x03, 0x11, 0x11} }, /* case-5 */
	{ {0x61, 0x45, 0x03, 0x11, 0x10} },
	{ {0x61, 0x3a, 0x03, 0x11, 0x10} },
	{ {0x61, 0x30, 0x03, 0x11, 0x10} },
	{ {0x61, 0x20, 0x03, 0x11, 0x10} },
	{ {0x61, 0x10, 0x03, 0x11, 0x10} }, /* case-10 */
	{ {0x61, 0x08, 0x03, 0x11, 0x14} },
	{ {0x61, 0x08, 0x03, 0x10, 0x14} },
	{ {0x51, 0x08, 0x03, 0x10, 0x54} },
	{ {0x51, 0x08, 0x03, 0x10, 0x55} },
	{ {0x51, 0x08, 0x07, 0x10, 0x54} }, /* case-15 */
	{ {0x51, 0x45, 0x03, 0x10, 0x50} },
	{ {0x51, 0x3a, 0x03, 0x10, 0x50} },
	{ {0x51, 0x30, 0x03, 0x10, 0x50} },
	{ {0x51, 0x20, 0x03, 0x10, 0x50} },
	{ {0x51, 0x10, 0x03, 0x10, 0x50} }, /* case-20 */
	{ {0x51, 0x4a, 0x03, 0x10, 0x50} },
	{ {0x51, 0x0c, 0x03, 0x10, 0x54} },
	{ {0x55, 0x08, 0x03, 0x10, 0x54} },
	{ {0x65, 0x10, 0x03, 0x11, 0x10} },
	{ {0x51, 0x10, 0x03, 0x10, 0x51} }, /* case-25 */
	{ {0x51, 0x08, 0x03, 0x10, 0x50} },
	{ {0x61, 0x08, 0x03, 0x11, 0x11} }
};

/* Non-Shared-Antenna TDMA */
static const struct coex_tdma_para tdma_nsant_8822b[] = {
	{ {0x00, 0x00, 0x00, 0x00, 0x00} }, /* case-100 */
	{ {0x61, 0x45, 0x03, 0x11, 0x11} }, /* case-101 */
	{ {0x61, 0x3a, 0x03, 0x11, 0x11} },
	{ {0x61, 0x30, 0x03, 0x11, 0x11} },
	{ {0x61, 0x20, 0x03, 0x11, 0x11} },
	{ {0x61, 0x10, 0x03, 0x11, 0x11} }, /* case-105 */
	{ {0x61, 0x45, 0x03, 0x11, 0x10} },
	{ {0x61, 0x3a, 0x03, 0x11, 0x10} },
	{ {0x61, 0x30, 0x03, 0x11, 0x10} },
	{ {0x61, 0x20, 0x03, 0x11, 0x10} },
	{ {0x61, 0x10, 0x03, 0x11, 0x10} }, /* case-110 */
	{ {0x61, 0x08, 0x03, 0x11, 0x14} },
	{ {0x61, 0x08, 0x03, 0x10, 0x14} },
	{ {0x51, 0x08, 0x03, 0x10, 0x54} },
	{ {0x51, 0x08, 0x03, 0x10, 0x55} },
	{ {0x51, 0x08, 0x07, 0x10, 0x54} }, /* case-115 */
	{ {0x51, 0x45, 0x03, 0x10, 0x50} },
	{ {0x51, 0x3a, 0x03, 0x10, 0x50} },
	{ {0x51, 0x30, 0x03, 0x10, 0x50} },
	{ {0x51, 0x20, 0x03, 0x10, 0x50} },
	{ {0x51, 0x10, 0x03, 0x10, 0x50} }, /* case-120 */
	{ {0x51, 0x08, 0x03, 0x10, 0x50} }
};

/* rssi in percentage % (dbm = % - 100) */
static const u8 wl_rssi_step_8822b[] = {60, 50, 44, 30};
static const u8 bt_rssi_step_8822b[] = {30, 30, 30, 30};

/* wl_tx_dec_power, bt_tx_dec_power, wl_rx_gain, bt_rx_lna_constrain */
static const struct coex_rf_para rf_para_tx_8822b[] = {
	{0, 0, false, 7},  /* for normal */
	{0, 16, false, 7}, /* for WL-CPT */
	{4, 0, true, 1},
	{3, 6, true, 1},
	{2, 9, true, 1},
	{1, 13, true, 1}
};

static const struct coex_rf_para rf_para_rx_8822b[] = {
	{0, 0, false, 7},  /* for normal */
	{0, 16, false, 7}, /* for WL-CPT */
	{4, 0, true, 1},
	{3, 6, true, 1},
	{2, 9, true, 1},
	{1, 13, true, 1}
};

static const struct coex_5g_afh_map afh_5g_8822b[] = {
	{120, 2, 4},
	{124, 8, 8},
	{128, 17, 8},
	{132, 26, 10},
	{136, 34, 8},
	{140, 42, 10},
	{144, 51, 8},
	{149, 62, 8},
	{153, 71, 10},
	{157, 77, 4},
	{118, 2, 4},
	{126, 12, 16},
	{134, 29, 16},
	{142, 46, 16},
	{151, 66, 16},
	{159, 76, 4},
	{122, 10, 20},
	{138, 37, 34},
	{155, 68, 20}
};
static_assert(ARRAY_SIZE(rf_para_tx_8822b) == ARRAY_SIZE(rf_para_rx_8822b));

static const u8
rtw8822b_pwrtrk_5gb_n[RTW_PWR_TRK_5G_NUM][RTW_PWR_TRK_TBL_SZ] = {
	{ 0,  1,  2,  2,  3,  4,  5,  5,  6,  7,
	  8,  8,  9, 10, 11, 11, 12, 13, 14, 14,
	 15, 16, 17, 17, 18, 19, 20, 20, 21, 22 },
	{ 0,  1,  2,  2,  3,  4,  5,  5,  6,  7,
	  8,  8,  9, 10, 11, 11, 12, 13, 14, 14,
	 15, 16, 17, 17, 18, 19, 20, 20, 21, 22 },
	{ 0,  1,  2,  2,  3,  4,  5,  5,  6,  7,
	  8,  8,  9, 10, 11, 11, 12, 13, 14, 14,
	 15, 16, 17, 17, 18, 19, 20, 20, 21, 22 },
};

static const u8
rtw8822b_pwrtrk_5gb_p[RTW_PWR_TRK_5G_NUM][RTW_PWR_TRK_TBL_SZ] = {
	{ 0,  1,  2,  2,  3,  4,  5,  5,  6,  7,
	  8,  9,  9, 10, 11, 12, 13, 14, 14, 15,
	 16, 17, 18, 19, 19, 20, 21, 22, 22, 23 },
	{ 0,  1,  2,  2,  3,  4,  5,  5,  6,  7,
	  8,  9,  9, 10, 11, 12, 13, 14, 14, 15,
	 16, 17, 18, 19, 19, 20, 21, 22, 22, 23 },
	{ 0,  1,  2,  2,  3,  4,  5,  5,  6,  7,
	  8,  9,  9, 10, 11, 12, 13, 14, 14, 15,
	 16, 17, 18, 19, 19, 20, 21, 22, 22, 23 },
};

static const u8
rtw8822b_pwrtrk_5ga_n[RTW_PWR_TRK_5G_NUM][RTW_PWR_TRK_TBL_SZ] = {
	{ 0,  1,  2,  2,  3,  4,  5,  5,  6,  7,
	  8,  8,  9, 10, 11, 11, 12, 13, 14, 14,
	 15, 16, 17, 17, 18, 19, 20, 20, 21, 22 },
	{ 0,  1,  2,  2,  3,  4,  5,  5,  6,  7,
	  8,  8,  9, 10, 11, 11, 12, 13, 14, 14,
	 15, 16, 17, 17, 18, 19, 20, 20, 21, 22 },
	{ 0,  1,  2,  2,  3,  4,  5,  5,  6,  7,
	  8,  8,  9, 10, 11, 11, 12, 13, 14, 14,
	 15, 16, 17, 17, 18, 19, 20, 20, 21, 22 },
};

static const u8
rtw8822b_pwrtrk_5ga_p[RTW_PWR_TRK_5G_NUM][RTW_PWR_TRK_TBL_SZ] = {
	{ 0,  1,  2,  2,  3,  4,  5,  5,  6,  7,
	  8,  9,  9, 10, 11, 12, 13, 14, 14, 15,
	 16, 17, 18, 19, 19, 20, 21, 22, 22, 23},
	{ 0,  1,  2,  2,  3,  4,  5,  5,  6,  7,
	  8,  9,  9, 10, 11, 12, 13, 14, 14, 15,
	 16, 17, 18, 19, 19, 20, 21, 22, 22, 23},
	{ 0,  1,  2,  2,  3,  4,  5,  5,  6,  7,
	  8,  9,  9, 10, 11, 12, 13, 14, 14, 15,
	 16, 17, 18, 19, 19, 20, 21, 22, 22, 23},
};

static const u8 rtw8822b_pwrtrk_2gb_n[RTW_PWR_TRK_TBL_SZ] = {
	0,  1,  1,  1,  2,  2,  3,  3,  3,  4,
	4,  5,  5,  5,  6,  6,  7,  7,  7,  8,
	8,  9,  9,  9, 10, 10, 11, 11, 11, 12
};

static const u8 rtw8822b_pwrtrk_2gb_p[RTW_PWR_TRK_TBL_SZ] = {
	0,  0,  1,  1,  2,  2,  3,  3,  4,  4,
	5,  5,  6,  6,  6,  7,  7,  8,  8,  9,
	9, 10, 10, 11, 11, 12, 12, 12, 13, 13
};

static const u8 rtw8822b_pwrtrk_2ga_n[RTW_PWR_TRK_TBL_SZ] = {
	0,  1,  1,  1,  2,  2,  3,  3,  3,  4,
	4,  5,  5,  5,  6,  6,  7,  7,  7,  8,
	8,  9,  9,  9, 10, 10, 11, 11, 11, 12
};

static const u8 rtw8822b_pwrtrk_2ga_p[RTW_PWR_TRK_TBL_SZ] = {
	0,  1,  1,  2,  2,  3,  3,  4,  4,  5,
	5,  6,  6,  7,  7,  8,  8,  9,  9, 10,
	10, 11, 11, 12, 12, 13, 13, 14, 14, 15
};

static const u8 rtw8822b_pwrtrk_2g_cck_b_n[RTW_PWR_TRK_TBL_SZ] = {
	0,  1,  1,  1,  2,  2,  3,  3,  3,  4,
	4,  5,  5,  5,  6,  6,  7,  7,  7,  8,
	8,  9,  9,  9, 10, 10, 11, 11, 11, 12
};

static const u8 rtw8822b_pwrtrk_2g_cck_b_p[RTW_PWR_TRK_TBL_SZ] = {
	0,  0,  1,  1,  2,  2,  3,  3,  4,  4,
	5,  5,  6,  6,  6,  7,  7,  8,  8,  9,
	9, 10, 10, 11, 11, 12, 12, 12, 13, 13
};

static const u8 rtw8822b_pwrtrk_2g_cck_a_n[RTW_PWR_TRK_TBL_SZ] = {
	0,  1,  1,  1,  2,  2,  3,  3,  3,  4,
	4,  5,  5,  5,  6,  6,  7,  7,  7,  8,
	8,  9,  9,  9, 10, 10, 11, 11, 11, 12
};

static const u8 rtw8822b_pwrtrk_2g_cck_a_p[RTW_PWR_TRK_TBL_SZ] = {
	 0,  1,  1,  2,  2,  3,  3,  4,  4,  5,
	 5,  6,  6,  7,  7,  8,  8,  9,  9, 10,
	10, 11, 11, 12, 12, 13, 13, 14, 14, 15
};

static const struct rtw_pwr_track_tbl rtw8822b_pwr_track_type0_tbl = {
	.pwrtrk_5gb_n[RTW_PWR_TRK_5G_1] = rtw8822b_pwrtrk_5gb_n[RTW_PWR_TRK_5G_1],
	.pwrtrk_5gb_n[RTW_PWR_TRK_5G_2] = rtw8822b_pwrtrk_5gb_n[RTW_PWR_TRK_5G_2],
	.pwrtrk_5gb_n[RTW_PWR_TRK_5G_3] = rtw8822b_pwrtrk_5gb_n[RTW_PWR_TRK_5G_3],
	.pwrtrk_5gb_p[RTW_PWR_TRK_5G_1] = rtw8822b_pwrtrk_5gb_p[RTW_PWR_TRK_5G_1],
	.pwrtrk_5gb_p[RTW_PWR_TRK_5G_2] = rtw8822b_pwrtrk_5gb_p[RTW_PWR_TRK_5G_2],
	.pwrtrk_5gb_p[RTW_PWR_TRK_5G_3] = rtw8822b_pwrtrk_5gb_p[RTW_PWR_TRK_5G_3],
	.pwrtrk_5ga_n[RTW_PWR_TRK_5G_1] = rtw8822b_pwrtrk_5ga_n[RTW_PWR_TRK_5G_1],
	.pwrtrk_5ga_n[RTW_PWR_TRK_5G_2] = rtw8822b_pwrtrk_5ga_n[RTW_PWR_TRK_5G_2],
	.pwrtrk_5ga_n[RTW_PWR_TRK_5G_3] = rtw8822b_pwrtrk_5ga_n[RTW_PWR_TRK_5G_3],
	.pwrtrk_5ga_p[RTW_PWR_TRK_5G_1] = rtw8822b_pwrtrk_5ga_p[RTW_PWR_TRK_5G_1],
	.pwrtrk_5ga_p[RTW_PWR_TRK_5G_2] = rtw8822b_pwrtrk_5ga_p[RTW_PWR_TRK_5G_2],
	.pwrtrk_5ga_p[RTW_PWR_TRK_5G_3] = rtw8822b_pwrtrk_5ga_p[RTW_PWR_TRK_5G_3],
	.pwrtrk_2gb_n = rtw8822b_pwrtrk_2gb_n,
	.pwrtrk_2gb_p = rtw8822b_pwrtrk_2gb_p,
	.pwrtrk_2ga_n = rtw8822b_pwrtrk_2ga_n,
	.pwrtrk_2ga_p = rtw8822b_pwrtrk_2ga_p,
	.pwrtrk_2g_cckb_n = rtw8822b_pwrtrk_2g_cck_b_n,
	.pwrtrk_2g_cckb_p = rtw8822b_pwrtrk_2g_cck_b_p,
	.pwrtrk_2g_ccka_n = rtw8822b_pwrtrk_2g_cck_a_n,
	.pwrtrk_2g_ccka_p = rtw8822b_pwrtrk_2g_cck_a_p,
};

static const struct rtw_rfe_def rtw8822b_rfe_defs[] = {
	[2] = RTW_DEF_RFE(8822b, 2, 2, 0),
	[3] = RTW_DEF_RFE(8822b, 3, 0, 0),
	[5] = RTW_DEF_RFE(8822b, 5, 5, 0),
};

static const struct rtw_reg_domain coex_info_hw_regs_8822b[] = {
	{0xcb0, MASKDWORD, RTW_REG_DOMAIN_MAC32},
	{0xcb4, MASKDWORD, RTW_REG_DOMAIN_MAC32},
	{0xcba, MASKBYTE0, RTW_REG_DOMAIN_MAC8},
	{0xcbd, MASKBYTE0, RTW_REG_DOMAIN_MAC8},
	{0xc58, MASKBYTE0, RTW_REG_DOMAIN_MAC8},
	{0xcbd, BIT(0), RTW_REG_DOMAIN_MAC8},
	{0, 0, RTW_REG_DOMAIN_NL},
	{0x430, MASKDWORD, RTW_REG_DOMAIN_MAC32},
	{0x434, MASKDWORD, RTW_REG_DOMAIN_MAC32},
	{0x42a, MASKLWORD, RTW_REG_DOMAIN_MAC16},
	{0x426, MASKBYTE0, RTW_REG_DOMAIN_MAC8},
	{0x45e, BIT(3), RTW_REG_DOMAIN_MAC8},
	{0x454, MASKLWORD, RTW_REG_DOMAIN_MAC16},
	{0, 0, RTW_REG_DOMAIN_NL},
	{0x4c, BIT(24) | BIT(23), RTW_REG_DOMAIN_MAC32},
	{0x64, BIT(0), RTW_REG_DOMAIN_MAC8},
	{0x4c6, BIT(4), RTW_REG_DOMAIN_MAC8},
	{0x40, BIT(5), RTW_REG_DOMAIN_MAC8},
	{0x1, RFREG_MASK, RTW_REG_DOMAIN_RF_B},
	{0, 0, RTW_REG_DOMAIN_NL},
	{0x550, MASKDWORD, RTW_REG_DOMAIN_MAC32},
	{0x522, MASKBYTE0, RTW_REG_DOMAIN_MAC8},
	{0x953, BIT(1), RTW_REG_DOMAIN_MAC8},
	{0xc50,  MASKBYTE0, RTW_REG_DOMAIN_MAC8},
};

static const struct rtw_hw_reg_offset rtw8822b_edcca_th[] = {
	[EDCCA_TH_L2H_IDX] = {{.addr = 0x8a4, .mask = MASKBYTE0}, .offset = 0},
	[EDCCA_TH_H2L_IDX] = {{.addr = 0x8a4, .mask = MASKBYTE1}, .offset = 0},
};

const struct rtw_chip_info rtw8822b_hw_spec = {
	.ops = &rtw8822b_ops,
	.id = RTW_CHIP_TYPE_8822B,
	.fw_name = "rtw88/rtw8822b_fw.bin",
	.wlan_cpu = RTW_WCPU_11AC,
	.tx_pkt_desc_sz = 48,
	.tx_buf_desc_sz = 16,
	.rx_pkt_desc_sz = 24,
	.rx_buf_desc_sz = 8,
	.phy_efuse_size = 1024,
	.log_efuse_size = 768,
	.ptct_efuse_size = 96,
	.txff_size = 262144,
	.rxff_size = 24576,
	.fw_rxff_size = 12288,
	.rsvd_drv_pg_num = 8,
	.txgi_factor = 1,
	.is_pwr_by_rate_dec = true,
	.max_power_index = 0x3f,
	.csi_buf_pg_num = 0,
	.band = RTW_BAND_2G | RTW_BAND_5G,
	.page_size = TX_PAGE_SIZE,
	.dig_min = 0x1c,
	.usb_tx_agg_desc_num = 3,
	.hw_feature_report = true,
	.c2h_ra_report_size = 7,
	.old_datarate_fb_limit = false,
	.ht_supported = true,
	.vht_supported = true,
	.lps_deep_mode_supported = BIT(LPS_DEEP_MODE_LCLK),
	.sys_func_en = 0xDC,
	.pwr_on_seq = card_enable_flow_8822b,
	.pwr_off_seq = card_disable_flow_8822b,
	.page_table = page_table_8822b,
	.rqpn_table = rqpn_table_8822b,
	.prioq_addrs = &prioq_addrs_8822b,
	.intf_table = &phy_para_table_8822b,
	.dig = rtw8822b_dig,
	.dig_cck = NULL,
	.rf_base_addr = {0x2800, 0x2c00},
	.rf_sipi_addr = {0xc90, 0xe90},
	.ltecoex_addr = &rtw8822b_ltecoex_addr,
	.mac_tbl = &rtw8822b_mac_tbl,
	.agc_tbl = &rtw8822b_agc_tbl,
	.bb_tbl = &rtw8822b_bb_tbl,
	.rf_tbl = {&rtw8822b_rf_a_tbl, &rtw8822b_rf_b_tbl},
	.rfe_defs = rtw8822b_rfe_defs,
	.rfe_defs_size = ARRAY_SIZE(rtw8822b_rfe_defs),
	.iqk_threshold = 8,
	.bfer_su_max_num = 2,
	.bfer_mu_max_num = 1,
	.rx_ldpc = true,
	.edcca_th = rtw8822b_edcca_th,
	.l2h_th_ini_cs = 10 + EDCCA_IGI_BASE,
	.l2h_th_ini_ad = -14 + EDCCA_IGI_BASE,
	.ampdu_density = IEEE80211_HT_MPDU_DENSITY_2,
	.max_scan_ie_len = IEEE80211_MAX_DATA_LEN,

	.coex_para_ver = 0x20070206,
	.bt_desired_ver = 0x6,
	.scbd_support = true,
	.new_scbd10_def = false,
	.ble_hid_profile_support = false,
	.wl_mimo_ps_support = false,
	.pstdma_type = COEX_PSTDMA_FORCE_LPSOFF,
	.bt_rssi_type = COEX_BTRSSI_RATIO,
	.ant_isolation = 15,
	.rssi_tolerance = 2,
	.wl_rssi_step = wl_rssi_step_8822b,
	.bt_rssi_step = bt_rssi_step_8822b,
	.table_sant_num = ARRAY_SIZE(table_sant_8822b),
	.table_sant = table_sant_8822b,
	.table_nsant_num = ARRAY_SIZE(table_nsant_8822b),
	.table_nsant = table_nsant_8822b,
	.tdma_sant_num = ARRAY_SIZE(tdma_sant_8822b),
	.tdma_sant = tdma_sant_8822b,
	.tdma_nsant_num = ARRAY_SIZE(tdma_nsant_8822b),
	.tdma_nsant = tdma_nsant_8822b,
	.wl_rf_para_num = ARRAY_SIZE(rf_para_tx_8822b),
	.wl_rf_para_tx = rf_para_tx_8822b,
	.wl_rf_para_rx = rf_para_rx_8822b,
	.bt_afh_span_bw20 = 0x24,
	.bt_afh_span_bw40 = 0x36,
	.afh_5g_num = ARRAY_SIZE(afh_5g_8822b),
	.afh_5g = afh_5g_8822b,

	.coex_info_hw_regs_num = ARRAY_SIZE(coex_info_hw_regs_8822b),
	.coex_info_hw_regs = coex_info_hw_regs_8822b,

	.fw_fifo_addr = {0x780, 0x700, 0x780, 0x660, 0x650, 0x680},
};
EXPORT_SYMBOL(rtw8822b_hw_spec);

MODULE_FIRMWARE("rtw88/rtw8822b_fw.bin");

MODULE_AUTHOR("Realtek Corporation");
MODULE_DESCRIPTION("Realtek 802.11ac wireless 8822b driver");
MODULE_LICENSE("Dual BSD/GPL");<|MERGE_RESOLUTION|>--- conflicted
+++ resolved
@@ -2126,11 +2126,8 @@
 };
 
 static const struct rtw_chip_ops rtw8822b_ops = {
-<<<<<<< HEAD
-=======
 	.power_on		= rtw_power_on,
 	.power_off		= rtw_power_off,
->>>>>>> fcc79e17
 	.phy_set_param		= rtw8822b_phy_set_param,
 	.read_efuse		= rtw8822b_read_efuse,
 	.query_phy_status	= query_phy_status,
