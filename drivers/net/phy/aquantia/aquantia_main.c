--- conflicted
+++ resolved
@@ -513,11 +513,7 @@
 	ret = of_property_read_u32(np, "marvell,mdi-cfg-order", &mdi_conf);
 
 	/* Do nothing in case property "marvell,mdi-cfg-order" is not present */
-<<<<<<< HEAD
-	if (ret == -ENOENT)
-=======
 	if (ret == -EINVAL || ret == -ENOSYS)
->>>>>>> ecf99864
 		return 0;
 
 	if (ret)
