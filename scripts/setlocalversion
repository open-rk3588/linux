--- conflicted
+++ resolved
@@ -156,13 +156,10 @@
 	res="$res$(scm_version --short)"
 fi
 
-<<<<<<< HEAD
-# finally, add the abXXX number if BUILD_NUMBER is set
+# ANDROID: add the abXXX number if BUILD_NUMBER is set
+build_num=""
 if test -n "${BUILD_NUMBER}"; then
-	res="$res-ab${BUILD_NUMBER}"
+	build_num="-ab${BUILD_NUMBER}"
 fi
 
-echo "$res"
-=======
-echo "${KERNELVERSION}${res}"
->>>>>>> ec31f868
+echo "${KERNELVERSION}${res}${build_num}"